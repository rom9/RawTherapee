/*
 *  This file is part of RawTherapee.
 *
 *  Copyright (c) 2004-2010 Gabor Horvath <hgabor@rawtherapee.com>
 *
 *  RawTherapee is free software: you can redistribute it and/or modify
 *  it under the terms of the GNU General Public License as published by
 *  the Free Software Foundation, either version 3 of the License, or
 *  (at your option) any later version.
 *
 *  RawTherapee is distributed in the hope that it will be useful,
 *  but WITHOUT ANY WARRANTY; without even the implied warranty of
 *  MERCHANTABILITY or FITNESS FOR A PARTICULAR PURPOSE.  See the
 *  GNU General Public License for more details.
 *
 *  You should have received a copy of the GNU General Public License
 *  along with RawTherapee.  If not, see <http://www.gnu.org/licenses/>.
 */
#include <cmath>
#include <iostream>

#include "rtengine.h"
#include "rawimagesource.h"
#include "rawimagesource_i.h"
#include "jaggedarray.h"
#include "median.h"
#include "rawimage.h"
#include "mytime.h"
#include "iccstore.h"
#include "curves.h"
#include "dfmanager.h"
#include "ffmanager.h"
#include "dcp.h"
#include "rt_math.h"
#include "improcfun.h"
#include "rtlensfun.h"
#include "pdaflinesfilter.h"
#include "camconst.h"
#include "procparams.h"
#ifdef _OPENMP
#include <omp.h>
#endif
#include "opthelper.h"
#define clipretinex( val, minv, maxv )    (( val = (val < minv ? minv : val ) ) > maxv ? maxv : val )
#undef CLIPD
#define CLIPD(a) ((a)>0.0f?((a)<1.0f?(a):1.0f):0.0f)

namespace
{

void rotateLine(const float* const line, rtengine::PlanarPtr<float> &channel, const int tran, const int i, const int w, const int h)
{
    switch (tran & TR_ROT) {
        case TR_R180:
            for (int j = 0; j < w; j++) {
                channel(h - 1 - i, w - 1 - j) = line[j];
            }

            break;

        case TR_R90:
            for (int j = 0; j < w; j++) {
                channel(j, h - 1 - i) = line[j];
            }

            break;

        case TR_R270:
            for (int j = 0; j < w; j++) {
                channel(w - 1 - j, i) = line[j];
            }

            break;

        case TR_NONE:
        default:
            for (int j = 0; j < w; j++) {
                channel(i, j) = line[j];
            }
    }
}

void transLineStandard(const float* const red, const float* const green, const float* const blue, const int i, rtengine::Imagefloat* const image, const int tran, const int imwidth, const int imheight)
{
    // conventional CCD coarse rotation
    rotateLine(red, image->r, tran, i, imwidth, imheight);
    rotateLine(green, image->g, tran, i, imwidth, imheight);
    rotateLine(blue, image->b, tran, i, imwidth, imheight);
}

void transLineFuji(const float* const red, const float* const green, const float* const blue, const int i, rtengine::Imagefloat* const image, const int tran, const int imheight, const int fw)
{

    // Fuji SuperCCD rotation + coarse rotation
    int start = ABS(fw - i);
    int w = fw * 2 + 1;
    int h = (imheight - fw) * 2 + 1;
    int end = min(h + fw - i, w - fw + i);

    switch (tran & TR_ROT) {
        case TR_R180:
            for (int j = start; j < end; j++) {
                int y = i + j - fw;
                int x = fw - i + j;

                if (x >= 0 && y < image->getHeight() && y >= 0 && x < image->getWidth()) {
                    image->r(image->getHeight() - 1 - y, image->getWidth() - 1 - x) = red[j];
                    image->g(image->getHeight() - 1 - y, image->getWidth() - 1 - x) = green[j];
                    image->b(image->getHeight() - 1 - y, image->getWidth() - 1 - x) = blue[j];
                }
            }

            break;

        case TR_R270:
            for (int j = start; j < end; j++) {
                int y = i + j - fw;
                int x = fw - i + j;

                if (x >= 0 && x < image->getHeight() && y >= 0 && y < image->getWidth()) {
                    image->r(image->getHeight() - 1 - x, y) = red[j];
                    image->g(image->getHeight() - 1 - x, y) = green[j];
                    image->b(image->getHeight() - 1 - x, y) = blue[j];
                }
            }

            break;

        case TR_R90:
            for (int j = start; j < end; j++) {
                int y = i + j - fw;
                int x = fw - i + j;

                if (x >= 0 && y < image->getWidth() && y >= 0 && x < image->getHeight()) {
                    image->r(x, image->getWidth() - 1 - y) = red[j];
                    image->g(x, image->getWidth() - 1 - y) = green[j];
                    image->b(x, image->getWidth() - 1 - y) = blue[j];
                }
            }

            break;

        case TR_NONE:
        default:
            for (int j = start; j < end; j++) {
                int y = i + j - fw;
                int x = fw - i + j;

                if (x >= 0 && y < image->getHeight() && y >= 0 && x < image->getWidth()) {
                    image->r(y, x) = red[j];
                    image->g(y, x) = green[j];
                    image->b(y, x) = blue[j];
                }
            }
    }
}

void transLineD1x (const float* const red, const float* const green, const float* const blue, const int i, rtengine::Imagefloat* const image, const int tran, const int imwidth, const int imheight, const bool oddHeight, const bool clip)
{
    // Nikon D1X has an uncommon sensor with 4028 x 1324 sensels.
    // Vertical sensel size is 2x horizontal sensel size
    // We have to do vertical interpolation for the 'missing' rows
    // We do that in combination with coarse rotation

    switch (tran & TR_ROT) {
        case TR_R180: // rotate 180 degree
            for (int j = 0; j < imwidth; j++) {
                image->r(2 * (imheight - 1 - i), imwidth - 1 - j) = red[j];
                image->g(2 * (imheight - 1 - i), imwidth - 1 - j) = green[j];
                image->b(2 * (imheight - 1 - i), imwidth - 1 - j) = blue[j];
            }

            if (i == 0) {
                for (int j = 0; j < imwidth; j++) {
                    image->r(2 * imheight - 1, imwidth - 1 - j) = red[j];
                    image->g(2 * imheight - 1, imwidth - 1 - j) = green[j];
                    image->b(2 * imheight - 1, imwidth - 1 - j) = blue[j];
                }
            }

            if (i == 1 || i == 2) { // linear interpolation
                int row = 2 * imheight - 1 - 2 * i;

                for (int j = 0; j < imwidth; j++) {
                    int col = imwidth - 1 - j;
                    image->r(row, col) = (red[j] + image->r(row + 1, col)) / 2;
                    image->g(row, col) = (green[j] + image->g(row + 1, col)) / 2;
                    image->b(row, col) = (blue[j] + image->b(row + 1, col)) / 2;
                }

                if (i == 2 && oddHeight) {
                    int row = 2 * imheight;

                    for (int j = 0; j < imwidth; j++) {
                        int col = imwidth - 1 - j;
                        image->r(row, col) = (red[j] + image->r(row - 2, col)) / 2;
                        image->g(row, col) = (green[j] + image->g(row - 2, col)) / 2;
                        image->b(row, col) = (blue[j] + image->b(row - 2, col)) / 2;
                    }
                }
            } else if (i == imheight - 1 || i == imheight - 2) {
                int row = 2 * imheight - 1 - 2 * i;

                for (int j = 0; j < imwidth; j++) {
                    int col = imwidth - 1 - j;
                    image->r(row, col) = (red[j] + image->r(row + 1, col)) / 2;
                    image->g(row, col) = (green[j] + image->g(row + 1, col)) / 2;
                    image->b(row, col) = (blue[j] + image->b(row + 1, col)) / 2;
                }

                row = 2 * imheight - 1 - 2 * i + 2;

                for (int j = 0; j < imwidth; j++) {
                    int col = imwidth - 1 - j;
                    image->r(row, col) = (red[j] + image->r(row + 1, col)) / 2;
                    image->g(row, col) = (green[j] + image->g(row + 1, col)) / 2;
                    image->b(row, col) = (blue[j] + image->b(row + 1, col)) / 2;
                }
            } else if (i > 2 && i < imheight - 1) { // vertical bicubic interpolation
                int row = 2 * imheight - 1 - 2 * i + 2;

                for (int j = 0; j < imwidth; j++) {
                    int col = imwidth - 1 - j;
                    image->r(row, col) = MAX(0.f, -0.0625f * (red[j] + image->r(row + 3, col)) + 0.5625f * (image->r(row - 1, col) + image->r(row + 1, col)));
                    image->g(row, col) = MAX(0.f, -0.0625f * (green[j] + image->g(row + 3, col)) + 0.5625f * (image->g(row - 1, col) + image->g(row + 1, col)));
                    image->b(row, col) = MAX(0.f, -0.0625f * (blue[j] + image->b(row + 3, col)) + 0.5625f * (image->b(row - 1, col) + image->b(row + 1, col)));

                    if(clip) {
                        image->r(row, col) = MIN(image->r(row, col), rtengine::MAXVALF);
                        image->g(row, col) = MIN(image->g(row, col), rtengine::MAXVALF);
                        image->b(row, col) = MIN(image->b(row, col), rtengine::MAXVALF);
                    }
                }
            }

            break;

        case TR_R90: // rotate right
            if (i == 0) {
                for (int j = 0; j < imwidth; j++) {
                    image->r(j, 2 * imheight - 1) = red[j];
                    image->g(j, 2 * imheight - 1) = green[j];
                    image->b(j, 2 * imheight - 1) = blue[j];
                }
            }

            for (int j = 0; j < imwidth; j++) {
                image->r(j, 2 * (imheight - 1 - i)) = red[j];
                image->g(j, 2 * (imheight - 1 - i)) = green[j];
                image->b(j, 2 * (imheight - 1 - i)) = blue[j];
            }

            if (i == 1 || i == 2) { // linear interpolation
                int col = 2 * imheight - 1 - 2 * i;

                for (int j = 0; j < imwidth; j++) {
                    image->r(j, col) = (red[j] + image->r(j, col + 1)) / 2;
                    image->g(j, col) = (green[j] + image->g(j, col + 1)) / 2;
                    image->b(j, col) = (blue[j] + image->b(j, col + 1)) / 2;

                    if (oddHeight && i == 2) {
                        image->r(j, 2 * imheight) = (red[j] + image->r(j, 2 * imheight - 2)) / 2;
                        image->g(j, 2 * imheight) = (green[j] + image->g(j, 2 * imheight - 2)) / 2;
                        image->b(j, 2 * imheight) = (blue[j] + image->b(j, 2 * imheight - 2)) / 2;
                    }
                }
            } else if (i == imheight - 1) {
                int col = 2 * imheight - 1 - 2 * i;

                for (int j = 0; j < imwidth; j++) {
                    image->r(j, col) = (red[j] + image->r(j, col + 1)) / 2;
                    image->g(j, col) = (green[j] + image->g(j, col + 1)) / 2;
                    image->b(j, col) = (blue[j] + image->b(j, col + 1)) / 2;
                }

                col = 2 * imheight - 1 - 2 * i + 2;

                for (int j = 0; j < imwidth; j++) {
                    image->r(j, col) = (red[j] + image->r(j, col + 1)) / 2;
                    image->g(j, col) = (green[j] + image->g(j, col + 1)) / 2;
                    image->b(j, col) = (blue[j] + image->b(j, col + 1)) / 2;
                }
            } else if (i > 2 && i < imheight - 1) { // vertical bicubic interpolation
                int col = 2 * imheight - 1 - 2 * i + 2;

                for (int j = 0; j < imwidth; j++) {
                    image->r(j, col) = MAX(0.f, -0.0625f * (red[j] + image->r(j, col + 3)) + 0.5625f * (image->r(j, col - 1) + image->r(j, col + 1)));
                    image->g(j, col) = MAX(0.f, -0.0625f * (green[j] + image->g(j, col + 3)) + 0.5625f * (image->g(j, col - 1) + image->g(j, col + 1)));
                    image->b(j, col) = MAX(0.f, -0.0625f * (blue[j] + image->b(j, col + 3)) + 0.5625f * (image->b(j, col - 1) + image->b(j, col + 1)));

                    if(clip) {
                        image->r(j, col) = MIN(image->r(j, col), rtengine::MAXVALF);
                        image->g(j, col) = MIN(image->g(j, col), rtengine::MAXVALF);
                        image->b(j, col) = MIN(image->b(j, col), rtengine::MAXVALF);
                    }
                }
            }

            break;

        case TR_R270: // rotate left
            if (i == 0) {
                for (int j = imwidth - 1, row = 0; j >= 0; j--, row++) {
                    image->r(row, 2 * i) = red[j];
                    image->g(row, 2 * i) = green[j];
                    image->b(row, 2 * i) = blue[j];
                }
            } else if (i == 1 || i == 2) { // linear interpolation
                for (int j = imwidth - 1, row = 0; j >= 0; j--, row++) {
                    image->r(row, 2 * i) = red[j];
                    image->g(row, 2 * i) = green[j];
                    image->b(row, 2 * i) = blue[j];
                    image->r(row, 2 * i - 1) = (red[j] + image->r(row, 2 * i - 2)) * 0.5f;
                    image->g(row, 2 * i - 1) = (green[j] + image->g(row, 2 * i - 2)) * 0.5f;
                    image->b(row, 2 * i - 1) = (blue[j] + image->b(row, 2 * i - 2)) * 0.5f;
                }
            } else if (i > 0 && i < imheight) { // vertical bicubic interpolation
                for (int j = imwidth - 1, row = 0; j >= 0; j--, row++) {
                    image->r(row, 2 * i - 3) = MAX(0.f, -0.0625f * (red[j] + image->r(row, 2 * i - 6)) + 0.5625f * (image->r(row, 2 * i - 2) + image->r(row, 2 * i - 4)));
                    image->g(row, 2 * i - 3) = MAX(0.f, -0.0625f * (green[j] + image->g(row, 2 * i - 6)) + 0.5625f * (image->g(row, 2 * i - 2) + image->g(row, 2 * i - 4)));
                    image->b(row, 2 * i - 3) = MAX(0.f, -0.0625f * (blue[j] + image->b(row, 2 * i - 6)) + 0.5625f * (image->b(row, 2 * i - 2) + image->b(row, 2 * i - 4)));

                    if(clip) {
                        image->r(row, 2 * i - 3) = MIN(image->r(row, 2 * i - 3), rtengine::MAXVALF);
                        image->g(row, 2 * i - 3) = MIN(image->g(row, 2 * i - 3), rtengine::MAXVALF);
                        image->b(row, 2 * i - 3) = MIN(image->b(row, 2 * i - 3), rtengine::MAXVALF);
                    }

                    image->r(row, 2 * i) = red[j];
                    image->g(row, 2 * i) = green[j];
                    image->b(row, 2 * i) = blue[j];
                }
            }

            if (i == imheight - 1) {
                for (int j = imwidth - 1, row = 0; j >= 0; j--, row++) {
                    image->r(row, 2 * i - 1) = MAX(0.f, -0.0625f * (red[j] + image->r(row, 2 * i - 4)) + 0.5625f * (image->r(row, 2 * i) + image->r(row, 2 * i - 2)));
                    image->g(row, 2 * i - 1) = MAX(0.f, -0.0625f * (green[j] + image->g(row, 2 * i - 4)) + 0.5625f * (image->g(row, 2 * i) + image->g(row, 2 * i - 2)));
                    image->b(row, 2 * i - 1) = MAX(0.f, -0.0625f * (blue[j] + image->b(row, 2 * i - 4)) + 0.5625f * (image->b(row, 2 * i) + image->b(row, 2 * i - 2)));

                    if(clip) {
                        image->r(j, 2 * i - 1) = MIN(image->r(j, 2 * i - 1), rtengine::MAXVALF);
                        image->g(j, 2 * i - 1) = MIN(image->g(j, 2 * i - 1), rtengine::MAXVALF);
                        image->b(j, 2 * i - 1) = MIN(image->b(j, 2 * i - 1), rtengine::MAXVALF);
                    }

                    image->r(row, 2 * i + 1) = (red[j] + image->r(row, 2 * i - 1)) / 2;
                    image->g(row, 2 * i + 1) = (green[j] + image->g(row, 2 * i - 1)) / 2;
                    image->b(row, 2 * i + 1) = (blue[j] + image->b(row, 2 * i - 1)) / 2;

                    if (oddHeight) {
                        image->r(row, 2 * i + 2) = (red[j] + image->r(row, 2 * i - 2)) / 2;
                        image->g(row, 2 * i + 2) = (green[j] + image->g(row, 2 * i - 2)) / 2;
                        image->b(row, 2 * i + 2) = (blue[j] + image->b(row, 2 * i - 2)) / 2;
                    }
                }
            }

            break;

        case TR_NONE: // no coarse rotation
        default:
            rotateLine(red, image->r, tran, 2 * i, imwidth, imheight);
            rotateLine(green, image->g, tran, 2 * i, imwidth, imheight);
            rotateLine(blue, image->b, tran, 2 * i, imwidth, imheight);

            if (i == 1 || i == 2) { // linear interpolation
                for (int j = 0; j < imwidth; j++) {
                    image->r(2 * i - 1, j) = (red[j] + image->r(2 * i - 2, j)) / 2;
                    image->g(2 * i - 1, j) = (green[j] + image->g(2 * i - 2, j)) / 2;
                    image->b(2 * i - 1, j) = (blue[j] + image->b(2 * i - 2, j)) / 2;
                }
            } else if (i > 2 && i < imheight) { // vertical bicubic interpolation
                for (int j = 0; j < imwidth; j++) {
                    image->r(2 * i - 3, j) = MAX(0.f, -0.0625f * (red[j] + image->r(2 * i - 6, j)) + 0.5625f * (image->r(2 * i - 2, j) + image->r(2 * i - 4, j)));
                    image->g(2 * i - 3, j) = MAX(0.f, -0.0625f * (green[j] + image->g(2 * i - 6, j)) + 0.5625f * (image->g(2 * i - 2, j) + image->g(2 * i - 4, j)));
                    image->b(2 * i - 3, j) = MAX(0.f, -0.0625f * (blue[j] + image->b(2 * i - 6, j)) + 0.5625f * (image->b(2 * i - 2, j) + image->b(2 * i - 4, j)));

                    if(clip) {
                        image->r(2 * i - 3, j) = MIN(image->r(2 * i - 3, j), rtengine::MAXVALF);
                        image->g(2 * i - 3, j) = MIN(image->g(2 * i - 3, j), rtengine::MAXVALF);
                        image->b(2 * i - 3, j) = MIN(image->b(2 * i - 3, j), rtengine::MAXVALF);
                    }
                }
            }

            if (i == imheight - 1) {
                for (int j = 0; j < imwidth; j++) {
                    image->r(2 * i - 1, j) = MAX(0.f, -0.0625f * (red[j] + image->r(2 * i - 4, j)) + 0.5625f * (image->r(2 * i, j) + image->r(2 * i - 2, j)));
                    image->g(2 * i - 1, j) = MAX(0.f, -0.0625f * (green[j] + image->g(2 * i - 4, j)) + 0.5625f * (image->g(2 * i, j) + image->g(2 * i - 2, j)));
                    image->b(2 * i - 1, j) = MAX(0.f, -0.0625f * (blue[j] + image->b(2 * i - 4, j)) + 0.5625f * (image->b(2 * i, j) + image->b(2 * i - 2, j)));

                    if(clip) {
                        image->r(2 * i - 1, j) = MIN(image->r(2 * i - 1, j), rtengine::MAXVALF);
                        image->g(2 * i - 1, j) = MIN(image->g(2 * i - 1, j), rtengine::MAXVALF);
                        image->b(2 * i - 1, j) = MIN(image->b(2 * i - 1, j), rtengine::MAXVALF);
                    }

                    image->r(2 * i + 1, j) = (red[j] + image->r(2 * i - 1, j)) / 2;
                    image->g(2 * i + 1, j) = (green[j] + image->g(2 * i - 1, j)) / 2;
                    image->b(2 * i + 1, j) = (blue[j] + image->b(2 * i - 1, j)) / 2;

                    if (oddHeight) {
                        image->r(2 * i + 2, j) = (red[j] + image->r(2 * i - 2, j)) / 2;
                        image->g(2 * i + 2, j) = (green[j] + image->g(2 * i - 2, j)) / 2;
                        image->b(2 * i + 2, j) = (blue[j] + image->b(2 * i - 2, j)) / 2;
                    }
                }
            }
    }
}

}


namespace rtengine
{

extern const Settings* settings;
#undef ABS
#undef DIST

#define ABS(a) ((a)<0?-(a):(a))
#define DIST(a,b) (ABS(a-b))

RawImageSource::RawImageSource()
    : ImageSource()
    , W(0), H(0)
    , plistener(nullptr)
    , scale_mul{}
    , c_black{}
    , c_white{}
    , cblacksom{}
    , ref_pre_mul{}
    , refwb_red(0.0)
    , refwb_green(0.0)
    , refwb_blue(0.0)
    , rgb_cam{}
    , cam_rgb{}
    , xyz_cam{}
    , cam_xyz{}
    , fuji(false)
    , d1x(false)
    , border(4)
    , chmax{}
    , hlmax{}
    , clmax{}
    , initialGain(0.0)
    , camInitialGain(0.0)
    , defGain(0.0)
    , ri(nullptr)
    , rawData(0, 0)
    , green(0, 0)
    , red(0, 0)
    , blue(0, 0)
    , rawDirty(true)
    , histMatchingParams(new procparams::ColorManagementParams)
{
    camProfile = nullptr;
    embProfile = nullptr;
    rgbSourceModified = false;

    for (int i = 0; i < 4; ++i) {
        psRedBrightness[i] = psGreenBrightness[i] = psBlueBrightness[i] = 1.f;
    }
}

//%%%%%%%%%%%%%%%%%%%%%%%%%%%%%%%%%%%%%%%

RawImageSource::~RawImageSource()
{

    delete idata;

    for (size_t i = 0; i < numFrames; ++i) {
        delete riFrames[i];
    }

    for(size_t i = 0; i + 1 < numFrames; ++i) {
        delete rawDataBuffer[i];
    }

    flushRGB();
    flushRawData();

    if (camProfile) {
        cmsCloseProfile(camProfile);
    }

    if (embProfile) {
        cmsCloseProfile(embProfile);
    }
}

//%%%%%%%%%%%%%%%%%%%%%%%%%%%%%%%%%%%%%%%

void RawImageSource::transformRect(const PreviewProps &pp, int tran, int &ssx1, int &ssy1, int &width, int &height, int &fw)
{
    int pp_x = pp.getX() + border;
    int pp_y = pp.getY() + border;
    int pp_width = pp.getWidth();
    int pp_height = pp.getHeight();

    if (d1x) {
        if ((tran & TR_ROT) == TR_R90 || (tran & TR_ROT) == TR_R270) {
            pp_x /= 2;
            pp_width = pp_width / 2 + 1;
        } else {
            pp_y /= 2;
            pp_height = pp_height / 2 + 1;
        }
    }

    int w = W, h = H;

    if (fuji) {
        w = ri->get_FujiWidth() * 2 + 1;
        h = (H - ri->get_FujiWidth()) * 2 + 1;
    }

    int sw = w, sh = h;

    if ((tran & TR_ROT) == TR_R90 || (tran & TR_ROT) == TR_R270) {
        sw = h;
        sh = w;
    }

    if (pp_width > sw - 2 * border) {
        pp_width = sw - 2 * border;
    }

    if (pp_height > sh - 2 * border) {
        pp_height = sh - 2 * border;
    }

    int ppx = pp_x, ppy = pp_y;

    if (tran & TR_HFLIP) {
        ppx = max(sw - pp_x - pp_width, 0);
    }

    if (tran & TR_VFLIP) {
        ppy = max(sh - pp_y - pp_height, 0);
    }

    int sx1 = ppx;        // assuming it's >=0
    int sy1 = ppy;        // assuming it's >=0
    int sx2 = min(ppx + pp_width, w - 1);
    int sy2 = min(ppy + pp_height, h - 1);

    if ((tran & TR_ROT) == TR_R180) {
        sx1 = max(w - ppx - pp_width, 0);
        sy1 = max(h - ppy - pp_height, 0);
        sx2 = min(sx1 + pp_width, w - 1);
        sy2 = min(sy1 + pp_height, h - 1);
    } else if ((tran & TR_ROT) == TR_R90) {
        sx1 = ppy;
        sy1 = max(h - ppx - pp_width, 0);
        sx2 = min(sx1 + pp_height, w - 1);
        sy2 = min(sy1 + pp_width, h - 1);
    } else if ((tran & TR_ROT) == TR_R270) {
        sx1 = max(w - ppy - pp_height, 0);
        sy1 = ppx;
        sx2 = min(sx1 + pp_height, w - 1);
        sy2 = min(sy1 + pp_width, h - 1);
    }

    if (fuji) {
        // atszamoljuk a koordinatakat fuji-ra:
        // recalculate the coordinates fuji-ra:
        ssx1 = (sx1 + sy1) / 2;
        ssy1 = (sy1 - sx2) / 2 + ri->get_FujiWidth();
        int ssx2 = (sx2 + sy2) / 2 + 1;
        int ssy2 = (sy2 - sx1) / 2 + ri->get_FujiWidth();
        fw   = (sx2 - sx1) / 2 / pp.getSkip();
        width  = (ssx2 - ssx1) / pp.getSkip() + ((ssx2 - ssx1) % pp.getSkip() > 0);
        height = (ssy2 - ssy1) / pp.getSkip() + ((ssy2 - ssy1) % pp.getSkip() > 0);
    } else {
        ssx1 = sx1;
        ssy1 = sy1;
        width  = (sx2 + 1 - sx1) / pp.getSkip() + ((sx2 + 1 - sx1) % pp.getSkip() > 0);
        height = (sy2 + 1 - sy1) / pp.getSkip() + ((sy2 + 1 - sy1) % pp.getSkip() > 0);
    }
}

float calculate_scale_mul(float scale_mul[4], const float pre_mul_[4], const float c_white[4], const float c_black[4], bool isMono, int colors)
{
    if (isMono || colors == 1) {
        for (int c = 0; c < 4; c++) {
            scale_mul[c] = 65535.0 / (c_white[c] - c_black[c]);
        }
    } else {
        float pre_mul[4];

        for (int c = 0; c < 4; c++) {
            pre_mul[c] = pre_mul_[c];
        }

        if (pre_mul[3] == 0) {
            pre_mul[3] = pre_mul[1]; // G2 == G1
        }

        float maxpremul = max(pre_mul[0], pre_mul[1], pre_mul[2], pre_mul[3]);

        for (int c = 0; c < 4; c++) {
            scale_mul[c] = (pre_mul[c] / maxpremul) * 65535.0 / (c_white[c] - c_black[c]);
        }
    }

    float gain = max(scale_mul[0], scale_mul[1], scale_mul[2], scale_mul[3]) / min(scale_mul[0], scale_mul[1], scale_mul[2], scale_mul[3]);
    return gain;
}

void RawImageSource::getImage(const ColorTemp &ctemp, int tran, Imagefloat* image, const PreviewProps &pp, const ToneCurveParams &hrp, const RAWParams &raw)
{
    MyMutex::MyLock lock(getImageMutex);

    tran = defTransform(tran);

    // compute channel multipliers
    double r, g, b;
    float rm, gm, bm;

    if (ctemp.getTemp() < 0) {
        // no white balance, ie revert the pre-process white balance to restore original unbalanced raw camera color
        rm = ri->get_pre_mul(0);
        gm = ri->get_pre_mul(1);
        bm = ri->get_pre_mul(2);
    } else {
        ctemp.getMultipliers(r, g, b);
        rm = imatrices.cam_rgb[0][0] * r + imatrices.cam_rgb[0][1] * g + imatrices.cam_rgb[0][2] * b;
        gm = imatrices.cam_rgb[1][0] * r + imatrices.cam_rgb[1][1] * g + imatrices.cam_rgb[1][2] * b;
        bm = imatrices.cam_rgb[2][0] * r + imatrices.cam_rgb[2][1] * g + imatrices.cam_rgb[2][2] * b;
    }

    if (true) {
        // adjust gain so the maximum raw value of the least scaled channel just hits max
        const float new_pre_mul[4] = { ri->get_pre_mul(0) / rm, ri->get_pre_mul(1) / gm, ri->get_pre_mul(2) / bm, ri->get_pre_mul(3) / gm };
        float new_scale_mul[4];

        bool isMono = (ri->getSensorType() == ST_FUJI_XTRANS && raw.xtranssensor.method == RAWParams::XTransSensor::getMethodString(RAWParams::XTransSensor::Method::MONO))
                      || (ri->getSensorType() == ST_BAYER && raw.bayersensor.method == RAWParams::BayerSensor::getMethodString(RAWParams::BayerSensor::Method::MONO));

        for (int i = 0; i < 4; ++i) {
            c_white[i] = (ri->get_white(i) - cblacksom[i]) / raw.expos + cblacksom[i];
        }

        float gain = calculate_scale_mul(new_scale_mul, new_pre_mul, c_white, cblacksom, isMono, ri->get_colors());
        rm = new_scale_mul[0] / scale_mul[0] * gain;
        gm = new_scale_mul[1] / scale_mul[1] * gain;
        bm = new_scale_mul[2] / scale_mul[2] * gain;
        //fprintf(stderr, "camera gain: %f, current wb gain: %f, diff in stops %f\n", camInitialGain, gain, log2(camInitialGain) - log2(gain));
    } else {
        // old scaling: used a fixed reference gain based on camera (as-shot) white balance

        // how much we need to scale each channel to get our new white balance
        rm = refwb_red / rm;
        gm = refwb_green / gm;
        bm = refwb_blue / bm;
        // normalize so larger multiplier becomes 1.0
        float minval = min(rm, gm, bm);
        rm /= minval;
        gm /= minval;
        bm /= minval;
        // multiply with reference gain, ie as-shot WB
        rm *= camInitialGain;
        gm *= camInitialGain;
        bm *= camInitialGain;
    }

    defGain = 0.0;
    // compute image area to render in order to provide the requested part of the image
    int sx1, sy1, imwidth, imheight, fw, d1xHeightOdd = 0;
    transformRect(pp, tran, sx1, sy1, imwidth, imheight, fw);

    // check possible overflows
    int maximwidth, maximheight;

    if ((tran & TR_ROT) == TR_R90 || (tran & TR_ROT) == TR_R270) {
        maximwidth = image->getHeight();
        maximheight = image->getWidth();
    } else {
        maximwidth = image->getWidth();
        maximheight = image->getHeight();
    }

    if (d1x) {
        // D1X has only half of the required rows
        // we interpolate the missing ones later to get correct aspect ratio
        // if the height is odd we also have to add an additional row to avoid a black line
        d1xHeightOdd = maximheight & 1;
        maximheight /= 2;
        imheight = maximheight;
    }

    // correct if overflow (very rare), but not fuji because it is corrected in transline
    if (!fuji && imwidth > maximwidth) {
        imwidth = maximwidth;
    }

    if (!fuji && imheight > maximheight) {
        imheight = maximheight;
    }

    if (fuji) { // zero image to avoid access to uninitialized values in further processing because fuji super-ccd processing is not clean...
        for (int i = 0; i < image->getHeight(); ++i) {
            for (int j = 0; j < image->getWidth(); ++j) {
                image->r(i, j) = image->g(i, j) = image->b(i, j) = 0;
            }
        }
    }

    int maxx = this->W, maxy = this->H, skip = pp.getSkip();

    // raw clip levels after white balance
    hlmax[0] = clmax[0] * rm;
    hlmax[1] = clmax[1] * gm;
    hlmax[2] = clmax[2] * bm;

    const bool doClip = (chmax[0] >= clmax[0] || chmax[1] >= clmax[1] || chmax[2] >= clmax[2]) && !hrp.hrenabled && hrp.clampOOG;

    float area = skip * skip;
    rm /= area;
    gm /= area;
    bm /= area;
    bool doHr = (hrp.hrenabled && hrp.method != "Color");
    const float expcomp = std::pow(2, ri->getBaselineExposure());
    rm *= expcomp;
    gm *= expcomp;
    bm *= expcomp;
    
#ifdef _OPENMP
    #pragma omp parallel if(!d1x)       // omp disabled for D1x to avoid race conditions (see Issue 1088 http://code.google.com/p/rawtherapee/issues/detail?id=1088)
    {
#endif
        // render the requested image part
        float line_red[imwidth] ALIGNED16;
        float line_grn[imwidth] ALIGNED16;
        float line_blue[imwidth] ALIGNED16;

#ifdef _OPENMP
        #pragma omp for schedule(dynamic,16)
#endif

        for (int ix = 0; ix < imheight; ix++) {
            int i = sy1 + skip * ix;
            i = std::min(i, maxy - skip); // avoid trouble

            if (ri->getSensorType() == ST_BAYER || ri->getSensorType() == ST_FUJI_XTRANS || ri->get_colors() == 1) {
                for (int j = 0, jx = sx1; j < imwidth; j++, jx += skip) {
                    jx = std::min(jx, maxx - skip); // avoid trouble

                    float rtot = 0.f, gtot = 0.f, btot = 0.f;

                    for (int m = 0; m < skip; m++)
                        for (int n = 0; n < skip; n++) {
                            rtot += red[i + m][jx + n];
                            gtot += green[i + m][jx + n];
                            btot += blue[i + m][jx + n];
                        }

                    rtot *= rm;
                    gtot *= gm;
                    btot *= bm;

                    if (doClip) {
                        // note: as hlmax[] can be larger than CLIP and we can later apply negative
                        // exposure this means that we can clip away local highlights which actually
                        // are not clipped. We have to do that though as we only check pixel by pixel
                        // and don't know if this will transition into a clipped area, if so we need
                        // to clip also surrounding to make a good colour transition
                        rtot = CLIP(rtot);
                        gtot = CLIP(gtot);
                        btot = CLIP(btot);
                    }

                    line_red[j] = rtot;
                    line_grn[j] = gtot;
                    line_blue[j] = btot;
                }
            } else {
                for (int j = 0, jx = sx1; j < imwidth; j++, jx += skip) {
                    if (jx > maxx - skip) {
                        jx = maxx - skip - 1;
                    }

                    float rtot, gtot, btot;
                    rtot = gtot = btot = 0;

                    for (int m = 0; m < skip; m++)
                        for (int n = 0; n < skip; n++) {
                            rtot += rawData[i + m][(jx + n) * 3 + 0];
                            gtot += rawData[i + m][(jx + n) * 3 + 1];
                            btot += rawData[i + m][(jx + n) * 3 + 2];
                        }

                    rtot *= rm;
                    gtot *= gm;
                    btot *= bm;

                    if (doClip) {
                        rtot = CLIP(rtot);
                        gtot = CLIP(gtot);
                        btot = CLIP(btot);
                    }

                    line_red[j] = rtot;
                    line_grn[j] = gtot;
                    line_blue[j] = btot;

                }
            }

            //process all highlight recovery other than "Color"
            if (doHr) {
                hlRecovery(hrp.method, line_red, line_grn, line_blue, imwidth, hlmax);
            }

            if (d1x) {
                transLineD1x (line_red, line_grn, line_blue, ix, image, tran, imwidth, imheight, d1xHeightOdd, doClip);
            } else if (fuji) {
                transLineFuji(line_red, line_grn, line_blue, ix, image, tran, imheight, fw);
            } else {
                transLineStandard(line_red, line_grn, line_blue, ix, image, tran, imwidth, imheight);
            }

        }

#ifdef _OPENMP
    }
#endif

    if (fuji) {
        int a = ((tran & TR_ROT) == TR_R90 && image->getWidth() % 2 == 0) || ((tran & TR_ROT) == TR_R180 && image->getHeight() % 2 + image->getWidth() % 2 == 1) || ((tran & TR_ROT) == TR_R270 && image->getHeight() % 2 == 0);

        // first row
        for (int j = 1 + a; j < image->getWidth() - 1; j += 2) {
            image->r(0, j) = (image->r(1, j) + image->r(0, j + 1) + image->r(0, j - 1)) / 3;
            image->g(0, j) = (image->g(1, j) + image->g(0, j + 1) + image->g(0, j - 1)) / 3;
            image->b(0, j) = (image->b(1, j) + image->b(0, j + 1) + image->b(0, j - 1)) / 3;
        }

        // other rows
        for (int i = 1; i < image->getHeight() - 1; i++) {
            for (int j = 2 - (a + i + 1) % 2; j < image->getWidth() - 1; j += 2) {
                // edge-adaptive interpolation
                double dh = (ABS(image->r(i, j + 1) - image->r(i, j - 1)) + ABS(image->g(i, j + 1) - image->g(i, j - 1)) + ABS(image->b(i, j + 1) - image->b(i, j - 1))) / 1.0;
                double dv = (ABS(image->r(i + 1, j) - image->r(i - 1, j)) + ABS(image->g(i + 1, j) - image->g(i - 1, j)) + ABS(image->b(i + 1, j) - image->b(i - 1, j))) / 1.0;
                double eh = 1.0 / (1.0 + dh);
                double ev = 1.0 / (1.0 + dv);
                image->r(i, j) = (eh * (image->r(i, j + 1) + image->r(i, j - 1)) + ev * (image->r(i + 1, j) + image->r(i - 1, j))) / (2.0 * (eh + ev));
                image->g(i, j) = (eh * (image->g(i, j + 1) + image->g(i, j - 1)) + ev * (image->g(i + 1, j) + image->g(i - 1, j))) / (2.0 * (eh + ev));
                image->b(i, j) = (eh * (image->b(i, j + 1) + image->b(i, j - 1)) + ev * (image->b(i + 1, j) + image->b(i - 1, j))) / (2.0 * (eh + ev));
            }

            // first pixel
            if (2 - (a + i + 1) % 2 == 2) {
                image->r(i, 0) = (image->r(i + 1, 0) + image->r(i - 1, 0) + image->r(i, 1)) / 3;
                image->g(i, 0) = (image->g(i + 1, 0) + image->g(i - 1, 0) + image->g(i, 1)) / 3;
                image->b(i, 0) = (image->b(i + 1, 0) + image->b(i - 1, 0) + image->b(i, 1)) / 3;
            }

            // last pixel
            if (2 - (a + i + image->getWidth()) % 2 == 2) {
                image->r(i, image->getWidth() - 1) = (image->r(i + 1, image->getWidth() - 1) + image->r(i - 1, image->getWidth() - 1) + image->r(i, image->getWidth() - 2)) / 3;
                image->g(i, image->getWidth() - 1) = (image->g(i + 1, image->getWidth() - 1) + image->g(i - 1, image->getWidth() - 1) + image->g(i, image->getWidth() - 2)) / 3;
                image->b(i, image->getWidth() - 1) = (image->b(i + 1, image->getWidth() - 1) + image->b(i - 1, image->getWidth() - 1) + image->b(i, image->getWidth() - 2)) / 3;
            }
        }

        // last row
        int b = (a == 1 && image->getHeight() % 2) || (a == 0 && image->getHeight() % 2 == 0);

        for (int j = 1 + b; j < image->getWidth() - 1; j += 2) {
            image->r(image->getHeight() - 1, j) = (image->r(image->getHeight() - 2, j) + image->r(image->getHeight() - 1, j + 1) + image->r(image->getHeight() - 1, j - 1)) / 3;
            image->g(image->getHeight() - 1, j) = (image->g(image->getHeight() - 2, j) + image->g(image->getHeight() - 1, j + 1) + image->g(image->getHeight() - 1, j - 1)) / 3;
            image->b(image->getHeight() - 1, j) = (image->b(image->getHeight() - 2, j) + image->b(image->getHeight() - 1, j + 1) + image->b(image->getHeight() - 1, j - 1)) / 3;
        }
    }

    // Flip if needed
    if (tran & TR_HFLIP) {
        hflip(image);
    }

    if (tran & TR_VFLIP) {
        vflip(image);
    }

    // Colour correction (only when running on full resolution)
    if (pp.getSkip() == 1) {
        switch (ri->getSensorType()) {
            case ST_BAYER:
                processFalseColorCorrection(image, raw.bayersensor.ccSteps);
                break;

            case ST_FUJI_XTRANS:
                processFalseColorCorrection(image, raw.xtranssensor.ccSteps);
                break;

            case ST_FOVEON:
            case ST_NONE:
                break;
        }
    }
}

DCPProfile *RawImageSource::getDCP(const ColorManagementParams &cmp, DCPProfile::ApplyState &as)
{
    if (cmp.inputProfile == "(camera)" || cmp.inputProfile == "(none)") {
        return nullptr;
    }

    DCPProfile *dcpProf = nullptr;
    cmsHPROFILE dummy;
    findInputProfile(cmp.inputProfile, nullptr, (static_cast<const FramesData*>(getMetaData()))->getCamera(), &dcpProf, dummy);

    if (dcpProf == nullptr) {
        if (settings->verbose) {
            printf("Can't load DCP profile '%s'!\n", cmp.inputProfile.c_str());
        }

        return nullptr;
    }

    dcpProf->setStep2ApplyState(cmp.workingProfile, cmp.toneCurve, cmp.applyLookTable, cmp.applyBaselineExposureOffset, as);
    return dcpProf;
}

void RawImageSource::convertColorSpace(Imagefloat* image, const ColorManagementParams &cmp, const ColorTemp &wb)
{
    double pre_mul[3] = { ri->get_pre_mul(0), ri->get_pre_mul(1), ri->get_pre_mul(2) };
    colorSpaceConversion(image, cmp, wb, pre_mul, embProfile, camProfile, imatrices.xyz_cam, (static_cast<const FramesData*>(getMetaData()))->getCamera());
}

void RawImageSource::getFullSize(int& w, int& h, int tr)
{

    tr = defTransform(tr);

    if (fuji) {
        w = ri->get_FujiWidth() * 2 + 1;
        h = (H - ri->get_FujiWidth()) * 2 + 1;
    } else if (d1x) {
        w = W;
        h = 2 * H;
    } else {
        w = W;
        h = H;
    }

    if ((tr & TR_ROT) == TR_R90 || (tr & TR_ROT) == TR_R270) {
        int tmp = w;
        w = h;
        h = tmp;
    }

    w -= 2 * border;
    h -= 2 * border;
}

//%%%%%%%%%%%%%%%%%%%%%%%%%%%%%%%%%%%%%%%

void RawImageSource::getSize(const PreviewProps &pp, int& w, int& h)
{
    w = pp.getWidth() / pp.getSkip() + (pp.getWidth() % pp.getSkip() > 0);
    h = pp.getHeight() / pp.getSkip() + (pp.getHeight() % pp.getSkip() > 0);
}

//%%%%%%%%%%%%%%%%%%%%%%%%%%%%%%%%%%%%%%%

void RawImageSource::hflip(Imagefloat* image)
{
    image->hflip();
}

//%%%%%%%%%%%%%%%%%%%%%%%%%%%%%%%%%%%%%%%

void RawImageSource::vflip(Imagefloat* image)
{
    image->vflip();
}


//%%%%%%%%%%%%%%%%%%%%%%%%%%%%%%%%%%%%%%%

int RawImageSource::load (const Glib::ustring &fname, bool firstFrameOnly)
{

    MyTime t1, t2;
    t1.set();
    fileName = fname;

    if (plistener) {
        plistener->setProgressStr ("PROGRESSBAR_DECODING");
        plistener->setProgress(0.0);
    }

    ri = new RawImage(fname);
    int errCode = ri->loadRaw(false, 0, false);

    if (errCode) {
        return errCode;
    }
    numFrames = firstFrameOnly ? (numFrames < 7 ? 1 : ri->getFrameCount()) : ri->getFrameCount();

    errCode = 0;

<<<<<<< HEAD
    if (numFrames > 1) {
=======
    if(numFrames >= 7) {
        // special case to avoid crash when loading Hasselblad H6D-100cMS pixelshift files
        // limit to 6 frames and skip first frame, as first frame is not bayer
        if (firstFrameOnly) {
            numFrames = 1;
        } else {
            numFrames = 6;
        }
#ifdef _OPENMP
        #pragma omp parallel
#endif
        {
            int errCodeThr = 0;
#ifdef _OPENMP
            #pragma omp for nowait
#endif
            for(unsigned int i = 0; i < numFrames; ++i) {
                if(i == 0) {
                    riFrames[i] = ri;
                    errCodeThr = riFrames[i]->loadRaw (true, i + 1, true, plistener, 0.8);
                } else {
                    riFrames[i] = new RawImage(fname);
                    errCodeThr = riFrames[i]->loadRaw (true, i + 1);
                }
            }
#ifdef _OPENMP
            #pragma omp critical
#endif
            {
                errCode = errCodeThr ? errCodeThr : errCode;
            }
        }
    } else if(numFrames > 1) {
>>>>>>> bb97a300
#ifdef _OPENMP
        #pragma omp parallel
#endif
        {
            int errCodeThr = 0;
#ifdef _OPENMP
            #pragma omp for nowait
#endif

            for (unsigned int i = 0; i < numFrames; ++i)
            {
                if (i == 0) {
                    riFrames[i] = ri;
                    errCodeThr = riFrames[i]->loadRaw(true, i, true, plistener, 0.8);
                } else {
                    riFrames[i] = new RawImage(fname);
                    errCodeThr = riFrames[i]->loadRaw(true, i);
                }
            }

#ifdef _OPENMP
            #pragma omp critical
#endif
            {
                errCode = errCodeThr ? errCodeThr : errCode;
            }
        }
    } else {
        riFrames[0] = ri;
        errCode = riFrames[0]->loadRaw(true, 0, true, plistener, 0.8);
    }

    if (!errCode) {
        for (unsigned int i = 0; i < numFrames; ++i) {
            riFrames[i]->compress_image(i);
        }
    } else {
        return errCode;
    }

    if (numFrames > 1) {  // this disables multi frame support for Fuji S5 until I found a solution to handle different dimensions
        if (riFrames[0]->get_width() != riFrames[1]->get_width() || riFrames[0]->get_height() != riFrames[1]->get_height()) {
            numFrames = 1;
        }
    }

    if (plistener) {
        plistener->setProgress(0.9);
    }

    /***** Copy once constant data extracted from raw *******/
    W = ri->get_width();
    H = ri->get_height();
    fuji = ri->get_FujiWidth() != 0;

    for (int i = 0; i < 3; i++)
        for (int j = 0; j < 3; j++) {
            imatrices.rgb_cam[i][j] = ri->get_colors() == 1 ? (i == j) : ri->get_rgb_cam(i, j);
        }

    // compute inverse of the color transformation matrix
    // first arg is matrix, second arg is inverse
    inverse33(imatrices.rgb_cam, imatrices.cam_rgb);

    d1x  = ! ri->get_model().compare("D1X");

    if (ri->getSensorType() == ST_FUJI_XTRANS) {
        border = 7;
    } else if (ri->getSensorType() == ST_FOVEON) {
        border = 0;
    }

    if (ri->get_profile()) {
        embProfile = cmsOpenProfileFromMem(ri->get_profile(), ri->get_profileLen());
    }

    // create profile
    memset(imatrices.xyz_cam, 0, sizeof(imatrices.xyz_cam));

    for (int i = 0; i < 3; i++)
        for (int j = 0; j < 3; j++)
            for (int k = 0; k < 3; k++) {
                imatrices.xyz_cam[i][j] += xyz_sRGB[i][k] * imatrices.rgb_cam[k][j];
            }

    camProfile = ICCStore::getInstance()->createFromMatrix(imatrices.xyz_cam, false, "Camera");
    inverse33(imatrices.xyz_cam, imatrices.cam_xyz);

    // First we get the "as shot" ("Camera") white balance and store it
    float pre_mul[4];
    // FIXME: get_colorsCoeff not so much used nowadays, when we have calculate_scale_mul() function here
    ri->get_colorsCoeff(pre_mul, scale_mul, c_black, false);   //modify  for black level
    camInitialGain = max(scale_mul[0], scale_mul[1], scale_mul[2], scale_mul[3]) / min(scale_mul[0], scale_mul[1], scale_mul[2], scale_mul[3]);

    double camwb_red = ri->get_pre_mul(0) / pre_mul[0];
    double camwb_green = ri->get_pre_mul(1) / pre_mul[1];
    double camwb_blue = ri->get_pre_mul(2) / pre_mul[2];
    double cam_r = imatrices.rgb_cam[0][0] * camwb_red + imatrices.rgb_cam[0][1] * camwb_green + imatrices.rgb_cam[0][2] * camwb_blue;
    double cam_g = imatrices.rgb_cam[1][0] * camwb_red + imatrices.rgb_cam[1][1] * camwb_green + imatrices.rgb_cam[1][2] * camwb_blue;
    double cam_b = imatrices.rgb_cam[2][0] * camwb_red + imatrices.rgb_cam[2][1] * camwb_green + imatrices.rgb_cam[2][2] * camwb_blue;
    camera_wb = ColorTemp(cam_r, cam_g, cam_b, 1.);  // as shot WB

    ColorTemp ReferenceWB;
    double ref_r, ref_g, ref_b;
    {
        // ...then we re-get the constants but now with auto which gives us better demosaicing and CA auto-correct
        // performance for strange white balance settings (such as UniWB)
        ri->get_colorsCoeff(ref_pre_mul, scale_mul, c_black, true);
        refwb_red = ri->get_pre_mul(0) / ref_pre_mul[0];
        refwb_green = ri->get_pre_mul(1) / ref_pre_mul[1];
        refwb_blue = ri->get_pre_mul(2) / ref_pre_mul[2];
        initialGain = max(scale_mul[0], scale_mul[1], scale_mul[2], scale_mul[3]) / min(scale_mul[0], scale_mul[1], scale_mul[2], scale_mul[3]);
        ref_r = imatrices.rgb_cam[0][0] * refwb_red + imatrices.rgb_cam[0][1] * refwb_green + imatrices.rgb_cam[0][2] * refwb_blue;
        ref_g = imatrices.rgb_cam[1][0] * refwb_red + imatrices.rgb_cam[1][1] * refwb_green + imatrices.rgb_cam[1][2] * refwb_blue;
        ref_b = imatrices.rgb_cam[2][0] * refwb_red + imatrices.rgb_cam[2][1] * refwb_green + imatrices.rgb_cam[2][2] * refwb_blue;
        ReferenceWB = ColorTemp(ref_r, ref_g, ref_b, 1.);
    }

    if (settings->verbose) {
        printf("Raw As Shot White balance: temp %f, tint %f\n", camera_wb.getTemp(), camera_wb.getGreen());
        printf("Raw Reference (auto) white balance: temp %f, tint %f, multipliers [%f %f %f | %f %f %f]\n", ReferenceWB.getTemp(), ReferenceWB.getGreen(), ref_r, ref_g, ref_b, refwb_red, refwb_blue, refwb_green);
    }

    /*{
            // Test code: if you want to test a specific white balance
        ColorTemp d50wb = ColorTemp(5000.0, 1.0, 1.0, "Custom");
        double rm,gm,bm,r,g,b;
        d50wb.getMultipliers(r, g, b);
        camwb_red   = imatrices.cam_rgb[0][0]*r + imatrices.cam_rgb[0][1]*g + imatrices.cam_rgb[0][2]*b;
        camwb_green = imatrices.cam_rgb[1][0]*r + imatrices.cam_rgb[1][1]*g + imatrices.cam_rgb[1][2]*b;
        camwb_blue  = imatrices.cam_rgb[2][0]*r + imatrices.cam_rgb[2][1]*g + imatrices.cam_rgb[2][2]*b;
        double pre_mul[3], dmax = 0;
        pre_mul[0] = ri->get_pre_mul(0) / camwb_red;
        pre_mul[1] = ri->get_pre_mul(1) / camwb_green;
        pre_mul[2] = ri->get_pre_mul(2) / camwb_blue;
        for (int c = 0; c < 3; c++) {
            if (dmax < pre_mul[c])
                dmax = pre_mul[c];
                }
                for (int c = 0; c < 3; c++) {
            pre_mul[c] /= dmax;
                }
                camwb_red *= dmax;
                camwb_green *= dmax;
                camwb_blue *= dmax;
                for (int c = 0; c < 3; c++) {
            int sat = ri->get_white(c) - ri->get_cblack(c);
            scale_mul[c] = pre_mul[c] * 65535.0 / sat;
                }
                scale_mul[3] = pre_mul[1] * 65535.0 / (ri->get_white(3) - ri->get_cblack(3));
                initialGain = 1.0 / min(pre_mul[0], pre_mul[1], pre_mul[2]);
    }*/

    for (unsigned int i = 0; i < numFrames; ++i) {
        riFrames[i]->set_prefilters();
    }


    // Load complete Exif information
    std::unique_ptr<RawMetaDataLocation> rml(new RawMetaDataLocation(ri->get_exifBase(), ri->get_ciffBase(), ri->get_ciffLen()));
    idata = new FramesData(fname, std::move(rml));
    idata->setDCRawFrameCount(numFrames);

    green(W, H);
    red(W, H);
    blue(W, H);
    //hpmap = allocArray<char>(W, H);

    if (plistener) {
        plistener->setProgress(1.0);
    }

    plistener = nullptr; // This must be reset, because only load() is called through progressConnector
    t2.set();

    if (settings->verbose) {
        printf("Load %s: %d usec\n", fname.c_str(), t2.etime(t1));
    }

    return 0; // OK!
}

//%%%%%%%%%%%%%%%%%%%%%%%%%%%%%%%%%%%%%%%

void RawImageSource::preprocess(const RAWParams &raw, const LensProfParams &lensProf, const CoarseTransformParams& coarse, bool prepareDenoise)
{
//    BENCHFUN
    MyTime t1, t2;
    t1.set();

    Glib::ustring newDF = raw.dark_frame;
    RawImage *rid = nullptr;

    if (!raw.df_autoselect) {
        if (!raw.dark_frame.empty()) {
            rid = dfm.searchDarkFrame(raw.dark_frame);
        }
    } else {
        rid = dfm.searchDarkFrame(idata->getMake(), idata->getModel(), idata->getISOSpeed(), idata->getShutterSpeed(), idata->getDateTimeAsTS());
    }

    if (rid && settings->verbose) {
        printf("Subtracting Darkframe:%s\n", rid->get_filename().c_str());
    }

    std::unique_ptr<PixelsMap> bitmapBads;

    int totBP = 0; // Hold count of bad pixels to correct

    if (ri->zeroIsBad()) { // mark all pixels with value zero as bad, has to be called before FF and DF. dcraw sets this flag only for some cameras (mainly Panasonic and Leica)
        bitmapBads.reset(new PixelsMap(W, H));
        totBP = findZeroPixels(*(bitmapBads.get()));

        if (settings->verbose) {
            printf("%d pixels with value zero marked as bad pixels\n", totBP);
        }
    }

    //FLATFIELD start
    RawImage *rif = nullptr;

    if (!raw.ff_AutoSelect) {
        if (!raw.ff_file.empty()) {
            rif = ffm.searchFlatField(raw.ff_file);
        }
    } else {
        rif = ffm.searchFlatField(idata->getMake(), idata->getModel(), idata->getLens(), idata->getFocalLen(), idata->getFNumber(), idata->getDateTimeAsTS());
    }


    bool hasFlatField = (rif != nullptr);

    if (hasFlatField && settings->verbose) {
        printf("Flat Field Correction:%s\n", rif->get_filename().c_str());
    }

    if (numFrames == 4) {
        int bufferNumber = 0;

        for (unsigned int i = 0; i < 4; ++i) {
            if (i == currFrame) {
                copyOriginalPixels(raw, ri, rid, rif, rawData);
                rawDataFrames[i] = &rawData;
            } else {
                if (!rawDataBuffer[bufferNumber]) {
                    rawDataBuffer[bufferNumber] = new array2D<float>;
                }

                rawDataFrames[i] = rawDataBuffer[bufferNumber];
                ++bufferNumber;
                copyOriginalPixels(raw, riFrames[i], rid, rif, *rawDataFrames[i]);
            }
        }
    } else if (numFrames == 2 && currFrame == 2) { // average the frames
        if(!rawDataBuffer[0]) {
            rawDataBuffer[0] = new array2D<float>;
        }
        rawDataFrames[1] = rawDataBuffer[0];
        copyOriginalPixels(raw, riFrames[1], rid, rif, *rawDataFrames[1]);
        copyOriginalPixels(raw, ri, rid, rif, rawData);

        for (int i = 0; i < H; ++i) {
            for (int j = 0; j < W; ++j) {
                rawData[i][j] = (rawData[i][j] + (*rawDataFrames[1])[i][j]) * 0.5f;
            }
        }
    } else {
        copyOriginalPixels(raw, ri, rid, rif, rawData);
    }

    //FLATFIELD end


    // Always correct camera badpixels from .badpixels file
    std::vector<badPix> *bp = dfm.getBadPixels(ri->get_maker(), ri->get_model(), idata->getSerialNumber());

    if (bp) {
        if (!bitmapBads) {
            bitmapBads.reset(new PixelsMap(W, H));
        }

        totBP += bitmapBads->set(*bp);

        if (settings->verbose) {
            std::cout << "Correcting " << bp->size() << " pixels from .badpixels" << std::endl;
        }
    }

    // If darkframe selected, correct hotpixels found on darkframe
    bp = nullptr;

    if (raw.df_autoselect) {
        bp = dfm.getHotPixels(idata->getMake(), idata->getModel(), idata->getISOSpeed(), idata->getShutterSpeed(), idata->getDateTimeAsTS());
    } else if (!raw.dark_frame.empty()) {
        bp = dfm.getHotPixels(raw.dark_frame);
    }

    if (bp) {
        if (!bitmapBads) {
            bitmapBads.reset(new PixelsMap(W, H));
        }

        totBP += bitmapBads->set(*bp);

        if (settings->verbose && !bp->empty()) {
            std::cout << "Correcting " << bp->size() << " hotpixels from darkframe" << std::endl;
        }
    }

    if (numFrames == 4) {
        for (int i = 0; i < 4; ++i) {
            scaleColors(0, 0, W, H, raw, *rawDataFrames[i]);
        }
    } else {
        scaleColors(0, 0, W, H, raw, rawData);   //+ + raw parameters for black level(raw.blackxx)
    }

    // Correct vignetting of lens profile
    if (!hasFlatField && lensProf.useVign && lensProf.lcMode != LensProfParams::LcMode::NONE) {
        std::unique_ptr<LensCorrection> pmap;

        if (lensProf.useLensfun()) {
            pmap = LFDatabase::findModifier(lensProf, idata, W, H, coarse, -1);
        } else {
            const std::shared_ptr<LCPProfile> pLCPProf = LCPStore::getInstance()->getProfile(lensProf.lcpFile);

            if (pLCPProf) { // don't check focal length to allow distortion correction for lenses without chip, also pass dummy focal length 1 in case of 0
                pmap.reset(new LCPMapper(pLCPProf, max(idata->getFocalLen(), 1.0), idata->getFocalLen35mm(), idata->getFocusDist(), idata->getFNumber(), true, false, W, H, coarse, -1));
            }
        }

        if (pmap) {
            LensCorrection &map = *pmap;

            if (ri->getSensorType() == ST_BAYER || ri->getSensorType() == ST_FUJI_XTRANS || ri->get_colors() == 1) {
                if (numFrames == 4) {
                    for (int i = 0; i < 4; ++i) {
#ifdef _OPENMP
                        #pragma omp parallel for schedule(dynamic,16)
#endif

                        for (int y = 0; y < H; y++) {
                            map.processVignetteLine(W, y, (*rawDataFrames[i])[y]);
                        }
                    }
                } else {

#ifdef _OPENMP
                    #pragma omp parallel for schedule(dynamic,16)
#endif

                    for (int y = 0; y < H; y++) {
                        map.processVignetteLine(W, y, rawData[y]);
                    }
                }
            } else if (ri->get_colors() == 3) {
#ifdef _OPENMP
                #pragma omp parallel for schedule(dynamic,16)
#endif

                for (int y = 0; y < H; y++) {
                    map.processVignetteLine3Channels(W, y, rawData[y]);
                }
            }
        }
    }

    defGain = 0.0;//log(initialGain) / log(2.0);

    if (ri->getSensorType() == ST_BAYER && (raw.hotPixelFilter > 0 || raw.deadPixelFilter > 0)) {
        if (plistener) {
            plistener->setProgressStr ("PROGRESSBAR_HOTDEADPIXELFILTER");
            plistener->setProgress(0.0);
        }

        if (!bitmapBads) {
            bitmapBads.reset(new PixelsMap(W, H));
        }

        int nFound = findHotDeadPixels(*(bitmapBads.get()), raw.hotdeadpix_thresh, raw.hotPixelFilter, raw.deadPixelFilter );
        totBP += nFound;

        if (settings->verbose && nFound > 0) {
            printf("Correcting %d hot/dead pixels found inside image\n", nFound);
        }
    }

    if (ri->getSensorType() == ST_BAYER && raw.bayersensor.pdafLinesFilter) {
        PDAFLinesFilter f(ri);

        if (!bitmapBads) {
            bitmapBads.reset(new PixelsMap(W, H));
        }
        
        int n = f.mark(rawData, *(bitmapBads.get()));
        totBP += n;

        if (n > 0) {
            if (settings->verbose) {
                printf("Marked %d hot pixels from PDAF lines\n", n);            
            }

            auto &thresh = f.greenEqThreshold();        
            if (numFrames == 4) {
                for (int i = 0; i < 4; ++i) {
                    green_equilibrate(thresh, *rawDataFrames[i]);
                }
            } else {
                green_equilibrate(thresh, rawData);
            }
        }
    }

    // check if green equilibration is needed. If yes, compute G channel pre-compensation factors
    const auto globalGreenEq =
        [&]() -> bool
        {
            CameraConstantsStore *ccs = CameraConstantsStore::getInstance();
            CameraConst *cc = ccs->get(ri->get_maker().c_str(), ri->get_model().c_str());
            return cc && cc->get_globalGreenEquilibration();
        };
    
    if ( ri->getSensorType() == ST_BAYER && (raw.bayersensor.greenthresh || (globalGreenEq() && raw.bayersensor.method != RAWParams::BayerSensor::getMethodString( RAWParams::BayerSensor::Method::VNG4))) ) {
        if (settings->verbose) {
            printf("Performing global green equilibration...\n");
        }
        // global correction
        if (numFrames == 4) {
            for (int i = 0; i < 4; ++i) {
                green_equilibrate_global(*rawDataFrames[i]);
            }
        } else {
            green_equilibrate_global(rawData);
        }
    }

    if (ri->getSensorType() == ST_BAYER && raw.bayersensor.greenthresh > 0) {
        if (plistener) {
            plistener->setProgressStr ("PROGRESSBAR_GREENEQUIL");
            plistener->setProgress(0.0);
        }

        GreenEqulibrateThreshold thresh(0.01 * raw.bayersensor.greenthresh);

        if (numFrames == 4) {
            for (int i = 0; i < 4; ++i) {
                green_equilibrate(thresh, *rawDataFrames[i]);
            }
        } else {
            green_equilibrate(thresh, rawData);
        }
    }


    if (totBP) {
        if (ri->getSensorType() == ST_BAYER) {
            if (numFrames == 4) {
                for (int i = 0; i < 4; ++i) {
                    interpolateBadPixelsBayer(*(bitmapBads.get()), *rawDataFrames[i]);
                }
            } else {
                interpolateBadPixelsBayer(*(bitmapBads.get()), rawData);
            }
        } else if (ri->getSensorType() == ST_FUJI_XTRANS) {
            interpolateBadPixelsXtrans(*(bitmapBads.get()));
        } else {
            interpolateBadPixelsNColours(*(bitmapBads.get()), ri->get_colors());
        }
    }

    if (ri->getSensorType() == ST_BAYER && raw.bayersensor.linenoise > 0) {
        if (plistener) {
            plistener->setProgressStr ("PROGRESSBAR_LINEDENOISE");
            plistener->setProgress(0.0);
        }

        std::unique_ptr<CFALineDenoiseRowBlender> line_denoise_rowblender;
        if (raw.bayersensor.linenoiseDirection == RAWParams::BayerSensor::LineNoiseDirection::PDAF_LINES) {
            PDAFLinesFilter f(ri);
            line_denoise_rowblender = f.lineDenoiseRowBlender();
        } else {
            line_denoise_rowblender.reset(new CFALineDenoiseRowBlender());
        }

        cfa_linedn(0.00002 * (raw.bayersensor.linenoise), int(raw.bayersensor.linenoiseDirection) & int(RAWParams::BayerSensor::LineNoiseDirection::VERTICAL), int(raw.bayersensor.linenoiseDirection) & int(RAWParams::BayerSensor::LineNoiseDirection::HORIZONTAL), *line_denoise_rowblender);
    }

    if ((raw.ca_autocorrect || fabs(raw.cared) > 0.001 || fabs(raw.cablue) > 0.001) && ri->getSensorType() == ST_BAYER) {     // Auto CA correction disabled for X-Trans, for now...
        if (plistener) {
            plistener->setProgressStr ("PROGRESSBAR_RAWCACORR");
            plistener->setProgress(0.0);
        }

        if (numFrames == 4) {
            double fitParams[64];
            float *buffer = CA_correct_RT(raw.ca_autocorrect, raw.caautoiterations, raw.cared, raw.cablue, raw.ca_avoidcolourshift, *rawDataFrames[0], fitParams, false, true, nullptr, false, options.chunkSizeCA, options.measure);
            for(int i = 1; i < 3; ++i) {
                CA_correct_RT(raw.ca_autocorrect, raw.caautoiterations, raw.cared, raw.cablue, raw.ca_avoidcolourshift, *rawDataFrames[i], fitParams, true, false, buffer, false, options.chunkSizeCA, options.measure);
            }
            CA_correct_RT(raw.ca_autocorrect, raw.caautoiterations, raw.cared, raw.cablue, raw.ca_avoidcolourshift, *rawDataFrames[3], fitParams, true, false, buffer, true, options.chunkSizeCA, options.measure);
        } else {
            CA_correct_RT(raw.ca_autocorrect, raw.caautoiterations, raw.cared, raw.cablue, raw.ca_avoidcolourshift, rawData, nullptr, false, false, nullptr, true, options.chunkSizeCA, options.measure);
        }
    }

    if (prepareDenoise && dirpyrdenoiseExpComp == INFINITY) {
        LUTu aehist;
        int aehistcompr;
        double clip = 0;
        int brightness, contrast, black, hlcompr, hlcomprthresh;
        getAutoExpHistogram(aehist, aehistcompr);
        ImProcFunctions::getAutoExp(aehist, aehistcompr, clip, dirpyrdenoiseExpComp, brightness, contrast, black, hlcompr, hlcomprthresh);
    }

    t2.set();

    if (settings->verbose) {
        printf("Preprocessing: %d usec\n", t2.etime(t1));
    }

    rawDirty = true;
    return;
}
//%%%%%%%%%%%%%%%%%%%%%%%%%%%%%%%%%%%%%%%

void RawImageSource::demosaic(const RAWParams &raw, bool autoContrast, double &contrastThreshold)
{
    MyTime t1, t2;
    t1.set();

    if (ri->getSensorType() == ST_BAYER) {
        if (raw.bayersensor.method == RAWParams::BayerSensor::getMethodString(RAWParams::BayerSensor::Method::HPHD)) {
            hphd_demosaic();
        } else if (raw.bayersensor.method == RAWParams::BayerSensor::getMethodString(RAWParams::BayerSensor::Method::VNG4)) {
            vng4_demosaic (rawData, red, green, blue);
        } else if (raw.bayersensor.method == RAWParams::BayerSensor::getMethodString(RAWParams::BayerSensor::Method::AHD)) {
            ahd_demosaic();
        } else if (raw.bayersensor.method == RAWParams::BayerSensor::getMethodString(RAWParams::BayerSensor::Method::AMAZE)) {
            amaze_demosaic_RT (0, 0, W, H, rawData, red, green, blue, options.chunkSizeAMAZE, options.measure);
        } else if (raw.bayersensor.method == RAWParams::BayerSensor::getMethodString(RAWParams::BayerSensor::Method::AMAZEVNG4)
                   || raw.bayersensor.method == RAWParams::BayerSensor::getMethodString(RAWParams::BayerSensor::Method::DCBVNG4)
                   || raw.bayersensor.method == RAWParams::BayerSensor::getMethodString(RAWParams::BayerSensor::Method::RCDVNG4)) {
            if (!autoContrast) {
                double threshold = raw.bayersensor.dualDemosaicContrast;
                dual_demosaic_RT (true, raw, W, H, rawData, red, green, blue, threshold, false);
            } else {
                dual_demosaic_RT (true, raw, W, H, rawData, red, green, blue, contrastThreshold, true);
            }
        } else if (raw.bayersensor.method == RAWParams::BayerSensor::getMethodString(RAWParams::BayerSensor::Method::PIXELSHIFT)) {
            pixelshift(0, 0, W, H, raw, currFrame, ri->get_maker(), ri->get_model(), raw.expos);
        } else if (raw.bayersensor.method == RAWParams::BayerSensor::getMethodString(RAWParams::BayerSensor::Method::DCB)) {
            dcb_demosaic(raw.bayersensor.dcb_iterations, raw.bayersensor.dcb_enhance);
        } else if (raw.bayersensor.method == RAWParams::BayerSensor::getMethodString(RAWParams::BayerSensor::Method::EAHD)) {
            eahd_demosaic();
        } else if (raw.bayersensor.method == RAWParams::BayerSensor::getMethodString(RAWParams::BayerSensor::Method::IGV)) {
            igv_interpolate(W, H);
        } else if (raw.bayersensor.method == RAWParams::BayerSensor::getMethodString(RAWParams::BayerSensor::Method::LMMSE)) {
            lmmse_interpolate_omp(W, H, rawData, red, green, blue, raw.bayersensor.lmmse_iterations);
        } else if (raw.bayersensor.method == RAWParams::BayerSensor::getMethodString(RAWParams::BayerSensor::Method::FAST)) {
            fast_demosaic();
        } else if (raw.bayersensor.method == RAWParams::BayerSensor::getMethodString(RAWParams::BayerSensor::Method::MONO)) {
            nodemosaic(true);
        } else if (raw.bayersensor.method == RAWParams::BayerSensor::getMethodString(RAWParams::BayerSensor::Method::RCD)) {
            rcd_demosaic(options.chunkSizeRCD, options.measure);
        } else {
            nodemosaic(false);
        }
    } else if (ri->getSensorType() == ST_FUJI_XTRANS) {
        if (raw.xtranssensor.method == RAWParams::XTransSensor::getMethodString(RAWParams::XTransSensor::Method::FAST)) {
            fast_xtrans_interpolate(rawData, red, green, blue);
        } else if (raw.xtranssensor.method == RAWParams::XTransSensor::getMethodString(RAWParams::XTransSensor::Method::ONE_PASS)) {
            xtrans_interpolate(1, false, options.chunkSizeXT, options.measure);
        } else if (raw.xtranssensor.method == RAWParams::XTransSensor::getMethodString(RAWParams::XTransSensor::Method::THREE_PASS)) {
            xtrans_interpolate(3, true, options.chunkSizeXT, options.measure);
        } else if (raw.xtranssensor.method == RAWParams::XTransSensor::getMethodString(RAWParams::XTransSensor::Method::FOUR_PASS) || raw.xtranssensor.method == RAWParams::XTransSensor::getMethodString(RAWParams::XTransSensor::Method::TWO_PASS)) {
            if (!autoContrast) {
                double threshold = raw.xtranssensor.dualDemosaicContrast;
                dual_demosaic_RT (false, raw, W, H, rawData, red, green, blue, threshold, false);
            } else {
                dual_demosaic_RT (false, raw, W, H, rawData, red, green, blue, contrastThreshold, true);
            }
        } else if (raw.xtranssensor.method == RAWParams::XTransSensor::getMethodString(RAWParams::XTransSensor::Method::MONO)) {
            nodemosaic(true);
        } else {
            nodemosaic(false);
        }
    } else if (ri->get_colors() == 1) {
        // Monochrome
        nodemosaic(true);
    }

    t2.set();


    rgbSourceModified = false;


    if (settings->verbose) {
        if (getSensorType() == ST_BAYER) {
            printf("Demosaicing Bayer data: %s - %d usec\n", raw.bayersensor.method.c_str(), t2.etime(t1));
        } else if (getSensorType() == ST_FUJI_XTRANS) {
            printf("Demosaicing X-Trans data: %s - %d usec\n", raw.xtranssensor.method.c_str(), t2.etime(t1));
        }
    }
}


//void RawImageSource::retinexPrepareBuffers(ColorManagementParams cmp, RetinexParams retinexParams, multi_array2D<float, 3> &conversionBuffer, LUTu &lhist16RETI)
void RawImageSource::retinexPrepareBuffers(const ColorManagementParams& cmp, const RetinexParams &retinexParams, multi_array2D<float, 4> &conversionBuffer, LUTu &lhist16RETI)
{
    bool useHsl = (retinexParams.retinexcolorspace == "HSLLOG" || retinexParams.retinexcolorspace == "HSLLIN");
    conversionBuffer[0](W - 2 * border, H - 2 * border);
    conversionBuffer[1](W - 2 * border, H - 2 * border);
    conversionBuffer[2](W - 2 * border, H - 2 * border);
    conversionBuffer[3](W - 2 * border, H - 2 * border);

    LUTf *retinexgamtab = nullptr;//gamma before and after Retinex to restore tones
    LUTf lutTonereti;

    if (retinexParams.gammaretinex == "low") {
        retinexgamtab = & (Color::gammatab_115_2);
    } else if (retinexParams.gammaretinex == "mid") {
        retinexgamtab = & (Color::gammatab_13_2);
    } else if (retinexParams.gammaretinex == "hig") {
        retinexgamtab = & (Color::gammatab_145_3);
    } else if (retinexParams.gammaretinex == "fre") {
        GammaValues g_a;
        double pwr = 1.0 / retinexParams.gam;
        double gamm = retinexParams.gam;
        double ts = retinexParams.slope;
        double gamm2 = retinexParams.gam;

        if (gamm2 < 1.) {
            std::swap(pwr, gamm);
        }

        int mode = 0;
        Color::calcGamma(pwr, ts, mode, g_a); // call to calcGamma with selected gamma and slope

   //        printf("g_a0=%f g_a1=%f g_a2=%f g_a3=%f g_a4=%f\n", g_a0,g_a1,g_a2,g_a3,g_a4);
        double start;
        double add;

        if (gamm2 < 1.) {
            start = g_a[2];
            add = g_a[4];
        } else {
            start = g_a[3];
            add = g_a[4];
        }

        double mul = 1. + g_a[4];

        lutTonereti(65536);

        for (int i = 0; i < 65536; i++) {
            double val = (i) / 65535.;
            double x;

            if (gamm2 < 1.) {
                x = Color::igammareti(val, gamm, start, ts, mul, add);
            } else {
                x = Color::gammareti(val, gamm, start, ts, mul, add);
            }

            lutTonereti[i] = CLIP(x * 65535.);  // CLIP avoid in some case extra values
        }

        retinexgamtab = &lutTonereti;
    }

    /*
    //test with amsterdam.pef and other files
    float rr,gg,bb;
    rr=red[50][2300];
    gg=green[50][2300];
    bb=blue[50][2300];
    printf("rr=%f gg=%f bb=%f \n",rr,gg,bb);
    rr=red[1630][370];
    gg=green[1630][370];
    bb=blue[1630][370];
    printf("rr1=%f gg1=%f bb1=%f \n",rr,gg,bb);
    rr=red[380][1630];
    gg=green[380][1630];
    bb=blue[380][1630];
    printf("rr2=%f gg2=%f bb2=%f \n",rr,gg,bb);
    */
    /*
    if(retinexParams.highlig < 100 && retinexParams.retinexMethod == "highliplus") {//try to recover magenta...very difficult !
        float hig = ((float)retinexParams.highlig)/100.f;
        float higgb = ((float)retinexParams.grbl)/100.f;

    #ifdef _OPENMP
            #pragma omp parallel for
    #endif
            for (int i = border; i < H - border; i++ ) {
                for (int j = border; j < W - border; j++ ) {
                    float R_,G_,B_;
                    R_=red[i][j];
                    G_=green[i][j];
                    B_=blue[i][j];

                    //empirical method to find highlight magenta with no conversion RGB and no white balance
                    //red = master   Gr and Bl default higgb=0.5
         //           if(R_>65535.f*hig  && G_ > 65535.f*higgb && B_ > 65535.f*higgb) conversionBuffer[3][i - border][j - border] = R_;
          //          else conversionBuffer[3][i - border][j - border] = 0.f;
                }
            }
    }
    */
    if (retinexParams.gammaretinex != "none" && retinexParams.str != 0 && retinexgamtab) { //gamma

#ifdef _OPENMP
        #pragma omp parallel for
#endif

        for (int i = border; i < H - border; i++) {
            for (int j = border; j < W - border; j++) {
                float R_, G_, B_;
                R_ = red[i][j];
                G_ = green[i][j];
                B_ = blue[i][j];

                red[i][j] = (*retinexgamtab)[R_];
                green[i][j] = (*retinexgamtab)[G_];
                blue[i][j] = (*retinexgamtab)[B_];
            }
        }
    }

    if (useHsl) {
#ifdef _OPENMP
        #pragma omp parallel
#endif
        {
            // one LUT per thread
            LUTu lhist16RETIThr;

            if (lhist16RETI)
            {
                lhist16RETIThr(lhist16RETI.getSize());
                lhist16RETIThr.clear();
            }

#ifdef __SSE2__
            vfloat c32768 = F2V(32768.f);
#endif
#ifdef _OPENMP
            #pragma omp for
#endif

            for (int i = border; i < H - border; i++)
            {
                int j = border;
#ifdef __SSE2__

                for (; j < W - border - 3; j += 4) {
                    vfloat H, S, L;
                    Color::rgb2hsl(LVFU(red[i][j]), LVFU(green[i][j]), LVFU(blue[i][j]), H, S, L);
                    STVFU(conversionBuffer[0][i - border][j - border], H);
                    STVFU(conversionBuffer[1][i - border][j - border], S);
                    L *= c32768;
                    STVFU(conversionBuffer[2][i - border][j - border], L);
                    STVFU(conversionBuffer[3][i - border][j - border], H);

                    if (lhist16RETI) {
                        for (int p = 0; p < 4; p++) {
                            int pos = (conversionBuffer[2][i - border][j - border + p]); //histogram in curve HSL
                            lhist16RETIThr[pos]++;
                        }
                    }
                }

#endif

                for (; j < W - border; j++) {
                    float L;
                    //rgb=>lab
                    Color::rgb2hslfloat(red[i][j], green[i][j], blue[i][j], conversionBuffer[0][i - border][j - border], conversionBuffer[1][i - border][j - border], L);
                    L *= 32768.f;
                    conversionBuffer[2][i - border][j - border] = L;

                    if (lhist16RETI) {
                        int pos = L;
                        lhist16RETIThr[pos]++;
                    }
                }
            }

#ifdef _OPENMP
            #pragma omp critical
            {
                if (lhist16RETI)
                {
                    lhist16RETI += lhist16RETIThr; // Add per Thread LUT to global LUT
                }
            }
#endif

        }
    } else {
        TMatrix wprof = ICCStore::getInstance()->workingSpaceMatrix (cmp.workingProfile);
        const float wp[3][3] = {
            {static_cast<float>(wprof[0][0]), static_cast<float>(wprof[0][1]), static_cast<float>(wprof[0][2])},
            {static_cast<float>(wprof[1][0]), static_cast<float>(wprof[1][1]), static_cast<float>(wprof[1][2])},
            {static_cast<float>(wprof[2][0]), static_cast<float>(wprof[2][1]), static_cast<float>(wprof[2][2])}
        };

        // Conversion rgb -> lab is hard to vectorize because it uses a lut (that's not the main problem)
        // and it uses a condition inside XYZ2Lab which is almost impossible to vectorize without making it slower...
#ifdef _OPENMP
        #pragma omp parallel
#endif
        {
            // one LUT per thread
            LUTu lhist16RETIThr;

            if (lhist16RETI) {
                lhist16RETIThr(lhist16RETI.getSize());
                lhist16RETIThr.clear();
            }

#ifdef _OPENMP
            #pragma omp for schedule(dynamic,16)
#endif

            for (int i = border; i < H - border; i++)
                for (int j = border; j < W - border; j++) {
                    float X, Y, Z, L, aa, bb;
                    //rgb=>lab
                    Color::rgbxyz(red[i][j], green[i][j], blue[i][j], X, Y, Z, wp);
                    //convert Lab
                    Color::XYZ2Lab(X, Y, Z, L, aa, bb);
                    conversionBuffer[0][i - border][j - border] = aa;
                    conversionBuffer[1][i - border][j - border] = bb;
                    conversionBuffer[2][i - border][j - border] = L;
                    conversionBuffer[3][i - border][j - border] = xatan2f(bb, aa);

//                   if(R_>40000.f  && G_ > 30000.f && B_ > 30000.f) conversionBuffer[3][i - border][j - border] = R_;
//                   else conversionBuffer[3][i - border][j - border] = 0.f;
                    if (lhist16RETI) {
                        int pos = L;
                        lhist16RETIThr[pos]++;//histogram in Curve Lab
                    }
                }

#ifdef _OPENMP
            #pragma omp critical
            {
                if (lhist16RETI) {
                    lhist16RETI += lhist16RETIThr; // Add per Thread LUT to global LUT
                }
            }
#endif

        }
    }



}

void RawImageSource::retinexPrepareCurves(const RetinexParams &retinexParams, LUTf &cdcurve, LUTf &mapcurve, RetinextransmissionCurve &retinextransmissionCurve, RetinexgaintransmissionCurve &retinexgaintransmissionCurve, bool &retinexcontlutili, bool &mapcontlutili, bool &useHsl, LUTu & lhist16RETI, LUTu & histLRETI)
{
    useHsl = (retinexParams.retinexcolorspace == "HSLLOG" || retinexParams.retinexcolorspace == "HSLLIN");

    if (useHsl) {
        CurveFactory::curveDehaContL(retinexcontlutili, retinexParams.cdHcurve, cdcurve, 1, lhist16RETI, histLRETI);
    } else {
        CurveFactory::curveDehaContL(retinexcontlutili, retinexParams.cdcurve, cdcurve, 1, lhist16RETI, histLRETI);
    }

    CurveFactory::mapcurve(mapcontlutili, retinexParams.mapcurve, mapcurve, 1, lhist16RETI, histLRETI);

    retinexParams.getCurves(retinextransmissionCurve, retinexgaintransmissionCurve);
}

void RawImageSource::retinex(const ColorManagementParams& cmp, const RetinexParams &deh, const ToneCurveParams& Tc, LUTf & cdcurve, LUTf & mapcurve, const RetinextransmissionCurve & dehatransmissionCurve, const RetinexgaintransmissionCurve & dehagaintransmissionCurve, multi_array2D<float, 4> &conversionBuffer, bool dehacontlutili, bool mapcontlutili, bool useHsl, float &minCD, float &maxCD, float &mini, float &maxi, float &Tmean, float &Tsigma, float &Tmin, float &Tmax, LUTu &histLRETI)
{
    MyTime t4, t5;
    t4.set();

    if (settings->verbose) {
        printf("Applying Retinex\n");
    }

    LUTf lutToneireti;
    lutToneireti(65536);

    LUTf *retinexigamtab = nullptr;//gamma before and after Retinex to restore tones

    if (deh.gammaretinex == "low") {
        retinexigamtab = & (Color::igammatab_115_2);
    } else if (deh.gammaretinex == "mid") {
        retinexigamtab = & (Color::igammatab_13_2);
    } else if (deh.gammaretinex == "hig") {
        retinexigamtab = & (Color::igammatab_145_3);
    } else if (deh.gammaretinex == "fre") {
        GammaValues g_a;
        double pwr = 1.0 / deh.gam;
        double gamm = deh.gam;
        double gamm2 = gamm;
        double ts = deh.slope;
        int mode = 0;

        if (gamm2 < 1.) {
            std::swap(pwr, gamm);
        }

        Color::calcGamma(pwr, ts, mode, g_a); // call to calcGamma with selected gamma and slope

        double mul = 1. + g_a[4];
        double add;
        double start;

        if (gamm2 < 1.) {
            start = g_a[3];
            add = g_a[3];
        } else {
            add = g_a[4];
            start = g_a[2];
        }

        //    printf("g_a0=%f g_a1=%f g_a2=%f g_a3=%f g_a4=%f\n", g_a0,g_a1,g_a2,g_a3,g_a4);
        for (int i = 0; i < 65536; i++) {
            double val = (i) / 65535.;
            double x;

            if (gamm2 < 1.) {
                x = Color::gammareti(val, gamm, start, ts, mul, add);
            } else {
                x = Color::igammareti(val, gamm, start, ts, mul, add);
            }

            lutToneireti[i] = CLIP(x * 65535.);
        }

        retinexigamtab = &lutToneireti;
    }

    // We need a buffer with original L data to allow correct blending
    // red, green and blue still have original size of raw, but we can't use the borders
    const int HNew = H - 2 * border;
    const int WNew = W - 2 * border;

    array2D<float> LBuffer(WNew, HNew);
    float **temp = conversionBuffer[2]; // one less dereference
    LUTf dLcurve;
    LUTu hist16RET;

    if (dehacontlutili && histLRETI) {
        hist16RET(32768);
        hist16RET.clear();
        histLRETI.clear();
        dLcurve(32768);
    }

    FlatCurve* chcurve = nullptr;//curve c=f(H)
    bool chutili = false;

    if (deh.enabled && deh.retinexMethod == "highli") {
        chcurve = new FlatCurve(deh.lhcurve);

        if (!chcurve || chcurve->isIdentity()) {
            if (chcurve) {
                delete chcurve;
                chcurve = nullptr;
            }
        } else {
            chutili = true;
        }
    }



#ifdef _OPENMP
    #pragma omp parallel
#endif
    {
        // one LUT per thread
        LUTu hist16RETThr;

        if (hist16RET) {
            hist16RETThr(hist16RET.getSize());
            hist16RETThr.clear();
        }

#ifdef _OPENMP
        #pragma omp for
#endif

        for (int i = 0; i < H - 2 * border; i++)
            if (dehacontlutili)
                for (int j = 0; j < W - 2 * border; j++) {
                    LBuffer[i][j] = cdcurve[2.f * temp[i][j]] / 2.f;

                    if (histLRETI) {
                        int pos = LBuffer[i][j];
                        hist16RETThr[pos]++; //histogram in Curve
                    }
                } else
                for (int j = 0; j < W - 2 * border; j++) {
                    LBuffer[i][j] = temp[i][j];
                }

#ifdef _OPENMP
        #pragma omp critical
#endif
        {
            if (hist16RET) {
                hist16RET += hist16RETThr; // Add per Thread LUT to global LUT
            }
        }
    }

    if (hist16RET) { //update histogram
        // TODO : When rgbcurvesspeedup branch is merged into master, replace this by the following 1-liner
        // hist16RET.compressTo(histLRETI);
        // also remove declaration and init of dLcurve some lines above then and finally remove this comment :)
        for (int i = 0; i < 32768; i++) {
            float val = (double)i / 32767.0;
            dLcurve[i] = val;
        }

        for (int i = 0; i < 32768; i++) {
            float hval = dLcurve[i];
            int hi = (int)(255.0f * hval);
            histLRETI[hi] += hist16RET[i];
        }
    }

    MSR(LBuffer, conversionBuffer[2], conversionBuffer[3], mapcurve, mapcontlutili, WNew, HNew, deh, dehatransmissionCurve, dehagaintransmissionCurve, minCD, maxCD, mini, maxi, Tmean, Tsigma, Tmin, Tmax);

    if (useHsl) {
        if (chutili) {
#ifdef _OPENMP
            #pragma omp parallel for
#endif

            for (int i = border; i < H - border; i++) {
                int j = border;

                for (; j < W - border; j++) {

                    float valp = (chcurve->getVal(conversionBuffer[3][i - border][j - border]) - 0.5f);
                    conversionBuffer[1][i - border][j - border] *= (1.f + 2.f * valp);

                }
            }
        }

#ifdef _OPENMP
        #pragma omp parallel for
#endif

        for (int i = border; i < H - border; i++) {
            int j = border;
#ifdef __SSE2__
            vfloat c32768 = F2V(32768.f);

            for (; j < W - border - 3; j += 4) {
                vfloat R, G, B;
                Color::hsl2rgb(LVFU(conversionBuffer[0][i - border][j - border]), LVFU(conversionBuffer[1][i - border][j - border]), LVFU(LBuffer[i - border][j - border]) / c32768, R, G, B);

                STVFU(red[i][j], R);
                STVFU(green[i][j], G);
                STVFU(blue[i][j], B);
            }

#endif

            for (; j < W - border; j++) {
                Color::hsl2rgbfloat(conversionBuffer[0][i - border][j - border], conversionBuffer[1][i - border][j - border], LBuffer[i - border][j - border] / 32768.f, red[i][j], green[i][j], blue[i][j]);
            }
        }

    } else {
        TMatrix wiprof = ICCStore::getInstance()->workingSpaceInverseMatrix (cmp.workingProfile);

        double wip[3][3] = {
            {wiprof[0][0], wiprof[0][1], wiprof[0][2]},
            {wiprof[1][0], wiprof[1][1], wiprof[1][2]},
            {wiprof[2][0], wiprof[2][1], wiprof[2][2]}
        };
        // gamut control only in Lab mode
        const bool highlight = Tc.hrenabled;
#ifdef _OPENMP
        #pragma omp parallel
#endif
        {
#ifdef __SSE2__
            // we need some line buffers to precalculate some expensive stuff using SSE
            float atan2Buffer[W] ALIGNED16;
            float sqrtBuffer[W] ALIGNED16;
            float sincosxBuffer[W] ALIGNED16;
            float sincosyBuffer[W] ALIGNED16;
            const vfloat c327d68v = F2V(327.68);
            const vfloat onev = F2V(1.f);
#endif // __SSE2__
#ifdef _OPENMP
            #pragma omp for
#endif

            for (int i = border; i < H - border; i++) {
#ifdef __SSE2__
                // vectorized precalculation
                {
                    int j = border;

                    for (; j < W - border - 3; j += 4)
                    {
                        vfloat av = LVFU(conversionBuffer[0][i - border][j - border]);
                        vfloat bv = LVFU(conversionBuffer[1][i - border][j - border]);
                        vfloat chprovv = vsqrtf(SQRV(av) + SQRV(bv));
                        STVF(sqrtBuffer[j - border], chprovv / c327d68v);
                        vfloat HHv = xatan2f(bv, av);
                        STVF(atan2Buffer[j - border], HHv);
                        av /= chprovv;
                        bv /= chprovv;
                        vmask selMask = vmaskf_eq(chprovv, ZEROV);
                        STVF(sincosyBuffer[j - border], vself(selMask, onev, av));
                        STVF(sincosxBuffer[j - border], vselfnotzero(selMask, bv));
                    }

                    for (; j < W - border; j++)
                    {
                        float aa = conversionBuffer[0][i - border][j - border];
                        float bb = conversionBuffer[1][i - border][j - border];
                        float Chprov1 = sqrt(SQR(aa) + SQR(bb)) / 327.68f;
                        sqrtBuffer[j - border] = Chprov1;
                        float HH = xatan2f(bb, aa);
                        atan2Buffer[j - border] = HH;

                        if (Chprov1 == 0.0f) {
                            sincosyBuffer[j - border] = 1.f;
                            sincosxBuffer[j - border] = 0.0f;
                        } else {
                            sincosyBuffer[j - border] = aa / (Chprov1 * 327.68f);
                            sincosxBuffer[j - border] = bb / (Chprov1 * 327.68f);
                        }
                    }
                }
#endif // __SSE2__

                for (int j = border; j < W - border; j++) {
                    float Lprov1 = (LBuffer[i - border][j - border]) / 327.68f;
#ifdef __SSE2__
                    float Chprov1 = sqrtBuffer[j - border];
                    float  HH = atan2Buffer[j - border];
                    float2 sincosval;
                    sincosval.x = sincosxBuffer[j - border];
                    sincosval.y = sincosyBuffer[j - border];

#else
                    float aa = conversionBuffer[0][i - border][j - border];
                    float bb = conversionBuffer[1][i - border][j - border];
                    float Chprov1 = sqrt(SQR(aa) + SQR(bb)) / 327.68f;
                    float  HH = xatan2f(bb, aa);
                    float2 sincosval;// = xsincosf(HH);

                    if (Chprov1 == 0.0f) {
                        sincosval.y = 1.f;
                        sincosval.x = 0.0f;
                    } else {
                        sincosval.y = aa / (Chprov1 * 327.68f);
                        sincosval.x = bb / (Chprov1 * 327.68f);
                    }

#endif

                    if (chutili) { // c=f(H)
                        float valp = float ((chcurve->getVal(Color::huelab_to_huehsv2(HH)) - 0.5f));
                        Chprov1 *= (1.f + 2.f * valp);
                    }

                    float R, G, B;
#ifdef _DEBUG
                    bool neg = false;
                    bool more_rgb = false;
                    //gamut control : Lab values are in gamut
                    Color::gamutLchonly(HH, sincosval, Lprov1, Chprov1, R, G, B, wip, highlight, 0.15f, 0.96f, neg, more_rgb);
#else
                    //gamut control : Lab values are in gamut
                    Color::gamutLchonly(HH, sincosval, Lprov1, Chprov1, R, G, B, wip, highlight, 0.15f, 0.96f);
#endif



                    conversionBuffer[0][i - border][j - border] = 327.68f * Chprov1 * sincosval.y;
                    conversionBuffer[1][i - border][j - border] = 327.68f * Chprov1 * sincosval.x;
                    LBuffer[i - border][j - border] = Lprov1 * 327.68f;
                }
            }
        }
        //end gamut control
#ifdef __SSE2__
        vfloat wipv[3][3];

        for (int i = 0; i < 3; i++)
            for (int j = 0; j < 3; j++) {
                wipv[i][j] = F2V(wiprof[i][j]);
            }

#endif // __SSE2__
#ifdef _OPENMP
        #pragma omp parallel for
#endif

        for (int i = border; i < H - border; i++) {
            int j = border;
#ifdef __SSE2__

            for (; j < W - border - 3; j += 4) {
                vfloat x_, y_, z_;
                vfloat R, G, B;
                Color::Lab2XYZ(LVFU(LBuffer[i - border][j - border]), LVFU(conversionBuffer[0][i - border][j - border]), LVFU(conversionBuffer[1][i - border][j - border]), x_, y_, z_) ;
                Color::xyz2rgb(x_, y_, z_, R, G, B, wipv);

                STVFU(red[i][j], R);
                STVFU(green[i][j], G);
                STVFU(blue[i][j], B);

            }

#endif

            for (; j < W - border; j++) {
                float x_, y_, z_;
                float R, G, B;
                Color::Lab2XYZ(LBuffer[i - border][j - border], conversionBuffer[0][i - border][j - border], conversionBuffer[1][i - border][j - border], x_, y_, z_) ;
                Color::xyz2rgb(x_, y_, z_, R, G, B, wip);
                red[i][j] = R;
                green[i][j] = G;
                blue[i][j] = B;
            }
        }
    }

    if (chcurve) {
        delete chcurve;
    }

    if (deh.gammaretinex != "none"  && deh.str != 0) { //inverse gamma
#ifdef _OPENMP
        #pragma omp parallel for
#endif

        for (int i = border; i < H - border; i++) {
            for (int j = border; j < W - border; j++) {
                float R_, G_, B_;
                R_ = red[i][j];
                G_ = green[i][j];
                B_ = blue[i][j];
                red[i][j] = (*retinexigamtab)[R_];
                green[i][j] = (*retinexigamtab)[G_];
                blue[i][j] = (*retinexigamtab)[B_];
            }
        }
    }

    rgbSourceModified = false; // tricky handling for Color propagation

    t5.set();

    if (settings->verbose) {
        printf("Retinex=%d usec\n",  t5.etime(t4));
    }

}

void RawImageSource::flushRawData()
{
    if (rawData) {
        rawData(0, 0);
    }
}

void RawImageSource::flushRGB()
{
    if (green) {
        green(0, 0);
    }

    if (red) {
        red(0, 0);
    }

    if (blue) {
        blue(0, 0);
    }
}

void RawImageSource::HLRecovery_Global(const ToneCurveParams &hrp)
{
    if (hrp.hrenabled && hrp.method == "Color") {
        if (!rgbSourceModified) {
            if (settings->verbose) {
                printf("Applying Highlight Recovery: Color propagation...\n");
            }

            HLRecovery_inpaint(red, green, blue);
            rgbSourceModified = true;
        }
    }

}


void RawImageSource::processFlatField(const RAWParams &raw, RawImage *riFlatFile, unsigned short black[4])
{
//    BENCHFUN
    float *cfablur = (float (*)) malloc(H * W * sizeof * cfablur);
    int BS = raw.ff_BlurRadius;
    BS += BS & 1;

    //function call to cfabloxblur
    if (raw.ff_BlurType == RAWParams::getFlatFieldBlurTypeString(RAWParams::FlatFieldBlurType::V)) {
        cfaboxblur(riFlatFile, cfablur, 2 * BS, 0);
    } else if (raw.ff_BlurType == RAWParams::getFlatFieldBlurTypeString(RAWParams::FlatFieldBlurType::H)) {
        cfaboxblur(riFlatFile, cfablur, 0, 2 * BS);
    } else if (raw.ff_BlurType == RAWParams::getFlatFieldBlurTypeString(RAWParams::FlatFieldBlurType::VH)) {
        //slightly more complicated blur if trying to correct both vertical and horizontal anomalies
        cfaboxblur(riFlatFile, cfablur, BS, BS);    //first do area blur to correct vignette
    } else { //(raw.ff_BlurType == RAWParams::getFlatFieldBlurTypeString(RAWParams::area_ff))
        cfaboxblur(riFlatFile, cfablur, BS, BS);
    }

    if(ri->getSensorType() == ST_BAYER || ri->get_colors() == 1) {
        float refcolor[2][2];

        //find centre average values by channel
        for (int m = 0; m < 2; m++)
            for (int n = 0; n < 2; n++) {
                int row = 2 * (H >> 2) + m;
                int col = 2 * (W >> 2) + n;
                int c  = ri->get_colors() != 1 ? FC(row, col) : 0;
                int c4 = ri->get_colors() != 1 ? (( c == 1 && !(row & 1) ) ? 3 : c) : 0;
                refcolor[m][n] = max(0.0f, cfablur[row * W + col] - black[c4]);
            }

        float limitFactor = 1.f;

        if (raw.ff_AutoClipControl) {
            for (int m = 0; m < 2; m++)
                for (int n = 0; n < 2; n++) {
                    float maxval = 0.f;
                    int c  = ri->get_colors() != 1 ? FC(m, n) : 0;
                    int c4 = ri->get_colors() != 1 ? (( c == 1 && !(m & 1) ) ? 3 : c) : 0;
#ifdef _OPENMP
                    #pragma omp parallel
#endif
                    {
                        float maxvalthr = 0.f;
#ifdef _OPENMP
                        #pragma omp for
#endif

                        for (int row = 0; row < H - m; row += 2) {
                            for (int col = 0; col < W - n; col += 2) {
                                float tempval = (rawData[row + m][col + n] - black[c4]) * (refcolor[m][n] / max(1e-5f, cfablur[(row + m) * W + col + n] - black[c4]));

                                if (tempval > maxvalthr) {
                                    maxvalthr = tempval;
                                }
                            }
                        }

#ifdef _OPENMP
                        #pragma omp critical
#endif
                        {

                            if (maxvalthr > maxval) {
                                maxval = maxvalthr;
                            }

                        }
                    }

                    // now we have the max value for the channel
                    // if it clips, calculate factor to avoid clipping
                    if (maxval + black[c4] >= ri->get_white(c4)) {
                        limitFactor = min(limitFactor, ri->get_white(c4) / (maxval + black[c4]));
                    }
                }

            flatFieldAutoClipValue = (1.f - limitFactor) * 100.f;           // this value can be used to set the clip control slider in gui
        } else {
            limitFactor = max((float)(100 - raw.ff_clipControl) / 100.f, 0.01f);
        }

        for (int m = 0; m < 2; m++)
            for (int n = 0; n < 2; n++) {
                refcolor[m][n] *= limitFactor;
            }

        unsigned int c[2][2] {};
        unsigned int c4[2][2] {};
        if(ri->get_colors() != 1) {
            for (int i = 0; i < 2; ++i) {
                for(int j = 0; j < 2; ++j) {
                    c[i][j] = FC(i, j);
                }
            }
            c4[0][0] = ( c[0][0] == 1) ? 3 : c[0][0];
            c4[0][1] = ( c[0][1] == 1) ? 3 : c[0][1];
            c4[1][0] = c[1][0];
            c4[1][1] = c[1][1];
        }

        constexpr float minValue = 1.f; // if the pixel value in the flat field is less or equal this value, no correction will be applied.

#ifdef __SSE2__
        vfloat refcolorv[2] = {_mm_set_ps(refcolor[0][1], refcolor[0][0], refcolor[0][1], refcolor[0][0]),
                               _mm_set_ps(refcolor[1][1], refcolor[1][0], refcolor[1][1], refcolor[1][0])
                              };
        vfloat blackv[2] = {_mm_set_ps(black[c4[0][1]], black[c4[0][0]], black[c4[0][1]], black[c4[0][0]]),
                            _mm_set_ps(black[c4[1][1]], black[c4[1][0]], black[c4[1][1]], black[c4[1][0]])
                           };

        vfloat onev = F2V(1.f);
        vfloat minValuev = F2V(minValue);
#endif
#ifdef _OPENMP
        #pragma omp parallel for schedule(dynamic,16)
#endif

        for (int row = 0; row < H; row ++) {
            int col = 0;
#ifdef __SSE2__
            vfloat rowBlackv = blackv[row & 1];
            vfloat rowRefcolorv = refcolorv[row & 1];

            for (; col < W - 3; col += 4) {
                vfloat blurv = LVFU(cfablur[(row) * W + col]) - rowBlackv;
                vfloat vignettecorrv = rowRefcolorv / blurv;
                vignettecorrv = vself(vmaskf_le(blurv, minValuev), onev, vignettecorrv);
                vfloat valv = LVFU(rawData[row][col]);
                valv -= rowBlackv;
                STVFU(rawData[row][col], valv * vignettecorrv + rowBlackv);
            }

#endif

            for (; col < W; col ++) {
                float blur = cfablur[(row) * W + col] - black[c4[row & 1][col & 1]];
                float vignettecorr = blur <= minValue ? 1.f : refcolor[row & 1][col & 1] / blur;
                rawData[row][col] = (rawData[row][col] - black[c4[row & 1][col & 1]]) * vignettecorr + black[c4[row & 1][col & 1]];
            }
        }
    } else if (ri->getSensorType() == ST_FUJI_XTRANS) {
        float refcolor[3] = {0.f};
        int cCount[3] = {0};

        //find center ave values by channel
        for (int m = -3; m < 3; m++)
            for (int n = -3; n < 3; n++) {
                int row = 2 * (H >> 2) + m;
                int col = 2 * (W >> 2) + n;
                int c  = riFlatFile->XTRANSFC(row, col);
                refcolor[c] += max(0.0f, cfablur[row * W + col] - black[c]);
                cCount[c] ++;
            }

        for (int c = 0; c < 3; c++) {
            refcolor[c] = refcolor[c] / cCount[c];
        }

        float limitFactor = 1.f;

        if (raw.ff_AutoClipControl) {
            // determine maximum calculated value to avoid clipping
            float maxval = 0.f;
            // xtrans files have only one black level actually, so we can simplify the code a bit
#ifdef _OPENMP
            #pragma omp parallel
#endif
            {
                float maxvalthr = 0.f;
#ifdef _OPENMP
                #pragma omp for schedule(dynamic,16) nowait
#endif

                for (int row = 0; row < H; row++) {
                    for (int col = 0; col < W; col++) {
                        float tempval = (rawData[row][col] - black[0]) * (refcolor[ri->XTRANSFC(row, col)] / max(1e-5f, cfablur[(row) * W + col] - black[0]));

                        if (tempval > maxvalthr) {
                            maxvalthr = tempval;
                        }
                    }
                }

#ifdef _OPENMP
                #pragma omp critical
#endif
                {
                    if (maxvalthr > maxval) {
                        maxval = maxvalthr;
                    }
                }
            }

            // there's only one white level for xtrans
            if (maxval + black[0] > ri->get_white(0)) {
                limitFactor = ri->get_white(0) / (maxval + black[0]);
                flatFieldAutoClipValue = (1.f - limitFactor) * 100.f;           // this value can be used to set the clip control slider in gui
            }
        } else {
            limitFactor = max((float)(100 - raw.ff_clipControl) / 100.f, 0.01f);
        }


        for (int c = 0; c < 3; c++) {
            refcolor[c] *= limitFactor;
        }

        constexpr float minValue = 1.f; // if the pixel value in the flat field is less or equal this value, no correction will be applied.

#ifdef _OPENMP
        #pragma omp parallel for
#endif

        for (int row = 0; row < H; row++) {
            for (int col = 0; col < W; col++) {
                int c  = ri->XTRANSFC(row, col);
                float blur = cfablur[(row) * W + col] - black[c];
                float vignettecorr = blur <= minValue ? 1.f : refcolor[c] / blur;
                rawData[row][col] = (rawData[row][col] - black[c]) * vignettecorr + black[c];
            }
        }
    }

    if (raw.ff_BlurType == RAWParams::getFlatFieldBlurTypeString(RAWParams::FlatFieldBlurType::VH)) {
        float *cfablur1 = (float (*)) malloc(H * W * sizeof * cfablur1);
        float *cfablur2 = (float (*)) malloc(H * W * sizeof * cfablur2);
        //slightly more complicated blur if trying to correct both vertical and horizontal anomalies
        cfaboxblur(riFlatFile, cfablur1, 0, 2 * BS);  //now do horizontal blur
        cfaboxblur(riFlatFile, cfablur2, 2 * BS, 0);  //now do vertical blur

        if(ri->getSensorType() == ST_BAYER || ri->get_colors() == 1) {
            unsigned int c[2][2] {};
            unsigned int c4[2][2] {};
            if(ri->get_colors() != 1) {
                for (int i = 0; i < 2; ++i) {
                    for(int j = 0; j < 2; ++j) {
                        c[i][j] = FC(i, j);
                    }
                }
                c4[0][0] = ( c[0][0] == 1) ? 3 : c[0][0];
                c4[0][1] = ( c[0][1] == 1) ? 3 : c[0][1];
                c4[1][0] = c[1][0];
                c4[1][1] = c[1][1];
            }

#ifdef __SSE2__
            vfloat blackv[2] = {_mm_set_ps(black[c4[0][1]], black[c4[0][0]], black[c4[0][1]], black[c4[0][0]]),
                                _mm_set_ps(black[c4[1][1]], black[c4[1][0]], black[c4[1][1]], black[c4[1][0]])
                               };

            vfloat epsv = F2V(1e-5f);
#endif
#ifdef _OPENMP
            #pragma omp parallel for schedule(dynamic,16)
#endif

            for (int row = 0; row < H; row ++) {
                int col = 0;
#ifdef __SSE2__
                vfloat rowBlackv = blackv[row & 1];

                for (; col < W - 3; col += 4) {
                    vfloat linecorrv = SQRV(vmaxf(LVFU(cfablur[row * W + col]) - rowBlackv, epsv)) /
                                       (vmaxf(LVFU(cfablur1[row * W + col]) - rowBlackv, epsv) * vmaxf(LVFU(cfablur2[row * W + col]) - rowBlackv, epsv));
                    vfloat valv = LVFU(rawData[row][col]);
                    valv -= rowBlackv;
                    STVFU(rawData[row][col], valv * linecorrv + rowBlackv);
                }

#endif

                for (; col < W; col ++) {
                    float linecorr = SQR(max(1e-5f, cfablur[row * W + col] - black[c4[row & 1][col & 1]])) /
                                     (max(1e-5f, cfablur1[row * W + col] - black[c4[row & 1][col & 1]]) * max(1e-5f, cfablur2[row * W + col] - black[c4[row & 1][col & 1]])) ;
                    rawData[row][col] = (rawData[row][col] - black[c4[row & 1][col & 1]]) * linecorr + black[c4[row & 1][col & 1]];
                }
            }
        } else if (ri->getSensorType() == ST_FUJI_XTRANS) {
#ifdef _OPENMP
            #pragma omp parallel for
#endif

            for (int row = 0; row < H; row++) {
                for (int col = 0; col < W; col++) {
                    int c  = ri->XTRANSFC(row, col);
                    float hlinecorr = (max(1e-5f, cfablur[(row) * W + col] - black[c]) / max(1e-5f, cfablur1[(row) * W + col] - black[c]));
                    float vlinecorr = (max(1e-5f, cfablur[(row) * W + col] - black[c]) / max(1e-5f, cfablur2[(row) * W + col] - black[c]));
                    rawData[row][col] = ((rawData[row][col] - black[c]) * hlinecorr * vlinecorr + black[c]);
                }
            }

        }

        free(cfablur1);
        free(cfablur2);
    }

    free(cfablur);
}

//%%%%%%%%%%%%%%%%%%%%%%%%%%%%%%%%%%%%%%%

/* Copy original pixel data and
 * subtract dark frame (if present) from current image and apply flat field correction (if present)
 */
void RawImageSource::copyOriginalPixels(const RAWParams &raw, RawImage *src, RawImage *riDark, RawImage *riFlatFile, array2D<float> &rawData)
{
    // TODO: Change type of black[] to float to avoid conversions
    unsigned short black[4] = {
        (unsigned short)ri->get_cblack(0), (unsigned short)ri->get_cblack(1),
        (unsigned short)ri->get_cblack(2), (unsigned short)ri->get_cblack(3)
    };

    if (ri->getSensorType() == ST_BAYER || ri->getSensorType() == ST_FUJI_XTRANS) {
        if (!rawData) {
            rawData(W, H);
        }

        if (riDark && W == riDark->get_width() && H == riDark->get_height()) { // This works also for xtrans-sensors, because black[0] to black[4] are equal for these
            for (int row = 0; row < H; row++) {
                for (int col = 0; col < W; col++) {
                    int c  = FC(row, col);
                    int c4 = (c == 1 && !(row & 1)) ? 3 : c;
                    rawData[row][col] = max(src->data[row][col] + black[c4] - riDark->data[row][col], 0.0f);
                }
            }
        } else {
#ifdef _OPENMP
            #pragma omp parallel for
#endif

            for (int row = 0; row < H; row++) {
                for (int col = 0; col < W; col++) {
                    rawData[row][col] = src->data[row][col];
                }
            }
        }


        if (riFlatFile && W == riFlatFile->get_width() && H == riFlatFile->get_height()) {
            processFlatField(raw, riFlatFile, black);
        }  // flatfield
    } else if (ri->get_colors() == 1) {
        // Monochrome
        if (!rawData) {
            rawData(W, H);
        }

        if (riDark && W == riDark->get_width() && H == riDark->get_height()) {
            for (int row = 0; row < H; row++) {
                for (int col = 0; col < W; col++) {
                    rawData[row][col] = max(src->data[row][col] + black[0] - riDark->data[row][col], 0.0f);
                }
            }
        } else {
            for (int row = 0; row < H; row++) {
                for (int col = 0; col < W; col++) {
                    rawData[row][col] = src->data[row][col];
                }
            }
        }
        if (riFlatFile && W == riFlatFile->get_width() && H == riFlatFile->get_height()) {
            processFlatField(raw, riFlatFile, black);
        }  // flatfield
    } else {
        // No bayer pattern
        // TODO: Is there a flat field correction possible?
        if (!rawData) {
            rawData(3 * W, H);
        }

        if (riDark && W == riDark->get_width() && H == riDark->get_height()) {
            for (int row = 0; row < H; row++) {
                for (int col = 0; col < W; col++) {
                    int c  = FC(row, col);
                    int c4 = (c == 1 && !(row & 1)) ? 3 : c;
                    rawData[row][3 * col + 0] = max(src->data[row][3 * col + 0] + black[c4] - riDark->data[row][3 * col + 0], 0.0f);
                    rawData[row][3 * col + 1] = max(src->data[row][3 * col + 1] + black[c4] - riDark->data[row][3 * col + 1], 0.0f);
                    rawData[row][3 * col + 2] = max(src->data[row][3 * col + 2] + black[c4] - riDark->data[row][3 * col + 2], 0.0f);
                }
            }
        } else {
            for (int row = 0; row < H; row++) {
                for (int col = 0; col < W; col++) {
                    rawData[row][3 * col + 0] = src->data[row][3 * col + 0];
                    rawData[row][3 * col + 1] = src->data[row][3 * col + 1];
                    rawData[row][3 * col + 2] = src->data[row][3 * col + 2];
                }
            }
        }
    }
}

void RawImageSource::cfaboxblur(RawImage *riFlatFile, float* cfablur, int boxH, int boxW)
{

    if (boxW < 0 || boxH < 0 || (boxW == 0 && boxH == 0)) { // nothing to blur or negative values
        memcpy(cfablur, riFlatFile->data[0], W * H * sizeof(float));
        return;
    }

    float *tmpBuffer = nullptr;
    float *cfatmp = nullptr;
    float *srcVertical = nullptr;


    if (boxH > 0 && boxW > 0) {
        // we need a temporary buffer if we have to blur both directions
        tmpBuffer = (float (*)) calloc(H * W, sizeof * tmpBuffer);
    }

    if (boxH == 0) {
        // if boxH == 0 we can skip the vertical blur and process the horizontal blur from riFlatFile to cfablur without using a temporary buffer
        cfatmp = cfablur;
    } else {
        cfatmp = tmpBuffer;
    }

    if (boxW == 0) {
        // if boxW == 0 we can skip the horizontal blur and process the vertical blur from riFlatFile to cfablur without using a temporary buffer
        srcVertical = riFlatFile->data[0];
    } else {
        srcVertical = cfatmp;
    }

#ifdef _OPENMP
    #pragma omp parallel
#endif
    {

        if (boxW > 0) {
            //box blur cfa image; box size = BS
            //horizontal blur
#ifdef _OPENMP
            #pragma omp for
#endif

            for (int row = 0; row < H; row++) {
                int len = boxW / 2 + 1;
                cfatmp[row * W + 0] = riFlatFile->data[row][0] / len;
                cfatmp[row * W + 1] = riFlatFile->data[row][1] / len;

                for (int j = 2; j <= boxW; j += 2) {
                    cfatmp[row * W + 0] += riFlatFile->data[row][j] / len;
                    cfatmp[row * W + 1] += riFlatFile->data[row][j + 1] / len;
                }

                for (int col = 2; col <= boxW; col += 2) {
                    cfatmp[row * W + col] = (cfatmp[row * W + col - 2] * len + riFlatFile->data[row][boxW + col]) / (len + 1);
                    cfatmp[row * W + col + 1] = (cfatmp[row * W + col - 1] * len + riFlatFile->data[row][boxW + col + 1]) / (len + 1);
                    len ++;
                }

                for (int col = boxW + 2; col < W - boxW; col++) {
                    cfatmp[row * W + col] = cfatmp[row * W + col - 2] + (riFlatFile->data[row][boxW + col] - cfatmp[row * W + col - boxW - 2]) / len;
                }

                for (int col = W - boxW; col < W; col += 2) {
                    cfatmp[row * W + col] = (cfatmp[row * W + col - 2] * len - cfatmp[row * W + col - boxW - 2]) / (len - 1);

                    if (col + 1 < W) {
                        cfatmp[row * W + col + 1] = (cfatmp[row * W + col - 1] * len - cfatmp[row * W + col - boxW - 1]) / (len - 1);
                    }

                    len --;
                }
            }
        }

        if (boxH > 0) {
            //vertical blur
#ifdef __SSE2__
            vfloat  leninitv = F2V(boxH / 2 + 1);
            vfloat  onev = F2V(1.0f);
            vfloat  temp1v, temp2v, temp3v, temp4v, lenv, lenp1v, lenm1v;
            int row;
#ifdef _OPENMP
            #pragma omp for nowait
#endif

            for (int col = 0; col < W - 7; col += 8) {
                lenv = leninitv;
                temp1v = LVFU(srcVertical[0 * W + col]) / lenv;
                temp2v = LVFU(srcVertical[1 * W + col]) / lenv;
                temp3v = LVFU(srcVertical[0 * W + col + 4]) / lenv;
                temp4v = LVFU(srcVertical[1 * W + col + 4]) / lenv;

                for (int i = 2; i < boxH + 2; i += 2) {
                    temp1v += LVFU(srcVertical[i * W + col]) / lenv;
                    temp2v += LVFU(srcVertical[(i + 1) * W + col]) / lenv;
                    temp3v += LVFU(srcVertical[i * W + col + 4]) / lenv;
                    temp4v += LVFU(srcVertical[(i + 1) * W + col + 4]) / lenv;
                }

                STVFU(cfablur[0 * W + col], temp1v);
                STVFU(cfablur[1 * W + col], temp2v);
                STVFU(cfablur[0 * W + col + 4], temp3v);
                STVFU(cfablur[1 * W + col + 4], temp4v);

                for (row = 2; row < boxH + 2; row += 2) {
                    lenp1v = lenv + onev;
                    temp1v = (temp1v * lenv + LVFU(srcVertical[(row + boxH) * W + col])) / lenp1v;
                    temp2v = (temp2v * lenv + LVFU(srcVertical[(row + boxH + 1) * W + col])) / lenp1v;
                    temp3v = (temp3v * lenv + LVFU(srcVertical[(row + boxH) * W + col + 4])) / lenp1v;
                    temp4v = (temp4v * lenv + LVFU(srcVertical[(row + boxH + 1) * W + col + 4])) / lenp1v;
                    STVFU(cfablur[row * W + col], temp1v);
                    STVFU(cfablur[(row + 1)*W + col], temp2v);
                    STVFU(cfablur[row * W + col + 4], temp3v);
                    STVFU(cfablur[(row + 1)*W + col + 4], temp4v);
                    lenv = lenp1v;
                }

                for (; row < H - boxH - 1; row += 2) {
                    temp1v = temp1v + (LVFU(srcVertical[(row + boxH) * W + col]) - LVFU(srcVertical[(row - boxH - 2) * W + col])) / lenv;
                    temp2v = temp2v + (LVFU(srcVertical[(row + 1 + boxH) * W + col]) - LVFU(srcVertical[(row + 1 - boxH - 2) * W + col])) / lenv;
                    temp3v = temp3v + (LVFU(srcVertical[(row + boxH) * W + col + 4]) - LVFU(srcVertical[(row - boxH - 2) * W + col + 4])) / lenv;
                    temp4v = temp4v + (LVFU(srcVertical[(row + 1 + boxH) * W + col + 4]) - LVFU(srcVertical[(row + 1 - boxH - 2) * W + col + 4])) / lenv;
                    STVFU(cfablur[row * W + col], temp1v);
                    STVFU(cfablur[(row + 1)*W + col], temp2v);
                    STVFU(cfablur[row * W + col + 4], temp3v);
                    STVFU(cfablur[(row + 1)*W + col + 4], temp4v);
                }

                for (; row < H - boxH; row++) {
                    temp1v = temp1v + (LVFU(srcVertical[(row + boxH) * W + col]) - LVFU(srcVertical[(row - boxH - 2) * W + col])) / lenv;
                    temp3v = temp3v + (LVFU(srcVertical[(row + boxH) * W + col + 4]) - LVFU(srcVertical[(row - boxH - 2) * W + col + 4])) / lenv;
                    STVFU(cfablur[row * W + col], temp1v);
                    STVFU(cfablur[row * W + col + 4], temp3v);
                    vfloat swapv = temp1v;
                    temp1v = temp2v;
                    temp2v = swapv;
                    swapv = temp3v;
                    temp3v = temp4v;
                    temp4v = swapv;
                }

                for (; row < H - 1; row += 2) {
                    lenm1v = lenv - onev;
                    temp1v = (temp1v * lenv - LVFU(srcVertical[(row - boxH - 2) * W + col])) / lenm1v;
                    temp2v = (temp2v * lenv - LVFU(srcVertical[(row - boxH - 1) * W + col])) / lenm1v;
                    temp3v = (temp3v * lenv - LVFU(srcVertical[(row - boxH - 2) * W + col + 4])) / lenm1v;
                    temp4v = (temp4v * lenv - LVFU(srcVertical[(row - boxH - 1) * W + col + 4])) / lenm1v;
                    STVFU(cfablur[row * W + col], temp1v);
                    STVFU(cfablur[(row + 1)*W + col], temp2v);
                    STVFU(cfablur[row * W + col + 4], temp3v);
                    STVFU(cfablur[(row + 1)*W + col + 4], temp4v);
                    lenv = lenm1v;
                }

                for (; row < H; row++) {
                    lenm1v = lenv - onev;
                    temp1v = (temp1v * lenv - LVFU(srcVertical[(row - boxH - 2) * W + col])) / lenm1v;
                    temp3v = (temp3v * lenv - LVFU(srcVertical[(row - boxH - 2) * W + col + 4])) / lenm1v;
                    STVFU(cfablur[(row)*W + col], temp1v);
                    STVFU(cfablur[(row)*W + col + 4], temp3v);
                }

            }

#ifdef _OPENMP
            #pragma omp single
#endif

            for (int col = W - (W % 8); col < W; col++) {
                int len = boxH / 2 + 1;
                cfablur[0 * W + col] = srcVertical[0 * W + col] / len;
                cfablur[1 * W + col] = srcVertical[1 * W + col] / len;

                for (int i = 2; i < boxH + 2; i += 2) {
                    cfablur[0 * W + col] += srcVertical[i * W + col] / len;
                    cfablur[1 * W + col] += srcVertical[(i + 1) * W + col] / len;
                }

                for (int row = 2; row < boxH + 2; row += 2) {
                    cfablur[row * W + col] = (cfablur[(row - 2) * W + col] * len + srcVertical[(row + boxH) * W + col]) / (len + 1);
                    cfablur[(row + 1)*W + col] = (cfablur[(row - 1) * W + col] * len + srcVertical[(row + boxH + 1) * W + col]) / (len + 1);
                    len ++;
                }

                for (int row = boxH + 2; row < H - boxH; row++) {
                    cfablur[row * W + col] = cfablur[(row - 2) * W + col] + (srcVertical[(row + boxH) * W + col] - srcVertical[(row - boxH - 2) * W + col]) / len;
                }

                for (int row = H - boxH; row < H; row += 2) {
                    cfablur[row * W + col] = (cfablur[(row - 2) * W + col] * len - srcVertical[(row - boxH - 2) * W + col]) / (len - 1);

                    if (row + 1 < H) {
                        cfablur[(row + 1)*W + col] = (cfablur[(row - 1) * W + col] * len - srcVertical[(row - boxH - 1) * W + col]) / (len - 1);
                    }

                    len --;
                }
            }

#else
#ifdef _OPENMP
            #pragma omp for
#endif

            for (int col = 0; col < W; col++) {
                int len = boxH / 2 + 1;
                cfablur[0 * W + col] = srcVertical[0 * W + col] / len;
                cfablur[1 * W + col] = srcVertical[1 * W + col] / len;

                for (int i = 2; i < boxH + 2; i += 2) {
                    cfablur[0 * W + col] += srcVertical[i * W + col] / len;
                    cfablur[1 * W + col] += srcVertical[(i + 1) * W + col] / len;
                }

                for (int row = 2; row < boxH + 2; row += 2) {
                    cfablur[row * W + col] = (cfablur[(row - 2) * W + col] * len + srcVertical[(row + boxH) * W + col]) / (len + 1);
                    cfablur[(row + 1)*W + col] = (cfablur[(row - 1) * W + col] * len + srcVertical[(row + boxH + 1) * W + col]) / (len + 1);
                    len ++;
                }

                for (int row = boxH + 2; row < H - boxH; row++) {
                    cfablur[row * W + col] = cfablur[(row - 2) * W + col] + (srcVertical[(row + boxH) * W + col] - srcVertical[(row - boxH - 2) * W + col]) / len;
                }

                for (int row = H - boxH; row < H; row += 2) {
                    cfablur[row * W + col] = (cfablur[(row - 2) * W + col] * len - srcVertical[(row - boxH - 2) * W + col]) / (len - 1);

                    if (row + 1 < H) {
                        cfablur[(row + 1)*W + col] = (cfablur[(row - 1) * W + col] * len - srcVertical[(row - boxH - 1) * W + col]) / (len - 1);
                    }

                    len --;
                }
            }

#endif
        }
    }

    if (tmpBuffer) {
        free(tmpBuffer);
    }
}


// Scale original pixels into the range 0 65535 using black offsets and multipliers
void RawImageSource::scaleColors(int winx, int winy, int winw, int winh, const RAWParams &raw, array2D<float> &rawData)
{
    chmax[0] = chmax[1] = chmax[2] = chmax[3] = 0; //channel maxima
    float black_lev[4] = {0.f};//black level

    //adjust black level  (eg Canon)
    bool isMono = false;

    if (getSensorType() == ST_BAYER || getSensorType() == ST_FOVEON) {

        black_lev[0] = raw.bayersensor.black1; //R
        black_lev[1] = raw.bayersensor.black0; //G1
        black_lev[2] = raw.bayersensor.black2; //B
        black_lev[3] = raw.bayersensor.black3; //G2

        isMono = RAWParams::BayerSensor::getMethodString(RAWParams::BayerSensor::Method::MONO) == raw.bayersensor.method;
    } else if (getSensorType() == ST_FUJI_XTRANS) {

        black_lev[0] = raw.xtranssensor.blackred; //R
        black_lev[1] = raw.xtranssensor.blackgreen; //G1
        black_lev[2] = raw.xtranssensor.blackblue; //B
        black_lev[3] = raw.xtranssensor.blackgreen; //G2  (set, only used with a Bayer filter)

        isMono = RAWParams::XTransSensor::getMethodString(RAWParams::XTransSensor::Method::MONO) == raw.xtranssensor.method;
    }

    for (int i = 0; i < 4 ; i++) {
        cblacksom[i] = max(c_black[i] + black_lev[i], 0.0f);      // adjust black level
    }

    for (int i = 0; i < 4; ++i) {
        c_white[i] = (ri->get_white(i) - cblacksom[i]) / raw.expos + cblacksom[i];
    }

    initialGain = calculate_scale_mul(scale_mul, ref_pre_mul, c_white, cblacksom, isMono, ri->get_colors());  // recalculate scale colors with adjusted levels

    //fprintf(stderr, "recalc: %f [%f %f %f %f]\n", initialGain, scale_mul[0], scale_mul[1], scale_mul[2], scale_mul[3]);
    for (int i = 0; i < 4 ; i++) {
        clmax[i] = (c_white[i] - cblacksom[i]) * scale_mul[i];    // raw clip level
    }

    // this seems strange, but it works

    // scale image colors

    if (ri->getSensorType() == ST_BAYER) {
#ifdef _OPENMP
        #pragma omp parallel
#endif
        {
            float tmpchmax[3];
            tmpchmax[0] = tmpchmax[1] = tmpchmax[2] = 0.0f;
#ifdef _OPENMP
            #pragma omp for nowait
#endif

            for (int row = winy; row < winy + winh; row ++)
            {
                for (int col = winx; col < winx + winw; col++) {
                    float val = rawData[row][col];
                    int c  = FC(row, col);                        // three colors,  0=R, 1=G,  2=B
                    int c4 = (c == 1 && !(row & 1)) ? 3 : c;      // four  colors,  0=R, 1=G1, 2=B, 3=G2
                    val -= cblacksom[c4];
                    val *= scale_mul[c4];
                    rawData[row][col] = (val);
                    tmpchmax[c] = max(tmpchmax[c], val);
                }
            }

#ifdef _OPENMP
            #pragma omp critical
#endif
            {
                chmax[0] = max(tmpchmax[0], chmax[0]);
                chmax[1] = max(tmpchmax[1], chmax[1]);
                chmax[2] = max(tmpchmax[2], chmax[2]);
            }
        }
    } else if (ri->get_colors() == 1) {
#ifdef _OPENMP
        #pragma omp parallel
#endif
        {
            float tmpchmax = 0.0f;
#ifdef _OPENMP
            #pragma omp for nowait
#endif

            for (int row = winy; row < winy + winh; row ++)
            {
                for (int col = winx; col < winx + winw; col++) {
                    float val = rawData[row][col];
                    val -= cblacksom[0];
                    val *= scale_mul[0];
                    rawData[row][col] = (val);
                    tmpchmax = max(tmpchmax, val);
                }
            }

#ifdef _OPENMP
            #pragma omp critical
#endif
            {
                chmax[0] = chmax[1] = chmax[2] = chmax[3] = max(tmpchmax, chmax[0]);
            }
        }
    } else if (ri->getSensorType() == ST_FUJI_XTRANS) {
#ifdef _OPENMP
        #pragma omp parallel
#endif
        {
            float tmpchmax[3];
            tmpchmax[0] = tmpchmax[1] = tmpchmax[2] = 0.0f;
#ifdef _OPENMP
            #pragma omp for nowait
#endif

            for (int row = winy; row < winy + winh; row ++)
            {
                for (int col = winx; col < winx + winw; col++) {
                    float val = rawData[row][col];
                    int c = ri->XTRANSFC(row, col);
                    val -= cblacksom[c];
                    val *= scale_mul[c];

                    rawData[row][col] = (val);
                    tmpchmax[c] = max(tmpchmax[c], val);
                }
            }

#ifdef _OPENMP
            #pragma omp critical
#endif
            {
                chmax[0] = max(tmpchmax[0], chmax[0]);
                chmax[1] = max(tmpchmax[1], chmax[1]);
                chmax[2] = max(tmpchmax[2], chmax[2]);
            }
        }
    } else {
#ifdef _OPENMP
        #pragma omp parallel
#endif
        {
            float tmpchmax[3];
            tmpchmax[0] = tmpchmax[1] = tmpchmax[2] = 0.0f;
#ifdef _OPENMP
            #pragma omp for nowait
#endif

            for (int row = winy; row < winy + winh; row ++)
            {
                for (int col = winx; col < winx + winw; col++) {
                    for (int c = 0; c < 3; c++) {                 // three colors,  0=R, 1=G,  2=B
                        float val = rawData[row][3 * col + c];
                        val -= cblacksom[c];
                        val *= scale_mul[c];
                        rawData[row][3 * col + c] = (val);
                        tmpchmax[c] = max(tmpchmax[c], val);
                    }
                }
            }

#ifdef _OPENMP
            #pragma omp critical
#endif
            {
                chmax[0] = max(tmpchmax[0], chmax[0]);
                chmax[1] = max(tmpchmax[1], chmax[1]);
                chmax[2] = max(tmpchmax[2], chmax[2]);
            }
        }
        chmax[3] = chmax[1];
    }

}

//%%%%%%%%%%%%%%%%%%%%%%%%%%%%%%%%%%%%%%%

int RawImageSource::defTransform(int tran)
{

    int deg = ri->get_rotateDegree();

    if ((tran & TR_ROT) == TR_R180) {
        deg += 180;
    } else if ((tran & TR_ROT) == TR_R90) {
        deg += 90;
    } else if ((tran & TR_ROT) == TR_R270) {
        deg += 270;
    }

    deg %= 360;

    int ret = 0;

    if (deg == 90) {
        ret |= TR_R90;
    } else if (deg == 180) {
        ret |= TR_R180;
    } else if (deg == 270) {
        ret |= TR_R270;
    }

    if (tran & TR_HFLIP) {
        ret |= TR_HFLIP;
    }

    if (tran & TR_VFLIP) {
        ret |= TR_VFLIP;
    }

    return ret;
}

//%%%%%%%%%%%%%%%%%%%%%%%%%%%%%%%%%%%%%%%

// Thread called part
void RawImageSource::processFalseColorCorrectionThread(Imagefloat* im, array2D<float> &rbconv_Y, array2D<float> &rbconv_I, array2D<float> &rbconv_Q, array2D<float> &rbout_I, array2D<float> &rbout_Q, const int row_from, const int row_to)
{

    const int W = im->getWidth();
    constexpr float onebynine = 1.f / 9.f;

#ifdef __SSE2__
    vfloat buffer[12];
    vfloat* pre1 = &buffer[0];
    vfloat* pre2 = &buffer[3];
    vfloat* post1 = &buffer[6];
    vfloat* post2 = &buffer[9];
#else
    float buffer[12];
    float* pre1 = &buffer[0];
    float* pre2 = &buffer[3];
    float* post1 = &buffer[6];
    float* post2 = &buffer[9];
#endif

    int px = (row_from - 1) % 3, cx = row_from % 3, nx = 0;

    convert_row_to_YIQ(im->r(row_from - 1), im->g(row_from - 1), im->b(row_from - 1), rbconv_Y[px], rbconv_I[px], rbconv_Q[px], W);
    convert_row_to_YIQ(im->r(row_from), im->g(row_from), im->b(row_from), rbconv_Y[cx], rbconv_I[cx], rbconv_Q[cx], W);

    for (int j = 0; j < W; j++) {
        rbout_I[px][j] = rbconv_I[px][j];
        rbout_Q[px][j] = rbconv_Q[px][j];
    }

    for (int i = row_from; i < row_to; i++) {

        px = (i - 1) % 3;
        cx = i % 3;
        nx = (i + 1) % 3;

        convert_row_to_YIQ(im->r(i + 1), im->g(i + 1), im->b(i + 1), rbconv_Y[nx], rbconv_I[nx], rbconv_Q[nx], W);

#ifdef __SSE2__
        pre1[0] = _mm_setr_ps(rbconv_I[px][0], rbconv_Q[px][0], 0, 0), pre1[1] = _mm_setr_ps(rbconv_I[cx][0], rbconv_Q[cx][0], 0, 0), pre1[2] = _mm_setr_ps(rbconv_I[nx][0], rbconv_Q[nx][0], 0, 0);
        pre2[0] = _mm_setr_ps(rbconv_I[px][1], rbconv_Q[px][1], 0, 0), pre2[1] = _mm_setr_ps(rbconv_I[cx][1], rbconv_Q[cx][1], 0, 0), pre2[2] = _mm_setr_ps(rbconv_I[nx][1], rbconv_Q[nx][1], 0, 0);

        // fill first element in rbout_I and rbout_Q
        rbout_I[cx][0] = rbconv_I[cx][0];
        rbout_Q[cx][0] = rbconv_Q[cx][0];

        // median I channel
        for (int j = 1; j < W - 2; j += 2) {
            post1[0] = _mm_setr_ps(rbconv_I[px][j + 1], rbconv_Q[px][j + 1], 0, 0), post1[1] = _mm_setr_ps(rbconv_I[cx][j + 1], rbconv_Q[cx][j + 1], 0, 0), post1[2] = _mm_setr_ps(rbconv_I[nx][j + 1], rbconv_Q[nx][j + 1], 0, 0);
            const auto middle = middle4of6(pre2[0], pre2[1], pre2[2], post1[0], post1[1], post1[2]);
            vfloat medianval = median(pre1[0], pre1[1], pre1[2], middle[0], middle[1], middle[2], middle[3]);
            rbout_I[cx][j] = medianval[0];
            rbout_Q[cx][j] = medianval[1];
            post2[0] = _mm_setr_ps(rbconv_I[px][j + 2], rbconv_Q[px][j + 2], 0, 0), post2[1] = _mm_setr_ps(rbconv_I[cx][j + 2], rbconv_Q[cx][j + 2], 0, 0), post2[2] = _mm_setr_ps(rbconv_I[nx][j + 2], rbconv_Q[nx][j + 2], 0, 0);
            medianval = median(post2[0], post2[1], post2[2], middle[0], middle[1], middle[2], middle[3]);
            rbout_I[cx][j + 1] = medianval[0];
            rbout_Q[cx][j + 1] = medianval[1];
            std::swap(pre1, post1);
            std::swap(pre2, post2);
        }

        // fill last elements in rbout_I and rbout_Q
        rbout_I[cx][W - 1] = rbconv_I[cx][W - 1];
        rbout_I[cx][W - 2] = rbconv_I[cx][W - 2];
        rbout_Q[cx][W - 1] = rbconv_Q[cx][W - 1];
        rbout_Q[cx][W - 2] = rbconv_Q[cx][W - 2];

#else
        pre1[0] = rbconv_I[px][0], pre1[1] = rbconv_I[cx][0], pre1[2] = rbconv_I[nx][0];
        pre2[0] = rbconv_I[px][1], pre2[1] = rbconv_I[cx][1], pre2[2] = rbconv_I[nx][1];

        // fill first element in rbout_I
        rbout_I[cx][0] = rbconv_I[cx][0];

        // median I channel
        for (int j = 1; j < W - 2; j += 2) {
            post1[0] = rbconv_I[px][j + 1], post1[1] = rbconv_I[cx][j + 1], post1[2] = rbconv_I[nx][j + 1];
            const auto middle = middle4of6(pre2[0], pre2[1], pre2[2], post1[0], post1[1], post1[2]);
            rbout_I[cx][j] = median(pre1[0], pre1[1], pre1[2], middle[0], middle[1], middle[2], middle[3]);
            post2[0] = rbconv_I[px][j + 2], post2[1] = rbconv_I[cx][j + 2], post2[2] = rbconv_I[nx][j + 2];
            rbout_I[cx][j + 1] = median(post2[0], post2[1], post2[2], middle[0], middle[1], middle[2], middle[3]);
            std::swap(pre1, post1);
            std::swap(pre2, post2);
        }

        // fill last elements in rbout_I
        rbout_I[cx][W - 1] = rbconv_I[cx][W - 1];
        rbout_I[cx][W - 2] = rbconv_I[cx][W - 2];

        pre1[0] = rbconv_Q[px][0], pre1[1] = rbconv_Q[cx][0], pre1[2] = rbconv_Q[nx][0];
        pre2[0] = rbconv_Q[px][1], pre2[1] = rbconv_Q[cx][1], pre2[2] = rbconv_Q[nx][1];

        // fill first element in rbout_Q
        rbout_Q[cx][0] = rbconv_Q[cx][0];

        // median Q channel
        for (int j = 1; j < W - 2; j += 2) {
            post1[0] = rbconv_Q[px][j + 1], post1[1] = rbconv_Q[cx][j + 1], post1[2] = rbconv_Q[nx][j + 1];
            const auto middle = middle4of6(pre2[0], pre2[1], pre2[2], post1[0], post1[1], post1[2]);
            rbout_Q[cx][j] = median(pre1[0], pre1[1], pre1[2], middle[0], middle[1], middle[2], middle[3]);
            post2[0] = rbconv_Q[px][j + 2], post2[1] = rbconv_Q[cx][j + 2], post2[2] = rbconv_Q[nx][j + 2];
            rbout_Q[cx][j + 1] = median(post2[0], post2[1], post2[2], middle[0], middle[1], middle[2], middle[3]);
            std::swap(pre1, post1);
            std::swap(pre2, post2);
        }

        // fill last elements in rbout_Q
        rbout_Q[cx][W - 1] = rbconv_Q[cx][W - 1];
        rbout_Q[cx][W - 2] = rbconv_Q[cx][W - 2];
#endif

        // blur i-1th row
        if (i > row_from) {
            convert_to_RGB(im->r(i - 1, 0), im->g(i - 1, 0), im->b(i - 1, 0), rbconv_Y[px][0], rbout_I[px][0], rbout_Q[px][0]);

#ifdef _OPENMP
            #pragma omp simd
#endif

            for (int j = 1; j < W - 1; j++) {
                float I = (rbout_I[px][j - 1] + rbout_I[px][j] + rbout_I[px][j + 1] + rbout_I[cx][j - 1] + rbout_I[cx][j] + rbout_I[cx][j + 1] + rbout_I[nx][j - 1] + rbout_I[nx][j] + rbout_I[nx][j + 1]) * onebynine;
                float Q = (rbout_Q[px][j - 1] + rbout_Q[px][j] + rbout_Q[px][j + 1] + rbout_Q[cx][j - 1] + rbout_Q[cx][j] + rbout_Q[cx][j + 1] + rbout_Q[nx][j - 1] + rbout_Q[nx][j] + rbout_Q[nx][j + 1]) * onebynine;
                convert_to_RGB(im->r(i - 1, j), im->g(i - 1, j), im->b(i - 1, j), rbconv_Y[px][j], I, Q);
            }

            convert_to_RGB(im->r(i - 1, W - 1), im->g(i - 1, W - 1), im->b(i - 1, W - 1), rbconv_Y[px][W - 1], rbout_I[px][W - 1], rbout_Q[px][W - 1]);
        }
    }

    // blur last 3 row and finalize H-1th row
    convert_to_RGB(im->r(row_to - 1, 0), im->g(row_to - 1, 0), im->b(row_to - 1, 0), rbconv_Y[cx][0], rbout_I[cx][0], rbout_Q[cx][0]);
#ifdef _OPENMP
    #pragma omp simd
#endif

    for (int j = 1; j < W - 1; j++) {
        float I = (rbout_I[px][j - 1] + rbout_I[px][j] + rbout_I[px][j + 1] + rbout_I[cx][j - 1] + rbout_I[cx][j] + rbout_I[cx][j + 1] + rbconv_I[nx][j - 1] + rbconv_I[nx][j] + rbconv_I[nx][j + 1]) * onebynine;
        float Q = (rbout_Q[px][j - 1] + rbout_Q[px][j] + rbout_Q[px][j + 1] + rbout_Q[cx][j - 1] + rbout_Q[cx][j] + rbout_Q[cx][j + 1] + rbconv_Q[nx][j - 1] + rbconv_Q[nx][j] + rbconv_Q[nx][j + 1]) * onebynine;
        convert_to_RGB(im->r(row_to - 1, j), im->g(row_to - 1, j), im->b(row_to - 1, j), rbconv_Y[cx][j], I, Q);
    }

    convert_to_RGB(im->r(row_to - 1, W - 1), im->g(row_to - 1, W - 1), im->b(row_to - 1, W - 1), rbconv_Y[cx][W - 1], rbout_I[cx][W - 1], rbout_Q[cx][W - 1]);
}

//%%%%%%%%%%%%%%%%%%%%%%%%%%%%%%%%%%%%%%%

// correction_YIQ_LQ
void RawImageSource::processFalseColorCorrection(Imagefloat* im, const int steps)
{

    if (im->getHeight() < 4 || steps < 1) {
        return;
    }

#ifdef _OPENMP
    #pragma omp parallel
    {
        multi_array2D<float, 5> buffer(W, 3);
        int tid = omp_get_thread_num();
        int nthreads = omp_get_num_threads();
        int blk = (im->getHeight() - 2) / nthreads;

        for (int t = 0; t < steps; t++) {

            if (tid < nthreads - 1) {
                processFalseColorCorrectionThread(im, buffer[0], buffer[1], buffer[2], buffer[3], buffer[4], 1 + tid * blk, 1 + (tid + 1)*blk);
            } else {
                processFalseColorCorrectionThread(im, buffer[0], buffer[1], buffer[2], buffer[3], buffer[4], 1 + tid * blk, im->getHeight() - 1);
            }

            #pragma omp barrier
        }
    }
#else
    multi_array2D<float, 5> buffer(W, 3);

    for (int t = 0; t < steps; t++) {
        processFalseColorCorrectionThread(im, buffer[0], buffer[1], buffer[2], buffer[3], buffer[4], 1, im->getHeight() - 1);
    }

#endif
}

// Some camera input profiles need gamma preprocessing
// gamma is applied before the CMS, correct line fac=lineFac*rawPixel+LineSum after the CMS
void RawImageSource::getProfilePreprocParams(cmsHPROFILE in, float& gammaFac, float& lineFac, float& lineSum)
{
    gammaFac = 0;
    lineFac = 1;
    lineSum = 0;

    char copyright[256];
    copyright[0] = 0;

    if (cmsGetProfileInfoASCII(in, cmsInfoCopyright, cmsNoLanguage, cmsNoCountry, copyright, 256) > 0) {
        if (strstr(copyright, "Phase One") != nullptr) {
            gammaFac = 0.55556;    // 1.8
        } else if (strstr(copyright, "Nikon Corporation") != nullptr) {
            gammaFac = 0.5;
            lineFac = -0.4;
            lineSum = 1.35; // determined in reverse by measuring NX an RT developed colorchecker PNGs
        }
    }
}

//%%%%%%%%%%%%%%%%%%%%%%%%%%%%%%%%%%%%%%%

static void
lab2ProphotoRgbD50(float L, float A, float B, float& r, float& g, float& b)
{
    float X;
    float Y;
    float Z;
#define CLIP01(a) ((a)>0?((a)<1?(a):1):0)
    {
        // convert from Lab to XYZ
        float x, y, z, fx, fy, fz;

        fy = (L + 16.0f) / 116.0f;
        fx = A / 500.0f + fy;
        fz = fy - B / 200.0f;

        if (fy > 24.0f / 116.0f) {
            y = fy * fy * fy;
        } else {
            y = (fy - 16.0f / 116.0f) / 7.787036979f;
        }

        if (fx > 24.0f / 116.0f) {
            x = fx * fx * fx;
        } else {
            x = (fx - 16.0 / 116.0) / 7.787036979f;
        }

        if (fz > 24.0f / 116.0f) {
            z = fz * fz * fz;
        } else {
            z = (fz - 16.0f / 116.0f) / 7.787036979f;
        }

        //0.9642, 1.0000, 0.8249 D50
        X = x * 0.9642;
        Y = y;
        Z = z * 0.8249;
    }
    r = prophoto_xyz[0][0] * X + prophoto_xyz[0][1] * Y + prophoto_xyz[0][2] * Z;
    g = prophoto_xyz[1][0] * X + prophoto_xyz[1][1] * Y + prophoto_xyz[1][2] * Z;
    b = prophoto_xyz[2][0] * X + prophoto_xyz[2][1] * Y + prophoto_xyz[2][2] * Z;
    // r = CLIP01(r);
    // g = CLIP01(g);
    // b = CLIP01(b);
}

// Converts raw image including ICC input profile to working space - floating point version
void RawImageSource::colorSpaceConversion_(Imagefloat* im, const ColorManagementParams& cmp, const ColorTemp &wb, double pre_mul[3], cmsHPROFILE embedded, cmsHPROFILE camprofile, double camMatrix[3][3], const std::string &camName)
{

//    MyTime t1, t2, t3;
//    t1.set ();
    cmsHPROFILE in;
    DCPProfile *dcpProf;

    if (!findInputProfile(cmp.inputProfile, embedded, camName, &dcpProf, in)) {
        return;
    }

    if (dcpProf != nullptr) {
        // DCP processing
        const DCPProfile::Triple pre_mul_row = {
            pre_mul[0],
            pre_mul[1],
            pre_mul[2]
        };
        const DCPProfile::Matrix cam_matrix = {{
                {camMatrix[0][0], camMatrix[0][1], camMatrix[0][2]},
                {camMatrix[1][0], camMatrix[1][1], camMatrix[1][2]},
                {camMatrix[2][0], camMatrix[2][1], camMatrix[2][2]}
            }
        };
        dcpProf->apply(im, cmp.dcpIlluminant, cmp.workingProfile, wb, pre_mul_row, cam_matrix, cmp.applyHueSatMap);
        return;
    }

    if (in == nullptr) {
        // use default camprofile, supplied by dcraw
        // in this case we avoid using the slllllooooooowwww lcms

        // Calculate matrix for direct conversion raw>working space
        TMatrix work = ICCStore::getInstance()->workingSpaceInverseMatrix (cmp.workingProfile);
        double mat[3][3] = {{0, 0, 0}, {0, 0, 0}, {0, 0, 0}};

        for (int i = 0; i < 3; i++)
            for (int j = 0; j < 3; j++)
                for (int k = 0; k < 3; k++) {
                    mat[i][j] += work[i][k] * camMatrix[k][j];    // rgb_xyz * imatrices.xyz_cam
                }

#ifdef _OPENMP
        #pragma omp parallel for
#endif

        for (int i = 0; i < im->getHeight(); i++)
            for (int j = 0; j < im->getWidth(); j++) {

                float newr = mat[0][0] * im->r(i, j) + mat[0][1] * im->g(i, j) + mat[0][2] * im->b(i, j);
                float newg = mat[1][0] * im->r(i, j) + mat[1][1] * im->g(i, j) + mat[1][2] * im->b(i, j);
                float newb = mat[2][0] * im->r(i, j) + mat[2][1] * im->g(i, j) + mat[2][2] * im->b(i, j);

                im->r(i, j) = newr;
                im->g(i, j) = newg;
                im->b(i, j) = newb;

            }
    } else {
        bool working_space_is_prophoto = (cmp.workingProfile == "ProPhoto");

        // use supplied input profile

        /*
          The goal here is to in addition to user-made custom ICC profiles also support profiles
          supplied with other popular raw converters. As curves affect color rendering and
          different raw converters deal with them differently (and few if any is as flexible
          as RawTherapee) we cannot really expect to get the *exact* same color rendering here.
          However we try hard to make the best out of it.

          Third-party input profiles that contain a LUT (usually A2B0 tag) often needs some preprocessing,
          as ICC LUTs are not really designed for dealing with linear camera data. Generally one
          must apply some sort of curve to get efficient use of the LUTs. Unfortunately how you
          should preprocess is not standardized so there are almost as many ways as there are
          software makers, and for each one we have to reverse engineer to find out how it has
          been done. (The ICC files made for RT has linear LUTs)

          ICC profiles which only contain the <r,g,b>XYZ tags (ie only a color matrix) should
          (hopefully) not require any pre-processing.

          Some LUT ICC profiles apply a contrast curve and desaturate highlights (to give a "film-like"
          behavior. These will generally work with RawTherapee, but will not produce good results when
          you enable highlight recovery/reconstruction, as that data is added linearly on top of the
          original range. RawTherapee works best with linear ICC profiles.
        */

        enum camera_icc_type {
            CAMERA_ICC_TYPE_GENERIC, // Generic, no special pre-processing required, RTs own is this way
            CAMERA_ICC_TYPE_PHASE_ONE, // Capture One profiles
            CAMERA_ICC_TYPE_LEAF, // Leaf profiles, former Leaf Capture now in Capture One, made for Leaf digital backs
            CAMERA_ICC_TYPE_NIKON // Nikon NX profiles
        } camera_icc_type = CAMERA_ICC_TYPE_GENERIC;

        float leaf_prophoto_mat[3][3];
        {
            // identify ICC type
            char copyright[256] = "";
            char description[256] = "";

            cmsGetProfileInfoASCII(in, cmsInfoCopyright, cmsNoLanguage, cmsNoCountry, copyright, 256);
            cmsGetProfileInfoASCII(in, cmsInfoDescription, cmsNoLanguage, cmsNoCountry, description, 256);
            camera_icc_type = CAMERA_ICC_TYPE_GENERIC;

            // Note: order the identification with the most detailed matching first since the more general ones may also match the more detailed
            if ((strstr(copyright, "Leaf") != nullptr ||
                    strstr(copyright, "Phase One A/S") != nullptr ||
                    strstr(copyright, "Kodak") != nullptr ||
                    strstr(copyright, "Creo") != nullptr) &&
                    (strstr(description, "LF2 ") == description ||
                     strstr(description, "LF3 ") == description ||
                     strstr(description, "LeafLF2") == description ||
                     strstr(description, "LeafLF3") == description ||
                     strstr(description, "LeafLF4") == description ||
                     strstr(description, "MamiyaLF2") == description ||
                     strstr(description, "MamiyaLF3") == description)) {
                camera_icc_type = CAMERA_ICC_TYPE_LEAF;
            } else if (strstr(copyright, "Phase One A/S") != nullptr) {
                camera_icc_type = CAMERA_ICC_TYPE_PHASE_ONE;
            } else if (strstr(copyright, "Nikon Corporation") != nullptr) {
                camera_icc_type = CAMERA_ICC_TYPE_NIKON;
            }
        }

        // Initialize transform
        cmsHTRANSFORM hTransform;
        cmsHPROFILE prophoto = ICCStore::getInstance()->workingSpace("ProPhoto");  // We always use Prophoto to apply the ICC profile to minimize problems with clipping in LUT conversion.
        bool transform_via_pcs_lab = false;
        bool separate_pcs_lab_highlights = false;

        // check if the working space is fully contained in prophoto
        if (!working_space_is_prophoto && camera_icc_type == CAMERA_ICC_TYPE_GENERIC) {
            TMatrix toxyz = ICCStore::getInstance()->workingSpaceMatrix(cmp.workingProfile);
            TMatrix torgb = ICCStore::getInstance()->workingSpaceInverseMatrix("ProPhoto");
            float rgb[3] = {0.f, 0.f, 0.f};
            for (int i = 0; i < 2 && !working_space_is_prophoto; ++i) {
                rgb[i] = 1.f;
                float x, y, z;

                Color::rgbxyz(rgb[0], rgb[1], rgb[2], x, y, z, toxyz);
                Color::xyz2rgb(x, y, z, rgb[0], rgb[1], rgb[2], torgb);

                for (int j = 0; j < 2; ++j) {
                    if (rgb[j] < 0.f || rgb[j] > 1.f) {
                        working_space_is_prophoto = true;
                        prophoto = ICCStore::getInstance()->workingSpace(cmp.workingProfile);
                        if (settings->verbose) {
                            std::cout << "colorSpaceConversion_: converting directly to " << cmp.workingProfile << " instead of passing through ProPhoto" << std::endl;
                        }
                        break;
                    }
                    rgb[j] = 0.f;
                }
            }
        }
        
        lcmsMutex->lock();

        switch (camera_icc_type) {
            case CAMERA_ICC_TYPE_PHASE_ONE:
            case CAMERA_ICC_TYPE_LEAF: {
                // These profiles have a RGB to Lab cLUT, gives gamma 1.8 output, and expects a "film-like" curve on input
                transform_via_pcs_lab = true;
                separate_pcs_lab_highlights = true;
                // We transform to Lab because we can and that we avoid getting an unnecessary unmatched gamma conversion which we would need to revert.
                hTransform = cmsCreateTransform(in, TYPE_RGB_FLT, nullptr, TYPE_Lab_FLT, INTENT_RELATIVE_COLORIMETRIC, cmsFLAGS_NOOPTIMIZE | cmsFLAGS_NOCACHE);

                for (int i = 0; i < 3; i++) {
                    for (int j = 0; j < 3; j++) {
                        leaf_prophoto_mat[i][j] = 0;

                        for (int k = 0; k < 3; k++) {
                            leaf_prophoto_mat[i][j] += prophoto_xyz[i][k] * camMatrix[k][j];
                        }
                    }
                }

                break;
            }

            case CAMERA_ICC_TYPE_NIKON:
            case CAMERA_ICC_TYPE_GENERIC:
            default:
                hTransform = cmsCreateTransform(in, TYPE_RGB_FLT, prophoto, TYPE_RGB_FLT, INTENT_RELATIVE_COLORIMETRIC, cmsFLAGS_NOOPTIMIZE | cmsFLAGS_NOCACHE);    // NOCACHE is important for thread safety
                break;
        }

        lcmsMutex->unlock();

        if (hTransform == nullptr) {
            // Fallback: create transform from camera profile. Should not happen normally.
            lcmsMutex->lock();
            hTransform = cmsCreateTransform(camprofile, TYPE_RGB_FLT, prophoto, TYPE_RGB_FLT, INTENT_RELATIVE_COLORIMETRIC, cmsFLAGS_NOOPTIMIZE | cmsFLAGS_NOCACHE);
            lcmsMutex->unlock();
        }

        TMatrix toxyz = {}, torgb = {};

        if (!working_space_is_prophoto) {
            toxyz = ICCStore::getInstance()->workingSpaceMatrix("ProPhoto");
            torgb = ICCStore::getInstance()->workingSpaceInverseMatrix (cmp.workingProfile); //sRGB .. Adobe...Wide...
        }

#ifdef _OPENMP
        #pragma omp parallel
#endif
        {
            AlignedBuffer<float> buffer(im->getWidth() * 3);
            AlignedBuffer<float> hl_buffer(im->getWidth() * 3);
            AlignedBuffer<float> hl_scale(im->getWidth());
#ifdef _OPENMP
            #pragma omp for schedule(static)
#endif

            for (int h = 0; h < im->getHeight(); ++h) {
                float *p = buffer.data, *pR = im->r(h), *pG = im->g(h), *pB = im->b(h);

                // Apply pre-processing
                for (int w = 0; w < im->getWidth(); ++w) {
                    float r = * (pR++);
                    float g = * (pG++);
                    float b = * (pB++);

                    // convert to 0-1 range as LCMS expects that
                    r /= 65535.0f;
                    g /= 65535.0f;
                    b /= 65535.0f;

                    float maxc = max(r, g, b);

                    if (maxc <= 1.0) {
                        hl_scale.data[w] = 1.0;
                    } else {
                        // highlight recovery extend the range past the clip point, which means we can get values larger than 1.0 here.
                        // LUT ICC profiles only work in the 0-1 range so we scale down to fit and restore after conversion.
                        hl_scale.data[w] = 1.0 / maxc;
                        r *= hl_scale.data[w];
                        g *= hl_scale.data[w];
                        b *= hl_scale.data[w];
                    }

                    switch (camera_icc_type) {
                        case CAMERA_ICC_TYPE_PHASE_ONE:
                            // Here we apply a curve similar to Capture One's "Film Standard" + gamma, the reason is that the LUTs embedded in the
                            // ICCs are designed to work on such input, and if you provide it with a different curve you don't get as good result.
                            // We will revert this curve after we've made the color transform. However when we revert the curve, we'll notice that
                            // highlight rendering suffers due to that the LUT transform don't expand well, therefore we do a less compressed
                            // conversion too and mix them, this gives us the highest quality and most flexible result.
                            hl_buffer.data[3 * w + 0] = pow_F(r, 1.0 / 1.8);
                            hl_buffer.data[3 * w + 1] = pow_F(g, 1.0 / 1.8);
                            hl_buffer.data[3 * w + 2] = pow_F(b, 1.0 / 1.8);
                            r = phaseOneIccCurveInv->getVal(r);
                            g = phaseOneIccCurveInv->getVal(g);
                            b = phaseOneIccCurveInv->getVal(b);
                            break;

                        case CAMERA_ICC_TYPE_LEAF: {
                            // Leaf profiles expect that the camera native RGB has been converted to Prophoto RGB
                            float newr = leaf_prophoto_mat[0][0] * r + leaf_prophoto_mat[0][1] * g + leaf_prophoto_mat[0][2] * b;
                            float newg = leaf_prophoto_mat[1][0] * r + leaf_prophoto_mat[1][1] * g + leaf_prophoto_mat[1][2] * b;
                            float newb = leaf_prophoto_mat[2][0] * r + leaf_prophoto_mat[2][1] * g + leaf_prophoto_mat[2][2] * b;
                            hl_buffer.data[3 * w + 0] = pow_F(newr, 1.0 / 1.8);
                            hl_buffer.data[3 * w + 1] = pow_F(newg, 1.0 / 1.8);
                            hl_buffer.data[3 * w + 2] = pow_F(newb, 1.0 / 1.8);
                            r = phaseOneIccCurveInv->getVal(newr);
                            g = phaseOneIccCurveInv->getVal(newg);
                            b = phaseOneIccCurveInv->getVal(newb);
                            break;
                        }

                        case CAMERA_ICC_TYPE_NIKON:
                            // gamma 0.5
                            r = sqrtf(r);
                            g = sqrtf(g);
                            b = sqrtf(b);
                            break;

                        case CAMERA_ICC_TYPE_GENERIC:
                        default:
                            // do nothing
                            break;
                    }

                    * (p++) = r;
                    * (p++) = g;
                    * (p++) = b;
                }

                // Run icc transform
                cmsDoTransform(hTransform, buffer.data, buffer.data, im->getWidth());

                if (separate_pcs_lab_highlights) {
                    cmsDoTransform(hTransform, hl_buffer.data, hl_buffer.data, im->getWidth());
                }

                // Apply post-processing
                p = buffer.data;
                pR = im->r(h);
                pG = im->g(h);
                pB = im->b(h);

                for (int w = 0; w < im->getWidth(); ++w) {

                    float r, g, b, hr = 0.f, hg = 0.f, hb = 0.f;

                    if (transform_via_pcs_lab) {
                        float L = * (p++);
                        float A = * (p++);
                        float B = * (p++);
                        // profile connection space CIELAB should have D50 illuminant
                        lab2ProphotoRgbD50(L, A, B, r, g, b);

                        if (separate_pcs_lab_highlights) {
                            lab2ProphotoRgbD50(hl_buffer.data[3 * w + 0], hl_buffer.data[3 * w + 1], hl_buffer.data[3 * w + 2], hr, hg, hb);
                        }
                    } else {
                        r = * (p++);
                        g = * (p++);
                        b = * (p++);
                    }

                    // restore pre-processing and/or add post-processing for the various ICC types
                    switch (camera_icc_type) {
                        default:
                            break;

                        case CAMERA_ICC_TYPE_PHASE_ONE:
                        case CAMERA_ICC_TYPE_LEAF: {
                            // note the 1/1.8 gamma, it's the gamma that the profile has applied, which we must revert before we can revert the curve
                            r = phaseOneIccCurve->getVal(pow_F(r, 1.0 / 1.8));
                            g = phaseOneIccCurve->getVal(pow_F(g, 1.0 / 1.8));
                            b = phaseOneIccCurve->getVal(pow_F(b, 1.0 / 1.8));
                            const float mix = 0.25; // may seem a low number, but remember this is linear space, mixing starts 2 stops from clipping
                            const float maxc = max(r, g, b);

                            if (maxc > mix) {
                                float fac = (maxc - mix) / (1.0 - mix);
                                fac = sqrtf(sqrtf(fac));   // gamma 0.25 to mix in highlight render relatively quick
                                r = (1.0 - fac) * r + fac * hr;
                                g = (1.0 - fac) * g + fac * hg;
                                b = (1.0 - fac) * b + fac * hb;
                            }

                            break;
                        }

                        case CAMERA_ICC_TYPE_NIKON: {
                            const float lineFac = -0.4;
                            const float lineSum = 1.35;
                            r *= r * lineFac + lineSum;
                            g *= g * lineFac + lineSum;
                            b *= b * lineFac + lineSum;
                            break;
                        }
                    }

                    // restore highlight scaling if any
                    if (hl_scale.data[w] != 1.0) {
                        float fac = 1.0 / hl_scale.data[w];
                        r *= fac;
                        g *= fac;
                        b *= fac;
                    }

                    // If we don't have ProPhoto as chosen working profile, convert. This conversion is clipless, ie if we convert
                    // to a small space such as sRGB we may end up with negative values and values larger than max.
                    if (!working_space_is_prophoto) {
                        //convert from Prophoto to XYZ
                        float x = (toxyz[0][0] * r + toxyz[0][1] * g + toxyz[0][2] * b) ;
                        float y = (toxyz[1][0] * r + toxyz[1][1] * g + toxyz[1][2] * b) ;
                        float z = (toxyz[2][0] * r + toxyz[2][1] * g + toxyz[2][2] * b) ;
                        //convert from XYZ to cmp.working  (sRGB...Adobe...Wide..)
                        r = ((torgb[0][0] * x + torgb[0][1] * y + torgb[0][2] * z)) ;
                        g = ((torgb[1][0] * x + torgb[1][1] * y + torgb[1][2] * z)) ;
                        b = ((torgb[2][0] * x + torgb[2][1] * y + torgb[2][2] * z)) ;
                    }

                    // return to the 0.0 - 65535.0 range (with possible negative and > max values present)
                    r *= 65535.0;
                    g *= 65535.0;
                    b *= 65535.0;

                    * (pR++) = r;
                    * (pG++) = g;
                    * (pB++) = b;
                }
            }
        } // End of parallelization
        cmsDeleteTransform(hTransform);
    }

//t3.set ();
//        printf ("ICM TIME: %d usec\n", t3.etime(t1));
}


// Determine RAW input and output profiles. Returns TRUE on success
bool RawImageSource::findInputProfile(Glib::ustring inProfile, cmsHPROFILE embedded, std::string camName, DCPProfile **dcpProf, cmsHPROFILE& in)
{
    in = nullptr; // cam will be taken on NULL
    *dcpProf = nullptr;

    if (inProfile == "(none)") {
        return false;
    }

    if (embedded && inProfile == "(embedded)") {
        in = embedded;
    } else if (inProfile == "(cameraICC)") {
        // DCPs have higher quality, so use them first
        *dcpProf = DCPStore::getInstance()->getStdProfile(camName);

        if (*dcpProf == nullptr) {
            in = ICCStore::getInstance()->getStdProfile(camName);
        }
    } else if (inProfile != "(camera)" && !inProfile.empty()) {
        Glib::ustring normalName = inProfile;

        if (!inProfile.compare(0, 5, "file:")) {
            normalName = inProfile.substr(5);
        }

        if (DCPStore::getInstance()->isValidDCPFileName(normalName)) {
            *dcpProf = DCPStore::getInstance()->getProfile(normalName);
        }

        if (*dcpProf == nullptr) {
            in = ICCStore::getInstance()->getProfile(inProfile);
        }
    }

    // "in" might be NULL because of "not found". That's ok, we take the cam profile then

    return true;
}

//%%%%%%%%%%%%%%%%%%%%%%%%%%%%%%%%%%%%%%%
// derived from Dcraw "blend_highlights()"
//  very effective to reduce (or remove) the magenta, but with levels of grey !
void RawImageSource::HLRecovery_blend(float* rin, float* gin, float* bin, int width, float maxval, float* hlmax)
{
    constexpr int ColorCount = 3;

    // Transform matrixes rgb>lab and back
    constexpr float trans[ColorCount][ColorCount] = { { 1, 1, 1 }, { 1.7320508, -1.7320508, 0 }, { -1, -1, 2 } };
    constexpr float itrans[ColorCount][ColorCount] = { { 1, 0.8660254, -0.5 }, { 1, -0.8660254, -0.5 }, { 1, 0, 1 } };

#define FOREACHCOLOR for (int c=0; c < ColorCount; c++)

    float minpt = min(hlmax[0], hlmax[1], hlmax[2]);  //min of the raw clip points
    //float maxpt=max(hlmax[0],hlmax[1],hlmax[2]);//max of the raw clip points
    //float medpt=hlmax[0]+hlmax[1]+hlmax[2]-minpt-maxpt;//median of the raw clip points
    float maxave = (hlmax[0] + hlmax[1] + hlmax[2]) / 3; //ave of the raw clip points
    //some thresholds:
    const float clipthresh = 0.95;
    const float fixthresh = 0.5;
    const float satthresh = 0.5;

    float clip[3];
    FOREACHCOLOR clip[c] = min(maxave, hlmax[c]);

    // Determine the maximum level (clip) of all channels
    const float clippt = clipthresh * maxval;
    const float fixpt = fixthresh * minpt;
    const float desatpt = satthresh * maxave + (1 - satthresh) * maxval;

    for (int col = 0; col < width; col++) {
        float rgb[ColorCount], cam[2][ColorCount], lab[2][ColorCount], sum[2], chratio, lratio = 0;
        float L, C, H;

        // Copy input pixel to rgb so it's easier to access in loops
        rgb[0] = rin[col];
        rgb[1] = gin[col];
        rgb[2] = bin[col];

        // If no channel is clipped, do nothing on pixel
        int c;

        for (c = 0; c < ColorCount; c++) {
            if (rgb[c] > clippt) {
                break;
            }
        }

        if (c == ColorCount) {
            continue;
        }

        // Initialize cam with raw input [0] and potentially clipped input [1]
        FOREACHCOLOR {
            lratio += min(rgb[c], clip[c]);
            cam[0][c] = rgb[c];
            cam[1][c] = min(cam[0][c], maxval);
        }

        // Calculate the lightness correction ratio (chratio)
        for (int i = 0; i < 2; i++) {
            FOREACHCOLOR {
                lab[i][c] = 0;

                for (int j = 0; j < ColorCount; j++)
                {
                    lab[i][c] += trans[c][j] * cam[i][j];
                }
            }

            sum[i] = 0;

            for (int c = 1; c < ColorCount; c++) {
                sum[i] += SQR(lab[i][c]);
            }
        }

        chratio = (sqrt(sum[1] / sum[0]));

        // Apply ratio to lightness in LCH space
        for (int c = 1; c < ColorCount; c++) {
            lab[0][c] *= chratio;
        }

        // Transform back from LCH to RGB
        FOREACHCOLOR {
            cam[0][c] = 0;

            for (int j = 0; j < ColorCount; j++)
            {
                cam[0][c] += itrans[c][j] * lab[0][j];
            }
        }
        FOREACHCOLOR rgb[c] = cam[0][c] / ColorCount;

        // Copy converted pixel back
        if (rin[col] > fixpt) {
            float rfrac = SQR((min(clip[0], rin[col]) - fixpt) / (clip[0] - fixpt));
            rin[col] = min(maxave, rfrac * rgb[0] + (1 - rfrac) * rin[col]);
        }

        if (gin[col] > fixpt) {
            float gfrac = SQR((min(clip[1], gin[col]) - fixpt) / (clip[1] - fixpt));
            gin[col] = min(maxave, gfrac * rgb[1] + (1 - gfrac) * gin[col]);
        }

        if (bin[col] > fixpt) {
            float bfrac = SQR((min(clip[2], bin[col]) - fixpt) / (clip[2] - fixpt));
            bin[col] = min(maxave, bfrac * rgb[2] + (1 - bfrac) * bin[col]);
        }

        lratio /= (rin[col] + gin[col] + bin[col]);
        L = (rin[col] + gin[col] + bin[col]) / 3;
        C = lratio * 1.732050808 * (rin[col] - gin[col]);
        H = lratio * (2 * bin[col] - rin[col] - gin[col]);
        rin[col] = L - H / 6.0 + C / 3.464101615;
        gin[col] = L - H / 6.0 - C / 3.464101615;
        bin[col] = L + H / 3.0;

        if ((L = (rin[col] + gin[col] + bin[col]) / 3) > desatpt) {
            float Lfrac = max(0.0f, (maxave - L) / (maxave - desatpt));
            C = Lfrac * 1.732050808 * (rin[col] - gin[col]);
            H = Lfrac * (2 * bin[col] - rin[col] - gin[col]);
            rin[col] = L - H / 6.0 + C / 3.464101615;
            gin[col] = L - H / 6.0 - C / 3.464101615;
            bin[col] = L + H / 3.0;
        }
    }
}

void RawImageSource::HLRecovery_Luminance(float* rin, float* gin, float* bin, float* rout, float* gout, float* bout, int width, float maxval)
{

    for (int i = 0; i < width; i++) {
        float r = rin[i], g = gin[i], b = bin[i];

        if (r > maxval || g > maxval || b > maxval) {
            float ro = min(r, maxval);
            float go = min(g, maxval);
            float bo = min(b, maxval);
            double L = r + g + b;
            double C = 1.732050808 * (r - g);
            double H = 2 * b - r - g;
            double Co = 1.732050808 * (ro - go);
            double Ho = 2 * bo - ro - go;

            if (r != g && g != b) {
                double ratio = sqrt((Co * Co + Ho * Ho) / (C * C + H * H));
                C *= ratio;
                H *= ratio;
            }

            float rr = L / 3.0 - H / 6.0 + C / 3.464101615;
            float gr = L / 3.0 - H / 6.0 - C / 3.464101615;
            float br = L / 3.0 + H / 3.0;
            rout[i] = rr;
            gout[i] = gr;
            bout[i] = br;
        } else {
            rout[i] = rin[i];
            gout[i] = gin[i];
            bout[i] = bin[i];
        }
    }
}

//%%%%%%%%%%%%%%%%%%%%%%%%%%%%%%%%%%%%%%%

void RawImageSource::HLRecovery_CIELab(float* rin, float* gin, float* bin, float* rout, float* gout, float* bout,
                                       int width, float maxval, double xyz_cam[3][3], double cam_xyz[3][3])
{

    //static bool crTableReady = false;

    // lookup table for Lab conversion
    // perhaps should be centralized, universally defined so we don't keep remaking it???
    /*for (int ix=0; ix < 0x10000; ix++) {
            float rx = ix / 65535.0;
            fv[ix] = rx > 0.008856 ? exp(1.0/3 * log(rx)) : 7.787*rx + 16/116.0;
        }*/
    //crTableReady = true;


    for (int i = 0; i < width; i++) {
        float r = rin[i], g = gin[i], b = bin[i];

        if (r > maxval || g > maxval || b > maxval) {
            float ro = min(r, maxval);
            float go = min(g, maxval);
            float bo = min(b, maxval);
            float yy = xyz_cam[1][0] * r + xyz_cam[1][1] * g + xyz_cam[1][2] * b;
            float fy = (yy < 65535.0 ? Color::cachef[yy] / 327.68 : std::cbrt(yy / MAXVALD));
            // compute LCH decomposition of the clipped pixel (only color information, thus C and H will be used)
            float x = xyz_cam[0][0] * ro + xyz_cam[0][1] * go + xyz_cam[0][2] * bo;
            float y = xyz_cam[1][0] * ro + xyz_cam[1][1] * go + xyz_cam[1][2] * bo;
            float z = xyz_cam[2][0] * ro + xyz_cam[2][1] * go + xyz_cam[2][2] * bo;
            x = (x < 65535.0 ? Color::cachef[x] / 327.68 : std::cbrt(x / MAXVALD));
            y = (y < 65535.0 ? Color::cachef[y] / 327.68 : std::cbrt(y / MAXVALD));
            z = (z < 65535.0 ? Color::cachef[z] / 327.68 : std::cbrt(z / MAXVALD));
            // convert back to rgb
            double fz = fy - y + z;
            double fx = fy + x - y;

            double zr = Color::f2xyz(fz);
            double xr = Color::f2xyz(fx);

            x = xr * 65535.0 ;
            y = yy;
            z = zr * 65535.0 ;
            float rr = cam_xyz[0][0] * x + cam_xyz[0][1] * y + cam_xyz[0][2] * z;
            float gr = cam_xyz[1][0] * x + cam_xyz[1][1] * y + cam_xyz[1][2] * z;
            float br = cam_xyz[2][0] * x + cam_xyz[2][1] * y + cam_xyz[2][2] * z;
            rout[i] = (rr);
            gout[i] = (gr);
            bout[i] = (br);
        } else {
            rout[i] = (rin[i]);
            gout[i] = (gin[i]);
            bout[i] = (bin[i]);
        }
    }
}

//%%%%%%%%%%%%%%%%%%%%%%%%%%%%%%%%%%%%%%%

void RawImageSource::hlRecovery(const std::string &method, float* red, float* green, float* blue, int width, float* hlmax)
{

    if (method == "Luminance") {
        HLRecovery_Luminance(red, green, blue, red, green, blue, width, 65535.0);
    } else if (method == "CIELab blending") {
        HLRecovery_CIELab(red, green, blue, red, green, blue, width, 65535.0, imatrices.xyz_cam, imatrices.cam_xyz);
    } else if (method == "Blend") { // derived from Dcraw
        HLRecovery_blend(red, green, blue, width, 65535.0, hlmax);
    }

}

//%%%%%%%%%%%%%%%%%%%%%%%%%%%%%%%%%%%%%%%

void RawImageSource::getAutoExpHistogram(LUTu & histogram, int& histcompr)
{
//    BENCHFUN
    histcompr = 3;

    histogram(65536 >> histcompr);
    histogram.clear();
    const float refwb[3] = {static_cast<float>(refwb_red  / (1 << histcompr)), static_cast<float>(refwb_green / (1 << histcompr)), static_cast<float>(refwb_blue / (1 << histcompr))};

#ifdef _OPENMP
    #pragma omp parallel
#endif
    {
        LUTu tmphistogram(histogram.getSize());
        tmphistogram.clear();
#ifdef _OPENMP
        #pragma omp for schedule(dynamic,16) nowait
#endif

        for (int i = border; i < H - border; i++) {
            int start, end;
            getRowStartEnd(i, start, end);

            if (ri->getSensorType() == ST_BAYER) {
                // precalculate factors to avoid expensive per pixel calculations
                float refwb0 =  refwb[ri->FC(i, start)];
                float refwb1 =  refwb[ri->FC(i, start + 1)];
                int j;

                for (j = start; j < end - 1; j += 2) {
                    tmphistogram[(int)(refwb0 * rawData[i][j])] += 4;
                    tmphistogram[(int)(refwb1 * rawData[i][j + 1])] += 4;
                }

                if (j < end) {
                    tmphistogram[(int)(refwb0 * rawData[i][j])] += 4;
                }
            } else if (ri->getSensorType() == ST_FUJI_XTRANS) {
                // precalculate factors to avoid expensive per pixel calculations
                float refwb0 =  refwb[ri->XTRANSFC(i, start)];
                float refwb1 =  refwb[ri->XTRANSFC(i, start + 1)];
                float refwb2 =  refwb[ri->XTRANSFC(i, start + 2)];
                float refwb3 =  refwb[ri->XTRANSFC(i, start + 3)];
                float refwb4 =  refwb[ri->XTRANSFC(i, start + 4)];
                float refwb5 =  refwb[ri->XTRANSFC(i, start + 5)];
                int j;

                for (j = start; j < end - 5; j += 6) {
                    tmphistogram[(int)(refwb0 * rawData[i][j])] += 4;
                    tmphistogram[(int)(refwb1 * rawData[i][j + 1])] += 4;
                    tmphistogram[(int)(refwb2 * rawData[i][j + 2])] += 4;
                    tmphistogram[(int)(refwb3 * rawData[i][j + 3])] += 4;
                    tmphistogram[(int)(refwb4 * rawData[i][j + 4])] += 4;
                    tmphistogram[(int)(refwb5 * rawData[i][j + 5])] += 4;
                }

                for (; j < end; j++) {
                    tmphistogram[(int)(refwb[ri->XTRANSFC(i, j)] * rawData[i][j])] += 4;
                }
            } else if (ri->get_colors() == 1) {
                for (int j = start; j < end; j++) {
                    tmphistogram[(int)(refwb[0] * rawData[i][j])]++;
                }
            } else {
                for (int j = start; j < end; j++) {
                    tmphistogram[(int)(refwb[0] * rawData[i][3 * j + 0])]++;
                    tmphistogram[(int)(refwb[1] * rawData[i][3 * j + 1])]++;
                    tmphistogram[(int)(refwb[2] * rawData[i][3 * j + 2])]++;
                }
            }
        }

#ifdef _OPENMP
        #pragma omp critical
#endif
        {
            histogram += tmphistogram;
        }
    }
}

// Histogram MUST be 256 in size; gamma is applied, blackpoint and gain also
void RawImageSource::getRAWHistogram(LUTu & histRedRaw, LUTu & histGreenRaw, LUTu & histBlueRaw)
{
//    BENCHFUN
    histRedRaw.clear();
    histGreenRaw.clear();
    histBlueRaw.clear();

    const float maxWhite = rtengine::max(c_white[0], c_white[1], c_white[2], c_white[3]);
    const float scale = maxWhite <= 1.f ? 65535.f : 1.f; // special case for float raw images in [0.0;1.0] range
    const float multScale = maxWhite <= 1.f ? 1.f / 255.f : 255.f;
    const float mult[4] = { multScale / (c_white[0] - cblacksom[0]),
                            multScale / (c_white[1] - cblacksom[1]),
                            multScale / (c_white[2] - cblacksom[2]),
                            multScale / (c_white[3] - cblacksom[3])
                          };

    const bool fourColours = ri->getSensorType() == ST_BAYER && ((mult[1] != mult[3] || cblacksom[1] != cblacksom[3]) || FC(0, 0) == 3 || FC(0, 1) == 3 || FC(1, 0) == 3 || FC(1, 1) == 3);

    constexpr int histoSize = 65536;
    LUTu hist[4];
    hist[0](histoSize);
    hist[0].clear();

    if (ri->get_colors() > 1) {
        hist[1](histoSize);
        hist[1].clear();
        hist[2](histoSize);
        hist[2].clear();
    }

    if (fourColours) {
        hist[3](histoSize);
        hist[3].clear();
    }

#ifdef _OPENMP
    int numThreads;
    // reduce the number of threads under certain conditions to avoid overhead of too many critical regions
    numThreads = sqrt((((H - 2 * border) * (W - 2 * border)) / 262144.f));
    numThreads = std::min(std::max(numThreads, 1), omp_get_max_threads());

    #pragma omp parallel num_threads(numThreads)
#endif
    {
        // we need one LUT per color and thread, which corresponds to 1 MB per thread
        LUTu tmphist[4];
        tmphist[0](histoSize);
        tmphist[0].clear();

        if (ri->get_colors() > 1) {
            tmphist[1](histoSize);
            tmphist[1].clear();
            tmphist[2](histoSize);
            tmphist[2].clear();

            if (fourColours) {
                tmphist[3](histoSize);
                tmphist[3].clear();
            }
        }

#ifdef _OPENMP
        #pragma omp for nowait
#endif

        for (int i = border; i < H - border; i++) {
            int start, end;
            getRowStartEnd(i, start, end);

            if (ri->getSensorType() == ST_BAYER) {
                int j;
                int c1 = FC(i, start);
                c1 = (fourColours && c1 == 1 && !(i & 1)) ? 3 : c1;
                int c2 = FC(i, start + 1);
                c2 = (fourColours && c2 == 1 && !(i & 1)) ? 3 : c2;

                for (j = start; j < end - 1; j += 2) {
                    tmphist[c1][(int)(ri->data[i][j] * scale)]++;
                    tmphist[c2][(int)(ri->data[i][j + 1] * scale)]++;
                }

                if (j < end) { // last pixel of row if width is odd
                    tmphist[c1][(int)(ri->data[i][j] * scale)]++;
                }
            } else if (ri->get_colors() == 1) {
                for (int j = start; j < end; j++) {
                    tmphist[0][(int)(ri->data[i][j] * scale)]++;
                }
            } else if (ri->getSensorType() == ST_FUJI_XTRANS) {
                for (int j = start; j < end - 1; j += 2) {
                    int c = ri->XTRANSFC(i, j);
                    tmphist[c][(int)(ri->data[i][j] * scale)]++;
                }
            } else {
                for (int j = start; j < end; j++) {
                    for (int c = 0; c < 3; c++) {
                        tmphist[c][(int)(ri->data[i][3 * j + c] * scale)]++;
                    }
                }
            }
        }

#ifdef _OPENMP
        #pragma omp critical
#endif
        {
            hist[0] += tmphist[0];

            if (ri->get_colors() > 1) {
                hist[1] += tmphist[1];
                hist[2] += tmphist[2];

                if (fourColours) {
                    hist[3] += tmphist[3];
                }
            }
        } // end of critical region
    } // end of parallel region

    const auto getidx =
        [&](int c, int i) -> int
        {
            float f = mult[c] * std::max(0.f, i - cblacksom[c]);
            return f > 0.f ? (f < 1.f ? 1 : std::min(int(f), 255)) : 0;
        };

    for(int i = 0; i < histoSize; i++) {
        int idx = getidx(0, i);
        histRedRaw[idx] += hist[0][i];

        if (ri->get_colors() > 1) {
            idx = getidx(1, i);
            histGreenRaw[idx] += hist[1][i];

            if (fourColours) {
                idx = getidx(3, i);
                histGreenRaw[idx] += hist[3][i];
            }

            idx = getidx(2, i);
            histBlueRaw[idx] += hist[2][i];
        }
    }

    if (ri->getSensorType() == ST_BAYER)    // since there are twice as many greens, correct for it
        for (int i = 0; i < 256; i++) {
            histGreenRaw[i] >>= 1;
        } else if (ri->getSensorType() == ST_FUJI_XTRANS) // since Xtrans has 2.5 as many greens, correct for it
        for (int i = 0; i < 256; i++) {
            histGreenRaw[i] = (histGreenRaw[i] * 2) / 5;
        } else if (ri->get_colors() == 1) { // monochrome sensor => set all histograms equal
        histGreenRaw += histRedRaw;
        histBlueRaw += histRedRaw;
    }

}

//%%%%%%%%%%%%%%%%%%%%%%%%%%%%%%%%%%%%%%%

void RawImageSource::getRowStartEnd(int x, int &start, int &end)
{
    if (fuji) {
        int fw = ri->get_FujiWidth();
        start = ABS(fw - x) + border;
        end = min(H + W - fw - x, fw + x) - border;
    } else {
        start = border;
        end = W - border;
    }
}

//%%%%%%%%%%%%%%%%%%%%%%%%%%%%%%%%%%%%%%%
void RawImageSource::getAutoWBMultipliers(double &rm, double &gm, double &bm)
{
//    BENCHFUN
    constexpr double clipHigh = 64000.0;

    if (ri->get_colors() == 1) {
        rm = gm = bm = 1;
        return;
    }

    if (redAWBMul != -1.) {
        rm = redAWBMul;
        gm = greenAWBMul;
        bm = blueAWBMul;
        return;
    }

    if (!isWBProviderReady()) {
        rm = -1.0;
        gm = -1.0;
        bm = -1.0;
        return;
    }

    double avg_r = 0;
    double avg_g = 0;
    double avg_b = 0;
    int rn = 0, gn = 0, bn = 0;

    if (fuji) {
        for (int i = 32; i < H - 32; i++) {
            int fw = ri->get_FujiWidth();
            int start = ABS(fw - i) + 32;
            int end = min(H + W - fw - i, fw + i) - 32;

            for (int j = start; j < end; j++) {
                if (ri->getSensorType() != ST_BAYER) {
                    double dr = CLIP(initialGain * (rawData[i][3 * j]));
                    double dg = CLIP(initialGain * (rawData[i][3 * j + 1]));
                    double db = CLIP(initialGain * (rawData[i][3 * j + 2]));

                    if (dr > clipHigh || dg > clipHigh || db > clipHigh) {
                        continue;
                    }

                    avg_r += dr;
                    avg_g += dg;
                    avg_b += db;
                    rn = gn = ++bn;
                } else {
                    int c = FC(i, j);
                    double d = CLIP(initialGain * (rawData[i][j]));

                    if (d > clipHigh) {
                        continue;
                    }

                    // Let's test green first, because they are more numerous
                    if (c == 1) {
                        avg_g += d;
                        gn++;
                    } else if (c == 0) {
                        avg_r += d;
                        rn++;
                    } else { /*if (c==2)*/
                        avg_b += d;
                        bn++;
                    }
                }
            }
        }
    } else {
        if (ri->getSensorType() != ST_BAYER) {
            if (ri->getSensorType() == ST_FUJI_XTRANS) {
                const double compval = clipHigh / initialGain;
#ifdef _OPENMP
                #pragma omp parallel
#endif
                {
                    double avg_c[3] = {0.0};
                    int cn[3] = {0};
#ifdef _OPENMP
                    #pragma omp for schedule(dynamic,16) nowait
#endif

                    for (int i = 32; i < H - 32; i++) {
                        for (int j = 32; j < W - 32; j++) {
                            // each loop read 1 rgb triplet value
                            double d = rawData[i][j];

                            if (d > compval) {
                                continue;
                            }

                            int c = ri->XTRANSFC(i, j);
                            avg_c[c] += d;
                            cn[c]++;
                        }
                    }

#ifdef _OPENMP
                    #pragma omp critical
#endif
                    {
                        avg_r += avg_c[0];
                        avg_g += avg_c[1];
                        avg_b += avg_c[2];
                        rn += cn[0];
                        gn += cn[1];
                        bn += cn[2];
                    }
                }
                avg_r *= initialGain;
                avg_g *= initialGain;
                avg_b *= initialGain;
            } else {
                for (int i = 32; i < H - 32; i++)
                    for (int j = 32; j < W - 32; j++) {
                        // each loop read 1 rgb triplet value

                        double dr = CLIP(initialGain * (rawData[i][3 * j]));
                        double dg = CLIP(initialGain * (rawData[i][3 * j + 1]));
                        double db = CLIP(initialGain * (rawData[i][3 * j + 2]));

                        if (dr > clipHigh || dg > clipHigh || db > clipHigh) {
                            continue;
                        }

                        avg_r += dr;
                        rn++;
                        avg_g += dg;
                        avg_b += db;
                    }

                gn = rn;
                bn = rn;
            }
        } else {
            //determine GRBG coset; (ey,ex) is the offset of the R subarray
            int ey, ex;

            if (ri->ISGREEN(0, 0)) {  //first pixel is G
                if (ri->ISRED(0, 1)) {
                    ey = 0;
                    ex = 1;
                } else {
                    ey = 1;
                    ex = 0;
                }
            } else {//first pixel is R or B
                if (ri->ISRED(0, 0)) {
                    ey = 0;
                    ex = 0;
                } else {
                    ey = 1;
                    ex = 1;
                }
            }

            const double compval = clipHigh / initialGain;
#ifdef _OPENMP
            #pragma omp parallel for reduction(+:avg_r,avg_g,avg_b,rn,gn,bn) schedule(dynamic,8)
#endif

            for (int i = 32; i < H - 32; i += 2)
                for (int j = 32; j < W - 32; j += 2) {
                    //average each Bayer quartet component individually if non-clipped
                    double d[2][2];
                    d[0][0] = rawData[i][j];
                    d[0][1] = rawData[i][j + 1];
                    d[1][0] = rawData[i + 1][j];
                    d[1][1] = rawData[i + 1][j + 1];

                    if (d[ey][ex] <= compval) {
                        avg_r += d[ey][ex];
                        rn++;
                    }

                    if (d[1 - ey][ex] <= compval) {
                        avg_g += d[1 - ey][ex];
                        gn++;
                    }

                    if (d[ey][1 - ex] <= compval) {
                        avg_g += d[ey][1 - ex];
                        gn++;
                    }

                    if (d[1 - ey][1 - ex] <= compval) {
                        avg_b += d[1 - ey][1 - ex];
                        bn++;
                    }
                }

            avg_r *= initialGain;
            avg_g *= initialGain;
            avg_b *= initialGain;

        }
    }

    if (settings->verbose) {
        printf("AVG: %g %g %g\n", avg_r / std::max(1, rn), avg_g / std::max(1, gn), avg_b / std::max(1, bn));
    }

    //    return ColorTemp (pow(avg_r/rn, 1.0/6.0)*img_r, pow(avg_g/gn, 1.0/6.0)*img_g, pow(avg_b/bn, 1.0/6.0)*img_b);

    double reds   = avg_r / std::max(1, rn) * refwb_red;
    double greens = avg_g / std::max(1, gn) * refwb_green;
    double blues  = avg_b / std::max(1, bn) * refwb_blue;

    redAWBMul   = rm = imatrices.rgb_cam[0][0] * reds + imatrices.rgb_cam[0][1] * greens + imatrices.rgb_cam[0][2] * blues;
    greenAWBMul = gm = imatrices.rgb_cam[1][0] * reds + imatrices.rgb_cam[1][1] * greens + imatrices.rgb_cam[1][2] * blues;
    blueAWBMul  = bm = imatrices.rgb_cam[2][0] * reds + imatrices.rgb_cam[2][1] * greens + imatrices.rgb_cam[2][2] * blues;
}

//%%%%%%%%%%%%%%%%%%%%%%%%%%%%%%%%%%%%%%%


ColorTemp RawImageSource::getSpotWB(std::vector<Coord2D> &red, std::vector<Coord2D> &green, std::vector<Coord2D> &blue, int tran, double equal)
{

    int x;
    int y;
    double reds = 0, greens = 0, blues = 0;
    unsigned int rn = 0;

    if (ri->getSensorType() != ST_BAYER) {
        if (ri->getSensorType() == ST_FUJI_XTRANS) {
            int d[9][2] = {{0, 0}, { -1, -1}, { -1, 0}, { -1, 1}, {0, -1}, {0, 1}, {1, -1}, {1, 0}, {1, 1}};

            for (size_t i = 0; i < red.size(); i++) {
                transformPosition(red[i].x, red[i].y, tran, x, y);
                double rloc, gloc, bloc;
                int rnbrs, gnbrs, bnbrs;
                rloc = gloc = bloc = rnbrs = gnbrs = bnbrs = 0;

                for (int k = 0; k < 9; k++) {
                    int xv = x + d[k][0];
                    int yv = y + d[k][1];

                    if (xv >= 0 && yv >= 0 && xv < W && yv < H) {
                        if (ri->ISXTRANSRED(yv, xv)) {  //RED
                            rloc += (rawData[yv][xv]);
                            rnbrs++;
                            continue;
                        } else if (ri->ISXTRANSBLUE(yv, xv)) {  //BLUE
                            bloc += (rawData[yv][xv]);
                            bnbrs++;
                            continue;
                        } else { // GREEN
                            gloc += (rawData[yv][xv]);
                            gnbrs++;
                            continue;
                        }
                    }
                }

                rloc /= rnbrs;
                gloc /= gnbrs;
                bloc /= bnbrs;

                if (rloc < clmax[0] && gloc < clmax[1] && bloc < clmax[2]) {
                    reds += rloc;
                    greens += gloc;
                    blues += bloc;
                    rn++;
                }
            }

        } else {
            int xmin, xmax, ymin, ymax;
            int xr, xg, xb, yr, yg, yb;

            for (size_t i = 0; i < red.size(); i++) {
                transformPosition(red[i].x, red[i].y, tran, xr, yr);
                transformPosition(green[i].x, green[i].y, tran, xg, yg);
                transformPosition(blue[i].x, blue[i].y, tran, xb, yb);

                if (initialGain * (rawData[yr][3 * xr]) > 52500 ||
                        initialGain * (rawData[yg][3 * xg + 1]) > 52500 ||
                        initialGain * (rawData[yb][3 * xb + 2]) > 52500) {
                    continue;
                }

                xmin = min(xr, xg, xb);
                xmax = max(xr, xg, xb);
                ymin = min(yr, yg, yb);
                ymax = max(yr, yg, yb);

                if (xmin >= 0 && ymin >= 0 && xmax < W && ymax < H) {
                    reds    += (rawData[yr][3 * xr]);
                    greens  += (rawData[yg][3 * xg + 1]);
                    blues   += (rawData[yb][3 * xb + 2]);
                    rn++;
                }
            }
        }

    } else {

        int d[9][2] = {{0, 0}, { -1, -1}, { -1, 0}, { -1, 1}, {0, -1}, {0, 1}, {1, -1}, {1, 0}, {1, 1}};

        for (size_t i = 0; i < red.size(); i++) {
            transformPosition(red[i].x, red[i].y, tran, x, y);
            double rloc, gloc, bloc;
            int rnbrs, gnbrs, bnbrs;
            rloc = gloc = bloc = rnbrs = gnbrs = bnbrs = 0;

            for (int k = 0; k < 9; k++) {
                int xv = x + d[k][0];
                int yv = y + d[k][1];
                int c = FC(yv, xv);

                if (xv >= 0 && yv >= 0 && xv < W && yv < H) {
                    if (c == 0) { //RED
                        rloc += (rawData[yv][xv]);
                        rnbrs++;
                        continue;
                    } else if (c == 2) { //BLUE
                        bloc += (rawData[yv][xv]);
                        bnbrs++;
                        continue;
                    } else { // GREEN
                        gloc += (rawData[yv][xv]);
                        gnbrs++;
                        continue;
                    }
                }
            }

            rloc /= std::max(1, rnbrs);
            gloc /= std::max(1, gnbrs);
            bloc /= std::max(1, bnbrs);

            if (rloc < clmax[0] && gloc < clmax[1] && bloc < clmax[2]) {
                reds += rloc;
                greens += gloc;
                blues += bloc;
                rn++;
            }

            transformPosition(green[i].x, green[i].y, tran, x, y); //these are redundant now ??? if not, repeat for these blocks same as for red[]
            rloc = gloc = bloc = rnbrs = gnbrs = bnbrs = 0;

            for (int k = 0; k < 9; k++) {
                int xv = x + d[k][0];
                int yv = y + d[k][1];
                int c = FC(yv, xv);

                if (xv >= 0 && yv >= 0 && xv < W && yv < H) {
                    if (c == 0) { //RED
                        rloc += (rawData[yv][xv]);
                        rnbrs++;
                        continue;
                    } else if (c == 2) { //BLUE
                        bloc += (rawData[yv][xv]);
                        bnbrs++;
                        continue;
                    } else { // GREEN
                        gloc += (rawData[yv][xv]);
                        gnbrs++;
                        continue;
                    }
                }
            }

            rloc /= std::max(rnbrs, 1);
            gloc /= std::max(gnbrs, 1);
            bloc /= std::max(bnbrs, 1);

            if (rloc < clmax[0] && gloc < clmax[1] && bloc < clmax[2]) {
                reds += rloc;
                greens += gloc;
                blues += bloc;
                rn++;
            }

            transformPosition(blue[i].x, blue[i].y, tran, x, y);
            rloc = gloc = bloc = rnbrs = gnbrs = bnbrs = 0;

            for (int k = 0; k < 9; k++) {
                int xv = x + d[k][0];
                int yv = y + d[k][1];
                int c = FC(yv, xv);

                if (xv >= 0 && yv >= 0 && xv < W && yv < H) {
                    if (c == 0) { //RED
                        rloc += (rawData[yv][xv]);
                        rnbrs++;
                        continue;
                    } else if (c == 2) { //BLUE
                        bloc += (rawData[yv][xv]);
                        bnbrs++;
                        continue;
                    } else { // GREEN
                        gloc += (rawData[yv][xv]);
                        gnbrs++;
                        continue;
                    }
                }
            }

            rloc /= std::max(rnbrs, 1);
            gloc /= std::max(gnbrs, 1);
            bloc /= std::max(bnbrs, 1);

            if (rloc < clmax[0] && gloc < clmax[1] && bloc < clmax[2]) {
                reds += rloc;
                greens += gloc;
                blues += bloc;
                rn++;
            }
        }
    }

    if (2u * rn < red.size()) {
        return ColorTemp(equal);
    } else {
        reds = reds / std::max(1u, rn) * refwb_red;
        greens = greens / std::max(1u, rn) * refwb_green;
        blues = blues / std::max(1u, rn) * refwb_blue;

        double rm = imatrices.rgb_cam[0][0] * reds + imatrices.rgb_cam[0][1] * greens + imatrices.rgb_cam[0][2] * blues;
        double gm = imatrices.rgb_cam[1][0] * reds + imatrices.rgb_cam[1][1] * greens + imatrices.rgb_cam[1][2] * blues;
        double bm = imatrices.rgb_cam[2][0] * reds + imatrices.rgb_cam[2][1] * greens + imatrices.rgb_cam[2][2] * blues;

        return ColorTemp(rm, gm, bm, equal);
    }
}


//%%%%%%%%%%%%%%%%%%%%%%%%%%%%%%%%%%%%%%%

void RawImageSource::transformPosition(int x, int y, int tran, int& ttx, int& tty)
{

    tran = defTransform(tran);

    x += border;
    y += border;

    if (d1x) {
        if ((tran & TR_ROT) == TR_R90 || (tran & TR_ROT) == TR_R270) {
            x /= 2;
        } else {
            y /= 2;
        }
    }

    int w = W, h = H;

    if (fuji) {
        w = ri->get_FujiWidth() * 2 + 1;
        h = (H - ri->get_FujiWidth()) * 2 + 1;
    }

    int sw = w, sh = h;

    if ((tran & TR_ROT) == TR_R90 || (tran & TR_ROT) == TR_R270) {
        sw = h;
        sh = w;
    }

    int ppx = x, ppy = y;

    if (tran & TR_HFLIP) {
        ppx = sw - 1 - x ;
    }

    if (tran & TR_VFLIP) {
        ppy = sh - 1 - y;
    }

    int tx = ppx;
    int ty = ppy;

    if ((tran & TR_ROT) == TR_R180) {
        tx = w - 1 - ppx;
        ty = h - 1 - ppy;
    } else if ((tran & TR_ROT) == TR_R90) {
        tx = ppy;
        ty = h - 1 - ppx;
    } else if ((tran & TR_ROT) == TR_R270) {
        tx = w - 1 - ppy;
        ty = ppx;
    }

    if (fuji) {
        ttx = (tx + ty) / 2;
        tty = (ty - tx) / 2 + ri->get_FujiWidth();
    } else {
        ttx = tx;
        tty = ty;
    }
}

//%%%%%%%%%%%%%%%%%%%%%%%%%%%%%%%%%%%%%%%

void RawImageSource::inverse33(const double (*rgb_cam)[3], double (*cam_rgb)[3])
{
    double nom = (rgb_cam[0][2] * rgb_cam[1][1] * rgb_cam[2][0] - rgb_cam[0][1] * rgb_cam[1][2] * rgb_cam[2][0] -
                  rgb_cam[0][2] * rgb_cam[1][0] * rgb_cam[2][1] + rgb_cam[0][0] * rgb_cam[1][2] * rgb_cam[2][1] +
                  rgb_cam[0][1] * rgb_cam[1][0] * rgb_cam[2][2] - rgb_cam[0][0] * rgb_cam[1][1] * rgb_cam[2][2]);
    cam_rgb[0][0] = (rgb_cam[1][2] * rgb_cam[2][1] - rgb_cam[1][1] * rgb_cam[2][2]) / nom;
    cam_rgb[0][1] = - (rgb_cam[0][2] * rgb_cam[2][1] - rgb_cam[0][1] * rgb_cam[2][2]) / nom;
    cam_rgb[0][2] = (rgb_cam[0][2] * rgb_cam[1][1] - rgb_cam[0][1] * rgb_cam[1][2]) / nom;
    cam_rgb[1][0] = - (rgb_cam[1][2] * rgb_cam[2][0] - rgb_cam[1][0] * rgb_cam[2][2]) / nom;
    cam_rgb[1][1] = (rgb_cam[0][2] * rgb_cam[2][0] - rgb_cam[0][0] * rgb_cam[2][2]) / nom;
    cam_rgb[1][2] = - (rgb_cam[0][2] * rgb_cam[1][0] - rgb_cam[0][0] * rgb_cam[1][2]) / nom;
    cam_rgb[2][0] = (rgb_cam[1][1] * rgb_cam[2][0] - rgb_cam[1][0] * rgb_cam[2][1]) / nom;
    cam_rgb[2][1] = - (rgb_cam[0][1] * rgb_cam[2][0] - rgb_cam[0][0] * rgb_cam[2][1]) / nom;
    cam_rgb[2][2] = (rgb_cam[0][1] * rgb_cam[1][0] - rgb_cam[0][0] * rgb_cam[1][1]) / nom;
}

DiagonalCurve* RawImageSource::phaseOneIccCurve;
DiagonalCurve* RawImageSource::phaseOneIccCurveInv;

void RawImageSource::init()
{

    {
        // Initialize Phase One ICC curves

        /* This curve is derived from TIFFTAG_TRANSFERFUNCTION of a Capture One P25+ image with applied film curve,
           exported to TIFF with embedded camera ICC. It's assumed to be similar to most standard curves in
           Capture One. It's not necessary to be exactly the same, it's just to be close to a typical curve to
           give the Phase One ICC files a good working space. */
        const double phase_one_forward[] = {
            0.0000000000, 0.0000000000, 0.0152590219, 0.0029602502, 0.0305180438, 0.0058899825, 0.0457770657, 0.0087739376, 0.0610360876, 0.0115968566,
            0.0762951095, 0.0143587396, 0.0915541314, 0.0171969177, 0.1068131533, 0.0201876860, 0.1220721752, 0.0232852674, 0.1373311971, 0.0264744030,
            0.1525902190, 0.0297245747, 0.1678492409, 0.0330205234, 0.1831082628, 0.0363775082, 0.1983672847, 0.0397802701, 0.2136263066, 0.0432593271,
            0.2288853285, 0.0467841611, 0.2441443503, 0.0503700313, 0.2594033722, 0.0540474556, 0.2746623941, 0.0577859159, 0.2899214160, 0.0616159304,
            0.3051804379, 0.0655222400, 0.3204394598, 0.0695353628, 0.3356984817, 0.0736552987, 0.3509575036, 0.0778973068, 0.3662165255, 0.0822461280,
            0.3814755474, 0.0867170214, 0.3967345693, 0.0913252461, 0.4119935912, 0.0960860609, 0.4272526131, 0.1009994659, 0.4425116350, 0.1060654612,
            0.4577706569, 0.1113298238, 0.4730296788, 0.1167925536, 0.4882887007, 0.1224841688, 0.5035477226, 0.1284046693, 0.5188067445, 0.1345540551,
            0.5340657664, 0.1409781033, 0.5493247883, 0.1476615549, 0.5645838102, 0.1546501869, 0.5798428321, 0.1619287404, 0.5951018540, 0.1695277333,
            0.6103608759, 0.1774776837, 0.6256198978, 0.1858091096, 0.6408789197, 0.1945525292, 0.6561379416, 0.2037384604, 0.6713969635, 0.2134279393,
            0.6866559854, 0.2236667430, 0.7019150072, 0.2345159075, 0.7171740291, 0.2460517281, 0.7324330510, 0.2583047227, 0.7476920729, 0.2714122225,
            0.7629510948, 0.2854352636, 0.7782101167, 0.3004959182, 0.7934691386, 0.3167620356, 0.8087281605, 0.3343862058, 0.8239871824, 0.3535820554,
            0.8392462043, 0.3745937285, 0.8545052262, 0.3977111467, 0.8697642481, 0.4232547494, 0.8850232700, 0.4515754940, 0.9002822919, 0.4830701152,
            0.9155413138, 0.5190966659, 0.9308003357, 0.5615320058, 0.9460593576, 0.6136263066, 0.9613183795, 0.6807965209, 0.9765774014, 0.7717402914,
            0.9918364233, 0.9052109560, 1.0000000000, 1.0000000000
        };
        std::vector<double> cForwardPoints;
        cForwardPoints.push_back(double (DCT_Spline));  // The first value is the curve type
        std::vector<double> cInversePoints;
        cInversePoints.push_back(double (DCT_Spline));  // The first value is the curve type

        for (unsigned int i = 0; i < sizeof(phase_one_forward) / sizeof(phase_one_forward[0]); i += 2) {
            cForwardPoints.push_back(phase_one_forward[i + 0]);
            cForwardPoints.push_back(phase_one_forward[i + 1]);
            cInversePoints.push_back(phase_one_forward[i + 1]);
            cInversePoints.push_back(phase_one_forward[i + 0]);
        }

        phaseOneIccCurve = new DiagonalCurve(cForwardPoints, CURVES_MIN_POLY_POINTS);
        phaseOneIccCurveInv = new DiagonalCurve(cInversePoints, CURVES_MIN_POLY_POINTS);
    }
}

void RawImageSource::getRawValues(int x, int y, int rotate, int &R, int &G, int &B)
{
    if(d1x) { // Nikon D1x has special sensor. We just skip it
        R = G = B = 0;
        return;
    }
    int xnew = x + border;
    int ynew = y + border;
    rotate += ri->get_rotateDegree();
    rotate %= 360;

    if (rotate == 90) {
        std::swap(xnew, ynew);
        ynew = H - 1 - ynew;
    } else if (rotate == 180) {
        xnew = W - 1 - xnew;
        ynew = H - 1 - ynew;
    } else if (rotate == 270) {
        std::swap(xnew, ynew);
        xnew = W - 1 - xnew;
    }

    xnew = LIM(xnew, 0, W - 1);
    ynew = LIM(ynew, 0, H - 1);
    int c = ri->getSensorType() == ST_FUJI_XTRANS ? ri->XTRANSFC(ynew,xnew) : ri->FC(ynew,xnew);
    int val = round(rawData[ynew][xnew] / scale_mul[c]);

    if (c == 0) {
        R = val;
        G = 0;
        B = 0;
    } else if (c == 2) {
        R = 0;
        G = 0;
        B = val;
    } else {
        R = 0;
        G = val;
        B = 0;
    }
}

void RawImageSource::cleanup()
{
    delete phaseOneIccCurve;
    delete phaseOneIccCurveInv;
}

} /* namespace */<|MERGE_RESOLUTION|>--- conflicted
+++ resolved
@@ -1006,9 +1006,6 @@
 
     errCode = 0;
 
-<<<<<<< HEAD
-    if (numFrames > 1) {
-=======
     if(numFrames >= 7) {
         // special case to avoid crash when loading Hasselblad H6D-100cMS pixelshift files
         // limit to 6 frames and skip first frame, as first frame is not bayer
@@ -1042,7 +1039,6 @@
             }
         }
     } else if(numFrames > 1) {
->>>>>>> bb97a300
 #ifdef _OPENMP
         #pragma omp parallel
 #endif
