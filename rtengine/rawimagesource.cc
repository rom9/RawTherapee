--- conflicted
+++ resolved
@@ -4078,9 +4078,6 @@
         cmsHPROFILE prophoto = ICCStore::getInstance()->workingSpace("ProPhoto");  // We always use Prophoto to apply the ICC profile to minimize problems with clipping in LUT conversion.
         bool transform_via_pcs_lab = false;
         bool separate_pcs_lab_highlights = false;
-<<<<<<< HEAD
-        lcmsMutex->lock();
-=======
 
         // check if the working space is fully contained in prophoto
         if (!working_space_is_prophoto) {
@@ -4108,8 +4105,7 @@
             }
         }
         
-        lcmsMutex->lock ();
->>>>>>> f5342cc2
+        lcmsMutex->lock();
 
         switch (camera_icc_type) {
             case CAMERA_ICC_TYPE_PHASE_ONE:
