/*
 *  This file is part of RawTherapee.
 *
 *  Copyright (c) 2004-2010 Gabor Horvath <hgabor@rawtherapee.com>
 *
 *  RawTherapee is free software: you can redistribute it and/or modify
 *  it under the terms of the GNU General Public License as published by
 *  the Free Software Foundation, either version 3 of the License, or
 *  (at your option) any later version.
 *
 *  RawTherapee is distributed in the hope that it will be useful,
 *  but WITHOUT ANY WARRANTY; without even the implied warranty of
 *  MERCHANTABILITY or FITNESS FOR A PARTICULAR PURPOSE.  See the
 *  GNU General Public License for more details.
 *
 *  You should have received a copy of the GNU General Public License
 *  along with RawTherapee.  If not, see <http://www.gnu.org/licenses/>.
 */
#include <cmath>
#include <iostream>

#include "rtengine.h"
#include "rawimagesource.h"
#include "rawimagesource_i.h"
#include "jaggedarray.h"
#include "median.h"
#include "rawimage.h"
#include "mytime.h"
#include "iccstore.h"
#include "curves.h"
#include "dfmanager.h"
#include "ffmanager.h"
#include "dcp.h"
#include "rt_math.h"
#include "improcfun.h"
#include "rtlensfun.h"
#ifdef _OPENMP
#include <omp.h>
#endif
#include "opthelper.h"
#define BENCHMARK
#include "StopWatch.h"
#define clipretinex( val, minv, maxv )    (( val = (val < minv ? minv : val ) ) > maxv ? maxv : val )
#undef CLIPD
#define CLIPD(a) ((a)>0.0f?((a)<1.0f?(a):1.0f):0.0f)

namespace
{

void rotateLine (const float* const line, rtengine::PlanarPtr<float> &channel, const int tran, const int i, const int w, const int h)
{
    switch (tran & TR_ROT) {
        case TR_R180:
            for (int j = 0; j < w; j++) {
                channel (h - 1 - i, w - 1 - j) = line[j];
            }

            break;

        case TR_R90:
            for (int j = 0; j < w; j++) {
                channel (j, h - 1 - i) = line[j];
            }

            break;

        case TR_R270:
            for (int j = 0; j < w; j++) {
                channel (w - 1 - j, i) = line[j];
            }

            break;

        case TR_NONE:
        default:
            for (int j = 0; j < w; j++) {
                channel (i, j) = line[j];
            }
    }
}

void transLineStandard (const float* const red, const float* const green, const float* const blue, const int i, rtengine::Imagefloat* const image, const int tran, const int imwidth, const int imheight)
{
    // conventional CCD coarse rotation
    rotateLine (red, image->r, tran, i, imwidth, imheight);
    rotateLine (green, image->g, tran, i, imwidth, imheight);
    rotateLine (blue, image->b, tran, i, imwidth, imheight);
}

void transLineFuji (const float* const red, const float* const green, const float* const blue, const int i, rtengine::Imagefloat* const image, const int tran, const int imwidth, const int imheight, const int fw)
{

    // Fuji SuperCCD rotation + coarse rotation
    int start = ABS (fw - i);
    int w = fw * 2 + 1;
    int h = (imheight - fw) * 2 + 1;
    int end = min (h + fw - i, w - fw + i);

    switch (tran & TR_ROT) {
        case TR_R180:
            for (int j = start; j < end; j++) {
                int y = i + j - fw;
                int x = fw - i + j;

                if (x >= 0 && y < image->getHeight() && y >= 0 && x < image->getWidth()) {
                    image->r (image->getHeight() - 1 - y, image->getWidth() - 1 - x) = red[j];
                    image->g (image->getHeight() - 1 - y, image->getWidth() - 1 - x) = green[j];
                    image->b (image->getHeight() - 1 - y, image->getWidth() - 1 - x) = blue[j];
                }
            }

            break;

        case TR_R270:
            for (int j = start; j < end; j++) {
                int y = i + j - fw;
                int x = fw - i + j;

                if (x >= 0 && x < image->getHeight() && y >= 0 && y < image->getWidth()) {
                    image->r (image->getHeight() - 1 - x, y) = red[j];
                    image->g (image->getHeight() - 1 - x, y) = green[j];
                    image->b (image->getHeight() - 1 - x, y) = blue[j];
                }
            }

            break;

        case TR_R90:
            for (int j = start; j < end; j++) {
                int y = i + j - fw;
                int x = fw - i + j;

                if (x >= 0 && y < image->getWidth() && y >= 0 && x < image->getHeight()) {
                    image->r (x, image->getWidth() - 1 - y) = red[j];
                    image->g (x, image->getWidth() - 1 - y) = green[j];
                    image->b (x, image->getWidth() - 1 - y) = blue[j];
                }
            }

            break;

        case TR_NONE:
        default:
            for (int j = start; j < end; j++) {
                int y = i + j - fw;
                int x = fw - i + j;

                if (x >= 0 && y < image->getHeight() && y >= 0 && x < image->getWidth()) {
                    image->r (y, x) = red[j];
                    image->g (y, x) = green[j];
                    image->b (y, x) = blue[j];
                }
            }
    }
}

void transLineD1x (const float* const red, const float* const green, const float* const blue, const int i, rtengine::Imagefloat* const image, const int tran, const int imwidth, const int imheight, const bool oddHeight, const bool clip)
{
    // Nikon D1X has an uncommon sensor with 4028 x 1324 sensels.
    // Vertical sensel size is 2x horizontal sensel size
    // We have to do vertical interpolation for the 'missing' rows
    // We do that in combination with coarse rotation

    switch (tran & TR_ROT) {
        case TR_R180: // rotate 180 degree
            for (int j = 0; j < imwidth; j++) {
                image->r (2 * (imheight - 1 - i), imwidth - 1 - j) = red[j];
                image->g (2 * (imheight - 1 - i), imwidth - 1 - j) = green[j];
                image->b (2 * (imheight - 1 - i), imwidth - 1 - j) = blue[j];
            }

            if (i == 0) {
                for (int j = 0; j < imwidth; j++) {
                    image->r (2 * imheight - 1, imwidth - 1 - j) = red[j];
                    image->g (2 * imheight - 1, imwidth - 1 - j) = green[j];
                    image->b (2 * imheight - 1, imwidth - 1 - j) = blue[j];
                }
            }

            if (i == 1 || i == 2) { // linear interpolation
                int row = 2 * imheight - 1 - 2 * i;

                for (int j = 0; j < imwidth; j++) {
                    int col = imwidth - 1 - j;
                    image->r (row, col) = (red[j] + image->r (row + 1, col)) / 2;
                    image->g (row, col) = (green[j] + image->g (row + 1, col)) / 2;
                    image->b (row, col) = (blue[j] + image->b (row + 1, col)) / 2;
                }

                if (i == 2 && oddHeight) {
                    int row = 2 * imheight;

                    for (int j = 0; j < imwidth; j++) {
                        int col = imwidth - 1 - j;
                        image->r (row, col) = (red[j] + image->r (row - 2, col)) / 2;
                        image->g (row, col) = (green[j] + image->g (row - 2, col)) / 2;
                        image->b (row, col) = (blue[j] + image->b (row - 2, col)) / 2;
                    }
                }
            } else if (i == imheight - 1 || i == imheight - 2) {
                int row = 2 * imheight - 1 - 2 * i;

                for (int j = 0; j < imwidth; j++) {
                    int col = imwidth - 1 - j;
                    image->r (row, col) = (red[j] + image->r (row + 1, col)) / 2;
                    image->g (row, col) = (green[j] + image->g (row + 1, col)) / 2;
                    image->b (row, col) = (blue[j] + image->b (row + 1, col)) / 2;
                }

                row = 2 * imheight - 1 - 2 * i + 2;

                for (int j = 0; j < imwidth; j++) {
                    int col = imwidth - 1 - j;
                    image->r (row, col) = (red[j] + image->r (row + 1, col)) / 2;
                    image->g (row, col) = (green[j] + image->g (row + 1, col)) / 2;
                    image->b (row, col) = (blue[j] + image->b (row + 1, col)) / 2;
                }
            } else if (i > 2 && i < imheight - 1) { // vertical bicubic interpolation
                int row = 2 * imheight - 1 - 2 * i + 2;

                for (int j = 0; j < imwidth; j++) {
                    int col = imwidth - 1 - j;
                    image->r (row, col) = MAX (0.f, -0.0625f * (red[j] + image->r (row + 3, col)) + 0.5625f * (image->r (row - 1, col) + image->r (row + 1, col)));
                    image->g (row, col) = MAX (0.f, -0.0625f * (green[j] + image->g (row + 3, col)) + 0.5625f * (image->g (row - 1, col) + image->g (row + 1, col)));
                    image->b (row, col) = MAX (0.f, -0.0625f * (blue[j] + image->b (row + 3, col)) + 0.5625f * (image->b (row - 1, col) + image->b (row + 1, col)));

                    if (clip) {
                        image->r (row, col) = MIN (image->r (row, col), rtengine::MAXVALF);
                        image->g (row, col) = MIN (image->g (row, col), rtengine::MAXVALF);
                        image->b (row, col) = MIN (image->b (row, col), rtengine::MAXVALF);
                    }
                }
            }

            break;

        case TR_R90: // rotate right
            if ( i == 0) {
                for (int j = 0; j < imwidth; j++) {
                    image->r (j, 2 * imheight - 1) = red[j];
                    image->g (j, 2 * imheight - 1) = green[j];
                    image->b (j, 2 * imheight - 1) = blue[j];
                }
            }

            for (int j = 0; j < imwidth; j++) {
                image->r (j, 2 * (imheight - 1 - i)) = red[j];
                image->g (j, 2 * (imheight - 1 - i)) = green[j];
                image->b (j, 2 * (imheight - 1 - i)) = blue[j];
            }

            if (i == 1 || i == 2) { // linear interpolation
                int col = 2 * imheight - 1 - 2 * i;

                for (int j = 0; j < imwidth; j++) {
                    image->r (j, col) = (red[j] + image->r (j, col + 1)) / 2;
                    image->g (j, col) = (green[j] + image->g (j, col + 1)) / 2;
                    image->b (j, col) = (blue[j] + image->b (j, col + 1)) / 2;

                    if (oddHeight && i == 2) {
                        image->r (j, 2 * imheight) = (red[j] + image->r (j, 2 * imheight - 2)) / 2;
                        image->g (j, 2 * imheight) = (green[j] + image->g (j, 2 * imheight - 2)) / 2;
                        image->b (j, 2 * imheight) = (blue[j] + image->b (j, 2 * imheight - 2)) / 2;
                    }
                }
            } else if (i == imheight - 1) {
                int col = 2 * imheight - 1 - 2 * i;

                for (int j = 0; j < imwidth; j++) {
                    image->r (j, col) = (red[j] + image->r (j, col + 1)) / 2;
                    image->g (j, col) = (green[j] + image->g (j, col + 1)) / 2;
                    image->b (j, col) = (blue[j] + image->b (j, col + 1)) / 2;
                }

                col = 2 * imheight - 1 - 2 * i + 2;

                for (int j = 0; j < imwidth; j++) {
                    image->r (j, col) = (red[j] + image->r (j, col + 1)) / 2;
                    image->g (j, col) = (green[j] + image->g (j, col + 1)) / 2;
                    image->b (j, col) = (blue[j] + image->b (j, col + 1)) / 2;
                }
            } else if (i > 2 && i < imheight - 1) { // vertical bicubic interpolation
                int col = 2 * imheight - 1 - 2 * i + 2;

                for (int j = 0; j < imwidth; j++) {
                    image->r (j, col) = MAX (0.f, -0.0625f * (red[j] + image->r (j, col + 3)) + 0.5625f * (image->r (j, col - 1) + image->r (j, col + 1)));
                    image->g (j, col) = MAX (0.f, -0.0625f * (green[j] + image->g (j, col + 3)) + 0.5625f * (image->g (j, col - 1) + image->g (j, col + 1)));
                    image->b (j, col) = MAX (0.f, -0.0625f * (blue[j] + image->b (j, col + 3)) + 0.5625f * (image->b (j, col - 1) + image->b (j, col + 1)));

                    if (clip) {
                        image->r (j, col) = MIN (image->r (j, col), rtengine::MAXVALF);
                        image->g (j, col) = MIN (image->g (j, col), rtengine::MAXVALF);
                        image->b (j, col) = MIN (image->b (j, col), rtengine::MAXVALF);
                    }
                }
            }

            break;

        case TR_R270: // rotate left
            if (i == 0) {
                for (int j = imwidth - 1, row = 0; j >= 0; j--, row++) {
                    image->r (row, 2 * i) = red[j];
                    image->g (row, 2 * i) = green[j];
                    image->b (row, 2 * i) = blue[j];
                }
            } else if (i == 1 || i == 2) { // linear interpolation
                for (int j = imwidth - 1, row = 0; j >= 0; j--, row++) {
                    image->r (row, 2 * i) = red[j];
                    image->g (row, 2 * i) = green[j];
                    image->b (row, 2 * i) = blue[j];
                    image->r (row, 2 * i - 1) = (red[j] + image->r (row, 2 * i - 2)) * 0.5f;
                    image->g (row, 2 * i - 1) = (green[j] + image->g (row, 2 * i - 2)) * 0.5f;
                    image->b (row, 2 * i - 1) = (blue[j] + image->b (row, 2 * i - 2)) * 0.5f;
                }
            } else if (i > 0 && i < imheight) { // vertical bicubic interpolation
                for (int j = imwidth - 1, row = 0; j >= 0; j--, row++) {
                    image->r (row, 2 * i - 3) = MAX (0.f, -0.0625f * (red[j] + image->r (row, 2 * i - 6)) + 0.5625f * (image->r (row, 2 * i - 2) + image->r (row, 2 * i - 4)));
                    image->g (row, 2 * i - 3) = MAX (0.f, -0.0625f * (green[j] + image->g (row, 2 * i - 6)) + 0.5625f * (image->g (row, 2 * i - 2) + image->g (row, 2 * i - 4)));
                    image->b (row, 2 * i - 3) = MAX (0.f, -0.0625f * (blue[j] + image->b (row, 2 * i - 6)) + 0.5625f * (image->b (row, 2 * i - 2) + image->b (row, 2 * i - 4)));

                    if (clip) {
                        image->r (row, 2 * i - 3) = MIN (image->r (row, 2 * i - 3), rtengine::MAXVALF);
                        image->g (row, 2 * i - 3) = MIN (image->g (row, 2 * i - 3), rtengine::MAXVALF);
                        image->b (row, 2 * i - 3) = MIN (image->b (row, 2 * i - 3), rtengine::MAXVALF);
                    }

                    image->r (row, 2 * i) = red[j];
                    image->g (row, 2 * i) = green[j];
                    image->b (row, 2 * i) = blue[j];
                }
            }

            if (i == imheight - 1) {
                for (int j = imwidth - 1, row = 0; j >= 0; j--, row++) {
                    image->r (row, 2 * i - 1) = MAX (0.f, -0.0625f * (red[j] + image->r (row, 2 * i - 4)) + 0.5625f * (image->r (row, 2 * i) + image->r (row, 2 * i - 2)));
                    image->g (row, 2 * i - 1) = MAX (0.f, -0.0625f * (green[j] + image->g (row, 2 * i - 4)) + 0.5625f * (image->g (row, 2 * i) + image->g (row, 2 * i - 2)));
                    image->b (row, 2 * i - 1) = MAX (0.f, -0.0625f * (blue[j] + image->b (row, 2 * i - 4)) + 0.5625f * (image->b (row, 2 * i) + image->b (row, 2 * i - 2)));

                    if (clip) {
                        image->r (j, 2 * i - 1) = MIN (image->r (j, 2 * i - 1), rtengine::MAXVALF);
                        image->g (j, 2 * i - 1) = MIN (image->g (j, 2 * i - 1), rtengine::MAXVALF);
                        image->b (j, 2 * i - 1) = MIN (image->b (j, 2 * i - 1), rtengine::MAXVALF);
                    }

                    image->r (row, 2 * i + 1) = (red[j] + image->r (row, 2 * i - 1)) / 2;
                    image->g (row, 2 * i + 1) = (green[j] + image->g (row, 2 * i - 1)) / 2;
                    image->b (row, 2 * i + 1) = (blue[j] + image->b (row, 2 * i - 1)) / 2;

                    if (oddHeight) {
                        image->r (row, 2 * i + 2) = (red[j] + image->r (row, 2 * i - 2)) / 2;
                        image->g (row, 2 * i + 2) = (green[j] + image->g (row, 2 * i - 2)) / 2;
                        image->b (row, 2 * i + 2) = (blue[j] + image->b (row, 2 * i - 2)) / 2;
                    }
                }
            }

            break;

        case TR_NONE: // no coarse rotation
        default:
            rotateLine (red, image->r, tran, 2 * i, imwidth, imheight);
            rotateLine (green, image->g, tran, 2 * i, imwidth, imheight);
            rotateLine (blue, image->b, tran, 2 * i, imwidth, imheight);

            if (i == 1 || i == 2) { // linear interpolation
                for (int j = 0; j < imwidth; j++) {
                    image->r (2 * i - 1, j) = (red[j] + image->r (2 * i - 2, j)) / 2;
                    image->g (2 * i - 1, j) = (green[j] + image->g (2 * i - 2, j)) / 2;
                    image->b (2 * i - 1, j) = (blue[j] + image->b (2 * i - 2, j)) / 2;
                }
            } else if (i > 2 && i < imheight) { // vertical bicubic interpolation
                for (int j = 0; j < imwidth; j++) {
                    image->r (2 * i - 3, j) = MAX (0.f, -0.0625f * (red[j] + image->r (2 * i - 6, j)) + 0.5625f * (image->r (2 * i - 2, j) + image->r (2 * i - 4, j)));
                    image->g (2 * i - 3, j) = MAX (0.f, -0.0625f * (green[j] + image->g (2 * i - 6, j)) + 0.5625f * (image->g (2 * i - 2, j) + image->g (2 * i - 4, j)));
                    image->b (2 * i - 3, j) = MAX (0.f, -0.0625f * (blue[j] + image->b (2 * i - 6, j)) + 0.5625f * (image->b (2 * i - 2, j) + image->b (2 * i - 4, j)));

                    if (clip) {
                        image->r (2 * i - 3, j) = MIN (image->r (2 * i - 3, j), rtengine::MAXVALF);
                        image->g (2 * i - 3, j) = MIN (image->g (2 * i - 3, j), rtengine::MAXVALF);
                        image->b (2 * i - 3, j) = MIN (image->b (2 * i - 3, j), rtengine::MAXVALF);
                    }
                }
            }

            if (i == imheight - 1) {
                for (int j = 0; j < imwidth; j++) {
                    image->r (2 * i - 1, j) = MAX (0.f, -0.0625f * (red[j] + image->r (2 * i - 4, j)) + 0.5625f * (image->r (2 * i, j) + image->r (2 * i - 2, j)));
                    image->g (2 * i - 1, j) = MAX (0.f, -0.0625f * (green[j] + image->g (2 * i - 4, j)) + 0.5625f * (image->g (2 * i, j) + image->g (2 * i - 2, j)));
                    image->b (2 * i - 1, j) = MAX (0.f, -0.0625f * (blue[j] + image->b (2 * i - 4, j)) + 0.5625f * (image->b (2 * i, j) + image->b (2 * i - 2, j)));

                    if (clip) {
                        image->r (2 * i - 1, j) = MIN (image->r (2 * i - 1, j), rtengine::MAXVALF);
                        image->g (2 * i - 1, j) = MIN (image->g (2 * i - 1, j), rtengine::MAXVALF);
                        image->b (2 * i - 1, j) = MIN (image->b (2 * i - 1, j), rtengine::MAXVALF);
                    }

                    image->r (2 * i + 1, j) = (red[j] + image->r (2 * i - 1, j)) / 2;
                    image->g (2 * i + 1, j) = (green[j] + image->g (2 * i - 1, j)) / 2;
                    image->b (2 * i + 1, j) = (blue[j] + image->b (2 * i - 1, j)) / 2;

                    if (oddHeight) {
                        image->r (2 * i + 2, j) = (red[j] + image->r (2 * i - 2, j)) / 2;
                        image->g (2 * i + 2, j) = (green[j] + image->g (2 * i - 2, j)) / 2;
                        image->b (2 * i + 2, j) = (blue[j] + image->b (2 * i - 2, j)) / 2;
                    }
                }
            }
    }
}

}


namespace rtengine
{

extern const Settings* settings;
#undef ABS
#undef DIST

#define ABS(a) ((a)<0?-(a):(a))
#define DIST(a,b) (ABS(a-b))

RawImageSource::RawImageSource ()
    : ImageSource()
    , W (0), H (0)
    , plistener (nullptr)
    , scale_mul{}
    , c_black{}
    , c_white{}
    , cblacksom{}
    , ref_pre_mul{}
    , refwb_red (0.0)
    , refwb_green (0.0)
    , refwb_blue (0.0)
    , rgb_cam{}
    , cam_rgb{}
    , xyz_cam{}
    , cam_xyz{}
    , fuji (false)
    , d1x (false)
    , border (4)
    , chmax{}
    , hlmax{}
    , clmax{}
    , initialGain(0.0)
    , camInitialGain(0.0)
    , defGain(0.0)
    , ri(nullptr)
    , lc00(0.0)
    , lc01(0.0)
    , lc02(0.0)
    , lc10(0.0)
    , lc11(0.0)
    , lc12(0.0)
    , lc20(0.0)
    , lc21(0.0)
    , lc22(0.0)
    , cache(nullptr)
    , threshold(0)
    , rawData(0, 0)
    , green(0, 0)
    , red(0, 0)
    , blue(0, 0)
    , rawDirty(true)
{
    camProfile = nullptr;
    embProfile = nullptr;
    rgbSourceModified = false;
    for(int i = 0; i < 4; ++i) {
        psRedBrightness[i] = psGreenBrightness[i] = psBlueBrightness[i] = 1.f;
    }
}

//%%%%%%%%%%%%%%%%%%%%%%%%%%%%%%%%%%%%%%%

RawImageSource::~RawImageSource ()
{

    delete idata;

    for (size_t i = 0; i < numFrames; ++i) {
        delete riFrames[i];
    }

    for (size_t i = 0; i < numFrames - 1; ++i) {
        delete rawDataBuffer[i];
    }

    flushRGB();
    flushRawData();

    if ( cache ) {
        delete [] cache;
    }

    if (camProfile) {
        cmsCloseProfile (camProfile);
    }

    if (embProfile) {
        cmsCloseProfile (embProfile);
    }
}

//%%%%%%%%%%%%%%%%%%%%%%%%%%%%%%%%%%%%%%%

void RawImageSource::transformRect (const PreviewProps &pp, int tran, int &ssx1, int &ssy1, int &width, int &height, int &fw)
{
    int pp_x = pp.getX() + border;
    int pp_y = pp.getY() + border;
    int pp_width = pp.getWidth();
    int pp_height = pp.getHeight();

    if (d1x) {
        if ((tran & TR_ROT) == TR_R90 || (tran & TR_ROT) == TR_R270) {
            pp_x /= 2;
            pp_width = pp_width / 2 + 1;
        } else {
            pp_y /= 2;
            pp_height = pp_height / 2 + 1;
        }
    }

    int w = W, h = H;

    if (fuji) {
        w = ri->get_FujiWidth() * 2 + 1;
        h = (H - ri->get_FujiWidth()) * 2 + 1;
    }

    int sw = w, sh = h;

    if ((tran & TR_ROT) == TR_R90 || (tran & TR_ROT) == TR_R270) {
        sw = h;
        sh = w;
    }

    if ( pp_width > sw - 2 * border) {
        pp_width = sw - 2 * border;
    }

    if ( pp_height > sh - 2 * border) {
        pp_height = sh - 2 * border;
    }

    int ppx = pp_x, ppy = pp_y;

    if (tran & TR_HFLIP) {
        ppx = max (sw - pp_x - pp_width, 0);
    }

    if (tran & TR_VFLIP) {
        ppy = max (sh - pp_y - pp_height, 0);
    }

    int sx1 = ppx;        // assuming it's >=0
    int sy1 = ppy;        // assuming it's >=0
    int sx2 = min (ppx + pp_width, w - 1);
    int sy2 = min (ppy + pp_height, h - 1);

    if ((tran & TR_ROT) == TR_R180) {
        sx1 = max (w - ppx - pp_width, 0);
        sy1 = max (h - ppy - pp_height, 0);
        sx2 = min (sx1 + pp_width, w - 1);
        sy2 = min (sy1 + pp_height, h - 1);
    } else if ((tran & TR_ROT) == TR_R90) {
        sx1 = ppy;
        sy1 = max (h - ppx - pp_width, 0);
        sx2 = min (sx1 + pp_height, w - 1);
        sy2 = min (sy1 + pp_width, h - 1);
    } else if ((tran & TR_ROT) == TR_R270) {
        sx1 = max (w - ppy - pp_height, 0);
        sy1 = ppx;
        sx2 = min (sx1 + pp_height, w - 1);
        sy2 = min (sy1 + pp_width, h - 1);
    }

    if (fuji) {
        // atszamoljuk a koordinatakat fuji-ra:
        // recalculate the coordinates fuji-ra:
        ssx1 = (sx1 + sy1) / 2;
        ssy1 = (sy1 - sx2 ) / 2 + ri->get_FujiWidth();
        int ssx2 = (sx2 + sy2) / 2 + 1;
        int ssy2 = (sy2 - sx1) / 2 + ri->get_FujiWidth();
        fw   = (sx2 - sx1) / 2 / pp.getSkip();
        width  = (ssx2 - ssx1) / pp.getSkip() + ((ssx2 - ssx1) % pp.getSkip() > 0);
        height = (ssy2 - ssy1) / pp.getSkip() + ((ssy2 - ssy1) % pp.getSkip() > 0);
    } else {
        ssx1 = sx1;
        ssy1 = sy1;
        width  = (sx2 - sx1) / pp.getSkip() + ((sx2 - sx1) % pp.getSkip() > 0);
        height = (sy2 - sy1) / pp.getSkip() + ((sy2 - sy1) % pp.getSkip() > 0);
    }
}

float calculate_scale_mul (float scale_mul[4], const float pre_mul_[4], const float c_white[4], const float c_black[4], bool isMono, int colors)
{
    if (isMono || colors == 1) {
        for (int c = 0; c < 4; c++) {
            scale_mul[c] = 65535.0 / (c_white[c] - c_black[c]);
        }
    } else {
        float pre_mul[4];

        for (int c = 0; c < 4; c++) {
            pre_mul[c] = pre_mul_[c];
        }

        if (pre_mul[3] == 0) {
            pre_mul[3] = pre_mul[1]; // G2 == G1
        }

        float maxpremul = max (pre_mul[0], pre_mul[1], pre_mul[2], pre_mul[3]);

        for (int c = 0; c < 4; c++) {
            scale_mul[c] = (pre_mul[c] / maxpremul) * 65535.0 / (c_white[c] - c_black[c]);
        }
    }

    float gain = max (scale_mul[0], scale_mul[1], scale_mul[2], scale_mul[3]) / min (scale_mul[0], scale_mul[1], scale_mul[2], scale_mul[3]);
    return gain;
}

void RawImageSource::getImage (const ColorTemp &ctemp, int tran, Imagefloat* image, const PreviewProps &pp, const ToneCurveParams &hrp, const ColorManagementParams &cmp, const RAWParams &raw )
{
    MyMutex::MyLock lock (getImageMutex);

    tran = defTransform (tran);

    // compute channel multipliers
    double r, g, b;
    float rm, gm, bm;

    if (ctemp.getTemp() < 0) {
        // no white balance, ie revert the pre-process white balance to restore original unbalanced raw camera color
        rm = ri->get_pre_mul (0);
        gm = ri->get_pre_mul (1);
        bm = ri->get_pre_mul (2);
    } else {
        ctemp.getMultipliers (r, g, b);
        rm = imatrices.cam_rgb[0][0] * r + imatrices.cam_rgb[0][1] * g + imatrices.cam_rgb[0][2] * b;
        gm = imatrices.cam_rgb[1][0] * r + imatrices.cam_rgb[1][1] * g + imatrices.cam_rgb[1][2] * b;
        bm = imatrices.cam_rgb[2][0] * r + imatrices.cam_rgb[2][1] * g + imatrices.cam_rgb[2][2] * b;
    }

    if (true) {
        // adjust gain so the maximum raw value of the least scaled channel just hits max
        const float new_pre_mul[4] = { ri->get_pre_mul (0) / rm, ri->get_pre_mul (1) / gm, ri->get_pre_mul (2) / bm, ri->get_pre_mul (3) / gm };
        float new_scale_mul[4];

        bool isMono = (ri->getSensorType() == ST_FUJI_XTRANS && raw.xtranssensor.method == RAWParams::XTransSensor::methodstring[RAWParams::XTransSensor::mono])
                      || (ri->getSensorType() == ST_BAYER && raw.bayersensor.method == RAWParams::BayerSensor::methodstring[RAWParams::BayerSensor::mono]);
        float gain = calculate_scale_mul (new_scale_mul, new_pre_mul, c_white, cblacksom, isMono, ri->get_colors());
        rm = new_scale_mul[0] / scale_mul[0] * gain;
        gm = new_scale_mul[1] / scale_mul[1] * gain;
        bm = new_scale_mul[2] / scale_mul[2] * gain;
        //fprintf(stderr, "camera gain: %f, current wb gain: %f, diff in stops %f\n", camInitialGain, gain, log2(camInitialGain) - log2(gain));
    } else {
        // old scaling: used a fixed reference gain based on camera (as-shot) white balance

        // how much we need to scale each channel to get our new white balance
        rm = refwb_red / rm;
        gm = refwb_green / gm;
        bm = refwb_blue / bm;
        // normalize so larger multiplier becomes 1.0
        float minval = min (rm, gm, bm);
        rm /= minval;
        gm /= minval;
        bm /= minval;
        // multiply with reference gain, ie as-shot WB
        rm *= camInitialGain;
        gm *= camInitialGain;
        bm *= camInitialGain;
    }

    defGain = 0.0;
    // compute image area to render in order to provide the requested part of the image
    int sx1, sy1, imwidth, imheight, fw, d1xHeightOdd = 0;
    transformRect (pp, tran, sx1, sy1, imwidth, imheight, fw);

    // check possible overflows
    int maximwidth, maximheight;

    if ((tran & TR_ROT) == TR_R90 || (tran & TR_ROT) == TR_R270) {
        maximwidth = image->getHeight();
        maximheight = image->getWidth();
    } else {
        maximwidth = image->getWidth();
        maximheight = image->getHeight();
    }

    if (d1x) {
        // D1X has only half of the required rows
        // we interpolate the missing ones later to get correct aspect ratio
        // if the height is odd we also have to add an additional row to avoid a black line
        d1xHeightOdd = maximheight & 1;
        maximheight /= 2;
        imheight = maximheight;
    }

    // correct if overflow (very rare), but not fuji because it is corrected in transline
    if (!fuji && imwidth > maximwidth) {
        imwidth = maximwidth;
    }

    if (!fuji && imheight > maximheight) {
        imheight = maximheight;
    }

    if (fuji) { // zero image to avoid access to uninitialized values in further processing because fuji super-ccd processing is not clean...
        for (int i = 0; i < image->getHeight(); ++i) {
            for (int j = 0; j < image->getWidth(); ++j) {
                image->r (i, j) = image->g (i, j) = image->b (i, j) = 0;
            }
        }
    }

    int maxx = this->W, maxy = this->H, skip = pp.getSkip();

    // raw clip levels after white balance
    hlmax[0] = clmax[0] * rm;
    hlmax[1] = clmax[1] * gm;
    hlmax[2] = clmax[2] * bm;

    const bool doClip = (chmax[0] >= clmax[0] || chmax[1] >= clmax[1] || chmax[2] >= clmax[2]) && !hrp.hrenabled;

    float area = skip * skip;
    rm /= area;
    gm /= area;
    bm /= area;
    bool doHr = (hrp.hrenabled && hrp.method != "Color");
#ifdef _OPENMP
    #pragma omp parallel if(!d1x)       // omp disabled for D1x to avoid race conditions (see Issue 1088 http://code.google.com/p/rawtherapee/issues/detail?id=1088)
    {
#endif
        // render the requested image part
        float line_red[imwidth] ALIGNED16;
        float line_grn[imwidth] ALIGNED16;
        float line_blue[imwidth] ALIGNED16;

#ifdef _OPENMP
        #pragma omp for schedule(dynamic,16)
#endif

        for (int ix = 0; ix < imheight; ix++) {
            int i = sy1 + skip * ix;

            if (i >= maxy - skip) {
                i = maxy - skip - 1;    // avoid trouble
            }

            if (ri->getSensorType() == ST_BAYER || ri->getSensorType() == ST_FUJI_XTRANS || ri->get_colors() == 1) {
                for (int j = 0, jx = sx1; j < imwidth; j++, jx += skip) {
                    jx = std::min (jx, maxx - skip - 1); // avoid trouble

                    float rtot = 0.f, gtot = 0.f, btot = 0.f;

                    for (int m = 0; m < skip; m++)
                        for (int n = 0; n < skip; n++) {
                            rtot += red[i + m][jx + n];
                            gtot += green[i + m][jx + n];
                            btot += blue[i + m][jx + n];
                        }

                    rtot *= rm;
                    gtot *= gm;
                    btot *= bm;

                    if (doClip) {
                        // note: as hlmax[] can be larger than CLIP and we can later apply negative
                        // exposure this means that we can clip away local highlights which actually
                        // are not clipped. We have to do that though as we only check pixel by pixel
                        // and don't know if this will transition into a clipped area, if so we need
                        // to clip also surrounding to make a good colour transition
                        rtot = CLIP (rtot);
                        gtot = CLIP (gtot);
                        btot = CLIP (btot);
                    }

                    line_red[j] = rtot;
                    line_grn[j] = gtot;
                    line_blue[j] = btot;
                }
            } else {
                for (int j = 0, jx = sx1; j < imwidth; j++, jx += skip) {
                    if (jx > maxx - skip) {
                        jx = maxx - skip - 1;
                    }

                    float rtot, gtot, btot;
                    rtot = gtot = btot = 0;

                    for (int m = 0; m < skip; m++)
                        for (int n = 0; n < skip; n++) {
                            rtot += rawData[i + m][ (jx + n) * 3 + 0];
                            gtot += rawData[i + m][ (jx + n) * 3 + 1];
                            btot += rawData[i + m][ (jx + n) * 3 + 2];
                        }

                    rtot *= rm;
                    gtot *= gm;
                    btot *= bm;

                    if (doClip) {
                        rtot = CLIP (rtot);
                        gtot = CLIP (gtot);
                        btot = CLIP (btot);
                    }

                    line_red[j] = rtot;
                    line_grn[j] = gtot;
                    line_blue[j] = btot;

                }
            }

            //process all highlight recovery other than "Color"
            if (doHr) {
                hlRecovery (hrp.method, line_red, line_grn, line_blue, imwidth, hlmax);
            }

            if (d1x) {
                transLineD1x (line_red, line_grn, line_blue, ix, image, tran, imwidth, imheight, d1xHeightOdd, doClip);
            } else if (fuji) {
                transLineFuji (line_red, line_grn, line_blue, ix, image, tran, imwidth, imheight, fw);
            } else {
                transLineStandard (line_red, line_grn, line_blue, ix, image, tran, imwidth, imheight);
            }

        }

#ifdef _OPENMP
    }
#endif

    if (fuji) {
        int a = ((tran & TR_ROT) == TR_R90 && image->getWidth() % 2 == 0) || ((tran & TR_ROT) == TR_R180 && image->getHeight() % 2 + image->getWidth() % 2 == 1) || ((tran & TR_ROT) == TR_R270 && image->getHeight() % 2 == 0);

        // first row
        for (int j = 1 + a; j < image->getWidth() - 1; j += 2) {
            image->r (0, j) = (image->r (1, j) + image->r (0, j + 1) + image->r (0, j - 1)) / 3;
            image->g (0, j) = (image->g (1, j) + image->g (0, j + 1) + image->g (0, j - 1)) / 3;
            image->b (0, j) = (image->b (1, j) + image->b (0, j + 1) + image->b (0, j - 1)) / 3;
        }

        // other rows
        for (int i = 1; i < image->getHeight() - 1; i++) {
            for (int j = 2 - (a + i + 1) % 2; j < image->getWidth() - 1; j += 2) {
                // edge-adaptive interpolation
                double dh = (ABS (image->r (i, j + 1) - image->r (i, j - 1)) + ABS (image->g (i, j + 1) - image->g (i, j - 1)) + ABS (image->b (i, j + 1) - image->b (i, j - 1))) / 1.0;
                double dv = (ABS (image->r (i + 1, j) - image->r (i - 1, j)) + ABS (image->g (i + 1, j) - image->g (i - 1, j)) + ABS (image->b (i + 1, j) - image->b (i - 1, j))) / 1.0;
                double eh = 1.0 / (1.0 + dh);
                double ev = 1.0 / (1.0 + dv);
                image->r (i, j) = (eh * (image->r (i, j + 1) + image->r (i, j - 1)) + ev * (image->r (i + 1, j) + image->r (i - 1, j))) / (2.0 * (eh + ev));
                image->g (i, j) = (eh * (image->g (i, j + 1) + image->g (i, j - 1)) + ev * (image->g (i + 1, j) + image->g (i - 1, j))) / (2.0 * (eh + ev));
                image->b (i, j) = (eh * (image->b (i, j + 1) + image->b (i, j - 1)) + ev * (image->b (i + 1, j) + image->b (i - 1, j))) / (2.0 * (eh + ev));
            }

            // first pixel
            if (2 - (a + i + 1) % 2 == 2) {
                image->r (i, 0) = (image->r (i + 1, 0) + image->r (i - 1, 0) + image->r (i, 1)) / 3;
                image->g (i, 0) = (image->g (i + 1, 0) + image->g (i - 1, 0) + image->g (i, 1)) / 3;
                image->b (i, 0) = (image->b (i + 1, 0) + image->b (i - 1, 0) + image->b (i, 1)) / 3;
            }

            // last pixel
            if (2 - (a + i + image->getWidth()) % 2 == 2) {
                image->r (i, image->getWidth() - 1) = (image->r (i + 1, image->getWidth() - 1) + image->r (i - 1, image->getWidth() - 1) + image->r (i, image->getWidth() - 2)) / 3;
                image->g (i, image->getWidth() - 1) = (image->g (i + 1, image->getWidth() - 1) + image->g (i - 1, image->getWidth() - 1) + image->g (i, image->getWidth() - 2)) / 3;
                image->b (i, image->getWidth() - 1) = (image->b (i + 1, image->getWidth() - 1) + image->b (i - 1, image->getWidth() - 1) + image->b (i, image->getWidth() - 2)) / 3;
            }
        }

        // last row
        int b = (a == 1 && image->getHeight() % 2) || (a == 0 && image->getHeight() % 2 == 0);

        for (int j = 1 + b; j < image->getWidth() - 1; j += 2) {
            image->r (image->getHeight() - 1, j) = (image->r (image->getHeight() - 2, j) + image->r (image->getHeight() - 1, j + 1) + image->r (image->getHeight() - 1, j - 1)) / 3;
            image->g (image->getHeight() - 1, j) = (image->g (image->getHeight() - 2, j) + image->g (image->getHeight() - 1, j + 1) + image->g (image->getHeight() - 1, j - 1)) / 3;
            image->b (image->getHeight() - 1, j) = (image->b (image->getHeight() - 2, j) + image->b (image->getHeight() - 1, j + 1) + image->b (image->getHeight() - 1, j - 1)) / 3;
        }
    }

    // Flip if needed
    if (tran & TR_HFLIP) {
        hflip (image);
    }

    if (tran & TR_VFLIP) {
        vflip (image);
    }

    // Colour correction (only when running on full resolution)
    if (pp.getSkip() == 1) {
        switch (ri->getSensorType()) {
            case ST_BAYER:
                processFalseColorCorrection (image, raw.bayersensor.ccSteps);
                break;

            case ST_FUJI_XTRANS:
                processFalseColorCorrection (image, raw.xtranssensor.ccSteps);
                break;

            case ST_FOVEON:
            case ST_NONE:
                break;
        }
    }
}

DCPProfile *RawImageSource::getDCP (const ColorManagementParams &cmp, ColorTemp &wb, DCPProfile::ApplyState &as)
{
    DCPProfile *dcpProf = nullptr;
    cmsHPROFILE dummy;
<<<<<<< HEAD
    findInputProfile (cmp.input, nullptr, (static_cast<const ImageData*> (getMetaData()))->getCamera(), &dcpProf, dummy);
=======
    findInputProfile(cmp.input, nullptr, (static_cast<const FramesData*>(getMetaData()))->getCamera(), &dcpProf, dummy);
>>>>>>> dfe40677

    if (dcpProf == nullptr) {
        if (settings->verbose) {
            printf ("Can't load DCP profile '%s'!\n", cmp.input.c_str());
        }

        return nullptr;
    }

    dcpProf->setStep2ApplyState (cmp.working, cmp.toneCurve, cmp.applyLookTable, cmp.applyBaselineExposureOffset, as);
    return dcpProf;
}

void RawImageSource::convertColorSpace (Imagefloat* image, const ColorManagementParams &cmp, const ColorTemp &wb)
{
<<<<<<< HEAD
    double pre_mul[3] = { ri->get_pre_mul (0), ri->get_pre_mul (1), ri->get_pre_mul (2) };
    colorSpaceConversion (image, cmp, wb, pre_mul, embProfile, camProfile, imatrices.xyz_cam, (static_cast<const ImageData*> (getMetaData()))->getCamera());
=======
    double pre_mul[3] = { ri->get_pre_mul(0), ri->get_pre_mul(1), ri->get_pre_mul(2) };
    colorSpaceConversion (image, cmp, wb, pre_mul, embProfile, camProfile, imatrices.xyz_cam, (static_cast<const FramesData*>(getMetaData()))->getCamera());
>>>>>>> dfe40677
}

//%%%%%%%%%%%%%%%%%%%%%%%%%%%%%%%%%%%%%%%

/* interpolateBadPixelsBayer: correct raw pixels looking at the bitmap
 * takes into consideration if there are multiple bad pixels in the neighbourhood
 */
int RawImageSource::interpolateBadPixelsBayer ( PixelsMap &bitmapBads, array2D<float> &rawData )
{
    static const float eps = 1.f;
    int counter = 0;
#ifdef _OPENMP
    #pragma omp parallel for reduction(+:counter) schedule(dynamic,16)
#endif

    for ( int row = 2; row < H - 2; row++ ) {
        for (int col = 2; col < W - 2; col++ ) {
            int sk = bitmapBads.skipIfZero (col, row); //optimization for a stripe all zero

            if ( sk ) {
                col += sk - 1; //-1 is because of col++ in cycle
                continue;
            }

            if (!bitmapBads.get (col, row)) {
                continue;
            }

            float wtdsum = 0.f, norm = 0.f;

            // diagonal interpolation
            if (FC (row, col) == 1) {
                // green channel. We can use closer pixels than for red or blue channel. Distance to centre pixel is sqrt(2) => weighting is 0.70710678
                // For green channel following pixels will be used for interpolation. Pixel to be interpolated is in centre.
                // 1 means that pixel is used in this step, if itself and his counterpart are not marked bad
                // 0 0 0 0 0
                // 0 1 0 1 0
                // 0 0 0 0 0
                // 0 1 0 1 0
                // 0 0 0 0 0
                for ( int dx = -1; dx <= 1; dx += 2) {
                    if ( bitmapBads.get (col + dx, row - 1) || bitmapBads.get (col - dx, row + 1)) {
                        continue;
                    }

                    float dirwt = 0.70710678f / ( fabsf ( rawData[row - 1][col + dx] - rawData[row + 1][col - dx]) + eps);
                    wtdsum += dirwt * (rawData[row - 1][col + dx] + rawData[row + 1][col - dx]);
                    norm += dirwt;
                }
            } else {
                // red and blue channel. Distance to centre pixel is sqrt(8) => weighting is 0.35355339
                // For red and blue channel following pixels will be used for interpolation. Pixel to be interpolated is in centre.
                // 1 means that pixel is used in this step, if itself and his counterpart are not marked bad
                // 1 0 0 0 1
                // 0 0 0 0 0
                // 0 0 0 0 0
                // 0 0 0 0 0
                // 1 0 0 0 1
                for ( int dx = -2; dx <= 2; dx += 4) {
                    if ( bitmapBads.get (col + dx, row - 2) || bitmapBads.get (col - dx, row + 2)) {
                        continue;
                    }

                    float dirwt = 0.35355339f / ( fabsf ( rawData[row - 2][col + dx] - rawData[row + 2][col - dx]) + eps);
                    wtdsum += dirwt * (rawData[row - 2][col + dx] + rawData[row + 2][col - dx]);
                    norm += dirwt;
                }
            }

            // channel independent. Distance to centre pixel is 2 => weighting is 0.5
            // Additionally for all channel following pixels will be used for interpolation. Pixel to be interpolated is in centre.
            // 1 means that pixel is used in this step, if itself and his counterpart are not marked bad
            // 0 0 1 0 0
            // 0 0 0 0 0
            // 1 0 0 0 1
            // 0 0 0 0 0
            // 0 0 1 0 0

            // horizontal interpolation
            if (! (bitmapBads.get (col - 2, row) || bitmapBads.get (col + 2, row))) {
                float dirwt = 0.5f / ( fabsf ( rawData[row][col - 2] - rawData[row][col + 2]) + eps);
                wtdsum += dirwt * (rawData[row][col - 2] + rawData[row][col + 2]);
                norm += dirwt;
            }

            // vertical interpolation
            if (! (bitmapBads.get (col, row - 2) || bitmapBads.get (col, row + 2))) {
                float dirwt = 0.5f / ( fabsf ( rawData[row - 2][col] - rawData[row + 2][col]) + eps);
                wtdsum += dirwt * (rawData[row - 2][col] + rawData[row + 2][col]);
                norm += dirwt;
            }

            if (LIKELY (norm > 0.f)) { // This means, we found at least one pair of valid pixels in the steps above, likelihood of this case is about 99.999%
                rawData[row][col] = wtdsum / (2.f * norm); //gradient weighted average, Factor of 2.f is an optimization to avoid multiplications in former steps
                counter++;
            } else { //backup plan -- simple average. Same method for all channels. We could improve this, but it's really unlikely that this case happens
                int tot = 0;
                float sum = 0;

                for ( int dy = -2; dy <= 2; dy += 2) {
                    for ( int dx = -2; dx <= 2; dx += 2) {
                        if (bitmapBads.get (col + dx, row + dy)) {
                            continue;
                        }

                        sum += rawData[row + dy][col + dx];
                        tot++;
                    }
                }

                if (tot > 0) {
                    rawData[row][col] = sum / tot;
                    counter ++;
                }
            }
        }
    }

    return counter; // Number of interpolated pixels.
}

/* interpolateBadPixels3Colours: correct raw pixels looking at the bitmap
 * takes into consideration if there are multiple bad pixels in the neighbourhood
 */
int RawImageSource::interpolateBadPixelsNColours ( PixelsMap &bitmapBads, const int colours )
{
    static const float eps = 1.f;
    int counter = 0;
#ifdef _OPENMP
    #pragma omp parallel for reduction(+:counter) schedule(dynamic,16)
#endif

    for ( int row = 2; row < H - 2; row++ ) {
        for (int col = 2; col < W - 2; col++ ) {
            int sk = bitmapBads.skipIfZero (col, row); //optimization for a stripe all zero

            if ( sk ) {
                col += sk - 1; //-1 is because of col++ in cycle
                continue;
            }

            if (!bitmapBads.get (col, row)) {
                continue;
            }

            float wtdsum[colours], norm[colours];

            for (int i = 0; i < colours; ++i) {
                wtdsum[i] = norm[i] = 0.f;
            }

            // diagonal interpolation
            for ( int dx = -1; dx <= 1; dx += 2) {
                if ( bitmapBads.get (col + dx, row - 1) || bitmapBads.get (col - dx, row + 1)) {
                    continue;
                }

                for (int c = 0; c < colours; c++) {
                    float dirwt = 0.70710678f / ( fabsf ( rawData[row - 1][ (col + dx) * colours + c] - rawData[row + 1][ (col - dx) * colours + c]) + eps);
                    wtdsum[c] += dirwt * (rawData[row - 1][ (col + dx) * colours + c] + rawData[row + 1][ (col - dx) * colours + c]);
                    norm[c] += dirwt;
                }
            }

            // horizontal interpolation
            if (! (bitmapBads.get (col - 1, row) || bitmapBads.get (col + 1, row))) {
                for (int c = 0; c < colours; c++) {
                    float dirwt = 1.f / ( fabsf ( rawData[row][ (col - 1) * colours + c] - rawData[row][ (col + 1) * colours + c]) + eps);
                    wtdsum[c] += dirwt * (rawData[row][ (col - 1) * colours + c] + rawData[row][ (col + 1) * colours + c]);
                    norm[c] += dirwt;
                }
            }

            // vertical interpolation
            if (! (bitmapBads.get (col, row - 1) || bitmapBads.get (col, row + 1))) {
                for (int c = 0; c < colours; c++) {
                    float dirwt = 1.f / ( fabsf ( rawData[row - 1][col * colours + c] - rawData[row + 1][col * colours + c]) + eps);
                    wtdsum[c] += dirwt * (rawData[row - 1][col * colours + c] + rawData[row + 1][col * colours + c]);
                    norm[c] += dirwt;
                }
            }

            if (LIKELY (norm[0] > 0.f)) { // This means, we found at least one pair of valid pixels in the steps above, likelihood of this case is about 99.999%
                for (int c = 0; c < colours; c++) {
                    rawData[row][col * colours + c] = wtdsum[c] / (2.f * norm[c]); //gradient weighted average, Factor of 2.f is an optimization to avoid multiplications in former steps
                }

                counter++;
            } else { //backup plan -- simple average. Same method for all channels. We could improve this, but it's really unlikely that this case happens
                int tot = 0;
                float sum[colours];

                for (int i = 0; i < colours; ++i) {
                    sum[i] = 0.f;
                }

                for ( int dy = -2; dy <= 2; dy += 2) {
                    for ( int dx = -2; dx <= 2; dx += 2) {
                        if (bitmapBads.get (col + dx, row + dy)) {
                            continue;
                        }

                        for (int c = 0; c < colours; c++) {
                            sum[c] += rawData[row + dy][ (col + dx) * colours + c];
                        }

                        tot++;
                    }
                }

                if (tot > 0) {
                    for (int c = 0; c < colours; c++) {
                        rawData[row][col * colours + c] = sum[c] / tot;
                    }

                    counter ++;
                }
            }
        }
    }

    return counter; // Number of interpolated pixels.
}
/* interpolateBadPixelsXtrans: correct raw pixels looking at the bitmap
 * takes into consideration if there are multiple bad pixels in the neighbourhood
 */
int RawImageSource::interpolateBadPixelsXtrans ( PixelsMap &bitmapBads )
{
    static const float eps = 1.f;
    int counter = 0;
#ifdef _OPENMP
    #pragma omp parallel for reduction(+:counter) schedule(dynamic,16)
#endif

    for ( int row = 2; row < H - 2; row++ ) {
        for (int col = 2; col < W - 2; col++ ) {
            int skip = bitmapBads.skipIfZero (col, row); //optimization for a stripe all zero

            if ( skip ) {
                col += skip - 1; //-1 is because of col++ in cycle
                continue;
            }

            if (!bitmapBads.get (col, row)) {
                continue;
            }

            float wtdsum = 0.f, norm = 0.f;
            unsigned int pixelColor = ri->XTRANSFC (row, col);

            if (pixelColor == 1) {
                // green channel. A green pixel can either be a solitary green pixel or a member of a 2x2 square of green pixels
                if (ri->XTRANSFC (row, col - 1) == ri->XTRANSFC (row, col + 1)) {
                    // If left and right neighbour have same colour, then this is a solitary green pixel
                    // For these the following pixels will be used for interpolation. Pixel to be interpolated is in centre and marked with a P.
                    // Pairs of pixels used in this step are numbered. A pair will be used if none of the pixels of the pair is marked bad
                    // 0 means, the pixel has a different colour and will not be used
                    // 0 1 0 2 0
                    // 3 5 0 6 4
                    // 0 0 P 0 0
                    // 4 6 0 5 3
                    // 0 2 0 1 0
                    for ( int dx = -1; dx <= 1; dx += 2) { // pixels marked 5 or 6 in above example. Distance to P is sqrt(2) => weighting is 0.70710678f
                        if ( bitmapBads.get (col + dx, row - 1) || bitmapBads.get (col - dx, row + 1)) {
                            continue;
                        }

                        float dirwt = 0.70710678f / ( fabsf ( rawData[row - 1][col + dx] - rawData[row + 1][col - dx]) + eps);
                        wtdsum += dirwt * (rawData[row - 1][col + dx] + rawData[row + 1][col - dx]);
                        norm += dirwt;
                    }

                    for ( int dx = -1; dx <= 1; dx += 2) { // pixels marked 1 or 2 on above example. Distance to P is sqrt(5) => weighting is 0.44721359f
                        if ( bitmapBads.get (col + dx, row - 2) || bitmapBads.get (col - dx, row + 2)) {
                            continue;
                        }

                        float dirwt = 0.44721359f / ( fabsf ( rawData[row - 2][col + dx] - rawData[row + 2][col - dx]) + eps);
                        wtdsum += dirwt * (rawData[row - 2][col + dx] + rawData[row + 2][col - dx]);
                        norm += dirwt;
                    }

                    for ( int dx = -2; dx <= 2; dx += 4) { // pixels marked 3 or 4 on above example. Distance to P is sqrt(5) => weighting is 0.44721359f
                        if ( bitmapBads.get (col + dx, row - 1) || bitmapBads.get (col - dx, row + 1)) {
                            continue;
                        }

                        float dirwt = 0.44721359f / ( fabsf ( rawData[row - 1][col + dx] - rawData[row + 1][col - dx]) + eps);
                        wtdsum += dirwt * (rawData[row - 1][col + dx] + rawData[row + 1][col - dx]);
                        norm += dirwt;
                    }
                } else {
                    // this is a member of a 2x2 square of green pixels
                    // For these the following pixels will be used for interpolation. Pixel to be interpolated is at position P in the example.
                    // Pairs of pixels used in this step are numbered. A pair will be used if none of the pixels of the pair is marked bad
                    // 0 means, the pixel has a different colour and will not be used
                    // 1 0 0 3
                    // 0 P 2 0
                    // 0 2 1 0
                    // 3 0 0 0

                    // pixels marked 1 in above example. Distance to P is sqrt(2) => weighting is 0.70710678f
                    int offset1 = ri->XTRANSFC (row - 1, col - 1) == ri->XTRANSFC (row + 1, col + 1) ? 1 : -1;

                    if ( ! (bitmapBads.get (col - offset1, row - 1) || bitmapBads.get (col + offset1, row + 1))) {
                        float dirwt = 0.70710678f / ( fabsf ( rawData[row - 1][col - offset1] - rawData[row + 1][col + offset1]) + eps);
                        wtdsum += dirwt * (rawData[row - 1][col - offset1] + rawData[row + 1][col + offset1]);
                        norm += dirwt;
                    }

                    // pixels marked 2 in above example. Distance to P is 1 => weighting is 1.f
                    int offsety = (ri->XTRANSFC (row - 1, col) != 1 ? 1 : -1);
                    int offsetx = offset1 * offsety;

                    if ( ! (bitmapBads.get (col + offsetx, row) || bitmapBads.get (col, row + offsety))) {
                        float dirwt = 1.f / ( fabsf ( rawData[row][col + offsetx] - rawData[row + offsety][col]) + eps);
                        wtdsum += dirwt * (rawData[row][col + offsetx] + rawData[row + offsety][col]);
                        norm += dirwt;
                    }

                    int offsety2 = -offsety;
                    int offsetx2 = -offsetx;
                    offsetx *= 2;
                    offsety *= 2;

                    // pixels marked 3 in above example. Distance to P is sqrt(5) => weighting is 0.44721359f
                    if ( ! (bitmapBads.get (col + offsetx, row + offsety2) || bitmapBads.get (col + offsetx2, row + offsety))) {
                        float dirwt = 0.44721359f / ( fabsf ( rawData[row + offsety2][col + offsetx] - rawData[row + offsety][col + offsetx2]) + eps);
                        wtdsum += dirwt * (rawData[row + offsety2][col + offsetx] + rawData[row + offsety][col + offsetx2]);
                        norm += dirwt;
                    }
                }
            } else {
                // red and blue channel.
                // Each red or blue pixel has exactly one neighbour of same colour in distance 2 and four neighbours of same colour which can be reached by a move of a knight in chess.
                // For the distance 2 pixel (marked with an X) we generate a virtual counterpart (marked with a V)
                // For red and blue channel following pixels will be used for interpolation. Pixel to be interpolated is in centre and marked with a P.
                // Pairs of pixels used in this step are numbered except for distance 2 pixels which are marked X and V. A pair will be used if none of the pixels of the pair is marked bad
                // 0 1 0 0 0    0 0 X 0 0   remaining cases are symmetric
                // 0 0 0 0 2    1 0 0 0 2
                // X 0 P 0 V    0 0 P 0 0
                // 0 0 0 0 1    0 0 0 0 0
                // 0 2 0 0 0    0 2 V 1 0

                // Find two knight moves landing on a pixel of same colour as the pixel to be interpolated.
                // If we look at first and last row of 5x5 square, we will find exactly two knight pixels.
                // Additionally we know that the column of this pixel has 1 or -1 horizontal distance to the centre pixel
                // When we find a knight pixel, we get its counterpart, which has distance (+-3,+-3), where the signs of distance depend on the corner of the found knight pixel.
                // These pixels are marked 1 or 2 in above examples. Distance to P is sqrt(5) => weighting is 0.44721359f
                // The following loop simply scans the four possible places. To keep things simple, it does not stop after finding two knight pixels, because it will not find more than two
                for (int d1 = -2, offsety = 3; d1 <= 2; d1 += 4, offsety -= 6) {
                    for (int d2 = -1, offsetx = 3; d2 < 1; d2 += 2, offsetx -= 6) {
                        if (ri->XTRANSFC (row + d1, col + d2) == pixelColor) {
                            if ( ! (bitmapBads.get (col + d2, row + d1) || bitmapBads.get (col + d2 + offsetx, row + d1 + offsety))) {
                                float dirwt = 0.44721359f / ( fabsf ( rawData[row + d1][col + d2] - rawData[row + d1 + offsety][col + d2 + offsetx]) + eps);
                                wtdsum += dirwt * (rawData[row + d1][col + d2] + rawData[row + d1 + offsety][col + d2 + offsetx]);
                                norm += dirwt;
                            }
                        }
                    }
                }

                // now scan for the pixel of same colour in distance 2 in each direction (marked with an X in above examples).
                bool distance2PixelFound = false;
                int dx, dy;

                // check horizontal
                for (dx = -2, dy = 0; dx <= 2 && !distance2PixelFound; dx += 4)
                    if (ri->XTRANSFC (row, col + dx) == pixelColor) {
                        distance2PixelFound = true;
                    }

                if (!distance2PixelFound)

                    // no distance 2 pixel on horizontal, check vertical
                    for (dx = 0, dy = -2; dy <= 2 && !distance2PixelFound; dy += 4)
                        if (ri->XTRANSFC (row + dy, col) == pixelColor) {
                            distance2PixelFound = true;
                        }

                // calculate the value of its virtual counterpart (marked with a V in above examples)
                float virtualPixel;

                if (dy == 0) {
                    virtualPixel = 0.5f * (rawData[row - 1][col - dx] + rawData[row + 1][col - dx]);
                } else {
                    virtualPixel = 0.5f * (rawData[row - dy][col - 1] + rawData[row - dy][col + 1]);
                }

                // and weight as usual. Distance to P is 2 => weighting is 0.5f
                float dirwt = 0.5f / ( fabsf ( virtualPixel - rawData[row + dy][col + dx]) + eps);
                wtdsum += dirwt * (virtualPixel + rawData[row + dy][col + dx]);
                norm += dirwt;
            }

            if (LIKELY (norm > 0.f)) { // This means, we found at least one pair of valid pixels in the steps above, likelihood of this case is about 99.999%
                rawData[row][col] = wtdsum / (2.f * norm); //gradient weighted average, Factor of 2.f is an optimization to avoid multiplications in former steps
                counter++;
            }
        }
    }

    return counter; // Number of interpolated pixels.
}
//%%%%%%%%%%%%%%%%%%%%%%%%%%%%%%%%%%%%%%%

/*  Search for hot or dead pixels in the image and update the map
 *  For each pixel compare its value to the average of similar colour surrounding
 *  (Taken from Emil Martinec idea)
 *  (Optimized by Ingo Weyrich 2013 and 2015)
 */
SSEFUNCTION int RawImageSource::findHotDeadPixels ( PixelsMap &bpMap, float thresh, bool findHotPixels, bool findDeadPixels )
{
    float varthresh = (20.0 * (thresh / 100.0) + 1.0 ) / 24.f;

    // allocate temporary buffer
    float (*cfablur);
    cfablur = (float (*)) malloc (H * W * sizeof * cfablur);

    // counter for dead or hot pixels
    int counter = 0;

#ifdef _OPENMP
    #pragma omp parallel
#endif
    {
#ifdef _OPENMP
        #pragma omp for schedule(dynamic,16) nowait
#endif

        for (int i = 2; i < H - 2; i++) {
            for (int j = 2; j < W - 2; j++) {
                const float& temp = median (rawData[i - 2][j - 2], rawData[i - 2][j], rawData[i - 2][j + 2],
                                            rawData[i][j - 2], rawData[i][j], rawData[i][j + 2],
                                            rawData[i + 2][j - 2], rawData[i + 2][j], rawData[i + 2][j + 2]);
                cfablur[i * W + j] = rawData[i][j] - temp;
            }
        }

        // process borders. Former version calculated the median using mirrored border which does not make sense because the original pixel loses weight
        // Setting the difference between pixel and median for border pixels to zero should do the job not worse then former version
#ifdef _OPENMP
        #pragma omp single
#endif
        {
            for (int i = 0; i < 2; i++) {
                for (int j = 0; j < W; j++) {
                    cfablur[i * W + j] = 0.f;
                }
            }

            for (int i = 2; i < H - 2; i++) {
                for (int j = 0; j < 2; j++) {
                    cfablur[i * W + j] = 0.f;
                }

                for (int j = W - 2; j < W; j++) {
                    cfablur[i * W + j] = 0.f;
                }
            }

            for (int i = H - 2; i < H; i++) {
                for (int j = 0; j < W; j++) {
                    cfablur[i * W + j] = 0.f;
                }
            }
        }
#ifdef _OPENMP
        #pragma omp barrier // barrier because of nowait clause above

        #pragma omp for reduction(+:counter) schedule(dynamic,16)
#endif

        //cfa pixel heat/death evaluation
        for (int rr = 2; rr < H - 2; rr++) {
            int rrmWpcc = rr * W + 2;

            for (int cc = 2; cc < W - 2; cc++, rrmWpcc++) {
                //evaluate pixel for heat/death
                float pixdev = cfablur[rrmWpcc];

                if (pixdev == 0.f) {
                    continue;
                }

                if ((!findDeadPixels) && pixdev < 0) {
                    continue;
                }

                if ((!findHotPixels) && pixdev > 0) {
                    continue;
                }

                pixdev = fabsf (pixdev);
                float hfnbrave = -pixdev;

#ifdef __SSE2__
                // sum up 5*4 = 20 values using SSE
                // 10 fabs function calls and float 10 additions with SSE
                vfloat sum = vabsf (LVFU (cfablur[ (rr - 2) * W + cc - 2])) + vabsf (LVFU (cfablur[ (rr - 1) * W + cc - 2]));
                sum += vabsf (LVFU (cfablur[ (rr) * W + cc - 2]));
                sum += vabsf (LVFU (cfablur[ (rr + 1) * W + cc - 2]));
                sum += vabsf (LVFU (cfablur[ (rr + 2) * W + cc - 2]));
                // horizontally add the values and add the result to hfnbrave
                hfnbrave += vhadd (sum);

                // add remaining 5 values of last column
                for (int mm = rr - 2; mm <= rr + 2; mm++) {
                    hfnbrave += fabsf (cfablur[mm * W + cc + 2]);
                }

#else

                //  25 fabs function calls and 25 float additions without SSE
                for (int mm = rr - 2; mm <= rr + 2; mm++) {
                    for (int nn = cc - 2; nn <= cc + 2; nn++) {
                        hfnbrave += fabsf (cfablur[mm * W + nn]);
                    }
                }

#endif

                if (pixdev > varthresh * hfnbrave) {
                    // mark the pixel as "bad"
                    bpMap.set (cc, rr);
                    counter++;
                }
            }//end of pixel evaluation
        }
    }//end of parallel processing
    free (cfablur);
    return counter;
}

//%%%%%%%%%%%%%%%%%%%%%%%%%%%%%%%%%%%%%%%

void RawImageSource::getFullSize (int& w, int& h, int tr)
{

    tr = defTransform (tr);

    if (fuji) {
        w = ri->get_FujiWidth() * 2 + 1;
        h = (H - ri->get_FujiWidth()) * 2 + 1;
    } else if (d1x) {
        w = W;
        h = 2 * H;
    } else {
        w = W;
        h = H;
    }

    if ((tr & TR_ROT) == TR_R90 || (tr & TR_ROT) == TR_R270) {
        int tmp = w;
        w = h;
        h = tmp;
    }

    w -= 2 * border;
    h -= 2 * border;
}

//%%%%%%%%%%%%%%%%%%%%%%%%%%%%%%%%%%%%%%%

void RawImageSource::getSize (const PreviewProps &pp, int& w, int& h)
{
    w = pp.getWidth() / pp.getSkip() + (pp.getWidth() % pp.getSkip() > 0);
    h = pp.getHeight() / pp.getSkip() + (pp.getHeight() % pp.getSkip() > 0);
}

//%%%%%%%%%%%%%%%%%%%%%%%%%%%%%%%%%%%%%%%

void RawImageSource::hflip (Imagefloat* image)
{
    image->hflip();
}

//%%%%%%%%%%%%%%%%%%%%%%%%%%%%%%%%%%%%%%%

void RawImageSource::vflip (Imagefloat* image)
{
    image->vflip();
}


//%%%%%%%%%%%%%%%%%%%%%%%%%%%%%%%%%%%%%%%

int RawImageSource::load (const Glib::ustring &fname, int imageNum, bool batch)
{

    MyTime t1, t2;
    t1.set();
    fileName = fname;

    if (plistener) {
        plistener->setProgressStr ("Decoding...");
        plistener->setProgress (0.0);
    }

    ri = new RawImage (fname);
    int errCode = ri->loadRaw (false, 0, false);

    if (errCode) {
        return errCode;
    }

    numFrames = ri->getFrameCount();

    errCode = 0;

    if (numFrames > 1) {
#ifdef _OPENMP
        #pragma omp parallel
#endif
        {
            int errCodeThr = 0;
#ifdef _OPENMP
            #pragma omp for nowait
#endif

            for (unsigned int i = 0; i < numFrames; ++i)
            {
                if (i == 0) {
                    riFrames[i] = ri;
                    errCodeThr = riFrames[i]->loadRaw (true, i, true, plistener, 0.8);
                } else {
                    riFrames[i] = new RawImage (fname);
                    errCodeThr = riFrames[i]->loadRaw (true, i);
                }
            }

#ifdef _OPENMP
            #pragma omp critical
#endif
            {
                errCode = errCodeThr ? errCodeThr : errCode;
            }
        }
    } else {
        riFrames[0] = ri;
        errCode = riFrames[0]->loadRaw (true, 0, true, plistener, 0.8);
    }

    if (!errCode) {
        for (unsigned int i = 0; i < numFrames; ++i) {
            riFrames[i]->compress_image (i);
        }
    } else {
        return errCode;
    }

    if (numFrames > 1 ) { // this disables multi frame support for Fuji S5 until I found a solution to handle different dimensions
        if (riFrames[0]->get_width() != riFrames[1]->get_width() || riFrames[0]->get_height() != riFrames[1]->get_height()) {
            numFrames = 1;
        }
    }

    if (plistener) {
        plistener->setProgress (0.9);
    }

    /***** Copy once constant data extracted from raw *******/
    W = ri->get_width();
    H = ri->get_height();
    fuji = ri->get_FujiWidth() != 0;

    for (int i = 0; i < 3; i++)
        for (int j = 0; j < 3; j++) {
            imatrices.rgb_cam[i][j] = ri->get_rgb_cam (i, j);
        }

    // compute inverse of the color transformation matrix
    // first arg is matrix, second arg is inverse
    inverse33 (imatrices.rgb_cam, imatrices.cam_rgb);

    d1x  = ! ri->get_model().compare ("D1X");

    if (ri->getSensorType() == ST_FUJI_XTRANS) {
        border = 7;
    } else if (ri->getSensorType() == ST_FOVEON) {
        border = 0;
    }

    if ( ri->get_profile() ) {
        embProfile = cmsOpenProfileFromMem (ri->get_profile(), ri->get_profileLen());
    }

    // create profile
    memset (imatrices.xyz_cam, 0, sizeof (imatrices.xyz_cam));

    for (int i = 0; i < 3; i++)
        for (int j = 0; j < 3; j++)
            for (int k = 0; k < 3; k++) {
                imatrices.xyz_cam[i][j] += xyz_sRGB[i][k] * imatrices.rgb_cam[k][j];
            }

    camProfile = ICCStore::getInstance()->createFromMatrix (imatrices.xyz_cam, false, "Camera");
    inverse33 (imatrices.xyz_cam, imatrices.cam_xyz);

    for (int c = 0; c < 4; c++) {
        c_white[c] = ri->get_white (c);
    }

    // First we get the "as shot" ("Camera") white balance and store it
    float pre_mul[4];
    // FIXME: get_colorsCoeff not so much used nowadays, when we have calculate_scale_mul() function here
    ri->get_colorsCoeff ( pre_mul, scale_mul, c_black, false); //modify  for black level
    camInitialGain = max (scale_mul[0], scale_mul[1], scale_mul[2], scale_mul[3]) / min (scale_mul[0], scale_mul[1], scale_mul[2], scale_mul[3]);

    double camwb_red = ri->get_pre_mul (0) / pre_mul[0];
    double camwb_green = ri->get_pre_mul (1) / pre_mul[1];
    double camwb_blue = ri->get_pre_mul (2) / pre_mul[2];
    double cam_r = imatrices.rgb_cam[0][0] * camwb_red + imatrices.rgb_cam[0][1] * camwb_green + imatrices.rgb_cam[0][2] * camwb_blue;
    double cam_g = imatrices.rgb_cam[1][0] * camwb_red + imatrices.rgb_cam[1][1] * camwb_green + imatrices.rgb_cam[1][2] * camwb_blue;
    double cam_b = imatrices.rgb_cam[2][0] * camwb_red + imatrices.rgb_cam[2][1] * camwb_green + imatrices.rgb_cam[2][2] * camwb_blue;
    camera_wb = ColorTemp (cam_r, cam_g, cam_b, 1.); // as shot WB

    ColorTemp ReferenceWB;
    double ref_r, ref_g, ref_b;
    {
        // ...then we re-get the constants but now with auto which gives us better demosaicing and CA auto-correct
        // performance for strange white balance settings (such as UniWB)
        ri->get_colorsCoeff ( ref_pre_mul, scale_mul, c_black, true);
        refwb_red = ri->get_pre_mul (0) / ref_pre_mul[0];
        refwb_green = ri->get_pre_mul (1) / ref_pre_mul[1];
        refwb_blue = ri->get_pre_mul (2) / ref_pre_mul[2];
        initialGain = max (scale_mul[0], scale_mul[1], scale_mul[2], scale_mul[3]) / min (scale_mul[0], scale_mul[1], scale_mul[2], scale_mul[3]);
        ref_r = imatrices.rgb_cam[0][0] * refwb_red + imatrices.rgb_cam[0][1] * refwb_green + imatrices.rgb_cam[0][2] * refwb_blue;
        ref_g = imatrices.rgb_cam[1][0] * refwb_red + imatrices.rgb_cam[1][1] * refwb_green + imatrices.rgb_cam[1][2] * refwb_blue;
        ref_b = imatrices.rgb_cam[2][0] * refwb_red + imatrices.rgb_cam[2][1] * refwb_green + imatrices.rgb_cam[2][2] * refwb_blue;
        ReferenceWB = ColorTemp (ref_r, ref_g, ref_b, 1.);
    }

    if (settings->verbose) {
        printf ("Raw As Shot White balance: temp %f, tint %f\n", camera_wb.getTemp(), camera_wb.getGreen());
        printf ("Raw Reference (auto) white balance: temp %f, tint %f, multipliers [%f %f %f | %f %f %f]\n", ReferenceWB.getTemp(), ReferenceWB.getGreen(), ref_r, ref_g, ref_b, refwb_red, refwb_blue, refwb_green);
    }

    /*{
            // Test code: if you want to test a specific white balance
        ColorTemp d50wb = ColorTemp(5000.0, 1.0, 1.0, "Custom");
        double rm,gm,bm,r,g,b;
        d50wb.getMultipliers(r, g, b);
        camwb_red   = imatrices.cam_rgb[0][0]*r + imatrices.cam_rgb[0][1]*g + imatrices.cam_rgb[0][2]*b;
        camwb_green = imatrices.cam_rgb[1][0]*r + imatrices.cam_rgb[1][1]*g + imatrices.cam_rgb[1][2]*b;
        camwb_blue  = imatrices.cam_rgb[2][0]*r + imatrices.cam_rgb[2][1]*g + imatrices.cam_rgb[2][2]*b;
        double pre_mul[3], dmax = 0;
        pre_mul[0] = ri->get_pre_mul(0) / camwb_red;
        pre_mul[1] = ri->get_pre_mul(1) / camwb_green;
        pre_mul[2] = ri->get_pre_mul(2) / camwb_blue;
        for (int c = 0; c < 3; c++) {
            if (dmax < pre_mul[c])
                dmax = pre_mul[c];
                }
                for (int c = 0; c < 3; c++) {
            pre_mul[c] /= dmax;
                }
                camwb_red *= dmax;
                camwb_green *= dmax;
                camwb_blue *= dmax;
                for (int c = 0; c < 3; c++) {
            int sat = ri->get_white(c) - ri->get_cblack(c);
            scale_mul[c] = pre_mul[c] * 65535.0 / sat;
                }
                scale_mul[3] = pre_mul[1] * 65535.0 / (ri->get_white(3) - ri->get_cblack(3));
                initialGain = 1.0 / min(pre_mul[0], pre_mul[1], pre_mul[2]);
    }*/

    for (unsigned int i = 0; i < numFrames; ++i) {
        riFrames[i]->set_prefilters();
    }


<<<<<<< HEAD
    //Load complete Exif informations
    RawMetaDataLocation rml;
    rml.exifBase = ri->get_exifBase();
    rml.ciffBase = ri->get_ciffBase();
    rml.ciffLength = ri->get_ciffLen();
    idata = new ImageData (fname, &rml);
    green (W, H);
    red (W, H);
    blue (W, H);
=======
    // Load complete Exif informations
    std::unique_ptr<RawMetaDataLocation> rml(new RawMetaDataLocation (ri->get_exifBase(), ri->get_ciffBase(), ri->get_ciffLen()));
    idata = new FramesData (fname, std::move(rml));
    idata->setDCRawFrameCount (numFrames);

    green(W, H);
    red(W, H);
    blue(W, H);
>>>>>>> dfe40677
    //hpmap = allocArray<char>(W, H);

    if (plistener) {
        plistener->setProgress (1.0);
    }

    plistener = nullptr; // This must be reset, because only load() is called through progressConnector
    t2.set();

    if ( settings->verbose ) {
        printf ("Load %s: %d usec\n", fname.c_str(), t2.etime (t1));
    }

    return 0; // OK!
}

//%%%%%%%%%%%%%%%%%%%%%%%%%%%%%%%%%%%%%%%

void RawImageSource::preprocess  (const RAWParams &raw, const LensProfParams &lensProf, const CoarseTransformParams& coarse, bool prepareDenoise)
{
//    BENCHFUN
    MyTime t1, t2;
    t1.set();

    Glib::ustring newDF = raw.dark_frame;
    RawImage *rid = nullptr;

    if (!raw.df_autoselect) {
        if ( !raw.dark_frame.empty()) {
            rid = dfm.searchDarkFrame ( raw.dark_frame );
        }
    } else {
        rid = dfm.searchDarkFrame (idata->getMake(), idata->getModel(), idata->getISOSpeed(), idata->getShutterSpeed(), idata->getDateTimeAsTS());
    }

    if ( rid && settings->verbose) {
        printf ( "Subtracting Darkframe:%s\n", rid->get_filename().c_str());
    }

    PixelsMap *bitmapBads = nullptr;

    int totBP = 0; // Hold count of bad pixels to correct

    if (ri->zeroIsBad()) { // mark all pixels with value zero as bad, has to be called before FF and DF. dcraw sets this flag only for some cameras (mainly Panasonic and Leica)
        bitmapBads = new PixelsMap (W, H);
#ifdef _OPENMP
        #pragma omp parallel for reduction(+:totBP) schedule(dynamic,16)
#endif

        for (int i = 0; i < H; i++)
            for (int j = 0; j < W; j++) {
                if (ri->data[i][j] == 0.f) {
                    bitmapBads->set (j, i);
                    totBP++;
                }
            }

        if ( settings->verbose) {
            printf ( "%d pixels with value zero marked as bad pixels\n", totBP);
        }
    }

    //FLATFIELD start
    RawImage *rif = nullptr;

    if (!raw.ff_AutoSelect) {
        if ( !raw.ff_file.empty()) {
            rif = ffm.searchFlatField ( raw.ff_file );
        }
    } else {
        rif = ffm.searchFlatField ( idata->getMake(), idata->getModel(), idata->getLens(), idata->getFocalLen(), idata->getFNumber(), idata->getDateTimeAsTS());
    }


    bool hasFlatField = (rif != nullptr);

    if ( hasFlatField && settings->verbose) {
        printf ( "Flat Field Correction:%s\n", rif->get_filename().c_str());
    }

    if (numFrames == 4) {
        int bufferNumber = 0;

        for (unsigned int i = 0; i < 4; ++i) {
            if (i == currFrame) {
                copyOriginalPixels (raw, ri, rid, rif, rawData);
                rawDataFrames[i] = &rawData;
            } else {
                if (!rawDataBuffer[bufferNumber]) {
                    rawDataBuffer[bufferNumber] = new array2D<float>;
                }

                rawDataFrames[i] = rawDataBuffer[bufferNumber];
                ++bufferNumber;
                copyOriginalPixels (raw, riFrames[i], rid, rif, *rawDataFrames[i]);
            }
        }
    } else {
        copyOriginalPixels (raw, ri, rid, rif, rawData);
    }

    //FLATFIELD end


    // Always correct camera badpixels from .badpixels file
    std::vector<badPix> *bp = dfm.getBadPixels ( ri->get_maker(), ri->get_model(), idata->getSerialNumber() );

    if ( bp ) {
        if (!bitmapBads) {
            bitmapBads = new PixelsMap (W, H);
        }

        totBP += bitmapBads->set ( *bp );

        if ( settings->verbose ) {
            std::cout << "Correcting " << bp->size() << " pixels from .badpixels" << std::endl;
        }
    }

    // If darkframe selected, correct hotpixels found on darkframe
    bp = nullptr;

    if ( raw.df_autoselect ) {
        bp = dfm.getHotPixels (idata->getMake(), idata->getModel(), idata->getISOSpeed(), idata->getShutterSpeed(), idata->getDateTimeAsTS());
    } else if ( !raw.dark_frame.empty() ) {
        bp = dfm.getHotPixels ( raw.dark_frame );
    }

    if (bp) {
        if (!bitmapBads) {
            bitmapBads = new PixelsMap (W, H);
        }

        totBP += bitmapBads->set ( *bp );

        if ( settings->verbose && !bp->empty()) {
            std::cout << "Correcting " << bp->size() << " hotpixels from darkframe" << std::endl;
        }
    }

    if (numFrames == 4) {
        for (int i = 0; i < 4; ++i) {
            scaleColors ( 0, 0, W, H, raw, *rawDataFrames[i]);
        }
    } else {
        scaleColors ( 0, 0, W, H, raw, rawData); //+ + raw parameters for black level(raw.blackxx)
    }

    // Correct vignetting of lens profile
    if (!hasFlatField && lensProf.useVign) {
        std::unique_ptr<LensCorrection> pmap;
        if (lensProf.useLensfun()) {
            pmap = LFDatabase::findModifier(lensProf, idata, W, H, coarse, -1);
        } else {
            const std::shared_ptr<LCPProfile> pLCPProf = LCPStore::getInstance()->getProfile(lensProf.lcpFile);

            if (pLCPProf) { // don't check focal length to allow distortion correction for lenses without chip, also pass dummy focal length 1 in case of 0
                pmap.reset(new LCPMapper(pLCPProf, max(idata->getFocalLen(), 1.0), idata->getFocalLen35mm(), idata->getFocusDist(), idata->getFNumber(), true, false, W, H, coarse, -1));
            }
        }

        if (pmap) {
            LensCorrection &map = *pmap;
            if (ri->getSensorType() == ST_BAYER || ri->getSensorType() == ST_FUJI_XTRANS || ri->get_colors() == 1) {
                if (numFrames == 4) {
                    for (int i = 0; i < 4; ++i) {
#ifdef _OPENMP
                        #pragma omp parallel for schedule(dynamic,16)
#endif

                        for (int y = 0; y < H; y++) {
                            map.processVignetteLine (W, y, (*rawDataFrames[i])[y]);
                        }
                    }
                } else {

#ifdef _OPENMP
                    #pragma omp parallel for schedule(dynamic,16)
#endif

                    for (int y = 0; y < H; y++) {
                        map.processVignetteLine (W, y, rawData[y]);
                    }
                }
            } else if (ri->get_colors() == 3) {
#ifdef _OPENMP
                #pragma omp parallel for schedule(dynamic,16)
#endif

                for (int y = 0; y < H; y++) {
                    map.processVignetteLine3Channels (W, y, rawData[y]);
                }
            }
        }
    }

    defGain = 0.0;//log(initialGain) / log(2.0);

    if ( ri->getSensorType() == ST_BAYER && (raw.hotPixelFilter > 0 || raw.deadPixelFilter > 0)) {
        if (plistener) {
            plistener->setProgressStr ("Hot/Dead Pixel Filter...");
            plistener->setProgress (0.0);
        }

        if (!bitmapBads) {
            bitmapBads = new PixelsMap (W, H);
        }

        int nFound = findHotDeadPixels ( *bitmapBads, raw.hotdeadpix_thresh, raw.hotPixelFilter, raw.deadPixelFilter );
        totBP += nFound;

        if ( settings->verbose && nFound > 0) {
            printf ( "Correcting %d hot/dead pixels found inside image\n", nFound );
        }
    }

    // check if it is an olympus E camera or green equilibration is enabled. If yes, compute G channel pre-compensation factors
    if ( ri->getSensorType() == ST_BAYER && (raw.bayersensor.greenthresh || (((idata->getMake().size() >= 7 && idata->getMake().substr(0, 7) == "OLYMPUS" && idata->getModel()[0] == 'E') || (idata->getMake().size() >= 9 && idata->getMake().substr(0, 9) == "Panasonic")) && raw.bayersensor.method != RAWParams::BayerSensor::methodstring[ RAWParams::BayerSensor::vng4])) ) {
        // global correction
        if(numFrames == 4) {
            for(int i = 0; i < 4; ++i) {
                green_equilibrate_global(*rawDataFrames[i]);
            }
        } else {
            green_equilibrate_global(rawData);
        }
    }

    if ( ri->getSensorType() == ST_BAYER && raw.bayersensor.greenthresh > 0) {
        if (plistener) {
            plistener->setProgressStr ("Green equilibrate...");
            plistener->setProgress (0.0);
        }

        if(numFrames == 4) {
            for(int i = 0; i < 4; ++i) {
                green_equilibrate(0.01 * raw.bayersensor.greenthresh, *rawDataFrames[i]);
            }
        } else {
            green_equilibrate(0.01 * raw.bayersensor.greenthresh, rawData);
        }
    }


    if ( totBP ) {
        if ( ri->getSensorType() == ST_BAYER ) {
            if (numFrames == 4) {
                for (int i = 0; i < 4; ++i) {
                    interpolateBadPixelsBayer ( *bitmapBads, *rawDataFrames[i] );
                }
            } else {
                interpolateBadPixelsBayer ( *bitmapBads, rawData );
            }
        } else if ( ri->getSensorType() == ST_FUJI_XTRANS ) {
            interpolateBadPixelsXtrans ( *bitmapBads );
        } else {
            interpolateBadPixelsNColours ( *bitmapBads, ri->get_colors() );
        }
    }

    if ( ri->getSensorType() == ST_BAYER && raw.bayersensor.linenoise > 0 ) {
        if (plistener) {
            plistener->setProgressStr ("Line Denoise...");
            plistener->setProgress (0.0);
        }

        cfa_linedn (0.00002 * (raw.bayersensor.linenoise));
    }

    if ( (raw.ca_autocorrect || fabs (raw.cared) > 0.001 || fabs (raw.cablue) > 0.001) && ri->getSensorType() == ST_BAYER ) { // Auto CA correction disabled for X-Trans, for now...
        if (plistener) {
            plistener->setProgressStr ("CA Auto Correction...");
            plistener->setProgress (0.0);
        }
        if(numFrames == 4) {
            for(int i=0; i<4; ++i) {
                CA_correct_RT(raw.ca_autocorrect, raw.cared, raw.cablue, 8.0, *rawDataFrames[i]);
            }
        } else {
            CA_correct_RT(raw.ca_autocorrect, raw.cared, raw.cablue, 8.0, rawData);
        }
    }

    if ( raw.expos != 1 ) {
        if (numFrames == 4) {
            for (int i = 0; i < 4; ++i) {
                processRawWhitepoint (raw.expos, raw.preser, *rawDataFrames[i]);
            }
        } else {
            processRawWhitepoint (raw.expos, raw.preser, rawData);
        }
    }

    if (prepareDenoise && dirpyrdenoiseExpComp == INFINITY) {
        LUTu aehist;
        int aehistcompr;
        double clip = 0;
        int brightness, contrast, black, hlcompr, hlcomprthresh;
        getAutoExpHistogram (aehist, aehistcompr);
        ImProcFunctions::getAutoExp (aehist, aehistcompr, getDefGain(), clip, dirpyrdenoiseExpComp, brightness, contrast, black, hlcompr, hlcomprthresh);
    }

    t2.set();

    if ( settings->verbose ) {
        printf ("Preprocessing: %d usec\n", t2.etime (t1));
    }

    if (bitmapBads) {
        delete bitmapBads;
    }

    rawDirty = true;
    return;
}
//%%%%%%%%%%%%%%%%%%%%%%%%%%%%%%%%%%%%%%%

void RawImageSource::demosaic (const RAWParams &raw)
{
    MyTime t1, t2;
    t1.set();

    if (ri->getSensorType() == ST_BAYER) {
        if ( raw.bayersensor.method == RAWParams::BayerSensor::methodstring[RAWParams::BayerSensor::hphd] ) {
            hphd_demosaic ();
        } else if (raw.bayersensor.method == RAWParams::BayerSensor::methodstring[RAWParams::BayerSensor::vng4] ) {
            vng4_demosaic ();
        } else if (raw.bayersensor.method == RAWParams::BayerSensor::methodstring[RAWParams::BayerSensor::ahd] ) {
            ahd_demosaic (0, 0, W, H);
        } else if (raw.bayersensor.method == RAWParams::BayerSensor::methodstring[RAWParams::BayerSensor::amaze] ) {
            amaze_demosaic_RT (0, 0, W, H, rawData, red, green, blue);
        } else if (raw.bayersensor.method == RAWParams::BayerSensor::methodstring[RAWParams::BayerSensor::pixelshift] ) {
            pixelshift (0, 0, W, H, raw.bayersensor, currFrame, ri->get_model(), raw.expos);
        } else if (raw.bayersensor.method == RAWParams::BayerSensor::methodstring[RAWParams::BayerSensor::dcb] ) {
            dcb_demosaic (raw.bayersensor.dcb_iterations, raw.bayersensor.dcb_enhance);
        } else if (raw.bayersensor.method == RAWParams::BayerSensor::methodstring[RAWParams::BayerSensor::eahd]) {
            eahd_demosaic ();
        } else if (raw.bayersensor.method == RAWParams::BayerSensor::methodstring[RAWParams::BayerSensor::igv]) {
            igv_interpolate (W, H);
        } else if (raw.bayersensor.method == RAWParams::BayerSensor::methodstring[RAWParams::BayerSensor::lmmse]) {
            lmmse_interpolate_omp (W, H, rawData, red, green, blue, raw.bayersensor.lmmse_iterations);
        } else if (raw.bayersensor.method == RAWParams::BayerSensor::methodstring[RAWParams::BayerSensor::fast] ) {
            fast_demosaic (0, 0, W, H);
        } else if (raw.bayersensor.method == RAWParams::BayerSensor::methodstring[RAWParams::BayerSensor::mono] ) {
            nodemosaic (true);
        } else {
            nodemosaic (false);
        }

        //if (raw.all_enhance) refinement_lassus();

    } else if (ri->getSensorType() == ST_FUJI_XTRANS) {
        if (raw.xtranssensor.method == RAWParams::XTransSensor::methodstring[RAWParams::XTransSensor::fast] ) {
            fast_xtrans_interpolate();
        } else if (raw.xtranssensor.method == RAWParams::XTransSensor::methodstring[RAWParams::XTransSensor::onePass]) {
            xtrans_interpolate (1, false);
        } else if (raw.xtranssensor.method == RAWParams::XTransSensor::methodstring[RAWParams::XTransSensor::threePass] ) {
            xtrans_interpolate (3, true);
        } else if (raw.xtranssensor.method == RAWParams::XTransSensor::methodstring[RAWParams::XTransSensor::mono] ) {
            nodemosaic (true);
        } else {
            nodemosaic (false);
        }
    } else if (ri->get_colors() == 1) {
        // Monochrome
        nodemosaic (true);
    }

    t2.set();


    rgbSourceModified = false;


    if ( settings->verbose ) {
        if (getSensorType() == ST_BAYER) {
            printf ("Demosaicing Bayer data: %s - %d usec\n", raw.bayersensor.method.c_str(), t2.etime (t1));
        } else if (getSensorType() == ST_FUJI_XTRANS) {
            printf ("Demosaicing X-Trans data: %s - %d usec\n", raw.xtranssensor.method.c_str(), t2.etime (t1));
        }
    }
}


//void RawImageSource::retinexPrepareBuffers(ColorManagementParams cmp, RetinexParams retinexParams, multi_array2D<float, 3> &conversionBuffer, LUTu &lhist16RETI)
void RawImageSource::retinexPrepareBuffers(ColorManagementParams cmp, const RetinexParams &retinexParams, multi_array2D<float, 4> &conversionBuffer, LUTu &lhist16RETI)
{
    bool useHsl = (retinexParams.retinexcolorspace == "HSLLOG" || retinexParams.retinexcolorspace == "HSLLIN");
    conversionBuffer[0] (W - 2 * border, H - 2 * border);
    conversionBuffer[1] (W - 2 * border, H - 2 * border);
    conversionBuffer[2] (W - 2 * border, H - 2 * border);
    conversionBuffer[3] (W - 2 * border, H - 2 * border);

    LUTf *retinexgamtab = nullptr;//gamma before and after Retinex to restore tones
    LUTf lutTonereti;

    if (retinexParams.gammaretinex == "low") {
        retinexgamtab = & (Color::gammatab_115_2);
    } else if (retinexParams.gammaretinex == "mid") {
        retinexgamtab = & (Color::gammatab_13_2);
    } else if (retinexParams.gammaretinex == "hig") {
        retinexgamtab = & (Color::gammatab_145_3);
    } else if (retinexParams.gammaretinex == "fre") {
        GammaValues g_a;
        double pwr = 1.0 / retinexParams.gam;
        double gamm = retinexParams.gam;
        double ts = retinexParams.slope;
        double gamm2 = retinexParams.gam;

        if (gamm2 < 1.) {
            std::swap (pwr, gamm);
        }

        int mode = 0, imax = 0;
        Color::calcGamma (pwr, ts, mode, imax, g_a); // call to calcGamma with selected gamma and slope

        //    printf("g_a0=%f g_a1=%f g_a2=%f g_a3=%f g_a4=%f\n", g_a0,g_a1,g_a2,g_a3,g_a4);
        double start;
        double add;

        if (gamm2 < 1.) {
            start = g_a[2];
            add = g_a[4];
        } else {
            start = g_a[3];
            add = g_a[4];
        }

        double mul = 1. + g_a[4];

        lutTonereti (65536);

        for (int i = 0; i < 65536; i++) {
            double val = (i) / 65535.;
            double x;

            if (gamm2 < 1.) {
                x = Color::igammareti (val, gamm, start, ts, mul , add);
            } else {
                x = Color::gammareti (val, gamm, start, ts, mul , add);
            }

            lutTonereti[i] = CLIP (x * 65535.); // CLIP avoid in some case extra values
        }

        retinexgamtab = &lutTonereti;
    }

    /*
    //test with amsterdam.pef and other files
    float rr,gg,bb;
    rr=red[50][2300];
    gg=green[50][2300];
    bb=blue[50][2300];
    printf("rr=%f gg=%f bb=%f \n",rr,gg,bb);
    rr=red[1630][370];
    gg=green[1630][370];
    bb=blue[1630][370];
    printf("rr1=%f gg1=%f bb1=%f \n",rr,gg,bb);
    rr=red[380][1630];
    gg=green[380][1630];
    bb=blue[380][1630];
    printf("rr2=%f gg2=%f bb2=%f \n",rr,gg,bb);
    */
    /*
    if(retinexParams.highlig < 100 && retinexParams.retinexMethod == "highliplus") {//try to recover magenta...very difficult !
        float hig = ((float)retinexParams.highlig)/100.f;
        float higgb = ((float)retinexParams.grbl)/100.f;

    #ifdef _OPENMP
            #pragma omp parallel for
    #endif
            for (int i = border; i < H - border; i++ ) {
                for (int j = border; j < W - border; j++ ) {
                    float R_,G_,B_;
                    R_=red[i][j];
                    G_=green[i][j];
                    B_=blue[i][j];

                    //empirical method to find highlight magenta with no conversion RGB and no white balance
                    //red = master   Gr and Bl default higgb=0.5
         //           if(R_>65535.f*hig  && G_ > 65535.f*higgb && B_ > 65535.f*higgb) conversionBuffer[3][i - border][j - border] = R_;
          //          else conversionBuffer[3][i - border][j - border] = 0.f;
                }
            }
    }
    */
    if(retinexParams.gammaretinex != "none" && retinexParams.str != 0 && retinexgamtab) {//gamma

#ifdef _OPENMP
        #pragma omp parallel for
#endif

        for (int i = border; i < H - border; i++ ) {
            for (int j = border; j < W - border; j++ ) {
                float R_, G_, B_;
                R_ = red[i][j];
                G_ = green[i][j];
                B_ = blue[i][j];

                red[i][j] = (*retinexgamtab)[R_];
                green[i][j] = (*retinexgamtab)[G_];
                blue[i][j] = (*retinexgamtab)[B_];
            }
        }
    }

    if (useHsl) {
#ifdef _OPENMP
        #pragma omp parallel
#endif
        {
            // one LUT per thread
            LUTu lhist16RETIThr;

            if (lhist16RETI)
            {
                lhist16RETIThr (lhist16RETI.getSize());
                lhist16RETIThr.clear();
            }

#ifdef __SSE2__
            vfloat c32768 = F2V (32768.f);
#endif
#ifdef _OPENMP
            #pragma omp for
#endif

            for (int i = border; i < H - border; i++ )
            {
                int j = border;
#ifdef __SSE2__

                for (; j < W - border - 3; j += 4) {
                    vfloat H, S, L;
                    Color::rgb2hsl (LVFU (red[i][j]), LVFU (green[i][j]), LVFU (blue[i][j]), H, S, L);
                    STVFU (conversionBuffer[0][i - border][j - border], H);
                    STVFU (conversionBuffer[1][i - border][j - border], S);
                    L *= c32768;
                    STVFU (conversionBuffer[2][i - border][j - border], L);
                    STVFU (conversionBuffer[3][i - border][j - border], H);

                    if (lhist16RETI) {
                        for (int p = 0; p < 4; p++) {
                            int pos = ( conversionBuffer[2][i - border][j - border + p]);//histogram in curve HSL
                            lhist16RETIThr[pos]++;
                        }
                    }
                }

#endif

                for (; j < W - border; j++) {
                    float L;
                    //rgb=>lab
                    Color::rgb2hslfloat (red[i][j], green[i][j], blue[i][j], conversionBuffer[0][i - border][j - border], conversionBuffer[1][i - border][j - border], L);
                    L *= 32768.f;
                    conversionBuffer[2][i - border][j - border] = L;

                    if (lhist16RETI) {
                        int pos = L;
                        lhist16RETIThr[pos]++;
                    }
                }
            }

#ifdef _OPENMP
            #pragma omp critical
            {
                if (lhist16RETI)
                {
                    lhist16RETI += lhist16RETIThr; // Add per Thread LUT to global LUT
                }
            }
#endif

        }
    } else {
        TMatrix wprof = ICCStore::getInstance()->workingSpaceMatrix (cmp.working);
        const float wp[3][3] = {
            {static_cast<float> (wprof[0][0]), static_cast<float> (wprof[0][1]), static_cast<float> (wprof[0][2])},
            {static_cast<float> (wprof[1][0]), static_cast<float> (wprof[1][1]), static_cast<float> (wprof[1][2])},
            {static_cast<float> (wprof[2][0]), static_cast<float> (wprof[2][1]), static_cast<float> (wprof[2][2])}
        };

        // Conversion rgb -> lab is hard to vectorize because it uses a lut (that's not the main problem)
        // and it uses a condition inside XYZ2Lab which is almost impossible to vectorize without making it slower...
#ifdef _OPENMP
        #pragma omp parallel
#endif
        {
            // one LUT per thread
            LUTu lhist16RETIThr;

            if (lhist16RETI) {
                lhist16RETIThr (lhist16RETI.getSize());
                lhist16RETIThr.clear();
            }

#ifdef _OPENMP
            #pragma omp for schedule(dynamic,16)
#endif

            for (int i = border; i < H - border; i++ )
                for (int j = border; j < W - border; j++) {
                    float X, Y, Z, L, aa, bb;
                    //rgb=>lab
                    Color::rgbxyz (red[i][j], green[i][j], blue[i][j], X, Y, Z, wp);
                    //convert Lab
                    Color::XYZ2Lab (X, Y, Z, L, aa, bb);
                    conversionBuffer[0][i - border][j - border] = aa;
                    conversionBuffer[1][i - border][j - border] = bb;
                    conversionBuffer[2][i - border][j - border] = L;
                    conversionBuffer[3][i - border][j - border] = xatan2f (bb, aa);

//                   if(R_>40000.f  && G_ > 30000.f && B_ > 30000.f) conversionBuffer[3][i - border][j - border] = R_;
//                   else conversionBuffer[3][i - border][j - border] = 0.f;
                    if (lhist16RETI) {
                        int pos = L;
                        lhist16RETIThr[pos]++;//histogram in Curve Lab
                    }
                }

#ifdef _OPENMP
            #pragma omp critical
            {
                if (lhist16RETI) {
                    lhist16RETI += lhist16RETIThr; // Add per Thread LUT to global LUT
                }
            }
#endif

        }
    }



}

void RawImageSource::retinexPrepareCurves(const RetinexParams &retinexParams, LUTf &cdcurve, LUTf &mapcurve, RetinextransmissionCurve &retinextransmissionCurve, RetinexgaintransmissionCurve &retinexgaintransmissionCurve, bool &retinexcontlutili, bool &mapcontlutili, bool &useHsl, LUTu & lhist16RETI, LUTu & histLRETI)
{
    useHsl = (retinexParams.retinexcolorspace == "HSLLOG" || retinexParams.retinexcolorspace == "HSLLIN");

    if (useHsl) {
        CurveFactory::curveDehaContL (retinexcontlutili, retinexParams.cdHcurve, cdcurve, 1, lhist16RETI, histLRETI);
    } else {
        CurveFactory::curveDehaContL (retinexcontlutili, retinexParams.cdcurve, cdcurve, 1, lhist16RETI, histLRETI);
    }

    CurveFactory::mapcurve (mapcontlutili, retinexParams.mapcurve, mapcurve, 1, lhist16RETI, histLRETI);

    retinexParams.getCurves (retinextransmissionCurve, retinexgaintransmissionCurve);
}

void RawImageSource::retinex(ColorManagementParams cmp, const RetinexParams &deh, ToneCurveParams Tc, LUTf & cdcurve, LUTf & mapcurve, const RetinextransmissionCurve & dehatransmissionCurve, const RetinexgaintransmissionCurve & dehagaintransmissionCurve, multi_array2D<float, 4> &conversionBuffer, bool dehacontlutili, bool mapcontlutili, bool useHsl, float &minCD, float &maxCD, float &mini, float &maxi, float &Tmean, float &Tsigma, float &Tmin, float &Tmax, LUTu &histLRETI)
{
    MyTime t4, t5;
    t4.set();

    if (settings->verbose) {
        printf ("Applying Retinex\n");
    }

    LUTf lutToneireti;
    lutToneireti (65536);

    LUTf *retinexigamtab = nullptr;//gamma before and after Retinex to restore tones

    if (deh.gammaretinex == "low") {
        retinexigamtab = & (Color::igammatab_115_2);
    } else if (deh.gammaretinex == "mid") {
        retinexigamtab = & (Color::igammatab_13_2);
    } else if (deh.gammaretinex == "hig") {
        retinexigamtab = & (Color::igammatab_145_3);
    } else if (deh.gammaretinex == "fre") {
        GammaValues g_a;
        double pwr = 1.0 / deh.gam;
        double gamm = deh.gam;
        double gamm2 = gamm;
        double ts = deh.slope;
        int mode = 0, imax = 0;

        if (gamm2 < 1.) {
            std::swap (pwr, gamm);
        }

        Color::calcGamma (pwr, ts, mode, imax, g_a); // call to calcGamma with selected gamma and slope

        double mul = 1. + g_a[4];
        double add;
        double start;

        if (gamm2 < 1.) {
            start = g_a[3];
            add = g_a[3];
        } else {
            add = g_a[4];
            start = g_a[2];
        }

        //    printf("g_a0=%f g_a1=%f g_a2=%f g_a3=%f g_a4=%f\n", g_a0,g_a1,g_a2,g_a3,g_a4);
        for (int i = 0; i < 65536; i++) {
            double val = (i) / 65535.;
            double x;

            if (gamm2 < 1.) {
                x = Color::gammareti (val, gamm, start, ts, mul , add);
            } else {
                x = Color::igammareti (val, gamm, start, ts, mul , add);
            }

            lutToneireti[i] = CLIP (x * 65535.);
        }

        retinexigamtab = &lutToneireti;
    }

    // We need a buffer with original L data to allow correct blending
    // red, green and blue still have original size of raw, but we can't use the borders
    const int HNew = H - 2 * border;
    const int WNew = W - 2 * border;

    array2D<float> LBuffer (WNew, HNew);
    float **temp = conversionBuffer[2]; // one less dereference
    LUTf dLcurve;
    LUTu hist16RET;

    if (dehacontlutili && histLRETI) {
        hist16RET (32768);
        hist16RET.clear();
        histLRETI.clear();
        dLcurve (32768);
    }

    FlatCurve* chcurve = nullptr;//curve c=f(H)
    bool chutili = false;

    if (deh.enabled && deh.retinexMethod == "highli") {
        chcurve = new FlatCurve (deh.lhcurve);

        if (!chcurve || chcurve->isIdentity()) {
            if (chcurve) {
                delete chcurve;
                chcurve = nullptr;
            }
        } else {
            chutili = true;
        }
    }



#ifdef _OPENMP
    #pragma omp parallel
#endif
    {
        // one LUT per thread
        LUTu hist16RETThr;

        if (hist16RET) {
            hist16RETThr (hist16RET.getSize());
            hist16RETThr.clear();
        }

#ifdef _OPENMP
        #pragma omp for
#endif

        for (int i = 0; i < H - 2 * border; i++ )
            if (dehacontlutili)
                for (int j = 0; j < W - 2 * border; j++) {
                    LBuffer[i][j] = cdcurve[2.f * temp[i][j]] / 2.f;

                    if (histLRETI) {
                        int pos = LBuffer[i][j];
                        hist16RETThr[pos]++; //histogram in Curve
                    }
                }
            else
                for (int j = 0; j < W - 2 * border; j++) {
                    LBuffer[i][j] = temp[i][j];
                }

#ifdef _OPENMP
        #pragma omp critical
#endif
        {
            if (hist16RET) {
                hist16RET += hist16RETThr; // Add per Thread LUT to global LUT
            }
        }
    }

    if (hist16RET) { //update histogram
        // TODO : When rgbcurvesspeedup branch is merged into master, replace this by the following 1-liner
        // hist16RET.compressTo(histLRETI);
        // also remove declaration and init of dLcurve some lines above then and finally remove this comment :)
        for (int i = 0; i < 32768; i++) {
            float val = (double)i / 32767.0;
            dLcurve[i] = val;
        }

        for (int i = 0; i < 32768; i++) {
            float hval = dLcurve[i];
            int hi = (int) (255.0f * hval);
            histLRETI[hi] += hist16RET[i];
        }
    }

    MSR (LBuffer, conversionBuffer[2], conversionBuffer[3], mapcurve, mapcontlutili, WNew, HNew, deh, dehatransmissionCurve, dehagaintransmissionCurve, minCD, maxCD, mini, maxi, Tmean, Tsigma, Tmin, Tmax);

    if (useHsl) {
        if (chutili) {
#ifdef _OPENMP
            #pragma omp parallel for
#endif

            for (int i = border; i < H - border; i++ ) {
                int j = border;

                for (; j < W - border; j++) {

                    float valp = (chcurve->getVal (conversionBuffer[3][i - border][j - border]) - 0.5f);
                    conversionBuffer[1][i - border][j - border] *= (1.f + 2.f * valp);

                }
            }
        }

#ifdef _OPENMP
        #pragma omp parallel for
#endif

        for (int i = border; i < H - border; i++ ) {
            int j = border;
#ifdef __SSE2__
            vfloat c32768 = F2V (32768.f);

            for (; j < W - border - 3; j += 4) {
                vfloat R, G, B;
                Color::hsl2rgb (LVFU (conversionBuffer[0][i - border][j - border]), LVFU (conversionBuffer[1][i - border][j - border]), LVFU (LBuffer[i - border][j - border]) / c32768, R, G, B);

                STVFU (red[i][j], R);
                STVFU (green[i][j], G);
                STVFU (blue[i][j], B);
            }

#endif

            for (; j < W - border; j++) {
                Color::hsl2rgbfloat (conversionBuffer[0][i - border][j - border], conversionBuffer[1][i - border][j - border], LBuffer[i - border][j - border] / 32768.f, red[i][j], green[i][j], blue[i][j]);
            }
        }

    } else {
        TMatrix wiprof = ICCStore::getInstance()->workingSpaceInverseMatrix (cmp.working);

        double wip[3][3] = {
            {wiprof[0][0], wiprof[0][1], wiprof[0][2]},
            {wiprof[1][0], wiprof[1][1], wiprof[1][2]},
            {wiprof[2][0], wiprof[2][1], wiprof[2][2]}
        };
        // gamut control only in Lab mode
        const bool highlight = Tc.hrenabled;
#ifdef _OPENMP
        #pragma omp parallel
#endif
        {
#ifdef __SSE2__
            // we need some line buffers to precalculate some expensive stuff using SSE
            float atan2Buffer[W] ALIGNED16;
            float sqrtBuffer[W] ALIGNED16;
            float sincosxBuffer[W] ALIGNED16;
            float sincosyBuffer[W] ALIGNED16;
            const vfloat c327d68v = F2V (327.68);
            const vfloat onev = F2V (1.f);
#endif // __SSE2__
#ifdef _OPENMP
            #pragma omp for
#endif

            for (int i = border; i < H - border; i++ ) {
#ifdef __SSE2__
                // vectorized precalculation
                {
                    int j = border;

                    for (; j < W - border - 3; j += 4)
                    {
                        vfloat av = LVFU (conversionBuffer[0][i - border][j - border]);
                        vfloat bv = LVFU (conversionBuffer[1][i - border][j - border]);
                        vfloat chprovv = vsqrtf (SQRV (av) + SQRV (bv));
                        STVF (sqrtBuffer[j - border], chprovv / c327d68v);
                        vfloat HHv = xatan2f (bv, av);
                        STVF (atan2Buffer[j - border], HHv);
                        av /= chprovv;
                        bv /= chprovv;
                        vmask selMask = vmaskf_eq (chprovv, ZEROV);
                        STVF (sincosyBuffer[j - border], vself (selMask, onev, av));
                        STVF (sincosxBuffer[j - border], vselfnotzero (selMask, bv));
                    }

                    for (; j < W - border; j++)
                    {
                        float aa = conversionBuffer[0][i - border][j - border];
                        float bb = conversionBuffer[1][i - border][j - border];
                        float Chprov1 = sqrt (SQR (aa) + SQR (bb)) / 327.68f;
                        sqrtBuffer[j - border] = Chprov1;
                        float HH = xatan2f (bb, aa);
                        atan2Buffer[j - border] = HH;

                        if (Chprov1 == 0.0f) {
                            sincosyBuffer[j - border] = 1.f;
                            sincosxBuffer[j - border] = 0.0f;
                        } else {
                            sincosyBuffer[j - border] = aa / (Chprov1 * 327.68f);
                            sincosxBuffer[j - border] = bb / (Chprov1 * 327.68f);
                        }
                    }
                }
#endif // __SSE2__

                for (int j = border; j < W - border; j++) {
                    float Lprov1 = (LBuffer[i - border][j - border]) / 327.68f;
#ifdef __SSE2__
                    float Chprov1 = sqrtBuffer[j - border];
                    float  HH = atan2Buffer[j - border];
                    float2 sincosval;
                    sincosval.x = sincosxBuffer[j - border];
                    sincosval.y = sincosyBuffer[j - border];

#else
                    float aa = conversionBuffer[0][i - border][j - border];
                    float bb = conversionBuffer[1][i - border][j - border];
                    float Chprov1 = sqrt (SQR (aa) + SQR (bb)) / 327.68f;
                    float  HH = xatan2f (bb, aa);
                    float2 sincosval;// = xsincosf(HH);

                    if (Chprov1 == 0.0f) {
                        sincosval.y = 1.f;
                        sincosval.x = 0.0f;
                    } else {
                        sincosval.y = aa / (Chprov1 * 327.68f);
                        sincosval.x = bb / (Chprov1 * 327.68f);
                    }

#endif

                    if (chutili) { // c=f(H)
                        float valp = float ((chcurve->getVal (Color::huelab_to_huehsv2 (HH)) - 0.5f));
                        Chprov1 *= (1.f + 2.f * valp);
                    }

                    float R, G, B;
#ifdef _DEBUG
                    bool neg = false;
                    bool more_rgb = false;
                    //gamut control : Lab values are in gamut
                    Color::gamutLchonly (HH, sincosval, Lprov1, Chprov1, R, G, B, wip, highlight, 0.15f, 0.96f, neg, more_rgb);
#else
                    //gamut control : Lab values are in gamut
                    Color::gamutLchonly (HH, sincosval, Lprov1, Chprov1, R, G, B, wip, highlight, 0.15f, 0.96f);
#endif



                    conversionBuffer[0][i - border][j - border] = 327.68f * Chprov1 * sincosval.y;
                    conversionBuffer[1][i - border][j - border] = 327.68f * Chprov1 * sincosval.x;
                    LBuffer[i - border][j - border] = Lprov1 * 327.68f;
                }
            }
        }
        //end gamut control
#ifdef __SSE2__
        vfloat wipv[3][3];

        for (int i = 0; i < 3; i++)
            for (int j = 0; j < 3; j++) {
                wipv[i][j] = F2V (wiprof[i][j]);
            }

#endif // __SSE2__
#ifdef _OPENMP
        #pragma omp parallel for
#endif

        for (int i = border; i < H - border; i++ ) {
            int j = border;
#ifdef __SSE2__

            for (; j < W - border - 3; j += 4) {
                vfloat x_, y_, z_;
                vfloat R, G, B;
                Color::Lab2XYZ (LVFU (LBuffer[i - border][j - border]), LVFU (conversionBuffer[0][i - border][j - border]), LVFU (conversionBuffer[1][i - border][j - border]), x_, y_, z_) ;
                Color::xyz2rgb (x_, y_, z_, R, G, B, wipv);

                STVFU (red[i][j], R);
                STVFU (green[i][j], G);
                STVFU (blue[i][j], B);

            }

#endif

            for (; j < W - border; j++) {
                float x_, y_, z_;
                float R, G, B;
                Color::Lab2XYZ (LBuffer[i - border][j - border], conversionBuffer[0][i - border][j - border], conversionBuffer[1][i - border][j - border], x_, y_, z_) ;
                Color::xyz2rgb (x_, y_, z_, R, G, B, wip);
                red[i][j] = R;
                green[i][j] = G;
                blue[i][j] = B;
            }
        }
    }

    if (chcurve) {
        delete chcurve;
    }

    if (deh.gammaretinex != "none"  && deh.str != 0) { //inverse gamma
#ifdef _OPENMP
        #pragma omp parallel for
#endif

        for (int i = border; i < H - border; i++ ) {
            for (int j = border; j < W - border; j++ ) {
                float R_, G_, B_;
                R_ = red[i][j];
                G_ = green[i][j];
                B_ = blue[i][j];
                red[i][j] = (*retinexigamtab)[R_];
                green[i][j] = (*retinexigamtab)[G_];
                blue[i][j] = (*retinexigamtab)[B_];
            }
        }
    }

    rgbSourceModified = false; // tricky handling for Color propagation

    t5.set();

    if ( settings->verbose ) {
        printf ("Retinex=%d usec\n",  t5.etime (t4));
    }

}

void RawImageSource::flushRawData()
{
    if (cache) {
        delete [] cache;
        cache = nullptr;
    }

    if (rawData) {
        rawData (0, 0);
    }
}

void RawImageSource::flushRGB()
{
    if (green) {
        green (0, 0);
    }

    if (red) {
        red (0, 0);
    }

    if (blue) {
        blue (0, 0);
    }
}

void RawImageSource::HLRecovery_Global (ToneCurveParams hrp)
{
    if (hrp.hrenabled && hrp.method == "Color") {
        if (!rgbSourceModified) {
            if (settings->verbose) {
                printf ("Applying Highlight Recovery: Color propagation...\n");
            }

            HLRecovery_inpaint (red, green, blue);
            rgbSourceModified = true;
        }
    }

}


void RawImageSource::processFlatField (const RAWParams &raw, RawImage *riFlatFile, unsigned short black[4])
{
//    BENCHFUN
    float *cfablur = (float (*)) malloc (H * W * sizeof * cfablur);
    int BS = raw.ff_BlurRadius;
    BS += BS & 1;

    //function call to cfabloxblur
    if (raw.ff_BlurType == RAWParams::ff_BlurTypestring[RAWParams::v_ff]) {
        cfaboxblur (riFlatFile, cfablur, 2 * BS, 0);
    } else if (raw.ff_BlurType == RAWParams::ff_BlurTypestring[RAWParams::h_ff]) {
        cfaboxblur (riFlatFile, cfablur, 0, 2 * BS);
    } else if (raw.ff_BlurType == RAWParams::ff_BlurTypestring[RAWParams::vh_ff]) {
        //slightly more complicated blur if trying to correct both vertical and horizontal anomalies
        cfaboxblur (riFlatFile, cfablur, BS, BS);   //first do area blur to correct vignette
    } else { //(raw.ff_BlurType == RAWParams::ff_BlurTypestring[RAWParams::area_ff])
        cfaboxblur (riFlatFile, cfablur, BS, BS);
    }

    if (ri->getSensorType() == ST_BAYER) {
        float refcolor[2][2];

        //find centre average values by channel
        for (int m = 0; m < 2; m++)
            for (int n = 0; n < 2; n++) {
                int row = 2 * (H >> 2) + m;
                int col = 2 * (W >> 2) + n;
                int c  = FC (row, col);
                int c4 = ( c == 1 && ! (row & 1) ) ? 3 : c;
                refcolor[m][n] = max (0.0f, cfablur[row * W + col] - black[c4]);
            }

        float limitFactor = 1.f;

        if (raw.ff_AutoClipControl) {
//            int clipControlGui = 0;

            for (int m = 0; m < 2; m++)
                for (int n = 0; n < 2; n++) {
                    float maxval = 0.f;
                    int c  = FC (m, n);
                    int c4 = ( c == 1 && ! (m & 1) ) ? 3 : c;
#ifdef _OPENMP
                    #pragma omp parallel
#endif
                    {
                        float maxvalthr = 0.f;
#ifdef _OPENMP
                        #pragma omp for
#endif

                        for (int row = 0; row < H - m; row += 2) {
                            for (int col = 0; col < W - n; col += 2) {
                                float tempval = (rawData[row + m][col + n] - black[c4]) * ( refcolor[m][n] / max (1e-5f, cfablur[ (row + m) * W + col + n] - black[c4]) );

                                if (tempval > maxvalthr) {
                                    maxvalthr = tempval;
                                }
                            }
                        }

#ifdef _OPENMP
                        #pragma omp critical
#endif
                        {

                            if (maxvalthr > maxval) {
                                maxval = maxvalthr;
                            }

                        }
                    }

                    // now we have the max value for the channel
                    // if it clips, calculate factor to avoid clipping
                    if (maxval + black[c4] >= ri->get_white (c4)) {
                        limitFactor = min (limitFactor, ri->get_white (c4) / (maxval + black[c4]));
                    }
                }

//            clipControlGui = (1.f - limitFactor) * 100.f;           // this value can be used to set the clip control slider in gui
        } else {
            limitFactor = max ((float) (100 - raw.ff_clipControl) / 100.f, 0.01f);
        }

        for (int m = 0; m < 2; m++)
            for (int n = 0; n < 2; n++) {
                refcolor[m][n] *= limitFactor;
            }


        unsigned int c[2][2]  = {{FC (0, 0), FC (0, 1)}, {FC (1, 0), FC (1, 1)}};
        unsigned int c4[2][2];
        c4[0][0] = ( c[0][0] == 1) ? 3 : c[0][0];
        c4[0][1] = ( c[0][1] == 1) ? 3 : c[0][1];
        c4[1][0] = c[1][0];
        c4[1][1] = c[1][1];

#ifdef __SSE2__
        vfloat refcolorv[2] = {_mm_set_ps (refcolor[0][1], refcolor[0][0], refcolor[0][1], refcolor[0][0]),
                               _mm_set_ps (refcolor[1][1], refcolor[1][0], refcolor[1][1], refcolor[1][0])
                              };
        vfloat blackv[2] = {_mm_set_ps (black[c4[0][1]], black[c4[0][0]], black[c4[0][1]], black[c4[0][0]]),
                            _mm_set_ps (black[c4[1][1]], black[c4[1][0]], black[c4[1][1]], black[c4[1][0]])
                           };

        vfloat epsv = F2V (1e-5f);
#endif
#ifdef _OPENMP
        #pragma omp parallel for schedule(dynamic,16)
#endif

        for (int row = 0; row < H; row ++) {
            int col = 0;
#ifdef __SSE2__
            vfloat rowBlackv = blackv[row & 1];
            vfloat rowRefcolorv = refcolorv[row & 1];

            for (; col < W - 3; col += 4) {
                vfloat vignettecorrv = rowRefcolorv / vmaxf (epsv, LVFU (cfablur[ (row) * W + col]) - rowBlackv);
                vfloat valv = LVFU (rawData[row][col]);
                valv -= rowBlackv;
                STVFU (rawData[row][col], valv * vignettecorrv + rowBlackv);
            }

#endif

            for (; col < W; col ++) {
                float vignettecorr = refcolor[row & 1][col & 1] / max (1e-5f, cfablur[ (row) * W + col] - black[c4[row & 1][col & 1]]);
                rawData[row][col] = (rawData[row][col] - black[c4[row & 1][col & 1]]) * vignettecorr + black[c4[row & 1][col & 1]];
            }
        }
    } else if (ri->getSensorType() == ST_FUJI_XTRANS) {
        float refcolor[3] = {0.f};
        int cCount[3] = {0};

        //find center ave values by channel
        for (int m = -3; m < 3; m++)
            for (int n = -3; n < 3; n++) {
                int row = 2 * (H >> 2) + m;
                int col = 2 * (W >> 2) + n;
                int c  = riFlatFile->XTRANSFC (row, col);
                refcolor[c] += max (0.0f, cfablur[row * W + col] - black[c]);
                cCount[c] ++;
            }

        for (int c = 0; c < 3; c++) {
            refcolor[c] = refcolor[c] / cCount[c];
        }

        float limitFactor = 1.f;

        if (raw.ff_AutoClipControl) {
            // determine maximum calculated value to avoid clipping
//            int clipControlGui = 0;
            float maxval = 0.f;
            // xtrans files have only one black level actually, so we can simplify the code a bit
#ifdef _OPENMP
            #pragma omp parallel
#endif
            {
                float maxvalthr = 0.f;
#ifdef _OPENMP
                #pragma omp for schedule(dynamic,16) nowait
#endif

                for (int row = 0; row < H; row++) {
                    for (int col = 0; col < W; col++) {
                        float tempval = (rawData[row][col] - black[0]) * ( refcolor[ri->XTRANSFC (row, col)] / max (1e-5f, cfablur[ (row) * W + col] - black[0]) );

                        if (tempval > maxvalthr) {
                            maxvalthr = tempval;
                        }
                    }
                }

#ifdef _OPENMP
                #pragma omp critical
#endif
                {
                    if (maxvalthr > maxval) {
                        maxval = maxvalthr;
                    }
                }
            }

            // there's only one white level for xtrans
            if (maxval + black[0] > ri->get_white (0)) {
                limitFactor = ri->get_white (0) / (maxval + black[0]);
//                clipControlGui = (1.f - limitFactor) * 100.f;           // this value can be used to set the clip control slider in gui
            }
        } else {
            limitFactor = max ((float) (100 - raw.ff_clipControl) / 100.f, 0.01f);
        }


        for (int c = 0; c < 3; c++) {
            refcolor[c] *= limitFactor;
        }

#ifdef _OPENMP
        #pragma omp parallel for
#endif

        for (int row = 0; row < H; row++) {
            for (int col = 0; col < W; col++) {
                int c  = ri->XTRANSFC (row, col);
                float vignettecorr = ( refcolor[c] / max (1e-5f, cfablur[ (row) * W + col] - black[c]) );
                rawData[row][col] = (rawData[row][col] - black[c]) * vignettecorr + black[c];
            }
        }
    }

    if (raw.ff_BlurType == RAWParams::ff_BlurTypestring[RAWParams::vh_ff]) {
        float *cfablur1 = (float (*)) malloc (H * W * sizeof * cfablur1);
        float *cfablur2 = (float (*)) malloc (H * W * sizeof * cfablur2);
        //slightly more complicated blur if trying to correct both vertical and horizontal anomalies
        cfaboxblur (riFlatFile, cfablur1, 0, 2 * BS); //now do horizontal blur
        cfaboxblur (riFlatFile, cfablur2, 2 * BS, 0); //now do vertical blur

        if (ri->getSensorType() == ST_BAYER) {
            unsigned int c[2][2]  = {{FC (0, 0), FC (0, 1)}, {FC (1, 0), FC (1, 1)}};
            unsigned int c4[2][2];
            c4[0][0] = ( c[0][0] == 1) ? 3 : c[0][0];
            c4[0][1] = ( c[0][1] == 1) ? 3 : c[0][1];
            c4[1][0] = c[1][0];
            c4[1][1] = c[1][1];

#ifdef __SSE2__
            vfloat blackv[2] = {_mm_set_ps (black[c4[0][1]], black[c4[0][0]], black[c4[0][1]], black[c4[0][0]]),
                                _mm_set_ps (black[c4[1][1]], black[c4[1][0]], black[c4[1][1]], black[c4[1][0]])
                               };

            vfloat epsv = F2V (1e-5f);
#endif
#ifdef _OPENMP
            #pragma omp parallel for schedule(dynamic,16)
#endif

            for (int row = 0; row < H; row ++) {
                int col = 0;
#ifdef __SSE2__
                vfloat rowBlackv = blackv[row & 1];

                for (; col < W - 3; col += 4) {
                    vfloat linecorrv = SQRV (vmaxf (epsv, LVFU (cfablur[row * W + col]) - rowBlackv)) /
                                       (vmaxf (epsv, LVFU (cfablur1[row * W + col]) - rowBlackv) * vmaxf (epsv, LVFU (cfablur2[row * W + col]) - rowBlackv));
                    vfloat valv = LVFU (rawData[row][col]);
                    valv -= rowBlackv;
                    STVFU (rawData[row][col], valv * linecorrv + rowBlackv);
                }

#endif

                for (; col < W; col ++) {
                    float linecorr = SQR (max (1e-5f, cfablur[row * W + col] - black[c4[row & 1][col & 1]])) /
                                     (max (1e-5f, cfablur1[row * W + col] - black[c4[row & 1][col & 1]]) * max (1e-5f, cfablur2[row * W + col] - black[c4[row & 1][col & 1]])) ;
                    rawData[row][col] = (rawData[row][col] - black[c4[row & 1][col & 1]]) * linecorr + black[c4[row & 1][col & 1]];
                }
            }
        } else if (ri->getSensorType() == ST_FUJI_XTRANS) {
#ifdef _OPENMP
            #pragma omp parallel for
#endif

            for (int row = 0; row < H; row++) {
                for (int col = 0; col < W; col++) {
                    int c  = ri->XTRANSFC (row, col);
                    float hlinecorr = (max (1e-5f, cfablur[ (row) * W + col] - black[c]) / max (1e-5f, cfablur1[ (row) * W + col] - black[c]) );
                    float vlinecorr = (max (1e-5f, cfablur[ (row) * W + col] - black[c]) / max (1e-5f, cfablur2[ (row) * W + col] - black[c]) );
                    rawData[row][col] = ((rawData[row][col] - black[c]) * hlinecorr * vlinecorr + black[c]);
                }
            }

        }

        free (cfablur1);
        free (cfablur2);
    }

    free (cfablur);
}

//%%%%%%%%%%%%%%%%%%%%%%%%%%%%%%%%%%%%%%%

/* Copy original pixel data and
 * subtract dark frame (if present) from current image and apply flat field correction (if present)
 */
void RawImageSource::copyOriginalPixels (const RAWParams &raw, RawImage *src, RawImage *riDark, RawImage *riFlatFile, array2D<float> &rawData )
{
    // TODO: Change type of black[] to float to avoid conversions
    unsigned short black[4] = {
        (unsigned short)ri->get_cblack (0), (unsigned short)ri->get_cblack (1),
        (unsigned short)ri->get_cblack (2), (unsigned short)ri->get_cblack (3)
    };

    if (ri->getSensorType() == ST_BAYER || ri->getSensorType() == ST_FUJI_XTRANS) {
        if (!rawData) {
            rawData (W, H);
        }

        if (riDark && W == riDark->get_width() && H == riDark->get_height()) { // This works also for xtrans-sensors, because black[0] to black[4] are equal for these
            for (int row = 0; row < H; row++) {
                for (int col = 0; col < W; col++) {
                    int c  = FC (row, col);
                    int c4 = ( c == 1 && ! (row & 1) ) ? 3 : c;
                    rawData[row][col] = max (src->data[row][col] + black[c4] - riDark->data[row][col], 0.0f);
                }
            }
        } else {
#ifdef _OPENMP
            #pragma omp parallel for
#endif

            for (int row = 0; row < H; row++) {
                for (int col = 0; col < W; col++) {
                    rawData[row][col] = src->data[row][col];
                }
            }
        }


        if (riFlatFile && W == riFlatFile->get_width() && H == riFlatFile->get_height()) {
            processFlatField (raw, riFlatFile, black);
        }  // flatfield
    } else if (ri->get_colors() == 1) {
        // Monochrome
        if (!rawData) {
            rawData (W, H);
        }

        if (riDark && W == riDark->get_width() && H == riDark->get_height()) {
            for (int row = 0; row < H; row++) {
                for (int col = 0; col < W; col++) {
                    rawData[row][col] = max (src->data[row][col] + black[0] - riDark->data[row][col], 0.0f);
                }
            }
        } else {
            for (int row = 0; row < H; row++) {
                for (int col = 0; col < W; col++) {
                    rawData[row][col] = src->data[row][col];
                }
            }
        }
    } else {
        // No bayer pattern
        // TODO: Is there a flat field correction possible?
        if (!rawData) {
            rawData (3 * W, H);
        }

        if (riDark && W == riDark->get_width() && H == riDark->get_height()) {
            for (int row = 0; row < H; row++) {
                for (int col = 0; col < W; col++) {
                    int c  = FC (row, col);
                    int c4 = ( c == 1 && ! (row & 1) ) ? 3 : c;
                    rawData[row][3 * col + 0] = max (src->data[row][3 * col + 0] + black[c4] - riDark->data[row][3 * col + 0], 0.0f);
                    rawData[row][3 * col + 1] = max (src->data[row][3 * col + 1] + black[c4] - riDark->data[row][3 * col + 1], 0.0f);
                    rawData[row][3 * col + 2] = max (src->data[row][3 * col + 2] + black[c4] - riDark->data[row][3 * col + 2], 0.0f);
                }
            }
        } else {
            for (int row = 0; row < H; row++) {
                for (int col = 0; col < W; col++) {
                    rawData[row][3 * col + 0] = src->data[row][3 * col + 0];
                    rawData[row][3 * col + 1] = src->data[row][3 * col + 1];
                    rawData[row][3 * col + 2] = src->data[row][3 * col + 2];
                }
            }
        }
    }
}

SSEFUNCTION void RawImageSource::cfaboxblur (RawImage *riFlatFile, float* cfablur, const int boxH, const int boxW)
{

    if (boxW == 0 && boxH == 0) { // nothing to blur
        memcpy (cfablur, riFlatFile->data[0], W * H * sizeof (float));
        return;
    }

    float *tmpBuffer = nullptr;
    float *cfatmp = nullptr;
    float *srcVertical = nullptr;


    if (boxH > 0 && boxW > 0) {
        // we need a temporary buffer if we have to blur both directions
        tmpBuffer = (float (*)) calloc (H * W, sizeof * tmpBuffer);
    }

    if (boxH == 0) {
        // if boxH == 0 we can skip the vertical blur and process the horizontal blur from riFlatFile to cfablur without using a temporary buffer
        cfatmp = cfablur;
    } else {
        cfatmp = tmpBuffer;
    }

    if (boxW == 0) {
        // if boxW == 0 we can skip the horizontal blur and process the vertical blur from riFlatFile to cfablur without using a temporary buffer
        srcVertical = riFlatFile->data[0];
    } else {
        srcVertical = cfatmp;
    }

#ifdef _OPENMP
    #pragma omp parallel
#endif
    {

        if (boxW > 0) {
            //box blur cfa image; box size = BS
            //horizontal blur
#ifdef _OPENMP
            #pragma omp for
#endif

            for (int row = 0; row < H; row++) {
                int len = boxW / 2 + 1;
                cfatmp[row * W + 0] = riFlatFile->data[row][0] / len;
                cfatmp[row * W + 1] = riFlatFile->data[row][1] / len;

                for (int j = 2; j <= boxW; j += 2) {
                    cfatmp[row * W + 0] += riFlatFile->data[row][j] / len;
                    cfatmp[row * W + 1] += riFlatFile->data[row][j + 1] / len;
                }

                for (int col = 2; col <= boxW; col += 2) {
                    cfatmp[row * W + col] = (cfatmp[row * W + col - 2] * len + riFlatFile->data[row][boxW + col]) / (len + 1);
                    cfatmp[row * W + col + 1] = (cfatmp[row * W + col - 1] * len + riFlatFile->data[row][boxW + col + 1]) / (len + 1);
                    len ++;
                }

                for (int col = boxW + 2; col < W - boxW; col++) {
                    cfatmp[row * W + col] = cfatmp[row * W + col - 2] + (riFlatFile->data[row][boxW + col] - cfatmp[row * W + col - boxW - 2]) / len;
                }

                for (int col = W - boxW; col < W; col += 2) {
                    cfatmp[row * W + col] = (cfatmp[row * W + col - 2] * len - cfatmp[row * W + col - boxW - 2]) / (len - 1);

                    if (col + 1 < W) {
                        cfatmp[row * W + col + 1] = (cfatmp[row * W + col - 1] * len - cfatmp[row * W + col - boxW - 1]) / (len - 1);
                    }

                    len --;
                }
            }
        }

        if (boxH > 0) {
            //vertical blur
#ifdef __SSE2__
            vfloat  leninitv = F2V (boxH / 2 + 1);
            vfloat  onev = F2V ( 1.0f );
            vfloat  temp1v, temp2v, temp3v, temp4v, lenv, lenp1v, lenm1v;
            int row;
#ifdef _OPENMP
            #pragma omp for nowait
#endif

            for (int col = 0; col < W - 7; col += 8) {
                lenv = leninitv;
                temp1v = LVFU (srcVertical[0 * W + col]) / lenv;
                temp2v = LVFU (srcVertical[1 * W + col]) / lenv;
                temp3v = LVFU (srcVertical[0 * W + col + 4]) / lenv;
                temp4v = LVFU (srcVertical[1 * W + col + 4]) / lenv;

                for (int i = 2; i < boxH + 2; i += 2) {
                    temp1v += LVFU (srcVertical[i * W + col]) / lenv;
                    temp2v += LVFU (srcVertical[ (i + 1) * W + col]) / lenv;
                    temp3v += LVFU (srcVertical[i * W + col + 4]) / lenv;
                    temp4v += LVFU (srcVertical[ (i + 1) * W + col + 4]) / lenv;
                }

                STVFU (cfablur[0 * W + col], temp1v);
                STVFU (cfablur[1 * W + col], temp2v);
                STVFU (cfablur[0 * W + col + 4], temp3v);
                STVFU (cfablur[1 * W + col + 4], temp4v);

                for (row = 2; row < boxH + 2; row += 2) {
                    lenp1v = lenv + onev;
                    temp1v = (temp1v * lenv + LVFU (srcVertical[ (row + boxH) * W + col])) / lenp1v;
                    temp2v = (temp2v * lenv + LVFU (srcVertical[ (row + boxH + 1) * W + col])) / lenp1v;
                    temp3v = (temp3v * lenv + LVFU (srcVertical[ (row + boxH) * W + col + 4])) / lenp1v;
                    temp4v = (temp4v * lenv + LVFU (srcVertical[ (row + boxH + 1) * W + col + 4])) / lenp1v;
                    STVFU (cfablur[row * W + col], temp1v);
                    STVFU (cfablur[ (row + 1)*W + col], temp2v);
                    STVFU (cfablur[row * W + col + 4], temp3v);
                    STVFU (cfablur[ (row + 1)*W + col + 4], temp4v);
                    lenv = lenp1v;
                }

                for (; row < H - boxH - 1; row += 2) {
                    temp1v = temp1v + (LVFU (srcVertical[ (row + boxH) * W + col]) - LVFU (srcVertical[ (row - boxH - 2) * W + col])) / lenv;
                    temp2v = temp2v + (LVFU (srcVertical[ (row + 1 + boxH) * W + col]) - LVFU (srcVertical[ (row + 1 - boxH - 2) * W + col])) / lenv;
                    temp3v = temp3v + (LVFU (srcVertical[ (row + boxH) * W + col + 4]) - LVFU (srcVertical[ (row - boxH - 2) * W + col + 4])) / lenv;
                    temp4v = temp4v + (LVFU (srcVertical[ (row + 1 + boxH) * W + col + 4]) - LVFU (srcVertical[ (row + 1 - boxH - 2) * W + col + 4])) / lenv;
                    STVFU (cfablur[row * W + col], temp1v);
                    STVFU (cfablur[ (row + 1)*W + col], temp2v);
                    STVFU (cfablur[row * W + col + 4], temp3v);
                    STVFU (cfablur[ (row + 1)*W + col + 4], temp4v);
                }

                for (; row < H - boxH; row++) {
                    temp1v = temp1v + (LVFU (srcVertical[ (row + boxH) * W + col]) - LVFU (srcVertical[ (row - boxH - 2) * W + col])) / lenv;
                    temp3v = temp3v + (LVFU (srcVertical[ (row + boxH) * W + col + 4]) - LVFU (srcVertical[ (row - boxH - 2) * W + col + 4])) / lenv;
                    STVFU (cfablur[row * W + col], temp1v);
                    STVFU (cfablur[row * W + col + 4], temp3v);
                    vfloat swapv = temp1v;
                    temp1v = temp2v;
                    temp2v = swapv;
                    swapv = temp3v;
                    temp3v = temp4v;
                    temp4v = swapv;
                }

                for (; row < H - 1; row += 2) {
                    lenm1v = lenv - onev;
                    temp1v = (temp1v * lenv - LVFU (srcVertical[ (row - boxH - 2) * W + col])) / lenm1v;
                    temp2v = (temp2v * lenv - LVFU (srcVertical[ (row - boxH - 1) * W + col])) / lenm1v;
                    temp3v = (temp3v * lenv - LVFU (srcVertical[ (row - boxH - 2) * W + col + 4])) / lenm1v;
                    temp4v = (temp4v * lenv - LVFU (srcVertical[ (row - boxH - 1) * W + col + 4])) / lenm1v;
                    STVFU (cfablur[row * W + col], temp1v);
                    STVFU (cfablur[ (row + 1)*W + col], temp2v);
                    STVFU (cfablur[row * W + col + 4], temp3v);
                    STVFU (cfablur[ (row + 1)*W + col + 4], temp4v);
                    lenv = lenm1v;
                }

                for (; row < H; row++) {
                    lenm1v = lenv - onev;
                    temp1v = (temp1v * lenv - LVFU (srcVertical[ (row - boxH - 2) * W + col])) / lenm1v;
                    temp3v = (temp3v * lenv - LVFU (srcVertical[ (row - boxH - 2) * W + col + 4])) / lenm1v;
                    STVFU (cfablur[ (row)*W + col], temp1v);
                    STVFU (cfablur[ (row)*W + col + 4], temp3v);
                }

            }

            #pragma omp single

            for (int col = W - (W % 8); col < W; col++) {
                int len = boxH / 2 + 1;
                cfablur[0 * W + col] = srcVertical[0 * W + col] / len;
                cfablur[1 * W + col] = srcVertical[1 * W + col] / len;

                for (int i = 2; i < boxH + 2; i += 2) {
                    cfablur[0 * W + col] += srcVertical[i * W + col] / len;
                    cfablur[1 * W + col] += srcVertical[ (i + 1) * W + col] / len;
                }

                for (int row = 2; row < boxH + 2; row += 2) {
                    cfablur[row * W + col] = (cfablur[ (row - 2) * W + col] * len + srcVertical[ (row + boxH) * W + col]) / (len + 1);
                    cfablur[ (row + 1)*W + col] = (cfablur[ (row - 1) * W + col] * len + srcVertical[ (row + boxH + 1) * W + col]) / (len + 1);
                    len ++;
                }

                for (int row = boxH + 2; row < H - boxH; row++) {
                    cfablur[row * W + col] = cfablur[ (row - 2) * W + col] + (srcVertical[ (row + boxH) * W + col] - srcVertical[ (row - boxH - 2) * W + col]) / len;
                }

                for (int row = H - boxH; row < H; row += 2) {
                    cfablur[row * W + col] = (cfablur[ (row - 2) * W + col] * len - srcVertical[ (row - boxH - 2) * W + col]) / (len - 1);

                    if (row + 1 < H) {
                        cfablur[ (row + 1)*W + col] = (cfablur[ (row - 1) * W + col] * len - srcVertical[ (row - boxH - 1) * W + col]) / (len - 1);
                    }

                    len --;
                }
            }

#else
#ifdef _OPENMP
            #pragma omp for
#endif

            for (int col = 0; col < W; col++) {
                int len = boxH / 2 + 1;
                cfablur[0 * W + col] = srcVertical[0 * W + col] / len;
                cfablur[1 * W + col] = srcVertical[1 * W + col] / len;

                for (int i = 2; i < boxH + 2; i += 2) {
                    cfablur[0 * W + col] += srcVertical[i * W + col] / len;
                    cfablur[1 * W + col] += srcVertical[ (i + 1) * W + col] / len;
                }

                for (int row = 2; row < boxH + 2; row += 2) {
                    cfablur[row * W + col] = (cfablur[ (row - 2) * W + col] * len + srcVertical[ (row + boxH) * W + col]) / (len + 1);
                    cfablur[ (row + 1)*W + col] = (cfablur[ (row - 1) * W + col] * len + srcVertical[ (row + boxH + 1) * W + col]) / (len + 1);
                    len ++;
                }

                for (int row = boxH + 2; row < H - boxH; row++) {
                    cfablur[row * W + col] = cfablur[ (row - 2) * W + col] + (srcVertical[ (row + boxH) * W + col] - srcVertical[ (row - boxH - 2) * W + col]) / len;
                }

                for (int row = H - boxH; row < H; row += 2) {
                    cfablur[row * W + col] = (cfablur[ (row - 2) * W + col] * len - srcVertical[ (row - boxH - 2) * W + col]) / (len - 1);

                    if (row + 1 < H) {
                        cfablur[ (row + 1)*W + col] = (cfablur[ (row - 1) * W + col] * len - srcVertical[ (row - boxH - 1) * W + col]) / (len - 1);
                    }

                    len --;
                }
            }

#endif
        }
    }

    if (tmpBuffer) {
        free (tmpBuffer);
    }
}


// Scale original pixels into the range 0 65535 using black offsets and multipliers
void RawImageSource::scaleColors (int winx, int winy, int winw, int winh, const RAWParams &raw, array2D<float> &rawData)
{
    chmax[0] = chmax[1] = chmax[2] = chmax[3] = 0; //channel maxima
    float black_lev[4] = {0.f};//black level

    //adjust black level  (eg Canon)
    bool isMono = false;

    if (getSensorType() == ST_BAYER || getSensorType() == ST_FOVEON ) {

        black_lev[0] = raw.bayersensor.black1; //R
        black_lev[1] = raw.bayersensor.black0; //G1
        black_lev[2] = raw.bayersensor.black2; //B
        black_lev[3] = raw.bayersensor.black3; //G2

        isMono = RAWParams::BayerSensor::methodstring[RAWParams::BayerSensor::mono] == raw.bayersensor.method;
    } else if (getSensorType() == ST_FUJI_XTRANS) {

        black_lev[0] = raw.xtranssensor.blackred; //R
        black_lev[1] = raw.xtranssensor.blackgreen; //G1
        black_lev[2] = raw.xtranssensor.blackblue; //B
        black_lev[3] = raw.xtranssensor.blackgreen; //G2  (set, only used with a Bayer filter)

        isMono = RAWParams::XTransSensor::methodstring[RAWParams::XTransSensor::mono] == raw.xtranssensor.method;
    }

    for (int i = 0; i < 4 ; i++) {
        cblacksom[i] = max ( c_black[i] + black_lev[i], 0.0f );   // adjust black level
    }

    initialGain = calculate_scale_mul (scale_mul, ref_pre_mul, c_white, cblacksom, isMono, ri->get_colors()); // recalculate scale colors with adjusted levels

    //fprintf(stderr, "recalc: %f [%f %f %f %f]\n", initialGain, scale_mul[0], scale_mul[1], scale_mul[2], scale_mul[3]);
    for (int i = 0; i < 4 ; i++) {
        clmax[i] = (c_white[i] - cblacksom[i]) * scale_mul[i];    // raw clip level
    }

    // this seems strange, but it works

    // scale image colors

    if ( ri->getSensorType() == ST_BAYER) {
#ifdef _OPENMP
        #pragma omp parallel
#endif
        {
            float tmpchmax[3];
            tmpchmax[0] = tmpchmax[1] = tmpchmax[2] = 0.0f;
#ifdef _OPENMP
            #pragma omp for nowait
#endif

            for (int row = winy; row < winy + winh; row ++)
            {
                for (int col = winx; col < winx + winw; col++) {
                    float val = rawData[row][col];
                    int c  = FC (row, col);                       // three colors,  0=R, 1=G,  2=B
                    int c4 = ( c == 1 && ! (row & 1) ) ? 3 : c;   // four  colors,  0=R, 1=G1, 2=B, 3=G2
                    val -= cblacksom[c4];
                    val *= scale_mul[c4];
                    rawData[row][col] = (val);
                    tmpchmax[c] = max (tmpchmax[c], val);
                }
            }

#ifdef _OPENMP
            #pragma omp critical
#endif
            {
                chmax[0] = max (tmpchmax[0], chmax[0]);
                chmax[1] = max (tmpchmax[1], chmax[1]);
                chmax[2] = max (tmpchmax[2], chmax[2]);
            }
        }
    } else if ( ri->get_colors() == 1 ) {
#ifdef _OPENMP
        #pragma omp parallel
#endif
        {
            float tmpchmax = 0.0f;
#ifdef _OPENMP
            #pragma omp for nowait
#endif

            for (int row = winy; row < winy + winh; row ++)
            {
                for (int col = winx; col < winx + winw; col++) {
                    float val = rawData[row][col];
                    val -= cblacksom[0];
                    val *= scale_mul[0];
                    rawData[row][col] = (val);
                    tmpchmax = max (tmpchmax, val);
                }
            }

#ifdef _OPENMP
            #pragma omp critical
#endif
            {
                chmax[0] = chmax[1] = chmax[2] = chmax[3] = max (tmpchmax, chmax[0]);
            }
        }
    } else if (ri->getSensorType() == ST_FUJI_XTRANS) {
#ifdef _OPENMP
        #pragma omp parallel
#endif
        {
            float tmpchmax[3];
            tmpchmax[0] = tmpchmax[1] = tmpchmax[2] = 0.0f;
#ifdef _OPENMP
            #pragma omp for nowait
#endif

            for (int row = winy; row < winy + winh; row ++)
            {
                for (int col = winx; col < winx + winw; col++) {
                    float val = rawData[row][col];
                    int c = ri->XTRANSFC (row, col);
                    val -= cblacksom[c];
                    val *= scale_mul[c];

                    rawData[row][col] = (val);
                    tmpchmax[c] = max (tmpchmax[c], val);
                }
            }

#ifdef _OPENMP
            #pragma omp critical
#endif
            {
                chmax[0] = max (tmpchmax[0], chmax[0]);
                chmax[1] = max (tmpchmax[1], chmax[1]);
                chmax[2] = max (tmpchmax[2], chmax[2]);
            }
        }
    } else {
#ifdef _OPENMP
        #pragma omp parallel
#endif
        {
            float tmpchmax[3];
            tmpchmax[0] = tmpchmax[1] = tmpchmax[2] = 0.0f;
#ifdef _OPENMP
            #pragma omp for nowait
#endif

            for (int row = winy; row < winy + winh; row ++)
            {
                for (int col = winx; col < winx + winw; col++) {
                    for (int c = 0; c < 3; c++) {                 // three colors,  0=R, 1=G,  2=B
                        float val = rawData[row][3 * col + c];
                        val -= cblacksom[c];
                        val *= scale_mul[c];
                        rawData[row][3 * col + c] = (val);
                        tmpchmax[c] = max (tmpchmax[c], val);
                    }
                }
            }

#ifdef _OPENMP
            #pragma omp critical
#endif
            {
                chmax[0] = max (tmpchmax[0], chmax[0]);
                chmax[1] = max (tmpchmax[1], chmax[1]);
                chmax[2] = max (tmpchmax[2], chmax[2]);
            }
        }
        chmax[3] = chmax[1];
    }

}

//%%%%%%%%%%%%%%%%%%%%%%%%%%%%%%%%%%%%%%%

int RawImageSource::defTransform (int tran)
{

    int deg = ri->get_rotateDegree();

    if ((tran & TR_ROT) == TR_R180) {
        deg += 180;
    } else if ((tran & TR_ROT) == TR_R90) {
        deg += 90;
    } else if ((tran & TR_ROT) == TR_R270) {
        deg += 270;
    }

    deg %= 360;

    int ret = 0;

    if (deg == 90) {
        ret |= TR_R90;
    } else if (deg == 180) {
        ret |= TR_R180;
    } else if (deg == 270) {
        ret |= TR_R270;
    }

    if (tran & TR_HFLIP) {
        ret |= TR_HFLIP;
    }

    if (tran & TR_VFLIP) {
        ret |= TR_VFLIP;
    }

    return ret;
}

//%%%%%%%%%%%%%%%%%%%%%%%%%%%%%%%%%%%%%%%

// Thread called part
void RawImageSource::processFalseColorCorrectionThread  (Imagefloat* im, array2D<float> &rbconv_Y, array2D<float> &rbconv_I, array2D<float> &rbconv_Q, array2D<float> &rbout_I, array2D<float> &rbout_Q, const int row_from, const int row_to)
{

    const int W = im->getWidth();
    constexpr float onebynine = 1.f / 9.f;

#ifdef __SSE2__
    vfloat buffer[12];
    vfloat* pre1 = &buffer[0];
    vfloat* pre2 = &buffer[3];
    vfloat* post1 = &buffer[6];
    vfloat* post2 = &buffer[9];
#else
    float buffer[12];
    float* pre1 = &buffer[0];
    float* pre2 = &buffer[3];
    float* post1 = &buffer[6];
    float* post2 = &buffer[9];
#endif

    int px = (row_from - 1) % 3, cx = row_from % 3, nx = 0;

    convert_row_to_YIQ (im->r (row_from - 1), im->g (row_from - 1), im->b (row_from - 1), rbconv_Y[px], rbconv_I[px], rbconv_Q[px], W);
    convert_row_to_YIQ (im->r (row_from), im->g (row_from), im->b (row_from), rbconv_Y[cx], rbconv_I[cx], rbconv_Q[cx], W);

    for (int j = 0; j < W; j++) {
        rbout_I[px][j] = rbconv_I[px][j];
        rbout_Q[px][j] = rbconv_Q[px][j];
    }

    for (int i = row_from; i < row_to; i++) {

        px = (i - 1) % 3;
        cx = i % 3;
        nx = (i + 1) % 3;

        convert_row_to_YIQ (im->r (i + 1), im->g (i + 1), im->b (i + 1), rbconv_Y[nx], rbconv_I[nx], rbconv_Q[nx], W);

#ifdef __SSE2__
        pre1[0] = _mm_setr_ps (rbconv_I[px][0], rbconv_Q[px][0], 0, 0) , pre1[1] = _mm_setr_ps (rbconv_I[cx][0], rbconv_Q[cx][0], 0, 0), pre1[2] = _mm_setr_ps (rbconv_I[nx][0], rbconv_Q[nx][0], 0, 0);
        pre2[0] = _mm_setr_ps (rbconv_I[px][1], rbconv_Q[px][1], 0, 0) , pre2[1] = _mm_setr_ps (rbconv_I[cx][1], rbconv_Q[cx][1], 0, 0), pre2[2] = _mm_setr_ps (rbconv_I[nx][1], rbconv_Q[nx][1], 0, 0);

        // fill first element in rbout_I and rbout_Q
        rbout_I[cx][0] = rbconv_I[cx][0];
        rbout_Q[cx][0] = rbconv_Q[cx][0];

        // median I channel
        for (int j = 1; j < W - 2; j += 2) {
            post1[0] = _mm_setr_ps (rbconv_I[px][j + 1], rbconv_Q[px][j + 1], 0, 0), post1[1] = _mm_setr_ps (rbconv_I[cx][j + 1], rbconv_Q[cx][j + 1], 0, 0), post1[2] = _mm_setr_ps (rbconv_I[nx][j + 1], rbconv_Q[nx][j + 1], 0, 0);
            const auto middle = middle4of6 (pre2[0], pre2[1], pre2[2], post1[0], post1[1], post1[2]);
            vfloat medianval = median (pre1[0], pre1[1], pre1[2], middle[0], middle[1], middle[2], middle[3]);
            rbout_I[cx][j] = medianval[0];
            rbout_Q[cx][j] = medianval[1];
            post2[0] = _mm_setr_ps (rbconv_I[px][j + 2], rbconv_Q[px][j + 2], 0, 0), post2[1] = _mm_setr_ps (rbconv_I[cx][j + 2], rbconv_Q[cx][j + 2], 0, 0), post2[2] = _mm_setr_ps (rbconv_I[nx][j + 2], rbconv_Q[nx][j + 2], 0, 0);
            medianval = median (post2[0], post2[1], post2[2], middle[0], middle[1], middle[2], middle[3]);
            rbout_I[cx][j + 1] = medianval[0];
            rbout_Q[cx][j + 1] = medianval[1];
            std::swap (pre1, post1);
            std::swap (pre2, post2);
        }

        // fill last elements in rbout_I and rbout_Q
        rbout_I[cx][W - 1] = rbconv_I[cx][W - 1];
        rbout_I[cx][W - 2] = rbconv_I[cx][W - 2];
        rbout_Q[cx][W - 1] = rbconv_Q[cx][W - 1];
        rbout_Q[cx][W - 2] = rbconv_Q[cx][W - 2];

#else
        pre1[0] = rbconv_I[px][0], pre1[1] = rbconv_I[cx][0], pre1[2] = rbconv_I[nx][0];
        pre2[0] = rbconv_I[px][1], pre2[1] = rbconv_I[cx][1], pre2[2] = rbconv_I[nx][1];

        // fill first element in rbout_I
        rbout_I[cx][0] = rbconv_I[cx][0];

        // median I channel
        for (int j = 1; j < W - 2; j += 2) {
            post1[0] = rbconv_I[px][j + 1], post1[1] = rbconv_I[cx][j + 1], post1[2] = rbconv_I[nx][j + 1];
            const auto middle = middle4of6 (pre2[0], pre2[1], pre2[2], post1[0], post1[1], post1[2]);
            rbout_I[cx][j] = median (pre1[0], pre1[1], pre1[2], middle[0], middle[1], middle[2], middle[3]);
            post2[0] = rbconv_I[px][j + 2], post2[1] = rbconv_I[cx][j + 2], post2[2] = rbconv_I[nx][j + 2];
            rbout_I[cx][j + 1] = median (post2[0], post2[1], post2[2], middle[0], middle[1], middle[2], middle[3]);
            std::swap (pre1, post1);
            std::swap (pre2, post2);
        }

        // fill last elements in rbout_I
        rbout_I[cx][W - 1] = rbconv_I[cx][W - 1];
        rbout_I[cx][W - 2] = rbconv_I[cx][W - 2];

        pre1[0] = rbconv_Q[px][0], pre1[1] = rbconv_Q[cx][0], pre1[2] = rbconv_Q[nx][0];
        pre2[0] = rbconv_Q[px][1], pre2[1] = rbconv_Q[cx][1], pre2[2] = rbconv_Q[nx][1];

        // fill first element in rbout_Q
        rbout_Q[cx][0] = rbconv_Q[cx][0];

        // median Q channel
        for (int j = 1; j < W - 2; j += 2) {
            post1[0] = rbconv_Q[px][j + 1], post1[1] = rbconv_Q[cx][j + 1], post1[2] = rbconv_Q[nx][j + 1];
            const auto middle = middle4of6 (pre2[0], pre2[1], pre2[2], post1[0], post1[1], post1[2]);
            rbout_Q[cx][j] = median (pre1[0], pre1[1], pre1[2], middle[0], middle[1], middle[2], middle[3]);
            post2[0] = rbconv_Q[px][j + 2], post2[1] = rbconv_Q[cx][j + 2], post2[2] = rbconv_Q[nx][j + 2];
            rbout_Q[cx][j + 1] = median (post2[0], post2[1], post2[2], middle[0], middle[1], middle[2], middle[3]);
            std::swap (pre1, post1);
            std::swap (pre2, post2);
        }

        // fill last elements in rbout_Q
        rbout_Q[cx][W - 1] = rbconv_Q[cx][W - 1];
        rbout_Q[cx][W - 2] = rbconv_Q[cx][W - 2];
#endif

        // blur i-1th row
        if (i > row_from) {
            convert_to_RGB (im->r (i - 1, 0), im->g (i - 1, 0), im->b (i - 1, 0), rbconv_Y[px][0], rbout_I[px][0], rbout_Q[px][0]);

#ifdef _OPENMP
            #pragma omp simd
#endif

            for (int j = 1; j < W - 1; j++) {
                float I = (rbout_I[px][j - 1] + rbout_I[px][j] + rbout_I[px][j + 1] + rbout_I[cx][j - 1] + rbout_I[cx][j] + rbout_I[cx][j + 1] + rbout_I[nx][j - 1] + rbout_I[nx][j] + rbout_I[nx][j + 1]) * onebynine;
                float Q = (rbout_Q[px][j - 1] + rbout_Q[px][j] + rbout_Q[px][j + 1] + rbout_Q[cx][j - 1] + rbout_Q[cx][j] + rbout_Q[cx][j + 1] + rbout_Q[nx][j - 1] + rbout_Q[nx][j] + rbout_Q[nx][j + 1]) * onebynine;
                convert_to_RGB (im->r (i - 1, j), im->g (i - 1, j), im->b (i - 1, j), rbconv_Y[px][j], I, Q);
            }

            convert_to_RGB (im->r (i - 1, W - 1), im->g (i - 1, W - 1), im->b (i - 1, W - 1), rbconv_Y[px][W - 1], rbout_I[px][W - 1], rbout_Q[px][W - 1]);
        }
    }

    // blur last 3 row and finalize H-1th row
    convert_to_RGB (im->r (row_to - 1, 0), im->g (row_to - 1, 0), im->b (row_to - 1, 0), rbconv_Y[cx][0], rbout_I[cx][0], rbout_Q[cx][0]);
#ifdef _OPENMP
    #pragma omp simd
#endif

    for (int j = 1; j < W - 1; j++) {
        float I = (rbout_I[px][j - 1] + rbout_I[px][j] + rbout_I[px][j + 1] + rbout_I[cx][j - 1] + rbout_I[cx][j] + rbout_I[cx][j + 1] + rbconv_I[nx][j - 1] + rbconv_I[nx][j] + rbconv_I[nx][j + 1]) * onebynine;
        float Q = (rbout_Q[px][j - 1] + rbout_Q[px][j] + rbout_Q[px][j + 1] + rbout_Q[cx][j - 1] + rbout_Q[cx][j] + rbout_Q[cx][j + 1] + rbconv_Q[nx][j - 1] + rbconv_Q[nx][j] + rbconv_Q[nx][j + 1]) * onebynine;
        convert_to_RGB (im->r (row_to - 1, j), im->g (row_to - 1, j), im->b (row_to - 1, j), rbconv_Y[cx][j], I, Q);
    }

    convert_to_RGB (im->r (row_to - 1, W - 1), im->g (row_to - 1, W - 1), im->b (row_to - 1, W - 1), rbconv_Y[cx][W - 1], rbout_I[cx][W - 1], rbout_Q[cx][W - 1]);
}

//%%%%%%%%%%%%%%%%%%%%%%%%%%%%%%%%%%%%%%%

// correction_YIQ_LQ
void RawImageSource::processFalseColorCorrection  (Imagefloat* im, const int steps)
{

    if (im->getHeight() < 4 || steps < 1) {
        return;
    }

#ifdef _OPENMP
    #pragma omp parallel
    {
        multi_array2D<float, 5> buffer (W, 3);
        int tid = omp_get_thread_num();
        int nthreads = omp_get_num_threads();
        int blk = (im->getHeight() - 2) / nthreads;

        for (int t = 0; t < steps; t++) {

            if (tid < nthreads - 1) {
                processFalseColorCorrectionThread (im, buffer[0], buffer[1], buffer[2], buffer[3], buffer[4], 1 + tid * blk, 1 + (tid + 1)*blk);
            } else {
                processFalseColorCorrectionThread (im, buffer[0], buffer[1], buffer[2], buffer[3], buffer[4], 1 + tid * blk, im->getHeight() - 1);
            }

            #pragma omp barrier
        }
    }
#else
    multi_array2D<float, 5> buffer (W, 3);

    for (int t = 0; t < steps; t++) {
        processFalseColorCorrectionThread (im, buffer[0], buffer[1], buffer[2], buffer[3], buffer[4], 1 , im->getHeight() - 1);
    }

#endif
}

// Some camera input profiles need gamma preprocessing
// gamma is applied before the CMS, correct line fac=lineFac*rawPixel+LineSum after the CMS
void RawImageSource::getProfilePreprocParams (cmsHPROFILE in, float& gammaFac, float& lineFac, float& lineSum)
{
    gammaFac = 0;
    lineFac = 1;
    lineSum = 0;

    char copyright[256];
    copyright[0] = 0;

    if (cmsGetProfileInfoASCII (in, cmsInfoCopyright, cmsNoLanguage, cmsNoCountry, copyright, 256) > 0) {
        if (strstr (copyright, "Phase One") != nullptr) {
            gammaFac = 0.55556;    // 1.8
        } else if (strstr (copyright, "Nikon Corporation") != nullptr) {
            gammaFac = 0.5;
            lineFac = -0.4;
            lineSum = 1.35; // determined in reverse by measuring NX an RT developed colorchecker PNGs
        }
    }
}

//%%%%%%%%%%%%%%%%%%%%%%%%%%%%%%%%%%%%%%%

static void
lab2ProphotoRgbD50 (float L, float A, float B, float& r, float& g, float& b)
{
    float X;
    float Y;
    float Z;
#define CLIP01(a) ((a)>0?((a)<1?(a):1):0)
    {
        // convert from Lab to XYZ
        float x, y, z, fx, fy, fz;

        fy = (L + 16.0f) / 116.0f;
        fx = A / 500.0f + fy;
        fz = fy - B / 200.0f;

        if (fy > 24.0f / 116.0f) {
            y = fy * fy * fy;
        } else {
            y = (fy - 16.0f / 116.0f) / 7.787036979f;
        }

        if (fx > 24.0f / 116.0f) {
            x = fx * fx * fx;
        } else {
            x = (fx - 16.0 / 116.0) / 7.787036979f;
        }

        if (fz > 24.0f / 116.0f) {
            z = fz * fz * fz;
        } else {
            z = (fz - 16.0f / 116.0f) / 7.787036979f;
        }

        //0.9642, 1.0000, 0.8249 D50
        X = x * 0.9642;
        Y = y;
        Z = z * 0.8249;
    }
    r = prophoto_xyz[0][0] * X + prophoto_xyz[0][1] * Y + prophoto_xyz[0][2] * Z;
    g = prophoto_xyz[1][0] * X + prophoto_xyz[1][1] * Y + prophoto_xyz[1][2] * Z;
    b = prophoto_xyz[2][0] * X + prophoto_xyz[2][1] * Y + prophoto_xyz[2][2] * Z;
    r = CLIP01 (r);
    g = CLIP01 (g);
    b = CLIP01 (b);
}

// Converts raw image including ICC input profile to working space - floating point version
void RawImageSource::colorSpaceConversion_ (Imagefloat* im, ColorManagementParams &cmp, const ColorTemp &wb, double pre_mul[3], cmsHPROFILE embedded, cmsHPROFILE camprofile, double camMatrix[3][3], const std::string &camName)
{

//    MyTime t1, t2, t3;
//    t1.set ();
    cmsHPROFILE in;
    DCPProfile *dcpProf;

    if (!findInputProfile (cmp.input, embedded, camName, &dcpProf, in)) {
        return;
    }

    if (dcpProf != nullptr) {
        // DCP processing
        const DCPProfile::Triple pre_mul_row = {
            pre_mul[0],
            pre_mul[1],
            pre_mul[2]
        };
        const DCPProfile::Matrix cam_matrix = {{
                {camMatrix[0][0], camMatrix[0][1], camMatrix[0][2]},
                {camMatrix[1][0], camMatrix[1][1], camMatrix[1][2]},
                {camMatrix[2][0], camMatrix[2][1], camMatrix[2][2]}
            }
        };
        dcpProf->apply (im, cmp.dcpIlluminant, cmp.working, wb, pre_mul_row, cam_matrix, cmp.applyHueSatMap);
        return;
    }

    if (in == nullptr) {
        // use default camprofile, supplied by dcraw
        // in this case we avoid using the slllllooooooowwww lcms

        // Calculate matrix for direct conversion raw>working space
        TMatrix work = ICCStore::getInstance()->workingSpaceInverseMatrix (cmp.working);
        double mat[3][3] = {{0, 0, 0}, {0, 0, 0}, {0, 0, 0}};

        for (int i = 0; i < 3; i++)
            for (int j = 0; j < 3; j++)
                for (int k = 0; k < 3; k++) {
                    mat[i][j] += work[i][k] * camMatrix[k][j];    // rgb_xyz * imatrices.xyz_cam
                }

#ifdef _OPENMP
        #pragma omp parallel for
#endif

        for (int i = 0; i < im->getHeight(); i++)
            for (int j = 0; j < im->getWidth(); j++) {

                float newr = mat[0][0] * im->r (i, j) + mat[0][1] * im->g (i, j) + mat[0][2] * im->b (i, j);
                float newg = mat[1][0] * im->r (i, j) + mat[1][1] * im->g (i, j) + mat[1][2] * im->b (i, j);
                float newb = mat[2][0] * im->r (i, j) + mat[2][1] * im->g (i, j) + mat[2][2] * im->b (i, j);

                im->r (i, j) = newr;
                im->g (i, j) = newg;
                im->b (i, j) = newb;

            }
    } else {
        const bool working_space_is_prophoto = (cmp.working == "ProPhoto");

        // use supplied input profile

        /*
          The goal here is to in addition to user-made custom ICC profiles also support profiles
          supplied with other popular raw converters. As curves affect color rendering and
          different raw converters deal with them differently (and few if any is as flexible
          as RawTherapee) we cannot really expect to get the *exact* same color rendering here.
          However we try hard to make the best out of it.

          Third-party input profiles that contain a LUT (usually A2B0 tag) often needs some preprocessing,
          as ICC LUTs are not really designed for dealing with linear camera data. Generally one
          must apply some sort of curve to get efficient use of the LUTs. Unfortunately how you
          should preprocess is not standardized so there are almost as many ways as there are
          software makers, and for each one we have to reverse engineer to find out how it has
          been done. (The ICC files made for RT has linear LUTs)

          ICC profiles which only contain the <r,g,b>XYZ tags (ie only a color matrix) should
          (hopefully) not require any pre-processing.

          Some LUT ICC profiles apply a contrast curve and desaturate highlights (to give a "film-like"
          behavior. These will generally work with RawTherapee, but will not produce good results when
          you enable highlight recovery/reconstruction, as that data is added linearly on top of the
          original range. RawTherapee works best with linear ICC profiles.
        */

        enum camera_icc_type {
            CAMERA_ICC_TYPE_GENERIC, // Generic, no special pre-processing required, RTs own is this way
            CAMERA_ICC_TYPE_PHASE_ONE, // Capture One profiles
            CAMERA_ICC_TYPE_LEAF, // Leaf profiles, former Leaf Capture now in Capture One, made for Leaf digital backs
            CAMERA_ICC_TYPE_NIKON // Nikon NX profiles
        } camera_icc_type = CAMERA_ICC_TYPE_GENERIC;

        float leaf_prophoto_mat[3][3];
        {
            // identify ICC type
            char copyright[256] = "";
            char description[256] = "";

            cmsGetProfileInfoASCII (in, cmsInfoCopyright, cmsNoLanguage, cmsNoCountry, copyright, 256);
            cmsGetProfileInfoASCII (in, cmsInfoDescription, cmsNoLanguage, cmsNoCountry, description, 256);
            camera_icc_type = CAMERA_ICC_TYPE_GENERIC;

            // Note: order the identification with the most detailed matching first since the more general ones may also match the more detailed
            if ((strstr (copyright, "Leaf") != nullptr ||
                    strstr (copyright, "Phase One A/S") != nullptr ||
                    strstr (copyright, "Kodak") != nullptr ||
                    strstr (copyright, "Creo") != nullptr) &&
                    (strstr (description, "LF2 ") == description ||
                     strstr (description, "LF3 ") == description ||
                     strstr (description, "LeafLF2") == description ||
                     strstr (description, "LeafLF3") == description ||
                     strstr (description, "LeafLF4") == description ||
                     strstr (description, "MamiyaLF2") == description ||
                     strstr (description, "MamiyaLF3") == description)) {
                camera_icc_type = CAMERA_ICC_TYPE_LEAF;
            } else if (strstr (copyright, "Phase One A/S") != nullptr) {
                camera_icc_type = CAMERA_ICC_TYPE_PHASE_ONE;
            } else if (strstr (copyright, "Nikon Corporation") != nullptr) {
                camera_icc_type = CAMERA_ICC_TYPE_NIKON;
            }
        }

        // Initialize transform
        cmsHTRANSFORM hTransform;
        cmsHPROFILE prophoto = ICCStore::getInstance()->workingSpace ("ProPhoto"); // We always use Prophoto to apply the ICC profile to minimize problems with clipping in LUT conversion.
        bool transform_via_pcs_lab = false;
        bool separate_pcs_lab_highlights = false;
        lcmsMutex->lock ();

        switch (camera_icc_type) {
            case CAMERA_ICC_TYPE_PHASE_ONE:
            case CAMERA_ICC_TYPE_LEAF: {
                // These profiles have a RGB to Lab cLUT, gives gamma 1.8 output, and expects a "film-like" curve on input
                transform_via_pcs_lab = true;
                separate_pcs_lab_highlights = true;
                // We transform to Lab because we can and that we avoid getting an unnecessary unmatched gamma conversion which we would need to revert.
                hTransform = cmsCreateTransform (in, TYPE_RGB_FLT, nullptr, TYPE_Lab_FLT, INTENT_RELATIVE_COLORIMETRIC, cmsFLAGS_NOOPTIMIZE | cmsFLAGS_NOCACHE );

                for (int i = 0; i < 3; i++) {
                    for (int j = 0; j < 3; j++) {
                        leaf_prophoto_mat[i][j] = 0;

                        for (int k = 0; k < 3; k++) {
                            leaf_prophoto_mat[i][j] += prophoto_xyz[i][k] * camMatrix[k][j];
                        }
                    }
                }

                break;
            }

            case CAMERA_ICC_TYPE_NIKON:
            case CAMERA_ICC_TYPE_GENERIC:
            default:
                hTransform = cmsCreateTransform (in, TYPE_RGB_FLT, prophoto, TYPE_RGB_FLT, INTENT_RELATIVE_COLORIMETRIC, cmsFLAGS_NOOPTIMIZE | cmsFLAGS_NOCACHE );  // NOCACHE is important for thread safety
                break;
        }

        lcmsMutex->unlock ();

        if (hTransform == nullptr) {
            // Fallback: create transform from camera profile. Should not happen normally.
            lcmsMutex->lock ();
            hTransform = cmsCreateTransform (camprofile, TYPE_RGB_FLT, prophoto, TYPE_RGB_FLT, INTENT_RELATIVE_COLORIMETRIC, cmsFLAGS_NOOPTIMIZE | cmsFLAGS_NOCACHE );
            lcmsMutex->unlock ();
        }

        TMatrix toxyz = {}, torgb = {};

        if (!working_space_is_prophoto) {
            toxyz = ICCStore::getInstance()->workingSpaceMatrix ("ProPhoto");
            torgb = ICCStore::getInstance()->workingSpaceInverseMatrix (cmp.working); //sRGB .. Adobe...Wide...
        }

#ifdef _OPENMP
        #pragma omp parallel
#endif
        {
            AlignedBuffer<float> buffer (im->getWidth() * 3);
            AlignedBuffer<float> hl_buffer (im->getWidth() * 3);
            AlignedBuffer<float> hl_scale (im->getWidth());
#ifdef _OPENMP
            #pragma omp for schedule(static)
#endif

            for ( int h = 0; h < im->getHeight(); ++h ) {
                float *p = buffer.data, *pR = im->r (h), *pG = im->g (h), *pB = im->b (h);

                // Apply pre-processing
                for ( int w = 0; w < im->getWidth(); ++w ) {
                    float r = * (pR++);
                    float g = * (pG++);
                    float b = * (pB++);

                    // convert to 0-1 range as LCMS expects that
                    r /= 65535.0f;
                    g /= 65535.0f;
                    b /= 65535.0f;

                    float maxc = max (r, g, b);

                    if (maxc <= 1.0) {
                        hl_scale.data[w] = 1.0;
                    } else {
                        // highlight recovery extend the range past the clip point, which means we can get values larger than 1.0 here.
                        // LUT ICC profiles only work in the 0-1 range so we scale down to fit and restore after conversion.
                        hl_scale.data[w] = 1.0 / maxc;
                        r *= hl_scale.data[w];
                        g *= hl_scale.data[w];
                        b *= hl_scale.data[w];
                    }

                    switch (camera_icc_type) {
                        case CAMERA_ICC_TYPE_PHASE_ONE:
                            // Here we apply a curve similar to Capture One's "Film Standard" + gamma, the reason is that the LUTs embedded in the
                            // ICCs are designed to work on such input, and if you provide it with a different curve you don't get as good result.
                            // We will revert this curve after we've made the color transform. However when we revert the curve, we'll notice that
                            // highlight rendering suffers due to that the LUT transform don't expand well, therefore we do a less compressed
                            // conversion too and mix them, this gives us the highest quality and most flexible result.
                            hl_buffer.data[3 * w + 0] = pow_F (r, 1.0 / 1.8);
                            hl_buffer.data[3 * w + 1] = pow_F (g, 1.0 / 1.8);
                            hl_buffer.data[3 * w + 2] = pow_F (b, 1.0 / 1.8);
                            r = phaseOneIccCurveInv->getVal (r);
                            g = phaseOneIccCurveInv->getVal (g);
                            b = phaseOneIccCurveInv->getVal (b);
                            break;

                        case CAMERA_ICC_TYPE_LEAF: {
                            // Leaf profiles expect that the camera native RGB has been converted to Prophoto RGB
                            float newr = leaf_prophoto_mat[0][0] * r + leaf_prophoto_mat[0][1] * g + leaf_prophoto_mat[0][2] * b;
                            float newg = leaf_prophoto_mat[1][0] * r + leaf_prophoto_mat[1][1] * g + leaf_prophoto_mat[1][2] * b;
                            float newb = leaf_prophoto_mat[2][0] * r + leaf_prophoto_mat[2][1] * g + leaf_prophoto_mat[2][2] * b;
                            hl_buffer.data[3 * w + 0] = pow_F (newr, 1.0 / 1.8);
                            hl_buffer.data[3 * w + 1] = pow_F (newg, 1.0 / 1.8);
                            hl_buffer.data[3 * w + 2] = pow_F (newb, 1.0 / 1.8);
                            r = phaseOneIccCurveInv->getVal (newr);
                            g = phaseOneIccCurveInv->getVal (newg);
                            b = phaseOneIccCurveInv->getVal (newb);
                            break;
                        }

                        case CAMERA_ICC_TYPE_NIKON:
                            // gamma 0.5
                            r = sqrtf (r);
                            g = sqrtf (g);
                            b = sqrtf (b);
                            break;

                        case CAMERA_ICC_TYPE_GENERIC:
                        default:
                            // do nothing
                            break;
                    }

                    * (p++) = r;
                    * (p++) = g;
                    * (p++) = b;
                }

                // Run icc transform
                cmsDoTransform (hTransform, buffer.data, buffer.data, im->getWidth());

                if (separate_pcs_lab_highlights) {
                    cmsDoTransform (hTransform, hl_buffer.data, hl_buffer.data, im->getWidth());
                }

                // Apply post-processing
                p = buffer.data;
                pR = im->r (h);
                pG = im->g (h);
                pB = im->b (h);

                for ( int w = 0; w < im->getWidth(); ++w ) {

                    float r, g, b, hr, hg, hb;

                    if (transform_via_pcs_lab) {
                        float L = * (p++);
                        float A = * (p++);
                        float B = * (p++);
                        // profile connection space CIELAB should have D50 illuminant
                        lab2ProphotoRgbD50 (L, A, B, r, g, b);

                        if (separate_pcs_lab_highlights) {
                            lab2ProphotoRgbD50 (hl_buffer.data[3 * w + 0], hl_buffer.data[3 * w + 1], hl_buffer.data[3 * w + 2], hr, hg, hb);
                        }
                    } else {
                        r = * (p++);
                        g = * (p++);
                        b = * (p++);
                    }

                    // restore pre-processing and/or add post-processing for the various ICC types
                    switch (camera_icc_type) {
                        default:
                            break;

                        case CAMERA_ICC_TYPE_PHASE_ONE:
                        case CAMERA_ICC_TYPE_LEAF: {
                            // note the 1/1.8 gamma, it's the gamma that the profile has applied, which we must revert before we can revert the curve
                            r = phaseOneIccCurve->getVal (pow_F (r, 1.0 / 1.8));
                            g = phaseOneIccCurve->getVal (pow_F (g, 1.0 / 1.8));
                            b = phaseOneIccCurve->getVal (pow_F (b, 1.0 / 1.8));
                            const float mix = 0.25; // may seem a low number, but remember this is linear space, mixing starts 2 stops from clipping
                            const float maxc = max (r, g, b);

                            if (maxc > mix) {
                                float fac = (maxc - mix) / (1.0 - mix);
                                fac = sqrtf (sqrtf (fac)); // gamma 0.25 to mix in highlight render relatively quick
                                r = (1.0 - fac) * r + fac * hr;
                                g = (1.0 - fac) * g + fac * hg;
                                b = (1.0 - fac) * b + fac * hb;
                            }

                            break;
                        }

                        case CAMERA_ICC_TYPE_NIKON: {
                            const float lineFac = -0.4;
                            const float lineSum = 1.35;
                            r *= r * lineFac + lineSum;
                            g *= g * lineFac + lineSum;
                            b *= b * lineFac + lineSum;
                            break;
                        }
                    }

                    // restore highlight scaling if any
                    if (hl_scale.data[w] != 1.0) {
                        float fac = 1.0 / hl_scale.data[w];
                        r *= fac;
                        g *= fac;
                        b *= fac;
                    }

                    // If we don't have ProPhoto as chosen working profile, convert. This conversion is clipless, ie if we convert
                    // to a small space such as sRGB we may end up with negative values and values larger than max.
                    if (!working_space_is_prophoto) {
                        //convert from Prophoto to XYZ
                        float x = (toxyz[0][0] * r + toxyz[0][1] * g + toxyz[0][2] * b ) ;
                        float y = (toxyz[1][0] * r + toxyz[1][1] * g + toxyz[1][2] * b ) ;
                        float z = (toxyz[2][0] * r + toxyz[2][1] * g + toxyz[2][2] * b ) ;
                        //convert from XYZ to cmp.working  (sRGB...Adobe...Wide..)
                        r = ((torgb[0][0] * x + torgb[0][1] * y + torgb[0][2] * z)) ;
                        g = ((torgb[1][0] * x + torgb[1][1] * y + torgb[1][2] * z)) ;
                        b = ((torgb[2][0] * x + torgb[2][1] * y + torgb[2][2] * z)) ;
                    }

                    // return to the 0.0 - 65535.0 range (with possible negative and > max values present)
                    r *= 65535.0;
                    g *= 65535.0;
                    b *= 65535.0;

                    * (pR++) = r;
                    * (pG++) = g;
                    * (pB++) = b;
                }
            }
        } // End of parallelization
        cmsDeleteTransform (hTransform);
    }

//t3.set ();
//        printf ("ICM TIME: %d usec\n", t3.etime(t1));
}


// Determine RAW input and output profiles. Returns TRUE on success
bool RawImageSource::findInputProfile (Glib::ustring inProfile, cmsHPROFILE embedded, std::string camName, DCPProfile **dcpProf, cmsHPROFILE& in)
{
    in = nullptr; // cam will be taken on NULL
    *dcpProf = nullptr;

    if (inProfile == "(none)") {
        return false;
    }

    if (inProfile == "(embedded)" && embedded) {
        in = embedded;
    } else if (inProfile == "(cameraICC)") {
        // DCPs have higher quality, so use them first
        *dcpProf = DCPStore::getInstance()->getStdProfile (camName);

        if (*dcpProf == nullptr) {
            in = ICCStore::getInstance()->getStdProfile (camName);
        }
    } else if (inProfile != "(camera)" && inProfile != "") {
        Glib::ustring normalName = inProfile;

        if (!inProfile.compare (0, 5, "file:")) {
            normalName = inProfile.substr (5);
        }

        if (DCPStore::getInstance()->isValidDCPFileName (normalName)) {
            *dcpProf = DCPStore::getInstance()->getProfile (normalName);
        }

        if (*dcpProf == nullptr) {
            in = ICCStore::getInstance()->getProfile (inProfile);
        }
    }

    // "in" might be NULL because of "not found". That's ok, we take the cam profile then

    return true;
}

//%%%%%%%%%%%%%%%%%%%%%%%%%%%%%%%%%%%%%%%
// derived from Dcraw "blend_highlights()"
//  very effective to reduce (or remove) the magenta, but with levels of grey !
void RawImageSource::HLRecovery_blend (float* rin, float* gin, float* bin, int width, float maxval, float* hlmax)
{
    const int ColorCount = 3;

    // Transform matrixes rgb>lab and back
    static const float trans[2][ColorCount][ColorCount] = {
        { { 1, 1, 1 }, { 1.7320508, -1.7320508, 0 }, { -1, -1, 2 } },
        { { 1, 1, 1 }, { 1, -1, 1 }, { 1, 1, -1 } }
    };
    static const float itrans[2][ColorCount][ColorCount] = {
        { { 1, 0.8660254, -0.5 }, { 1, -0.8660254, -0.5 }, { 1, 0, 1 } },
        { { 1, 1, 1 }, { 1, -1, 1 }, { 1, 1, -1 } }
    };

#define FOREACHCOLOR for (int c=0; c < ColorCount; c++)

    float minpt = min (hlmax[0], hlmax[1], hlmax[2]); //min of the raw clip points
    //float maxpt=max(hlmax[0],hlmax[1],hlmax[2]);//max of the raw clip points
    //float medpt=hlmax[0]+hlmax[1]+hlmax[2]-minpt-maxpt;//median of the raw clip points
    float maxave = (hlmax[0] + hlmax[1] + hlmax[2]) / 3; //ave of the raw clip points
    //some thresholds:
    const float clipthresh = 0.95;
    const float fixthresh = 0.5;
    const float satthresh = 0.5;

    float clip[3];
    FOREACHCOLOR clip[c] = min (maxave, hlmax[c]);

    // Determine the maximum level (clip) of all channels
    const float clippt = clipthresh * maxval;
    const float fixpt = fixthresh * minpt;
    const float desatpt = satthresh * maxave + (1 - satthresh) * maxval;

    for (int col = 0; col < width; col++) {
        float rgb[ColorCount], cam[2][ColorCount], lab[2][ColorCount], sum[2], chratio, lratio = 0;
        float L, C, H;

        // Copy input pixel to rgb so it's easier to access in loops
        rgb[0] = rin[col];
        rgb[1] = gin[col];
        rgb[2] = bin[col];

        // If no channel is clipped, do nothing on pixel
        int c;

        for (c = 0; c < ColorCount; c++) {
            if (rgb[c] > clippt) {
                break;
            }
        }

        if (c == ColorCount) {
            continue;
        }

        // Initialize cam with raw input [0] and potentially clipped input [1]
        FOREACHCOLOR {
            lratio += min (rgb[c], clip[c]);
            cam[0][c] = rgb[c];
            cam[1][c] = min (cam[0][c], maxval);
        }

        // Calculate the lightness correction ratio (chratio)
        for (int i = 0; i < 2; i++) {
            FOREACHCOLOR {
                lab[i][c] = 0;

                for (int j = 0; j < ColorCount; j++)
                {
                    lab[i][c] += trans[ColorCount - 3][c][j] * cam[i][j];
                }
            }

            sum[i] = 0;

            for (int c = 1; c < ColorCount; c++) {
                sum[i] += SQR (lab[i][c]);
            }
        }

        chratio = (sqrt (sum[1] / sum[0]));

        // Apply ratio to lightness in LCH space
        for (int c = 1; c < ColorCount; c++) {
            lab[0][c] *= chratio;
        }

        // Transform back from LCH to RGB
        FOREACHCOLOR {
            cam[0][c] = 0;

            for (int j = 0; j < ColorCount; j++)
            {
                cam[0][c] += itrans[ColorCount - 3][c][j] * lab[0][j];
            }
        }
        FOREACHCOLOR rgb[c] = cam[0][c] / ColorCount;

        // Copy converted pixel back
        if (rin[col] > fixpt) {
            float rfrac = SQR ((min (clip[0], rin[col]) - fixpt) / (clip[0] - fixpt));
            rin[col] = min (maxave, rfrac * rgb[0] + (1 - rfrac) * rin[col]);
        }

        if (gin[col] > fixpt) {
            float gfrac = SQR ((min (clip[1], gin[col]) - fixpt) / (clip[1] - fixpt));
            gin[col] = min (maxave, gfrac * rgb[1] + (1 - gfrac) * gin[col]);
        }

        if (bin[col] > fixpt) {
            float bfrac = SQR ((min (clip[2], bin[col]) - fixpt) / (clip[2] - fixpt));
            bin[col] = min (maxave, bfrac * rgb[2] + (1 - bfrac) * bin[col]);
        }

        lratio /= (rin[col] + gin[col] + bin[col]);
        L = (rin[col] + gin[col] + bin[col]) / 3;
        C = lratio * 1.732050808 * (rin[col] - gin[col]);
        H = lratio * (2 * bin[col] - rin[col] - gin[col]);
        rin[col] = L - H / 6.0 + C / 3.464101615;
        gin[col] = L - H / 6.0 - C / 3.464101615;
        bin[col] = L + H / 3.0;

        if ((L = (rin[col] + gin[col] + bin[col]) / 3) > desatpt) {
            float Lfrac = max (0.0f, (maxave - L) / (maxave - desatpt));
            C = Lfrac * 1.732050808 * (rin[col] - gin[col]);
            H = Lfrac * (2 * bin[col] - rin[col] - gin[col]);
            rin[col] = L - H / 6.0 + C / 3.464101615;
            gin[col] = L - H / 6.0 - C / 3.464101615;
            bin[col] = L + H / 3.0;
        }
    }
}

void RawImageSource::HLRecovery_Luminance (float* rin, float* gin, float* bin, float* rout, float* gout, float* bout, int width, float maxval)
{

    for (int i = 0; i < width; i++) {
        float r = rin[i], g = gin[i], b = bin[i];

        if (r > maxval || g > maxval || b > maxval) {
            float ro = min (r, maxval);
            float go = min (g, maxval);
            float bo = min (b, maxval);
            double L = r + g + b;
            double C = 1.732050808 * (r - g);
            double H = 2 * b - r - g;
            double Co = 1.732050808 * (ro - go);
            double Ho = 2 * bo - ro - go;

            if (r != g && g != b) {
                double ratio = sqrt ((Co * Co + Ho * Ho) / (C * C + H * H));
                C *= ratio;
                H *= ratio;
            }

            float rr = L / 3.0 - H / 6.0 + C / 3.464101615;
            float gr = L / 3.0 - H / 6.0 - C / 3.464101615;
            float br = L / 3.0 + H / 3.0;
            rout[i] = rr;
            gout[i] = gr;
            bout[i] = br;
        } else {
            rout[i] = rin[i];
            gout[i] = gin[i];
            bout[i] = bin[i];
        }
    }
}

//%%%%%%%%%%%%%%%%%%%%%%%%%%%%%%%%%%%%%%%

void RawImageSource::HLRecovery_CIELab (float* rin, float* gin, float* bin, float* rout, float* gout, float* bout,
                                        int width, float maxval, double xyz_cam[3][3], double cam_xyz[3][3])
{

    //static bool crTableReady = false;

    // lookup table for Lab conversion
    // perhaps should be centralized, universally defined so we don't keep remaking it???
    /*for (int ix=0; ix < 0x10000; ix++) {
            float rx = ix / 65535.0;
            fv[ix] = rx > 0.008856 ? exp(1.0/3 * log(rx)) : 7.787*rx + 16/116.0;
        }*/
    //crTableReady = true;


    for (int i = 0; i < width; i++) {
        float r = rin[i], g = gin[i], b = bin[i];

        if (r > maxval || g > maxval || b > maxval) {
            float ro = min (r, maxval);
            float go = min (g, maxval);
            float bo = min (b, maxval);
            float yy = xyz_cam[1][0] * r + xyz_cam[1][1] * g + xyz_cam[1][2] * b;
            float fy = (yy < 65535.0 ? Color::cachef[yy] / 327.68 : std::cbrt (yy / MAXVALD));
            // compute LCH decompostion of the clipped pixel (only color information, thus C and H will be used)
            float x = xyz_cam[0][0] * ro + xyz_cam[0][1] * go + xyz_cam[0][2] * bo;
            float y = xyz_cam[1][0] * ro + xyz_cam[1][1] * go + xyz_cam[1][2] * bo;
            float z = xyz_cam[2][0] * ro + xyz_cam[2][1] * go + xyz_cam[2][2] * bo;
            x = (x < 65535.0 ? Color::cachef[x] / 327.68 : std::cbrt (x / MAXVALD));
            y = (y < 65535.0 ? Color::cachef[y] / 327.68 : std::cbrt (y / MAXVALD));
            z = (z < 65535.0 ? Color::cachef[z] / 327.68 : std::cbrt (z / MAXVALD));
            // convert back to rgb
            double fz = fy - y + z;
            double fx = fy + x - y;

            double zr = Color::f2xyz (fz);
            double xr = Color::f2xyz (fx);

            x = xr * 65535.0 ;
            y = yy;
            z = zr * 65535.0 ;
            float rr = cam_xyz[0][0] * x + cam_xyz[0][1] * y + cam_xyz[0][2] * z;
            float gr = cam_xyz[1][0] * x + cam_xyz[1][1] * y + cam_xyz[1][2] * z;
            float br = cam_xyz[2][0] * x + cam_xyz[2][1] * y + cam_xyz[2][2] * z;
            rout[i] = (rr);
            gout[i] = (gr);
            bout[i] = (br);
        } else {
            rout[i] = (rin[i]);
            gout[i] = (gin[i]);
            bout[i] = (bin[i]);
        }
    }
}

//%%%%%%%%%%%%%%%%%%%%%%%%%%%%%%%%%%%%%%%

void RawImageSource::hlRecovery (const std::string &method, float* red, float* green, float* blue, int width, float* hlmax )
{

    if (method == "Luminance") {
        HLRecovery_Luminance (red, green, blue, red, green, blue, width, 65535.0);
    } else if (method == "CIELab blending") {
        HLRecovery_CIELab (red, green, blue, red, green, blue, width, 65535.0, imatrices.xyz_cam, imatrices.cam_xyz);
    } else if (method == "Blend") { // derived from Dcraw
        HLRecovery_blend (red, green, blue, width, 65535.0, hlmax);
    }

}

//%%%%%%%%%%%%%%%%%%%%%%%%%%%%%%%%%%%%%%%

void RawImageSource::getAutoExpHistogram (LUTu & histogram, int& histcompr)
{
//    BENCHFUN
    histcompr = 3;

    histogram (65536 >> histcompr);
    histogram.clear();
    const float refwb[3] = {static_cast<float> (refwb_red  / (1 << histcompr)), static_cast<float> (refwb_green / (1 << histcompr)), static_cast<float> (refwb_blue / (1 << histcompr))};

#ifdef _OPENMP
    #pragma omp parallel
#endif
    {
        LUTu tmphistogram (histogram.getSize());
        tmphistogram.clear();
#ifdef _OPENMP
        #pragma omp for schedule(dynamic,16) nowait
#endif

        for (int i = border; i < H - border; i++) {
            int start, end;
            getRowStartEnd (i, start, end);

            if (ri->getSensorType() == ST_BAYER) {
                // precalculate factors to avoid expensive per pixel calculations
                float refwb0 =  refwb[ri->FC (i, start)];
                float refwb1 =  refwb[ri->FC (i, start + 1)];
                int j;

                for (j = start; j < end - 1; j += 2) {
                    tmphistogram[ (int) (refwb0 * rawData[i][j])] += 4;
                    tmphistogram[ (int) (refwb1 * rawData[i][j + 1])] += 4;
                }

                if (j < end) {
                    tmphistogram[ (int) (refwb0 * rawData[i][j])] += 4;
                }
            } else if (ri->getSensorType() == ST_FUJI_XTRANS) {
                // precalculate factors to avoid expensive per pixel calculations
                float refwb0 =  refwb[ri->XTRANSFC (i, start)];
                float refwb1 =  refwb[ri->XTRANSFC (i, start + 1)];
                float refwb2 =  refwb[ri->XTRANSFC (i, start + 2)];
                float refwb3 =  refwb[ri->XTRANSFC (i, start + 3)];
                float refwb4 =  refwb[ri->XTRANSFC (i, start + 4)];
                float refwb5 =  refwb[ri->XTRANSFC (i, start + 5)];
                int j;

                for (j = start; j < end - 5; j += 6) {
                    tmphistogram[ (int) (refwb0 * rawData[i][j])] += 4;
                    tmphistogram[ (int) (refwb1 * rawData[i][j + 1])] += 4;
                    tmphistogram[ (int) (refwb2 * rawData[i][j + 2])] += 4;
                    tmphistogram[ (int) (refwb3 * rawData[i][j + 3])] += 4;
                    tmphistogram[ (int) (refwb4 * rawData[i][j + 4])] += 4;
                    tmphistogram[ (int) (refwb5 * rawData[i][j + 5])] += 4;
                }

                for (; j < end; j++) {
                    tmphistogram[ (int) (refwb[ri->XTRANSFC (i, j)] * rawData[i][j])] += 4;
                }
            } else if (ri->get_colors() == 1) {
                for (int j = start; j < end; j++) {
                    tmphistogram[(int)(refwb[0] * rawData[i][j])]++;
                }
            } else {
                for (int j = start; j < end; j++) {
                    tmphistogram[(int)(refwb[0] * rawData[i][3 * j + 0])]++;
                    tmphistogram[(int)(refwb[1] * rawData[i][3 * j + 1])]++;
                    tmphistogram[(int)(refwb[2] * rawData[i][3 * j + 2])]++;
                }
            }
        }

#ifdef _OPENMP
        #pragma omp critical
#endif
        {
            histogram += tmphistogram;
        }
    }
}

// Histogram MUST be 256 in size; gamma is applied, blackpoint and gain also
void RawImageSource::getRAWHistogram (LUTu & histRedRaw, LUTu & histGreenRaw, LUTu & histBlueRaw)
{
//    BENCHFUN
    histRedRaw.clear();
    histGreenRaw.clear();
    histBlueRaw.clear();
    const float mult[4] = { 65535.0f / ri->get_white (0),
                            65535.0f / ri->get_white (1),
                            65535.0f / ri->get_white (2),
                            65535.0f / ri->get_white (3)
                          };

    const bool fourColours = ri->getSensorType() == ST_BAYER && ((mult[1] != mult[3] || cblacksom[1] != cblacksom[3]) || FC (0, 0) == 3 || FC (0, 1) == 3 || FC (1, 0) == 3 || FC (1, 1) == 3);

    constexpr int histoSize = 65536;
    LUTu hist[4];
    hist[0] (histoSize);
    hist[0].clear();

    if (ri->get_colors() > 1) {
        hist[1] (histoSize);
        hist[1].clear();
        hist[2] (histoSize);
        hist[2].clear();
    }

    if (fourColours) {
        hist[3] (histoSize);
        hist[3].clear();
    }

#ifdef _OPENMP
    int numThreads;
    // reduce the number of threads under certain conditions to avoid overhead of too many critical regions
    numThreads = sqrt ((((H - 2 * border) * (W - 2 * border)) / 262144.f));
    numThreads = std::min (std::max (numThreads, 1), omp_get_max_threads());

    #pragma omp parallel num_threads(numThreads)
#endif
    {
        // we need one LUT per color and thread, which corresponds to 1 MB per thread
        LUTu tmphist[4];
        tmphist[0] (histoSize);
        tmphist[0].clear();

        if (ri->get_colors() > 1) {
            tmphist[1] (histoSize);
            tmphist[1].clear();
            tmphist[2] (histoSize);
            tmphist[2].clear();

            if (fourColours) {
                tmphist[3] (histoSize);
                tmphist[3].clear();
            }
        }

#ifdef _OPENMP
        #pragma omp for nowait
#endif

        for (int i = border; i < H - border; i++) {
            int start, end;
            getRowStartEnd (i, start, end);

            if (ri->getSensorType() == ST_BAYER) {
                int j;
                int c1 = FC (i, start);
                c1 = ( fourColours && c1 == 1 && ! (i & 1) ) ? 3 : c1;
                int c2 = FC (i, start + 1);
                c2 = ( fourColours && c2 == 1 && ! (i & 1) ) ? 3 : c2;

                for (j = start; j < end - 1; j += 2) {
                    tmphist[c1][ (int)ri->data[i][j]]++;
                    tmphist[c2][ (int)ri->data[i][j + 1]]++;
                }

                if (j < end) { // last pixel of row if width is odd
                    tmphist[c1][ (int)ri->data[i][j]]++;
                }
            } else if (ri->get_colors() == 1) {
                for (int j = start; j < end; j++) {
                    tmphist[0][ (int)ri->data[i][j]]++;
                }
            } else if (ri->getSensorType() == ST_FUJI_XTRANS) {
                for (int j = start; j < end - 1; j += 2) {
                    int c = ri->XTRANSFC (i, j);
                    tmphist[c][ (int)ri->data[i][j]]++;
                }
            } else {
                for (int j = start; j < end; j++) {
                    for (int c = 0; c < 3; c++) {
                        tmphist[c][ (int)ri->data[i][3 * j + c]]++;
                    }
                }
            }
        }

#ifdef _OPENMP
        #pragma omp critical
#endif
        {
            hist[0] += tmphist[0];

            if (ri->get_colors() > 1) {
                hist[1] += tmphist[1];
                hist[2] += tmphist[2];

                if (fourColours) {
                    hist[3] += tmphist[3];
                }
            }
        } // end of critical region
    } // end of parallel region

    for (int i = 0; i < 65536; i++) {
        int idx;
        idx = CLIP ((int)Color::gamma (mult[0] * (i - (cblacksom[0]/*+black_lev[0]*/))));
        histRedRaw[idx >> 8] += hist[0][i];

        if (ri->get_colors() > 1) {
            idx = CLIP ((int)Color::gamma (mult[1] * (i - (cblacksom[1]/*+black_lev[1]*/))));
            histGreenRaw[idx >> 8] += hist[1][i];

            if (fourColours) {
                idx = CLIP ((int)Color::gamma (mult[3] * (i - (cblacksom[3]/*+black_lev[3]*/))));
                histGreenRaw[idx >> 8] += hist[3][i];
            }

            idx = CLIP ((int)Color::gamma (mult[2] * (i - (cblacksom[2]/*+black_lev[2]*/))));
            histBlueRaw[idx >> 8] += hist[2][i];
        }
    }

    if (ri->getSensorType() == ST_BAYER)    // since there are twice as many greens, correct for it
        for (int i = 0; i < 256; i++) {
            histGreenRaw[i] >>= 1;
        }
    else if (ri->getSensorType() == ST_FUJI_XTRANS) // since Xtrans has 2.5 as many greens, correct for it
        for (int i = 0; i < 256; i++) {
            histGreenRaw[i] = (histGreenRaw[i] * 2) / 5;
        }
    else if (ri->get_colors() == 1) { // monochrome sensor => set all histograms equal
        histGreenRaw += histRedRaw;
        histBlueRaw += histRedRaw;
    }

}

//%%%%%%%%%%%%%%%%%%%%%%%%%%%%%%%%%%%%%%%

void RawImageSource::getRowStartEnd (int x, int &start, int &end)
{
    if (fuji) {
        int fw = ri->get_FujiWidth();
        start = ABS (fw - x) + border;
        end = min (H + W - fw - x, fw + x) - border;
    } else {
        start = border;
        end = W - border;
    }
}

//%%%%%%%%%%%%%%%%%%%%%%%%%%%%%%%%%%%%%%%
void RawImageSource::getAutoWBMultipliers (double &rm, double &gm, double &bm)
{
//    BENCHFUN
    constexpr double clipHigh = 64000.0;

    if (ri->get_colors() == 1) {
        rm = gm = bm = 1;
        return;
    }

    if (redAWBMul != -1.) {
        rm = redAWBMul;
        gm = greenAWBMul;
        bm = blueAWBMul;
        return;
    }

    if (!isWBProviderReady()) {
        rm = -1.0;
        gm = -1.0;
        bm = -1.0;
        return;
    }

    double avg_r = 0;
    double avg_g = 0;
    double avg_b = 0;
    int rn = 0, gn = 0, bn = 0;

    if (fuji) {
        for (int i = 32; i < H - 32; i++) {
            int fw = ri->get_FujiWidth();
            int start = ABS (fw - i) + 32;
            int end = min (H + W - fw - i, fw + i) - 32;

            for (int j = start; j < end; j++) {
                if (ri->getSensorType() != ST_BAYER) {
                    double dr = CLIP (initialGain * (rawData[i][3 * j]  ));
                    double dg = CLIP (initialGain * (rawData[i][3 * j + 1]));
                    double db = CLIP (initialGain * (rawData[i][3 * j + 2]));

                    if (dr > clipHigh || dg > clipHigh || db > clipHigh) {
                        continue;
                    }

                    avg_r += dr;
                    avg_g += dg;
                    avg_b += db;
                    rn = gn = ++bn;
                } else {
                    int c = FC ( i, j);
                    double d = CLIP (initialGain * (rawData[i][j]));

                    if (d > clipHigh) {
                        continue;
                    }

                    // Let's test green first, because they are more numerous
                    if (c == 1) {
                        avg_g += d;
                        gn++;
                    } else if (c == 0) {
                        avg_r += d;
                        rn++;
                    } else { /*if (c==2)*/
                        avg_b += d;
                        bn++;
                    }
                }
            }
        }
    } else {
        if (ri->getSensorType() != ST_BAYER) {
            if (ri->getSensorType() == ST_FUJI_XTRANS) {
                const double compval = clipHigh / initialGain;
#ifdef _OPENMP
                #pragma omp parallel
#endif
                {
                    double avg_c[3] = {0.0};
                    int cn[3] = {0};
#ifdef _OPENMP
                    #pragma omp for schedule(dynamic,16) nowait
#endif

                    for (int i = 32; i < H - 32; i++) {
                        for (int j = 32; j < W - 32; j++) {
                            // each loop read 1 rgb triplet value
                            double d = rawData[i][j];

                            if (d > compval) {
                                continue;
                            }

                            int c = ri->XTRANSFC (i, j);
                            avg_c[c] += d;
                            cn[c]++;
                        }
                    }

#ifdef _OPENMP
                    #pragma omp critical
#endif
                    {
                        avg_r += avg_c[0];
                        avg_g += avg_c[1];
                        avg_b += avg_c[2];
                        rn += cn[0];
                        gn += cn[1];
                        bn += cn[2];
                    }
                }
                avg_r *= initialGain;
                avg_g *= initialGain;
                avg_b *= initialGain;
            } else {
                for (int i = 32; i < H - 32; i++)
                    for (int j = 32; j < W - 32; j++) {
                        // each loop read 1 rgb triplet value

                        double dr = CLIP (initialGain * (rawData[i][3 * j]  ));
                        double dg = CLIP (initialGain * (rawData[i][3 * j + 1]));
                        double db = CLIP (initialGain * (rawData[i][3 * j + 2]));

                        if (dr > clipHigh || dg > clipHigh || db > clipHigh) {
                            continue;
                        }

                        avg_r += dr;
                        rn++;
                        avg_g += dg;
                        avg_b += db;
                    }

                gn = rn;
                bn = rn;
            }
        } else {
            //determine GRBG coset; (ey,ex) is the offset of the R subarray
            int ey, ex;

            if (ri->ISGREEN (0, 0)) { //first pixel is G
                if (ri->ISRED (0, 1)) {
                    ey = 0;
                    ex = 1;
                } else {
                    ey = 1;
                    ex = 0;
                }
            } else {//first pixel is R or B
                if (ri->ISRED (0, 0)) {
                    ey = 0;
                    ex = 0;
                } else {
                    ey = 1;
                    ex = 1;
                }
            }

            const double compval = clipHigh / initialGain;
#ifdef _OPENMP
            #pragma omp parallel for reduction(+:avg_r,avg_g,avg_b,rn,gn,bn) schedule(dynamic,8)
#endif

            for (int i = 32; i < H - 32; i += 2)
                for (int j = 32; j < W - 32; j += 2) {
                    //average each Bayer quartet component individually if non-clipped
                    double d[2][2];
                    d[0][0] = rawData[i][j];
                    d[0][1] = rawData[i][j + 1];
                    d[1][0] = rawData[i + 1][j];
                    d[1][1] = rawData[i + 1][j + 1];

                    if (d[ey][ex] <= compval) {
                        avg_r += d[ey][ex];
                        rn++;
                    }

                    if (d[1 - ey][ex] <= compval) {
                        avg_g += d[1 - ey][ex];
                        gn++;
                    }

                    if (d[ey][1 - ex] <= compval) {
                        avg_g += d[ey][1 - ex];
                        gn++;
                    }

                    if (d[1 - ey][1 - ex] <= compval) {
                        avg_b += d[1 - ey][1 - ex];
                        bn++;
                    }
                }

            avg_r *= initialGain;
            avg_g *= initialGain;
            avg_b *= initialGain;

        }
    }

    if( settings->verbose ) {
        printf ("AVG: %g %g %g\n", avg_r / std::max(1, rn), avg_g / std::max(1, gn), avg_b / std::max(1, bn));
    }

    //    return ColorTemp (pow(avg_r/rn, 1.0/6.0)*img_r, pow(avg_g/gn, 1.0/6.0)*img_g, pow(avg_b/bn, 1.0/6.0)*img_b);

    double reds   = avg_r / std::max(1, rn) * refwb_red;
    double greens = avg_g / std::max(1, gn) * refwb_green;
    double blues  = avg_b / std::max(1, bn) * refwb_blue;

    redAWBMul   = rm = imatrices.rgb_cam[0][0] * reds + imatrices.rgb_cam[0][1] * greens + imatrices.rgb_cam[0][2] * blues;
    greenAWBMul = gm = imatrices.rgb_cam[1][0] * reds + imatrices.rgb_cam[1][1] * greens + imatrices.rgb_cam[1][2] * blues;
    blueAWBMul  = bm = imatrices.rgb_cam[2][0] * reds + imatrices.rgb_cam[2][1] * greens + imatrices.rgb_cam[2][2] * blues;
}

//%%%%%%%%%%%%%%%%%%%%%%%%%%%%%%%%%%%%%%%


ColorTemp RawImageSource::getSpotWB (std::vector<Coord2D> &red, std::vector<Coord2D> &green, std::vector<Coord2D> &blue, int tran, double equal)
{

    int x;
    int y;
    double reds = 0, greens = 0, blues = 0;
    unsigned int rn = 0;

    if (ri->getSensorType() != ST_BAYER) {
        if (ri->getSensorType() == ST_FUJI_XTRANS) {
            int d[9][2] = {{0, 0}, { -1, -1}, { -1, 0}, { -1, 1}, {0, -1}, {0, 1}, {1, -1}, {1, 0}, {1, 1}};

            for (size_t i = 0; i < red.size(); i++) {
                transformPosition (red[i].x, red[i].y, tran, x, y);
                double rloc, gloc, bloc;
                int rnbrs, gnbrs, bnbrs;
                rloc = gloc = bloc = rnbrs = gnbrs = bnbrs = 0;

                for (int k = 0; k < 9; k++) {
                    int xv = x + d[k][0];
                    int yv = y + d[k][1];

                    if (xv >= 0 && yv >= 0 && xv < W && yv < H) {
                        if (ri->ISXTRANSRED (yv, xv)) { //RED
                            rloc += (rawData[yv][xv]);
                            rnbrs++;
                            continue;
                        } else if (ri->ISXTRANSBLUE (yv, xv)) { //BLUE
                            bloc += (rawData[yv][xv]);
                            bnbrs++;
                            continue;
                        } else { // GREEN
                            gloc += (rawData[yv][xv]);
                            gnbrs++;
                            continue;
                        }
                    }
                }

                rloc /= rnbrs;
                gloc /= gnbrs;
                bloc /= bnbrs;

                if (rloc * initialGain < 64000. && gloc * initialGain < 64000. && bloc * initialGain < 64000.) {
                    reds += rloc;
                    greens += gloc;
                    blues += bloc;
                    rn++;
                }
            }

        } else {
            int xmin, xmax, ymin, ymax;
            int xr, xg, xb, yr, yg, yb;

            for (size_t i = 0; i < red.size(); i++) {
                transformPosition (red[i].x, red[i].y, tran, xr, yr);
                transformPosition (green[i].x, green[i].y, tran, xg, yg);
                transformPosition (blue[i].x, blue[i].y, tran, xb, yb);

                if (initialGain * (rawData[yr][3 * xr]  ) > 52500 ||
                        initialGain * (rawData[yg][3 * xg + 1]) > 52500 ||
                        initialGain * (rawData[yb][3 * xb + 2]) > 52500) {
                    continue;
                }

                xmin = min (xr, xg, xb);
                xmax = max (xr, xg, xb);
                ymin = min (yr, yg, yb);
                ymax = max (yr, yg, yb);

                if (xmin >= 0 && ymin >= 0 && xmax < W && ymax < H) {
                    reds    += (rawData[yr][3 * xr]  );
                    greens  += (rawData[yg][3 * xg + 1]);
                    blues   += (rawData[yb][3 * xb + 2]);
                    rn++;
                }
            }
        }

    } else {

        int d[9][2] = {{0, 0}, { -1, -1}, { -1, 0}, { -1, 1}, {0, -1}, {0, 1}, {1, -1}, {1, 0}, {1, 1}};

        for (size_t i = 0; i < red.size(); i++) {
            transformPosition (red[i].x, red[i].y, tran, x, y);
            double rloc, gloc, bloc;
            int rnbrs, gnbrs, bnbrs;
            rloc = gloc = bloc = rnbrs = gnbrs = bnbrs = 0;

            for (int k = 0; k < 9; k++) {
                int xv = x + d[k][0];
                int yv = y + d[k][1];
                int c = FC (yv, xv);

                if (xv >= 0 && yv >= 0 && xv < W && yv < H) {
                    if (c == 0) { //RED
                        rloc += (rawData[yv][xv]);
                        rnbrs++;
                        continue;
                    } else if (c == 2) { //BLUE
                        bloc += (rawData[yv][xv]);
                        bnbrs++;
                        continue;
                    } else { // GREEN
                        gloc += (rawData[yv][xv]);
                        gnbrs++;
                        continue;
                    }
                }
            }

            rloc /= std::max(1, rnbrs);
            gloc /= std::max(1, gnbrs);
            bloc /= std::max(1, bnbrs);

            if (rloc * initialGain < 64000. && gloc * initialGain < 64000. && bloc * initialGain < 64000.) {
                reds += rloc;
                greens += gloc;
                blues += bloc;
                rn++;
            }

            transformPosition (green[i].x, green[i].y, tran, x, y);//these are redundant now ??? if not, repeat for these blocks same as for red[]
            rloc = gloc = bloc = rnbrs = gnbrs = bnbrs = 0;

            for (int k = 0; k < 9; k++) {
                int xv = x + d[k][0];
                int yv = y + d[k][1];
                int c = FC (yv, xv);

                if (xv >= 0 && yv >= 0 && xv < W && yv < H) {
                    if (c == 0) { //RED
                        rloc += (rawData[yv][xv]);
                        rnbrs++;
                        continue;
                    } else if (c == 2) { //BLUE
                        bloc += (rawData[yv][xv]);
                        bnbrs++;
                        continue;
                    } else { // GREEN
                        gloc += (rawData[yv][xv]);
                        gnbrs++;
                        continue;
                    }
                }
            }

            rloc /= std::max(rnbrs, 1);
            gloc /= std::max(gnbrs, 1);
            bloc /= std::max(bnbrs, 1);

            if (rloc * initialGain < 64000. && gloc * initialGain < 64000. && bloc * initialGain < 64000.) {
                reds += rloc;
                greens += gloc;
                blues += bloc;
                rn++;
            }

            transformPosition (blue[i].x, blue[i].y, tran, x, y);
            rloc = gloc = bloc = rnbrs = gnbrs = bnbrs = 0;

            for (int k = 0; k < 9; k++) {
                int xv = x + d[k][0];
                int yv = y + d[k][1];
                int c = FC (yv, xv);

                if (xv >= 0 && yv >= 0 && xv < W && yv < H) {
                    if (c == 0) { //RED
                        rloc += (rawData[yv][xv]);
                        rnbrs++;
                        continue;
                    } else if (c == 2) { //BLUE
                        bloc += (rawData[yv][xv]);
                        bnbrs++;
                        continue;
                    } else { // GREEN
                        gloc += (rawData[yv][xv]);
                        gnbrs++;
                        continue;
                    }
                }
            }

            rloc /= std::max(rnbrs, 1);
            gloc /= std::max(gnbrs, 1);
            bloc /= std::max(bnbrs, 1);

            if (rloc * initialGain < 64000. && gloc * initialGain < 64000. && bloc * initialGain < 64000.) {
                reds += rloc;
                greens += gloc;
                blues += bloc;
                rn++;
            }
        }
    }

    if (2u * rn < red.size()) {
        return ColorTemp (equal);
    } else {
        reds = reds / std::max(1u, rn) * refwb_red;
        greens = greens / std::max(1u, rn) * refwb_green;
        blues = blues / std::max(1u, rn) * refwb_blue;

        double rm = imatrices.rgb_cam[0][0] * reds + imatrices.rgb_cam[0][1] * greens + imatrices.rgb_cam[0][2] * blues;
        double gm = imatrices.rgb_cam[1][0] * reds + imatrices.rgb_cam[1][1] * greens + imatrices.rgb_cam[1][2] * blues;
        double bm = imatrices.rgb_cam[2][0] * reds + imatrices.rgb_cam[2][1] * greens + imatrices.rgb_cam[2][2] * blues;

        return ColorTemp (rm, gm, bm, equal);
    }
}


//%%%%%%%%%%%%%%%%%%%%%%%%%%%%%%%%%%%%%%%

void RawImageSource::transformPosition (int x, int y, int tran, int& ttx, int& tty)
{

    tran = defTransform (tran);

    x += border;
    y += border;

    if (d1x) {
        if ((tran & TR_ROT) == TR_R90 || (tran & TR_ROT) == TR_R270) {
            x /= 2;
        } else {
            y /= 2;
        }
    }

    int w = W, h = H;

    if (fuji) {
        w = ri->get_FujiWidth() * 2 + 1;
        h = (H - ri->get_FujiWidth()) * 2 + 1;
    }

    int sw = w, sh = h;

    if ((tran & TR_ROT) == TR_R90 || (tran & TR_ROT) == TR_R270) {
        sw = h;
        sh = w;
    }

    int ppx = x, ppy = y;

    if (tran & TR_HFLIP) {
        ppx = sw - 1 - x ;
    }

    if (tran & TR_VFLIP) {
        ppy = sh - 1 - y;
    }

    int tx = ppx;
    int ty = ppy;

    if ((tran & TR_ROT) == TR_R180) {
        tx = w - 1 - ppx;
        ty = h - 1 - ppy;
    } else if ((tran & TR_ROT) == TR_R90) {
        tx = ppy;
        ty = h - 1 - ppx;
    } else if ((tran & TR_ROT) == TR_R270) {
        tx = w - 1 - ppy;
        ty = ppx;
    }

    if (fuji) {
        ttx = (tx + ty) / 2;
        tty = (ty - tx) / 2 + ri->get_FujiWidth();
    } else {
        ttx = tx;
        tty = ty;
    }
}

//%%%%%%%%%%%%%%%%%%%%%%%%%%%%%%%%%%%%%%%

void RawImageSource::inverse33 (const double (*rgb_cam)[3], double (*cam_rgb)[3])
{
    double nom = (rgb_cam[0][2] * rgb_cam[1][1] * rgb_cam[2][0] - rgb_cam[0][1] * rgb_cam[1][2] * rgb_cam[2][0] -
                  rgb_cam[0][2] * rgb_cam[1][0] * rgb_cam[2][1] + rgb_cam[0][0] * rgb_cam[1][2] * rgb_cam[2][1] +
                  rgb_cam[0][1] * rgb_cam[1][0] * rgb_cam[2][2] - rgb_cam[0][0] * rgb_cam[1][1] * rgb_cam[2][2] );
    cam_rgb[0][0] = (rgb_cam[1][2] * rgb_cam[2][1] - rgb_cam[1][1] * rgb_cam[2][2]) / nom;
    cam_rgb[0][1] = - (rgb_cam[0][2] * rgb_cam[2][1] - rgb_cam[0][1] * rgb_cam[2][2]) / nom;
    cam_rgb[0][2] = (rgb_cam[0][2] * rgb_cam[1][1] - rgb_cam[0][1] * rgb_cam[1][2]) / nom;
    cam_rgb[1][0] = - (rgb_cam[1][2] * rgb_cam[2][0] - rgb_cam[1][0] * rgb_cam[2][2]) / nom;
    cam_rgb[1][1] = (rgb_cam[0][2] * rgb_cam[2][0] - rgb_cam[0][0] * rgb_cam[2][2]) / nom;
    cam_rgb[1][2] = - (rgb_cam[0][2] * rgb_cam[1][0] - rgb_cam[0][0] * rgb_cam[1][2]) / nom;
    cam_rgb[2][0] = (rgb_cam[1][1] * rgb_cam[2][0] - rgb_cam[1][0] * rgb_cam[2][1]) / nom;
    cam_rgb[2][1] = - (rgb_cam[0][1] * rgb_cam[2][0] - rgb_cam[0][0] * rgb_cam[2][1]) / nom;
    cam_rgb[2][2] = (rgb_cam[0][1] * rgb_cam[1][0] - rgb_cam[0][0] * rgb_cam[1][1]) / nom;
}

DiagonalCurve* RawImageSource::phaseOneIccCurve;
DiagonalCurve* RawImageSource::phaseOneIccCurveInv;

void RawImageSource::init ()
{

    {
        // Initialize Phase One ICC curves

        /* This curve is derived from TIFFTAG_TRANSFERFUNCTION of a Capture One P25+ image with applied film curve,
           exported to TIFF with embedded camera ICC. It's assumed to be similar to most standard curves in
           Capture One. It's not necessary to be exactly the same, it's just to be close to a typical curve to
           give the Phase One ICC files a good working space. */
        const double phase_one_forward[] = {
            0.0000000000, 0.0000000000, 0.0152590219, 0.0029602502, 0.0305180438, 0.0058899825, 0.0457770657, 0.0087739376, 0.0610360876, 0.0115968566,
            0.0762951095, 0.0143587396, 0.0915541314, 0.0171969177, 0.1068131533, 0.0201876860, 0.1220721752, 0.0232852674, 0.1373311971, 0.0264744030,
            0.1525902190, 0.0297245747, 0.1678492409, 0.0330205234, 0.1831082628, 0.0363775082, 0.1983672847, 0.0397802701, 0.2136263066, 0.0432593271,
            0.2288853285, 0.0467841611, 0.2441443503, 0.0503700313, 0.2594033722, 0.0540474556, 0.2746623941, 0.0577859159, 0.2899214160, 0.0616159304,
            0.3051804379, 0.0655222400, 0.3204394598, 0.0695353628, 0.3356984817, 0.0736552987, 0.3509575036, 0.0778973068, 0.3662165255, 0.0822461280,
            0.3814755474, 0.0867170214, 0.3967345693, 0.0913252461, 0.4119935912, 0.0960860609, 0.4272526131, 0.1009994659, 0.4425116350, 0.1060654612,
            0.4577706569, 0.1113298238, 0.4730296788, 0.1167925536, 0.4882887007, 0.1224841688, 0.5035477226, 0.1284046693, 0.5188067445, 0.1345540551,
            0.5340657664, 0.1409781033, 0.5493247883, 0.1476615549, 0.5645838102, 0.1546501869, 0.5798428321, 0.1619287404, 0.5951018540, 0.1695277333,
            0.6103608759, 0.1774776837, 0.6256198978, 0.1858091096, 0.6408789197, 0.1945525292, 0.6561379416, 0.2037384604, 0.6713969635, 0.2134279393,
            0.6866559854, 0.2236667430, 0.7019150072, 0.2345159075, 0.7171740291, 0.2460517281, 0.7324330510, 0.2583047227, 0.7476920729, 0.2714122225,
            0.7629510948, 0.2854352636, 0.7782101167, 0.3004959182, 0.7934691386, 0.3167620356, 0.8087281605, 0.3343862058, 0.8239871824, 0.3535820554,
            0.8392462043, 0.3745937285, 0.8545052262, 0.3977111467, 0.8697642481, 0.4232547494, 0.8850232700, 0.4515754940, 0.9002822919, 0.4830701152,
            0.9155413138, 0.5190966659, 0.9308003357, 0.5615320058, 0.9460593576, 0.6136263066, 0.9613183795, 0.6807965209, 0.9765774014, 0.7717402914,
            0.9918364233, 0.9052109560, 1.0000000000, 1.0000000000
        };
        std::vector<double> cForwardPoints;
        cForwardPoints.push_back (double (DCT_Spline)); // The first value is the curve type
        std::vector<double> cInversePoints;
        cInversePoints.push_back (double (DCT_Spline)); // The first value is the curve type

        for (unsigned int i = 0; i < sizeof (phase_one_forward) / sizeof (phase_one_forward[0]); i += 2) {
            cForwardPoints.push_back (phase_one_forward[i + 0]);
            cForwardPoints.push_back (phase_one_forward[i + 1]);
            cInversePoints.push_back (phase_one_forward[i + 1]);
            cInversePoints.push_back (phase_one_forward[i + 0]);
        }

        phaseOneIccCurve = new DiagonalCurve (cForwardPoints, CURVES_MIN_POLY_POINTS);
        phaseOneIccCurveInv = new DiagonalCurve (cInversePoints, CURVES_MIN_POLY_POINTS);
    }
}

void RawImageSource::getRawValues (int x, int y, int rotate, int &R, int &G, int &B)
{
    int xnew = x + border;
    int ynew = y + border;
    rotate += ri->get_rotateDegree();
    rotate %= 360;

    if (rotate == 90) {
        std::swap (xnew, ynew);
        ynew = H - 1 - ynew;
    } else if (rotate == 180) {
        xnew = W - 1 - xnew;
        ynew = H - 1 - ynew;
    } else if (rotate == 270) {
        std::swap (xnew, ynew);
        ynew = H - 1 - ynew;
        xnew = W - 1 - xnew;
        ynew = H - 1 - ynew;
    }

    int c = ri->getSensorType() == ST_FUJI_XTRANS ? ri->XTRANSFC (ynew, xnew) : ri->FC (ynew, xnew);
    int val = round (rawData[ynew][xnew] / scale_mul[c]);

    if (c == 0) {
        R = val;
        G = 0;
        B = 0;
    } else if (c == 2) {
        R = 0;
        G = 0;
        B = val;
    } else {
        R = 0;
        G = val;
        B = 0;
    }
}

void RawImageSource::cleanup ()
{
    delete phaseOneIccCurve;
    delete phaseOneIccCurveInv;
}

} /* namespace */<|MERGE_RESOLUTION|>--- conflicted
+++ resolved
@@ -914,11 +914,7 @@
 {
     DCPProfile *dcpProf = nullptr;
     cmsHPROFILE dummy;
-<<<<<<< HEAD
-    findInputProfile (cmp.input, nullptr, (static_cast<const ImageData*> (getMetaData()))->getCamera(), &dcpProf, dummy);
-=======
     findInputProfile(cmp.input, nullptr, (static_cast<const FramesData*>(getMetaData()))->getCamera(), &dcpProf, dummy);
->>>>>>> dfe40677
 
     if (dcpProf == nullptr) {
         if (settings->verbose) {
@@ -934,13 +930,8 @@
 
 void RawImageSource::convertColorSpace (Imagefloat* image, const ColorManagementParams &cmp, const ColorTemp &wb)
 {
-<<<<<<< HEAD
-    double pre_mul[3] = { ri->get_pre_mul (0), ri->get_pre_mul (1), ri->get_pre_mul (2) };
-    colorSpaceConversion (image, cmp, wb, pre_mul, embProfile, camProfile, imatrices.xyz_cam, (static_cast<const ImageData*> (getMetaData()))->getCamera());
-=======
     double pre_mul[3] = { ri->get_pre_mul(0), ri->get_pre_mul(1), ri->get_pre_mul(2) };
     colorSpaceConversion (image, cmp, wb, pre_mul, embProfile, camProfile, imatrices.xyz_cam, (static_cast<const FramesData*>(getMetaData()))->getCamera());
->>>>>>> dfe40677
 }
 
 //%%%%%%%%%%%%%%%%%%%%%%%%%%%%%%%%%%%%%%%
@@ -1714,17 +1705,6 @@
     }
 
 
-<<<<<<< HEAD
-    //Load complete Exif informations
-    RawMetaDataLocation rml;
-    rml.exifBase = ri->get_exifBase();
-    rml.ciffBase = ri->get_ciffBase();
-    rml.ciffLength = ri->get_ciffLen();
-    idata = new ImageData (fname, &rml);
-    green (W, H);
-    red (W, H);
-    blue (W, H);
-=======
     // Load complete Exif informations
     std::unique_ptr<RawMetaDataLocation> rml(new RawMetaDataLocation (ri->get_exifBase(), ri->get_ciffBase(), ri->get_ciffLen()));
     idata = new FramesData (fname, std::move(rml));
@@ -1733,7 +1713,6 @@
     green(W, H);
     red(W, H);
     blue(W, H);
->>>>>>> dfe40677
     //hpmap = allocArray<char>(W, H);
 
     if (plistener) {
