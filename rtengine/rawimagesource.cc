/*
 *  This file is part of RawTherapee.
 *
 *  Copyright (c) 2004-2010 Gabor Horvath <hgabor@rawtherapee.com>
 *
 *  RawTherapee is free software: you can redistribute it and/or modify
 *  it under the terms of the GNU General Public License as published by
 *  the Free Software Foundation, either version 3 of the License, or
 *  (at your option) any later version.
 *
 *  RawTherapee is distributed in the hope that it will be useful,
 *  but WITHOUT ANY WARRANTY; without even the implied warranty of
 *  MERCHANTABILITY or FITNESS FOR A PARTICULAR PURPOSE.  See the
 *  GNU General Public License for more details.
 *
 *  You should have received a copy of the GNU General Public License
 *  along with RawTherapee.  If not, see <http://www.gnu.org/licenses/>.
 */
#include <cmath>
#include <iostream>

#include "rtengine.h"
#include "rawimagesource.h"
#include "rawimagesource_i.h"
#include "jaggedarray.h"
#include "median.h"
#include "rawimage.h"
#include "mytime.h"
#include "iccstore.h"
#include "curves.h"
#include "dfmanager.h"
#include "ffmanager.h"
#include "dcp.h"
#include "rt_math.h"
#include "improcfun.h"
#include "rtlensfun.h"
#include "cat02adaptation.h"

#ifdef _OPENMP
#include <omp.h>
#endif
#include "opthelper.h"
#include "StopWatch.h"
#define clipretinex( val, minv, maxv )    (( val = (val < minv ? minv : val ) ) > maxv ? maxv : val )
#undef CLIPD
#define CLIPD(a) ((a)>0.0f?((a)<1.0f?(a):1.0f):0.0f)

namespace
{

void rotateLine(const float* const line, rtengine::PlanarPtr<float> &channel, const int tran, const int i, const int w, const int h)
{
    switch (tran & TR_ROT) {
        case TR_R180:
            for (int j = 0; j < w; j++) {
                channel(h - 1 - i, w - 1 - j) = line[j];
            }

            break;

        case TR_R90:
            for (int j = 0; j < w; j++) {
                channel(j, h - 1 - i) = line[j];
            }

            break;

        case TR_R270:
            for (int j = 0; j < w; j++) {
                channel(w - 1 - j, i) = line[j];
            }

            break;

        case TR_NONE:
        default:
            for (int j = 0; j < w; j++) {
                channel(i, j) = line[j];
            }
    }
}

void transLineStandard(const float* const red, const float* const green, const float* const blue, const int i, rtengine::Imagefloat* const image, const int tran, const int imwidth, const int imheight)
{
    // conventional CCD coarse rotation
    rotateLine(red, image->r, tran, i, imwidth, imheight);
    rotateLine(green, image->g, tran, i, imwidth, imheight);
    rotateLine(blue, image->b, tran, i, imwidth, imheight);
}

void transLineFuji(const float* const red, const float* const green, const float* const blue, const int i, rtengine::Imagefloat* const image, const int tran, const int imheight, const int fw)
{

    // Fuji SuperCCD rotation + coarse rotation
    int start = ABS(fw - i);
    int w = fw * 2 + 1;
    int h = (imheight - fw) * 2 + 1;
    int end = min(h + fw - i, w - fw + i);

    switch (tran & TR_ROT) {
        case TR_R180:
            for (int j = start; j < end; j++) {
                int y = i + j - fw;
                int x = fw - i + j;

                if (x >= 0 && y < image->getHeight() && y >= 0 && x < image->getWidth()) {
                    image->r(image->getHeight() - 1 - y, image->getWidth() - 1 - x) = red[j];
                    image->g(image->getHeight() - 1 - y, image->getWidth() - 1 - x) = green[j];
                    image->b(image->getHeight() - 1 - y, image->getWidth() - 1 - x) = blue[j];
                }
            }

            break;

        case TR_R270:
            for (int j = start; j < end; j++) {
                int y = i + j - fw;
                int x = fw - i + j;

                if (x >= 0 && x < image->getHeight() && y >= 0 && y < image->getWidth()) {
                    image->r(image->getHeight() - 1 - x, y) = red[j];
                    image->g(image->getHeight() - 1 - x, y) = green[j];
                    image->b(image->getHeight() - 1 - x, y) = blue[j];
                }
            }

            break;

        case TR_R90:
            for (int j = start; j < end; j++) {
                int y = i + j - fw;
                int x = fw - i + j;

                if (x >= 0 && y < image->getWidth() && y >= 0 && x < image->getHeight()) {
                    image->r(x, image->getWidth() - 1 - y) = red[j];
                    image->g(x, image->getWidth() - 1 - y) = green[j];
                    image->b(x, image->getWidth() - 1 - y) = blue[j];
                }
            }

            break;

        case TR_NONE:
        default:
            for (int j = start; j < end; j++) {
                int y = i + j - fw;
                int x = fw - i + j;

                if (x >= 0 && y < image->getHeight() && y >= 0 && x < image->getWidth()) {
                    image->r(y, x) = red[j];
                    image->g(y, x) = green[j];
                    image->b(y, x) = blue[j];
                }
            }
    }
}

void transLineD1x(const float* const red, const float* const green, const float* const blue, const int i, rtengine::Imagefloat* const image, const int tran, const int imwidth, const int imheight, const bool oddHeight, const bool clip)
{
    // Nikon D1X has an uncommon sensor with 4028 x 1324 sensels.
    // Vertical sensel size is 2x horizontal sensel size
    // We have to do vertical interpolation for the 'missing' rows
    // We do that in combination with coarse rotation

    switch (tran & TR_ROT) {
        case TR_R180: // rotate 180 degree
            for (int j = 0; j < imwidth; j++) {
                image->r(2 * (imheight - 1 - i), imwidth - 1 - j) = red[j];
                image->g(2 * (imheight - 1 - i), imwidth - 1 - j) = green[j];
                image->b(2 * (imheight - 1 - i), imwidth - 1 - j) = blue[j];
            }

            if (i == 0) {
                for (int j = 0; j < imwidth; j++) {
                    image->r(2 * imheight - 1, imwidth - 1 - j) = red[j];
                    image->g(2 * imheight - 1, imwidth - 1 - j) = green[j];
                    image->b(2 * imheight - 1, imwidth - 1 - j) = blue[j];
                }
            }

            if (i == 1 || i == 2) { // linear interpolation
                int row = 2 * imheight - 1 - 2 * i;

                for (int j = 0; j < imwidth; j++) {
                    int col = imwidth - 1 - j;
                    image->r(row, col) = (red[j] + image->r(row + 1, col)) / 2;
                    image->g(row, col) = (green[j] + image->g(row + 1, col)) / 2;
                    image->b(row, col) = (blue[j] + image->b(row + 1, col)) / 2;
                }

                if (i == 2 && oddHeight) {
                    int row = 2 * imheight;

                    for (int j = 0; j < imwidth; j++) {
                        int col = imwidth - 1 - j;
                        image->r(row, col) = (red[j] + image->r(row - 2, col)) / 2;
                        image->g(row, col) = (green[j] + image->g(row - 2, col)) / 2;
                        image->b(row, col) = (blue[j] + image->b(row - 2, col)) / 2;
                    }
                }
            } else if (i == imheight - 1 || i == imheight - 2) {
                int row = 2 * imheight - 1 - 2 * i;

                for (int j = 0; j < imwidth; j++) {
                    int col = imwidth - 1 - j;
                    image->r(row, col) = (red[j] + image->r(row + 1, col)) / 2;
                    image->g(row, col) = (green[j] + image->g(row + 1, col)) / 2;
                    image->b(row, col) = (blue[j] + image->b(row + 1, col)) / 2;
                }

                row = 2 * imheight - 1 - 2 * i + 2;

                for (int j = 0; j < imwidth; j++) {
                    int col = imwidth - 1 - j;
                    image->r(row, col) = (red[j] + image->r(row + 1, col)) / 2;
                    image->g(row, col) = (green[j] + image->g(row + 1, col)) / 2;
                    image->b(row, col) = (blue[j] + image->b(row + 1, col)) / 2;
                }
            } else if (i > 2 && i < imheight - 1) { // vertical bicubic interpolation
                int row = 2 * imheight - 1 - 2 * i + 2;

                for (int j = 0; j < imwidth; j++) {
                    int col = imwidth - 1 - j;
                    image->r(row, col) = MAX(0.f, -0.0625f * (red[j] + image->r(row + 3, col)) + 0.5625f * (image->r(row - 1, col) + image->r(row + 1, col)));
                    image->g(row, col) = MAX(0.f, -0.0625f * (green[j] + image->g(row + 3, col)) + 0.5625f * (image->g(row - 1, col) + image->g(row + 1, col)));
                    image->b(row, col) = MAX(0.f, -0.0625f * (blue[j] + image->b(row + 3, col)) + 0.5625f * (image->b(row - 1, col) + image->b(row + 1, col)));

                    if (clip) {
                        image->r(row, col) = MIN(image->r(row, col), rtengine::MAXVALF);
                        image->g(row, col) = MIN(image->g(row, col), rtengine::MAXVALF);
                        image->b(row, col) = MIN(image->b(row, col), rtengine::MAXVALF);
                    }
                }
            }

            break;

        case TR_R90: // rotate right
            if (i == 0) {
                for (int j = 0; j < imwidth; j++) {
                    image->r(j, 2 * imheight - 1) = red[j];
                    image->g(j, 2 * imheight - 1) = green[j];
                    image->b(j, 2 * imheight - 1) = blue[j];
                }
            }

            for (int j = 0; j < imwidth; j++) {
                image->r(j, 2 * (imheight - 1 - i)) = red[j];
                image->g(j, 2 * (imheight - 1 - i)) = green[j];
                image->b(j, 2 * (imheight - 1 - i)) = blue[j];
            }

            if (i == 1 || i == 2) { // linear interpolation
                int col = 2 * imheight - 1 - 2 * i;

                for (int j = 0; j < imwidth; j++) {
                    image->r(j, col) = (red[j] + image->r(j, col + 1)) / 2;
                    image->g(j, col) = (green[j] + image->g(j, col + 1)) / 2;
                    image->b(j, col) = (blue[j] + image->b(j, col + 1)) / 2;

                    if (oddHeight && i == 2) {
                        image->r(j, 2 * imheight) = (red[j] + image->r(j, 2 * imheight - 2)) / 2;
                        image->g(j, 2 * imheight) = (green[j] + image->g(j, 2 * imheight - 2)) / 2;
                        image->b(j, 2 * imheight) = (blue[j] + image->b(j, 2 * imheight - 2)) / 2;
                    }
                }
            } else if (i == imheight - 1) {
                int col = 2 * imheight - 1 - 2 * i;

                for (int j = 0; j < imwidth; j++) {
                    image->r(j, col) = (red[j] + image->r(j, col + 1)) / 2;
                    image->g(j, col) = (green[j] + image->g(j, col + 1)) / 2;
                    image->b(j, col) = (blue[j] + image->b(j, col + 1)) / 2;
                }

                col = 2 * imheight - 1 - 2 * i + 2;

                for (int j = 0; j < imwidth; j++) {
                    image->r(j, col) = (red[j] + image->r(j, col + 1)) / 2;
                    image->g(j, col) = (green[j] + image->g(j, col + 1)) / 2;
                    image->b(j, col) = (blue[j] + image->b(j, col + 1)) / 2;
                }
            } else if (i > 2 && i < imheight - 1) { // vertical bicubic interpolation
                int col = 2 * imheight - 1 - 2 * i + 2;

                for (int j = 0; j < imwidth; j++) {
                    image->r(j, col) = MAX(0.f, -0.0625f * (red[j] + image->r(j, col + 3)) + 0.5625f * (image->r(j, col - 1) + image->r(j, col + 1)));
                    image->g(j, col) = MAX(0.f, -0.0625f * (green[j] + image->g(j, col + 3)) + 0.5625f * (image->g(j, col - 1) + image->g(j, col + 1)));
                    image->b(j, col) = MAX(0.f, -0.0625f * (blue[j] + image->b(j, col + 3)) + 0.5625f * (image->b(j, col - 1) + image->b(j, col + 1)));

                    if (clip) {
                        image->r(j, col) = MIN(image->r(j, col), rtengine::MAXVALF);
                        image->g(j, col) = MIN(image->g(j, col), rtengine::MAXVALF);
                        image->b(j, col) = MIN(image->b(j, col), rtengine::MAXVALF);
                    }
                }
            }

            break;

        case TR_R270: // rotate left
            if (i == 0) {
                for (int j = imwidth - 1, row = 0; j >= 0; j--, row++) {
                    image->r(row, 2 * i) = red[j];
                    image->g(row, 2 * i) = green[j];
                    image->b(row, 2 * i) = blue[j];
                }
            } else if (i == 1 || i == 2) { // linear interpolation
                for (int j = imwidth - 1, row = 0; j >= 0; j--, row++) {
                    image->r(row, 2 * i) = red[j];
                    image->g(row, 2 * i) = green[j];
                    image->b(row, 2 * i) = blue[j];
                    image->r(row, 2 * i - 1) = (red[j] + image->r(row, 2 * i - 2)) * 0.5f;
                    image->g(row, 2 * i - 1) = (green[j] + image->g(row, 2 * i - 2)) * 0.5f;
                    image->b(row, 2 * i - 1) = (blue[j] + image->b(row, 2 * i - 2)) * 0.5f;
                }
            } else if (i > 0 && i < imheight) { // vertical bicubic interpolation
                for (int j = imwidth - 1, row = 0; j >= 0; j--, row++) {
                    image->r(row, 2 * i - 3) = MAX(0.f, -0.0625f * (red[j] + image->r(row, 2 * i - 6)) + 0.5625f * (image->r(row, 2 * i - 2) + image->r(row, 2 * i - 4)));
                    image->g(row, 2 * i - 3) = MAX(0.f, -0.0625f * (green[j] + image->g(row, 2 * i - 6)) + 0.5625f * (image->g(row, 2 * i - 2) + image->g(row, 2 * i - 4)));
                    image->b(row, 2 * i - 3) = MAX(0.f, -0.0625f * (blue[j] + image->b(row, 2 * i - 6)) + 0.5625f * (image->b(row, 2 * i - 2) + image->b(row, 2 * i - 4)));

                    if (clip) {
                        image->r(row, 2 * i - 3) = MIN(image->r(row, 2 * i - 3), rtengine::MAXVALF);
                        image->g(row, 2 * i - 3) = MIN(image->g(row, 2 * i - 3), rtengine::MAXVALF);
                        image->b(row, 2 * i - 3) = MIN(image->b(row, 2 * i - 3), rtengine::MAXVALF);
                    }

                    image->r(row, 2 * i) = red[j];
                    image->g(row, 2 * i) = green[j];
                    image->b(row, 2 * i) = blue[j];
                }
            }

            if (i == imheight - 1) {
                for (int j = imwidth - 1, row = 0; j >= 0; j--, row++) {
                    image->r(row, 2 * i - 1) = MAX(0.f, -0.0625f * (red[j] + image->r(row, 2 * i - 4)) + 0.5625f * (image->r(row, 2 * i) + image->r(row, 2 * i - 2)));
                    image->g(row, 2 * i - 1) = MAX(0.f, -0.0625f * (green[j] + image->g(row, 2 * i - 4)) + 0.5625f * (image->g(row, 2 * i) + image->g(row, 2 * i - 2)));
                    image->b(row, 2 * i - 1) = MAX(0.f, -0.0625f * (blue[j] + image->b(row, 2 * i - 4)) + 0.5625f * (image->b(row, 2 * i) + image->b(row, 2 * i - 2)));

                    if (clip) {
                        image->r(j, 2 * i - 1) = MIN(image->r(j, 2 * i - 1), rtengine::MAXVALF);
                        image->g(j, 2 * i - 1) = MIN(image->g(j, 2 * i - 1), rtengine::MAXVALF);
                        image->b(j, 2 * i - 1) = MIN(image->b(j, 2 * i - 1), rtengine::MAXVALF);
                    }

                    image->r(row, 2 * i + 1) = (red[j] + image->r(row, 2 * i - 1)) / 2;
                    image->g(row, 2 * i + 1) = (green[j] + image->g(row, 2 * i - 1)) / 2;
                    image->b(row, 2 * i + 1) = (blue[j] + image->b(row, 2 * i - 1)) / 2;

                    if (oddHeight) {
                        image->r(row, 2 * i + 2) = (red[j] + image->r(row, 2 * i - 2)) / 2;
                        image->g(row, 2 * i + 2) = (green[j] + image->g(row, 2 * i - 2)) / 2;
                        image->b(row, 2 * i + 2) = (blue[j] + image->b(row, 2 * i - 2)) / 2;
                    }
                }
            }

            break;

        case TR_NONE: // no coarse rotation
        default:
            rotateLine(red, image->r, tran, 2 * i, imwidth, imheight);
            rotateLine(green, image->g, tran, 2 * i, imwidth, imheight);
            rotateLine(blue, image->b, tran, 2 * i, imwidth, imheight);

            if (i == 1 || i == 2) { // linear interpolation
                for (int j = 0; j < imwidth; j++) {
                    image->r(2 * i - 1, j) = (red[j] + image->r(2 * i - 2, j)) / 2;
                    image->g(2 * i - 1, j) = (green[j] + image->g(2 * i - 2, j)) / 2;
                    image->b(2 * i - 1, j) = (blue[j] + image->b(2 * i - 2, j)) / 2;
                }
            } else if (i > 2 && i < imheight) { // vertical bicubic interpolation
                for (int j = 0; j < imwidth; j++) {
                    image->r(2 * i - 3, j) = MAX(0.f, -0.0625f * (red[j] + image->r(2 * i - 6, j)) + 0.5625f * (image->r(2 * i - 2, j) + image->r(2 * i - 4, j)));
                    image->g(2 * i - 3, j) = MAX(0.f, -0.0625f * (green[j] + image->g(2 * i - 6, j)) + 0.5625f * (image->g(2 * i - 2, j) + image->g(2 * i - 4, j)));
                    image->b(2 * i - 3, j) = MAX(0.f, -0.0625f * (blue[j] + image->b(2 * i - 6, j)) + 0.5625f * (image->b(2 * i - 2, j) + image->b(2 * i - 4, j)));

                    if (clip) {
                        image->r(2 * i - 3, j) = MIN(image->r(2 * i - 3, j), rtengine::MAXVALF);
                        image->g(2 * i - 3, j) = MIN(image->g(2 * i - 3, j), rtengine::MAXVALF);
                        image->b(2 * i - 3, j) = MIN(image->b(2 * i - 3, j), rtengine::MAXVALF);
                    }
                }
            }

            if (i == imheight - 1) {
                for (int j = 0; j < imwidth; j++) {
                    image->r(2 * i - 1, j) = MAX(0.f, -0.0625f * (red[j] + image->r(2 * i - 4, j)) + 0.5625f * (image->r(2 * i, j) + image->r(2 * i - 2, j)));
                    image->g(2 * i - 1, j) = MAX(0.f, -0.0625f * (green[j] + image->g(2 * i - 4, j)) + 0.5625f * (image->g(2 * i, j) + image->g(2 * i - 2, j)));
                    image->b(2 * i - 1, j) = MAX(0.f, -0.0625f * (blue[j] + image->b(2 * i - 4, j)) + 0.5625f * (image->b(2 * i, j) + image->b(2 * i - 2, j)));

                    if (clip) {
                        image->r(2 * i - 1, j) = MIN(image->r(2 * i - 1, j), rtengine::MAXVALF);
                        image->g(2 * i - 1, j) = MIN(image->g(2 * i - 1, j), rtengine::MAXVALF);
                        image->b(2 * i - 1, j) = MIN(image->b(2 * i - 1, j), rtengine::MAXVALF);
                    }

                    image->r(2 * i + 1, j) = (red[j] + image->r(2 * i - 1, j)) / 2;
                    image->g(2 * i + 1, j) = (green[j] + image->g(2 * i - 1, j)) / 2;
                    image->b(2 * i + 1, j) = (blue[j] + image->b(2 * i - 1, j)) / 2;

                    if (oddHeight) {
                        image->r(2 * i + 2, j) = (red[j] + image->r(2 * i - 2, j)) / 2;
                        image->g(2 * i + 2, j) = (green[j] + image->g(2 * i - 2, j)) / 2;
                        image->b(2 * i + 2, j) = (blue[j] + image->b(2 * i - 2, j)) / 2;
                    }
                }
            }
    }
}

}


namespace rtengine
{

extern const Settings* settings;
#undef ABS
#undef DIST

#define ABS(a) ((a)<0?-(a):(a))
#define DIST(a,b) (ABS(a-b))

RawImageSource::RawImageSource()
    : ImageSource()
    , W(0), H(0)
    , plistener(nullptr)
    , scale_mul{}
    , c_black{}
    , c_white{}
    , cblacksom{}
    , ref_pre_mul{}
    , refwb_red(0.0)
    , refwb_green(0.0)
    , refwb_blue(0.0)
    , rgb_cam{}
    , cam_rgb{}
    , xyz_cam{}
    , cam_xyz{}
    , fuji(false)
    , d1x(false)
    , border(4)
    , chmax{}
    , hlmax{}
    , clmax{}
    , initialGain(0.0)
    , camInitialGain(0.0)
    , defGain(0.0)
    , ri(nullptr)
    , lc00(0.0)
    , lc01(0.0)
    , lc02(0.0)
    , lc10(0.0)
    , lc11(0.0)
    , lc12(0.0)
    , lc20(0.0)
    , lc21(0.0)
    , lc22(0.0)
    , cache(nullptr)
    , threshold(0)
    , rawData(0, 0)
    , rawDataloc(0, 0)
    , green(0, 0)
    , greenloc(0, 0)
    , red(0, 0)
    , redloc(0, 0)
    , blue(0, 0)
    , blueloc(0, 0)
    , rawDirty(true)
{
    camProfile = nullptr;
    embProfile = nullptr;
    rgbSourceModified = false;

    for (int i = 0; i < 4; ++i) {
        psRedBrightness[i] = psGreenBrightness[i] = psBlueBrightness[i] = 1.f;
    }
}

//%%%%%%%%%%%%%%%%%%%%%%%%%%%%%%%%%%%%%%%

RawImageSource::~RawImageSource()
{

    delete idata;

    for (size_t i = 0; i < numFrames; ++i) {
        delete riFrames[i];
    }

    for (size_t i = 0; i < numFrames - 1; ++i) {
        delete rawDataBuffer[i];
    }

    flushRGB();
    flushRawData();

    if (cache) {
        delete [] cache;
    }

    if (camProfile) {
        cmsCloseProfile(camProfile);
    }

    if (embProfile) {
        cmsCloseProfile(embProfile);
    }
}

//%%%%%%%%%%%%%%%%%%%%%%%%%%%%%%%%%%%%%%%

void RawImageSource::transformRect(const PreviewProps &pp, int tran, int &ssx1, int &ssy1, int &width, int &height, int &fw)
{
    int pp_x = pp.getX() + border;
    int pp_y = pp.getY() + border;
    int pp_width = pp.getWidth();
    int pp_height = pp.getHeight();

    if (d1x) {
        if ((tran & TR_ROT) == TR_R90 || (tran & TR_ROT) == TR_R270) {
            pp_x /= 2;
            pp_width = pp_width / 2 + 1;
        } else {
            pp_y /= 2;
            pp_height = pp_height / 2 + 1;
        }
    }

    int w = W, h = H;

    if (fuji) {
        w = ri->get_FujiWidth() * 2 + 1;
        h = (H - ri->get_FujiWidth()) * 2 + 1;
    }

    int sw = w, sh = h;

    if ((tran & TR_ROT) == TR_R90 || (tran & TR_ROT) == TR_R270) {
        sw = h;
        sh = w;
    }

    if (pp_width > sw - 2 * border) {
        pp_width = sw - 2 * border;
    }

    if (pp_height > sh - 2 * border) {
        pp_height = sh - 2 * border;
    }

    int ppx = pp_x, ppy = pp_y;

    if (tran & TR_HFLIP) {
        ppx = max(sw - pp_x - pp_width, 0);
    }

    if (tran & TR_VFLIP) {
        ppy = max(sh - pp_y - pp_height, 0);
    }

    int sx1 = ppx;        // assuming it's >=0
    int sy1 = ppy;        // assuming it's >=0
    int sx2 = min(ppx + pp_width, w - 1);
    int sy2 = min(ppy + pp_height, h - 1);

    if ((tran & TR_ROT) == TR_R180) {
        sx1 = max(w - ppx - pp_width, 0);
        sy1 = max(h - ppy - pp_height, 0);
        sx2 = min(sx1 + pp_width, w - 1);
        sy2 = min(sy1 + pp_height, h - 1);
    } else if ((tran & TR_ROT) == TR_R90) {
        sx1 = ppy;
        sy1 = max(h - ppx - pp_width, 0);
        sx2 = min(sx1 + pp_height, w - 1);
        sy2 = min(sy1 + pp_width, h - 1);
    } else if ((tran & TR_ROT) == TR_R270) {
        sx1 = max(w - ppy - pp_height, 0);
        sy1 = ppx;
        sx2 = min(sx1 + pp_height, w - 1);
        sy2 = min(sy1 + pp_width, h - 1);
    }

    if (fuji) {
        // atszamoljuk a koordinatakat fuji-ra:
        // recalculate the coordinates fuji-ra:
        ssx1 = (sx1 + sy1) / 2;
        ssy1 = (sy1 - sx2) / 2 + ri->get_FujiWidth();
        int ssx2 = (sx2 + sy2) / 2 + 1;
        int ssy2 = (sy2 - sx1) / 2 + ri->get_FujiWidth();
        fw   = (sx2 - sx1) / 2 / pp.getSkip();
        width  = (ssx2 - ssx1) / pp.getSkip() + ((ssx2 - ssx1) % pp.getSkip() > 0);
        height = (ssy2 - ssy1) / pp.getSkip() + ((ssy2 - ssy1) % pp.getSkip() > 0);
    } else {
        ssx1 = sx1;
        ssy1 = sy1;
        width  = (sx2 - sx1) / pp.getSkip() + ((sx2 - sx1) % pp.getSkip() > 0);
        height = (sy2 - sy1) / pp.getSkip() + ((sy2 - sy1) % pp.getSkip() > 0);
    }
}

float calculate_scale_mul(float scale_mul[4], const float pre_mul_[4], const float c_white[4], const float c_black[4], bool isMono, int colors)
{
    if (isMono || colors == 1) {
        for (int c = 0; c < 4; c++) {
            scale_mul[c] = 65535.0 / (c_white[c] - c_black[c]);
        }
    } else {
        float pre_mul[4];

        for (int c = 0; c < 4; c++) {
            pre_mul[c] = pre_mul_[c];
        }

        if (pre_mul[3] == 0) {
            pre_mul[3] = pre_mul[1]; // G2 == G1
        }

        float maxpremul = max(pre_mul[0], pre_mul[1], pre_mul[2], pre_mul[3]);

        for (int c = 0; c < 4; c++) {
            scale_mul[c] = (pre_mul[c] / maxpremul) * 65535.0 / (c_white[c] - c_black[c]);
        }
    }

    float gain = max(scale_mul[0], scale_mul[1], scale_mul[2], scale_mul[3]) / min(scale_mul[0], scale_mul[1], scale_mul[2], scale_mul[3]);
    return gain;
}

/*
static void inverse(double (*in)[3], double (*out)[3], int size)
{
    double work[3][6], num;
    int i, j, k;

    for (i = 0; i < 3; i++) {
        for (j = 0; j < 6; j++) {
            work[i][j] = j == i + 3;
        }

        for (j = 0; j < 3; j++)
            for (k = 0; k < size; k++) {
                work[i][j] += in[k][i] * in[k][j];
            }
    }

    for (i = 0; i < 3; i++) {
        num = work[i][i];

        for (j = 0; j < 6; j++) {
            work[i][j] /= num;
        }

        for (k = 0; k < 3; k++) {
            if (k == i) {
                continue;
            }

            num = work[k][i];

            for (j = 0; j < 6; j++) {
                work[k][j] -= work[i][j] * num;
            }
        }
    }

    for (i = 0; i < size; i++)
        for (j = 0; j < 3; j++)
            for (out[i][j] = k = 0; k < 3; k++) {
                out[i][j] += work[j][k + 3] * in[i][k];
            }
}

*/

void RawImageSource::getImage_local(int begx, int begy, int yEn, int xEn, int cx, int cy, const ColorTemp &ctemploc, int tran, Imagefloat* image, Imagefloat* bufimage,  const PreviewProps &pp, const ProcParams &params)
{
    MyMutex::MyLock lock(getImageMutex);
    const ToneCurveParams &hrp = params.toneCurve;
    //  const ColorManagementParams &cmp = params.icm;
    const RAWParams &raw = params.raw;
    //  const WBParams &wbp = params.wb;
    //const LocWBParams &wbl = params.localwb;
    //const ColorAppearanceParams &cap = params.colorappearance;

    tran = defTransform(tran);
    // compute channel multipliers
    double r, g, b;
    float rm, gm, bm;
    float gain;

    if (ctemploc.getTemp() < 0) {
        // no white balance, ie revert the pre-process white balance to restore original unbalanced raw camera color
        rm = ri->get_pre_mul(0);
        gm = ri->get_pre_mul(1);
        bm = ri->get_pre_mul(2);
    } else {
        ctemploc.getMultipliers(r, g, b);
        rm = imatrices.cam_rgb[0][0] * r + imatrices.cam_rgb[0][1] * g + imatrices.cam_rgb[0][2] * b;
        gm = imatrices.cam_rgb[1][0] * r + imatrices.cam_rgb[1][1] * g + imatrices.cam_rgb[1][2] * b;
        bm = imatrices.cam_rgb[2][0] * r + imatrices.cam_rgb[2][1] * g + imatrices.cam_rgb[2][2] * b;
    }

    if (true) {
        // adjust gain so the maximum raw value of the least scaled channel just hits max
        const float new_pre_mul[4] = { ri->get_pre_mul(0) / rm, ri->get_pre_mul(1) / gm, ri->get_pre_mul(2) / bm, ri->get_pre_mul(3) / gm };
        float new_scale_mul[4];
        bool isMono = (ri->getSensorType() == ST_FUJI_XTRANS && raw.xtranssensor.method == RAWParams::XTransSensor::getMethodString(RAWParams::XTransSensor::Method::MONO))
                      || (ri->getSensorType() == ST_BAYER && raw.bayersensor.method == RAWParams::BayerSensor::getMethodString(RAWParams::BayerSensor::Method::MONO));
        gain = calculate_scale_mul(new_scale_mul, new_pre_mul, c_white, cblacksom, isMono, ri->get_colors());

        rm = new_scale_mul[0] / scale_mul[0] * gain;
        gm = new_scale_mul[1] / scale_mul[1] * gain;
        bm = new_scale_mul[2] / scale_mul[2] * gain;
        //fprintf(stderr, "camera gain: %f, current wb gain: %f, diff in stops %f\n", camInitialGain, gain, log2(camInitialGain) - log2(gain));
    } else {
        // old scaling: used a fixed reference gain based on camera (as-shot) white balance

        // how much we need to scale each channel to get our new white balance
        rm = refwb_red / rm;
        gm = refwb_green / gm;
        bm = refwb_blue / bm;
        // normalize so larger multiplier becomes 1.0
        float minval = min(rm, gm, bm);
        rm /= minval;
        gm /= minval;
        bm /= minval;
        // multiply with reference gain, ie as-shot WB
        rm *= camInitialGain;
        gm *= camInitialGain;
        bm *= camInitialGain;
    }

    defGain = 0.0;
    // compute image area to render in order to provide the requested part of the image
    int sx1, sy1, imwidth, imheight, fw, d1xHeightOdd = 0;
    transformRect(pp, tran, sx1, sy1, imwidth, imheight, fw);

    // check possible overflows
    int maximwidth, maximheight;

    if ((tran & TR_ROT) == TR_R90 || (tran & TR_ROT) == TR_R270) {
        maximwidth = image->getHeight();
        maximheight = image->getWidth();
    } else {
        maximwidth = image->getWidth();
        maximheight = image->getHeight();
    }

    if (d1x) {
        // D1X has only half of the required rows
        // we interpolate the missing ones later to get correct aspect ratio
        // if the height is odd we also have to add an additional row to avoid a black line
        d1xHeightOdd = maximheight & 1;
        maximheight /= 2;
        imheight = maximheight;
    }

    // correct if overflow (very rare), but not fuji because it is corrected in transline
    if (!fuji && imwidth > maximwidth) {
        imwidth = maximwidth;
    }

    if (!fuji && imheight > maximheight) {
        imheight = maximheight;
    }

    if (fuji) { // zero image to avoid access to uninitialized values in further processing because fuji super-ccd processing is not clean...
        for (int i = 0; i < image->getHeight(); ++i) {
            for (int j = 0; j < image->getWidth(); ++j) {
                image->r(i, j) = image->g(i, j) = image->b(i, j) = 0;
            }
        }
    }

    int maxx = this->W, maxy = this->H, skip = pp.getSkip();

    // raw clip levels after white balance
    hlmax[0] = clmax[0] * rm;
    hlmax[1] = clmax[1] * gm;
    hlmax[2] = clmax[2] * bm;

    const bool doClip = (chmax[0] >= clmax[0] || chmax[1] >= clmax[1] || chmax[2] >= clmax[2]) && !hrp.hrenabled;

    float area = skip * skip;
    rm /= area;
    gm /= area;
    bm /= area;
    bool doHr = (hrp.hrenabled && hrp.method != "Color");
#ifdef _OPENMP
    #pragma omp parallel if(!d1x)       // omp disabled for D1x to avoid race conditions (see Issue 1088 http://code.google.com/p/rawtherapee/issues/detail?id=1088)
    {
#endif
        // render the requested image part
        float line_red[imwidth] ALIGNED16;
        float line_grn[imwidth] ALIGNED16;
        float line_blue[imwidth] ALIGNED16;

#ifdef _OPENMP
        #pragma omp for schedule(dynamic,16)
#endif

        for (int ix = 0; ix < imheight; ix++) {
            int i = sy1 + skip * ix;

            if (i >= maxy - skip) {
                i = maxy - skip - 1;    // avoid trouble
            }

            if (ri->getSensorType() == ST_BAYER || ri->getSensorType() == ST_FUJI_XTRANS || ri->get_colors() == 1) {
                for (int j = 0, jx = sx1; j < imwidth; j++, jx += skip) {
                    jx = std::min(jx, maxx - skip - 1);  // avoid trouble

                    float rtot = 0.f, gtot = 0.f, btot = 0.f;

                    for (int m = 0; m < skip; m++)
                        for (int n = 0; n < skip; n++) {
                            rtot += red[i + m][jx + n];
                            gtot += green[i + m][jx + n];
                            btot += blue[i + m][jx + n];
                        }

                    rtot *= rm;
                    gtot *= gm;
                    btot *= bm;

                    if (doClip) {
                        // note: as hlmax[] can be larger than CLIP and we can later apply negative
                        // exposure this means that we can clip away local highlights which actually
                        // are not clipped. We have to do that though as we only check pixel by pixel
                        // and don't know if this will transition into a clipped area, if so we need
                        // to clip also surrounding to make a good colour transition
                        rtot = CLIP(rtot);
                        gtot = CLIP(gtot);
                        btot = CLIP(btot);
                    }

                    line_red[j] = rtot;
                    line_grn[j] = gtot;
                    line_blue[j] = btot;
                }
            } else {
                for (int j = 0, jx = sx1; j < imwidth; j++, jx += skip) {
                    if (jx > maxx - skip) {
                        jx = maxx - skip - 1;
                    }

                    float rtot, gtot, btot;
                    rtot = gtot = btot = 0;

                    for (int m = 0; m < skip; m++)
                        for (int n = 0; n < skip; n++) {
                            rtot += rawData[i + m][(jx + n) * 3 + 0];
                            gtot += rawData[i + m][(jx + n) * 3 + 1];
                            btot += rawData[i + m][(jx + n) * 3 + 2];
                        }

                    rtot *= rm;
                    gtot *= gm;
                    btot *= bm;

                    if (doClip) {
                        rtot = CLIP(rtot);
                        gtot = CLIP(gtot);
                        btot = CLIP(btot);
                    }

                    line_red[j] = rtot;
                    line_grn[j] = gtot;
                    line_blue[j] = btot;

                }
            }

            //process all highlight recovery other than "Color"
            if (doHr) {
                hlRecovery(hrp.method, line_red, line_grn, line_blue, imwidth, hlmax);
            }

            if (d1x) {
                transLineD1x(line_red, line_grn, line_blue, ix, image, tran, imwidth, imheight, d1xHeightOdd, doClip);
            } else if (fuji) {
                transLineFuji(line_red, line_grn, line_blue, ix, image, tran, imheight, fw);

            } else {
                transLineStandard(line_red, line_grn, line_blue, ix, image, tran, imwidth, imheight);
            }
        }

#ifdef _OPENMP
    }
#endif

//provisory calculation to test, we must optimize that above and after
#ifdef _OPENMP
    #pragma omp parallel for schedule(dynamic,16)
#endif

    for (int y = 0; y < image->getHeight() ; y++) //{
        for (int x = 0; x < image->getWidth(); x++) {
            int lox = cx + x;
            int loy = cy + y;

            if (lox >= begx && lox < xEn && loy >= begy && loy < yEn) {
                bufimage->r(loy - begy, lox - begx) = image->r(y, x);
                bufimage->g(loy - begy, lox - begx) = image->g(y, x);
                bufimage->b(loy - begy, lox - begx) = image->b(y, x);
            }
        }


    if (fuji) {
        int a = ((tran & TR_ROT) == TR_R90 && image->getWidth() % 2 == 0) || ((tran & TR_ROT) == TR_R180 && image->getHeight() % 2 + image->getWidth() % 2 == 1) || ((tran & TR_ROT) == TR_R270 && image->getHeight() % 2 == 0);

        // first row
        for (int j = 1 + a; j < image->getWidth() - 1; j += 2) {
            image->r(0, j) = (image->r(1, j) + image->r(0, j + 1) + image->r(0, j - 1)) / 3;
            image->g(0, j) = (image->g(1, j) + image->g(0, j + 1) + image->g(0, j - 1)) / 3;
            image->b(0, j) = (image->b(1, j) + image->b(0, j + 1) + image->b(0, j - 1)) / 3;
        }

        // other rows
        for (int i = 1; i < image->getHeight() - 1; i++) {
            for (int j = 2 - (a + i + 1) % 2; j < image->getWidth() - 1; j += 2) {
                // edge-adaptive interpolation
                double dh = (ABS(image->r(i, j + 1) - image->r(i, j - 1)) + ABS(image->g(i, j + 1) - image->g(i, j - 1)) + ABS(image->b(i, j + 1) - image->b(i, j - 1))) / 1.0;
                double dv = (ABS(image->r(i + 1, j) - image->r(i - 1, j)) + ABS(image->g(i + 1, j) - image->g(i - 1, j)) + ABS(image->b(i + 1, j) - image->b(i - 1, j))) / 1.0;
                double eh = 1.0 / (1.0 + dh);
                double ev = 1.0 / (1.0 + dv);
                image->r(i, j) = (eh * (image->r(i, j + 1) + image->r(i, j - 1)) + ev * (image->r(i + 1, j) + image->r(i - 1, j))) / (2.0 * (eh + ev));
                image->g(i, j) = (eh * (image->g(i, j + 1) + image->g(i, j - 1)) + ev * (image->g(i + 1, j) + image->g(i - 1, j))) / (2.0 * (eh + ev));
                image->b(i, j) = (eh * (image->b(i, j + 1) + image->b(i, j - 1)) + ev * (image->b(i + 1, j) + image->b(i - 1, j))) / (2.0 * (eh + ev));
            }

            // first pixel
            if (2 - (a + i + 1) % 2 == 2) {
                image->r(i, 0) = (image->r(i + 1, 0) + image->r(i - 1, 0) + image->r(i, 1)) / 3;
                image->g(i, 0) = (image->g(i + 1, 0) + image->g(i - 1, 0) + image->g(i, 1)) / 3;
                image->b(i, 0) = (image->b(i + 1, 0) + image->b(i - 1, 0) + image->b(i, 1)) / 3;
            }

            // last pixel
            if (2 - (a + i + image->getWidth()) % 2 == 2) {
                image->r(i, image->getWidth() - 1) = (image->r(i + 1, image->getWidth() - 1) + image->r(i - 1, image->getWidth() - 1) + image->r(i, image->getWidth() - 2)) / 3;
                image->g(i, image->getWidth() - 1) = (image->g(i + 1, image->getWidth() - 1) + image->g(i - 1, image->getWidth() - 1) + image->g(i, image->getWidth() - 2)) / 3;
                image->b(i, image->getWidth() - 1) = (image->b(i + 1, image->getWidth() - 1) + image->b(i - 1, image->getWidth() - 1) + image->b(i, image->getWidth() - 2)) / 3;
            }
        }

        // last row
        int b = (a == 1 && image->getHeight() % 2) || (a == 0 && image->getHeight() % 2 == 0);

        for (int j = 1 + b; j < image->getWidth() - 1; j += 2) {
            image->r(image->getHeight() - 1, j) = (image->r(image->getHeight() - 2, j) + image->r(image->getHeight() - 1, j + 1) + image->r(image->getHeight() - 1, j - 1)) / 3;
            image->g(image->getHeight() - 1, j) = (image->g(image->getHeight() - 2, j) + image->g(image->getHeight() - 1, j + 1) + image->g(image->getHeight() - 1, j - 1)) / 3;
            image->b(image->getHeight() - 1, j) = (image->b(image->getHeight() - 2, j) + image->b(image->getHeight() - 1, j + 1) + image->b(image->getHeight() - 1, j - 1)) / 3;
        }

    }

    cat02adaptationloc(image, gain, params);

#ifdef _OPENMP
    #pragma omp parallel for schedule(dynamic,16)
#endif

    for (int y = 0; y < image->getHeight() ; y++) //{
        for (int x = 0; x < image->getWidth(); x++) {
            int lox = cx + x;
            int loy = cy + y;

            if (lox >= begx && lox < xEn && loy >= begy && loy < yEn) {
                bufimage->r(loy - begy, lox - begx) = image->r(y, x);
                bufimage->g(loy - begy, lox - begx) = image->g(y, x);
                bufimage->b(loy - begy, lox - begx) = image->b(y, x);
            }
        }



    // Flip if needed
    if (tran & TR_HFLIP) {
        hflip(bufimage);
    }

    if (tran & TR_VFLIP) {
        vflip(bufimage);
    }

    // Colour correction (only when running on full resolution)
    if (pp.getSkip() == 1) {
        switch (ri->getSensorType()) {
            case ST_BAYER:
                processFalseColorCorrection(bufimage, raw.bayersensor.ccSteps);
                break;

            case ST_FUJI_XTRANS:
                processFalseColorCorrection(bufimage, raw.xtranssensor.ccSteps);
                break;

            case ST_FOVEON:
            case ST_NONE:
                break;
        }
    }

}


void RawImageSource::getImage(const ColorTemp &ctemp, int tran, Imagefloat* image, const PreviewProps &pp, const ToneCurveParams &hrp, const RAWParams &raw)
{
    BENCHFUN

    MyMutex::MyLock lock(getImageMutex);
//  printf("call getimage  cat02=%i\n", cat.cat02);
    tran = defTransform(tran);
    // compute channel multipliers
    double r, g, b;
    float rm, gm, bm;

    if (ctemp.getTemp() < 0) {
        // no white balance, ie revert the pre-process white balance to restore original unbalanced raw camera color
        rm = ri->get_pre_mul(0);
        gm = ri->get_pre_mul(1);
        bm = ri->get_pre_mul(2);
    } else {
        ctemp.getMultipliers(r, g, b);
        rm = imatrices.cam_rgb[0][0] * r + imatrices.cam_rgb[0][1] * g + imatrices.cam_rgb[0][2] * b;
        gm = imatrices.cam_rgb[1][0] * r + imatrices.cam_rgb[1][1] * g + imatrices.cam_rgb[1][2] * b;
        bm = imatrices.cam_rgb[2][0] * r + imatrices.cam_rgb[2][1] * g + imatrices.cam_rgb[2][2] * b;
    }

    if (true) {
        // adjust gain so the maximum raw value of the least scaled channel just hits max
        const float new_pre_mul[4] = { ri->get_pre_mul(0) / rm, ri->get_pre_mul(1) / gm, ri->get_pre_mul(2) / bm, ri->get_pre_mul(3) / gm };
        float new_scale_mul[4];

        bool isMono = (ri->getSensorType() == ST_FUJI_XTRANS && raw.xtranssensor.method == RAWParams::XTransSensor::getMethodString(RAWParams::XTransSensor::Method::MONO))
                      || (ri->getSensorType() == ST_BAYER && raw.bayersensor.method == RAWParams::BayerSensor::getMethodString(RAWParams::BayerSensor::Method::MONO));
        float gain = calculate_scale_mul(new_scale_mul, new_pre_mul, c_white, cblacksom, isMono, ri->get_colors());
        rm = new_scale_mul[0] / scale_mul[0] * gain;
        gm = new_scale_mul[1] / scale_mul[1] * gain;
        bm = new_scale_mul[2] / scale_mul[2] * gain;
        //fprintf(stderr, "camera gain: %f, current wb gain: %f, diff in stops %f\n", camInitialGain, gain, log2(camInitialGain) - log2(gain));
    } else {
        // old scaling: used a fixed reference gain based on camera (as-shot) white balance

        // how much we need to scale each channel to get our new white balance
        rm = refwb_red / rm;
        gm = refwb_green / gm;
        bm = refwb_blue / bm;
        // normalize so larger multiplier becomes 1.0
        float minval = min(rm, gm, bm);
        rm /= minval;
        gm /= minval;
        bm /= minval;
        // multiply with reference gain, ie as-shot WB
        rm *= camInitialGain;
        gm *= camInitialGain;
        bm *= camInitialGain;
    }

    defGain = 0.0;
    // compute image area to render in order to provide the requested part of the image
    int sx1, sy1, imwidth, imheight, fw, d1xHeightOdd = 0;
    transformRect(pp, tran, sx1, sy1, imwidth, imheight, fw);

    // check possible overflows
    int maximwidth, maximheight;

    if ((tran & TR_ROT) == TR_R90 || (tran & TR_ROT) == TR_R270) {
        maximwidth = image->getHeight();
        maximheight = image->getWidth();
    } else {
        maximwidth = image->getWidth();
        maximheight = image->getHeight();
    }

    if (d1x) {
        // D1X has only half of the required rows
        // we interpolate the missing ones later to get correct aspect ratio
        // if the height is odd we also have to add an additional row to avoid a black line
        d1xHeightOdd = maximheight & 1;
        maximheight /= 2;
        imheight = maximheight;
    }

    // correct if overflow (very rare), but not fuji because it is corrected in transline
    if (!fuji && imwidth > maximwidth) {
        imwidth = maximwidth;
    }

    if (!fuji && imheight > maximheight) {
        imheight = maximheight;
    }

    if (fuji) { // zero image to avoid access to uninitialized values in further processing because fuji super-ccd processing is not clean...
        for (int i = 0; i < image->getHeight(); ++i) {
            for (int j = 0; j < image->getWidth(); ++j) {
                image->r(i, j) = image->g(i, j) = image->b(i, j) = 0;
            }
        }
    }

    int maxx = this->W, maxy = this->H, skip = pp.getSkip();

    // raw clip levels after white balance
    hlmax[0] = clmax[0] * rm;
    hlmax[1] = clmax[1] * gm;
    hlmax[2] = clmax[2] * bm;

    const bool doClip = (chmax[0] >= clmax[0] || chmax[1] >= clmax[1] || chmax[2] >= clmax[2]) && !hrp.hrenabled;

    float area = skip * skip;
    rm /= area;
    gm /= area;
    bm /= area;
    bool doHr = (hrp.hrenabled && hrp.method != "Color");
#ifdef _OPENMP
    #pragma omp parallel if(!d1x)       // omp disabled for D1x to avoid race conditions (see Issue 1088 http://code.google.com/p/rawtherapee/issues/detail?id=1088)
    {
#endif
        // render the requested image part
        float line_red[imwidth] ALIGNED16;
        float line_grn[imwidth] ALIGNED16;
        float line_blue[imwidth] ALIGNED16;

#ifdef _OPENMP
        #pragma omp for schedule(dynamic,16)
#endif

        for (int ix = 0; ix < imheight; ix++) {
            int i = sy1 + skip * ix;

            if (i >= maxy - skip) {
                i = maxy - skip - 1;    // avoid trouble
            }

            if (ri->getSensorType() == ST_BAYER || ri->getSensorType() == ST_FUJI_XTRANS || ri->get_colors() == 1) {
                for (int j = 0, jx = sx1; j < imwidth; j++, jx += skip) {
                    jx = std::min(jx, maxx - skip - 1);  // avoid trouble

                    float rtot = 0.f, gtot = 0.f, btot = 0.f;

                    for (int m = 0; m < skip; m++)
                        for (int n = 0; n < skip; n++) {
                            rtot += red[i + m][jx + n];
                            gtot += green[i + m][jx + n];
                            btot += blue[i + m][jx + n];
                        }

                    rtot *= rm;
                    gtot *= gm;
                    btot *= bm;

                    if (doClip) {
                        // note: as hlmax[] can be larger than CLIP and we can later apply negative
                        // exposure this means that we can clip away local highlights which actually
                        // are not clipped. We have to do that though as we only check pixel by pixel
                        // and don't know if this will transition into a clipped area, if so we need
                        // to clip also surrounding to make a good colour transition
                        rtot = CLIP(rtot);
                        gtot = CLIP(gtot);
                        btot = CLIP(btot);
                    }

                    line_red[j] = rtot;
                    line_grn[j] = gtot;
                    line_blue[j] = btot;
                }
            } else {
                for (int j = 0, jx = sx1; j < imwidth; j++, jx += skip) {
                    if (jx > maxx - skip) {
                        jx = maxx - skip - 1;
                    }

                    float rtot, gtot, btot;
                    rtot = gtot = btot = 0;

                    for (int m = 0; m < skip; m++)
                        for (int n = 0; n < skip; n++) {
                            rtot += rawData[i + m][(jx + n) * 3 + 0];
                            gtot += rawData[i + m][(jx + n) * 3 + 1];
                            btot += rawData[i + m][(jx + n) * 3 + 2];
                        }

                    rtot *= rm;
                    gtot *= gm;
                    btot *= bm;

                    if (doClip) {
                        rtot = CLIP(rtot);
                        gtot = CLIP(gtot);
                        btot = CLIP(btot);
                    }

                    line_red[j] = rtot;
                    line_grn[j] = gtot;
                    line_blue[j] = btot;

                }
            }

            //process all highlight recovery other than "Color"
            if (doHr) {
                hlRecovery(hrp.method, line_red, line_grn, line_blue, imwidth, hlmax);
            }

            if (d1x) {
                transLineD1x(line_red, line_grn, line_blue, ix, image, tran, imwidth, imheight, d1xHeightOdd, doClip);
            } else if (fuji) {
                transLineFuji(line_red, line_grn, line_blue, ix, image, tran, imheight, fw);

            } else {
                transLineStandard(line_red, line_grn, line_blue, ix, image, tran, imwidth, imheight);
            }

        }

#ifdef _OPENMP
    }
#endif

    if (fuji) {
        int a = ((tran & TR_ROT) == TR_R90 && image->getWidth() % 2 == 0) || ((tran & TR_ROT) == TR_R180 && image->getHeight() % 2 + image->getWidth() % 2 == 1) || ((tran & TR_ROT) == TR_R270 && image->getHeight() % 2 == 0);

        // first row
        for (int j = 1 + a; j < image->getWidth() - 1; j += 2) {
            image->r(0, j) = (image->r(1, j) + image->r(0, j + 1) + image->r(0, j - 1)) / 3;
            image->g(0, j) = (image->g(1, j) + image->g(0, j + 1) + image->g(0, j - 1)) / 3;
            image->b(0, j) = (image->b(1, j) + image->b(0, j + 1) + image->b(0, j - 1)) / 3;
        }

        // other rows
        for (int i = 1; i < image->getHeight() - 1; i++) {
            for (int j = 2 - (a + i + 1) % 2; j < image->getWidth() - 1; j += 2) {
                // edge-adaptive interpolation
                double dh = (ABS(image->r(i, j + 1) - image->r(i, j - 1)) + ABS(image->g(i, j + 1) - image->g(i, j - 1)) + ABS(image->b(i, j + 1) - image->b(i, j - 1))) / 1.0;
                double dv = (ABS(image->r(i + 1, j) - image->r(i - 1, j)) + ABS(image->g(i + 1, j) - image->g(i - 1, j)) + ABS(image->b(i + 1, j) - image->b(i - 1, j))) / 1.0;
                double eh = 1.0 / (1.0 + dh);
                double ev = 1.0 / (1.0 + dv);
                image->r(i, j) = (eh * (image->r(i, j + 1) + image->r(i, j - 1)) + ev * (image->r(i + 1, j) + image->r(i - 1, j))) / (2.0 * (eh + ev));
                image->g(i, j) = (eh * (image->g(i, j + 1) + image->g(i, j - 1)) + ev * (image->g(i + 1, j) + image->g(i - 1, j))) / (2.0 * (eh + ev));
                image->b(i, j) = (eh * (image->b(i, j + 1) + image->b(i, j - 1)) + ev * (image->b(i + 1, j) + image->b(i - 1, j))) / (2.0 * (eh + ev));
            }

            // first pixel
            if (2 - (a + i + 1) % 2 == 2) {
                image->r(i, 0) = (image->r(i + 1, 0) + image->r(i - 1, 0) + image->r(i, 1)) / 3;
                image->g(i, 0) = (image->g(i + 1, 0) + image->g(i - 1, 0) + image->g(i, 1)) / 3;
                image->b(i, 0) = (image->b(i + 1, 0) + image->b(i - 1, 0) + image->b(i, 1)) / 3;
            }

            // last pixel
            if (2 - (a + i + image->getWidth()) % 2 == 2) {
                image->r(i, image->getWidth() - 1) = (image->r(i + 1, image->getWidth() - 1) + image->r(i - 1, image->getWidth() - 1) + image->r(i, image->getWidth() - 2)) / 3;
                image->g(i, image->getWidth() - 1) = (image->g(i + 1, image->getWidth() - 1) + image->g(i - 1, image->getWidth() - 1) + image->g(i, image->getWidth() - 2)) / 3;
                image->b(i, image->getWidth() - 1) = (image->b(i + 1, image->getWidth() - 1) + image->b(i - 1, image->getWidth() - 1) + image->b(i, image->getWidth() - 2)) / 3;
            }
        }

        // last row
        int b = (a == 1 && image->getHeight() % 2) || (a == 0 && image->getHeight() % 2 == 0);

        for (int j = 1 + b; j < image->getWidth() - 1; j += 2) {
            image->r(image->getHeight() - 1, j) = (image->r(image->getHeight() - 2, j) + image->r(image->getHeight() - 1, j + 1) + image->r(image->getHeight() - 1, j - 1)) / 3;
            image->g(image->getHeight() - 1, j) = (image->g(image->getHeight() - 2, j) + image->g(image->getHeight() - 1, j + 1) + image->g(image->getHeight() - 1, j - 1)) / 3;
            image->b(image->getHeight() - 1, j) = (image->b(image->getHeight() - 2, j) + image->b(image->getHeight() - 1, j + 1) + image->b(image->getHeight() - 1, j - 1)) / 3;
        }
    }


    // Flip if needed
    if (tran & TR_HFLIP) {
        hflip(image);
    }

    if (tran & TR_VFLIP) {
        vflip(image);
    }

    // Colour correction (only when running on full resolution)
    if (pp.getSkip() == 1) {
        switch (ri->getSensorType()) {
            case ST_BAYER:
                processFalseColorCorrection(image, raw.bayersensor.ccSteps);
                break;

            case ST_FUJI_XTRANS:
                processFalseColorCorrection(image, raw.xtranssensor.ccSteps);
                break;

            case ST_FOVEON:
            case ST_NONE:
                break;
        }
    }


}



DCPProfile *RawImageSource::getDCP(const ColorManagementParams &cmp, DCPProfile::ApplyState &as)
{
    DCPProfile *dcpProf = nullptr;
    cmsHPROFILE dummy;
    findInputProfile(cmp.input, nullptr, (static_cast<const FramesData*>(getMetaData()))->getCamera(), &dcpProf, dummy);

    if (dcpProf == nullptr) {
        if (settings->verbose) {
            printf("Can't load DCP profile '%s'!\n", cmp.input.c_str());
        }

        return nullptr;
    }

    dcpProf->setStep2ApplyState(cmp.working, cmp.toneCurve, cmp.applyLookTable, cmp.applyBaselineExposureOffset, as);
    return dcpProf;
}

void RawImageSource::convertColorSpace(Imagefloat* image, const ColorManagementParams &cmp, const ColorTemp &wb)
{
    double pre_mul[3] = { ri->get_pre_mul(0), ri->get_pre_mul(1), ri->get_pre_mul(2) };
    colorSpaceConversion(image, cmp, wb, pre_mul, embProfile, camProfile, imatrices.xyz_cam, (static_cast<const FramesData*>(getMetaData()))->getCamera());
}


//%%%%%%%%%%%%%%%%%%%%%%%%%%%%%%%%%%%%%%%

/* interpolateBadPixelsBayer: correct raw pixels looking at the bitmap
 * takes into consideration if there are multiple bad pixels in the neighbourhood
 */
int RawImageSource::interpolateBadPixelsBayer(PixelsMap &bitmapBads, array2D<float> &rawData)
{
    static const float eps = 1.f;
    int counter = 0;
#ifdef _OPENMP
    #pragma omp parallel for reduction(+:counter) schedule(dynamic,16)
#endif

    for (int row = 2; row < H - 2; row++) {
        for (int col = 2; col < W - 2; col++) {
            int sk = bitmapBads.skipIfZero(col, row);  //optimization for a stripe all zero

            if (sk) {
                col += sk - 1; //-1 is because of col++ in cycle
                continue;
            }

            if (!bitmapBads.get(col, row)) {
                continue;
            }

            float wtdsum = 0.f, norm = 0.f;

            // diagonal interpolation
            if (FC(row, col) == 1) {
                // green channel. We can use closer pixels than for red or blue channel. Distance to centre pixel is sqrt(2) => weighting is 0.70710678
                // For green channel following pixels will be used for interpolation. Pixel to be interpolated is in centre.
                // 1 means that pixel is used in this step, if itself and his counterpart are not marked bad
                // 0 0 0 0 0
                // 0 1 0 1 0
                // 0 0 0 0 0
                // 0 1 0 1 0
                // 0 0 0 0 0
                for (int dx = -1; dx <= 1; dx += 2) {
                    if (bitmapBads.get(col + dx, row - 1) || bitmapBads.get(col - dx, row + 1)) {
                        continue;
                    }

                    float dirwt = 0.70710678f / (fabsf(rawData[row - 1][col + dx] - rawData[row + 1][col - dx]) + eps);
                    wtdsum += dirwt * (rawData[row - 1][col + dx] + rawData[row + 1][col - dx]);
                    norm += dirwt;
                }
            } else {
                // red and blue channel. Distance to centre pixel is sqrt(8) => weighting is 0.35355339
                // For red and blue channel following pixels will be used for interpolation. Pixel to be interpolated is in centre.
                // 1 means that pixel is used in this step, if itself and his counterpart are not marked bad
                // 1 0 0 0 1
                // 0 0 0 0 0
                // 0 0 0 0 0
                // 0 0 0 0 0
                // 1 0 0 0 1
                for (int dx = -2; dx <= 2; dx += 4) {
                    if (bitmapBads.get(col + dx, row - 2) || bitmapBads.get(col - dx, row + 2)) {
                        continue;
                    }

                    float dirwt = 0.35355339f / (fabsf(rawData[row - 2][col + dx] - rawData[row + 2][col - dx]) + eps);
                    wtdsum += dirwt * (rawData[row - 2][col + dx] + rawData[row + 2][col - dx]);
                    norm += dirwt;
                }
            }

            // channel independent. Distance to centre pixel is 2 => weighting is 0.5
            // Additionally for all channel following pixels will be used for interpolation. Pixel to be interpolated is in centre.
            // 1 means that pixel is used in this step, if itself and his counterpart are not marked bad
            // 0 0 1 0 0
            // 0 0 0 0 0
            // 1 0 0 0 1
            // 0 0 0 0 0
            // 0 0 1 0 0

            // horizontal interpolation
            if (!(bitmapBads.get(col - 2, row) || bitmapBads.get(col + 2, row))) {
                float dirwt = 0.5f / (fabsf(rawData[row][col - 2] - rawData[row][col + 2]) + eps);
                wtdsum += dirwt * (rawData[row][col - 2] + rawData[row][col + 2]);
                norm += dirwt;
            }

            // vertical interpolation
            if (!(bitmapBads.get(col, row - 2) || bitmapBads.get(col, row + 2))) {
                float dirwt = 0.5f / (fabsf(rawData[row - 2][col] - rawData[row + 2][col]) + eps);
                wtdsum += dirwt * (rawData[row - 2][col] + rawData[row + 2][col]);
                norm += dirwt;
            }

            if (LIKELY(norm > 0.f)) {  // This means, we found at least one pair of valid pixels in the steps above, likelihood of this case is about 99.999%
                rawData[row][col] = wtdsum / (2.f * norm); //gradient weighted average, Factor of 2.f is an optimization to avoid multiplications in former steps
                counter++;
            } else { //backup plan -- simple average. Same method for all channels. We could improve this, but it's really unlikely that this case happens
                int tot = 0;
                float sum = 0;

                for (int dy = -2; dy <= 2; dy += 2) {
                    for (int dx = -2; dx <= 2; dx += 2) {
                        if (bitmapBads.get(col + dx, row + dy)) {
                            continue;
                        }

                        sum += rawData[row + dy][col + dx];
                        tot++;
                    }
                }

                if (tot > 0) {
                    rawData[row][col] = sum / tot;
                    counter ++;
                }
            }
        }
    }

    return counter; // Number of interpolated pixels.
}

/* interpolateBadPixels3Colours: correct raw pixels looking at the bitmap
 * takes into consideration if there are multiple bad pixels in the neighbourhood
 */
int RawImageSource::interpolateBadPixelsNColours(PixelsMap &bitmapBads, const int colours)
{
    static const float eps = 1.f;
    int counter = 0;
#ifdef _OPENMP
    #pragma omp parallel for reduction(+:counter) schedule(dynamic,16)
#endif

    for (int row = 2; row < H - 2; row++) {
        for (int col = 2; col < W - 2; col++) {
            int sk = bitmapBads.skipIfZero(col, row);  //optimization for a stripe all zero

            if (sk) {
                col += sk - 1; //-1 is because of col++ in cycle
                continue;
            }

            if (!bitmapBads.get(col, row)) {
                continue;
            }

            float wtdsum[colours], norm[colours];

            for (int i = 0; i < colours; ++i) {
                wtdsum[i] = norm[i] = 0.f;
            }

            // diagonal interpolation
            for (int dx = -1; dx <= 1; dx += 2) {
                if (bitmapBads.get(col + dx, row - 1) || bitmapBads.get(col - dx, row + 1)) {
                    continue;
                }

                for (int c = 0; c < colours; c++) {
                    float dirwt = 0.70710678f / (fabsf(rawData[row - 1][(col + dx) * colours + c] - rawData[row + 1][(col - dx) * colours + c]) + eps);
                    wtdsum[c] += dirwt * (rawData[row - 1][(col + dx) * colours + c] + rawData[row + 1][(col - dx) * colours + c]);
                    norm[c] += dirwt;
                }
            }

            // horizontal interpolation
            if (!(bitmapBads.get(col - 1, row) || bitmapBads.get(col + 1, row))) {
                for (int c = 0; c < colours; c++) {
                    float dirwt = 1.f / (fabsf(rawData[row][(col - 1) * colours + c] - rawData[row][(col + 1) * colours + c]) + eps);
                    wtdsum[c] += dirwt * (rawData[row][(col - 1) * colours + c] + rawData[row][(col + 1) * colours + c]);
                    norm[c] += dirwt;
                }
            }

            // vertical interpolation
            if (!(bitmapBads.get(col, row - 1) || bitmapBads.get(col, row + 1))) {
                for (int c = 0; c < colours; c++) {
                    float dirwt = 1.f / (fabsf(rawData[row - 1][col * colours + c] - rawData[row + 1][col * colours + c]) + eps);
                    wtdsum[c] += dirwt * (rawData[row - 1][col * colours + c] + rawData[row + 1][col * colours + c]);
                    norm[c] += dirwt;
                }
            }

            if (LIKELY(norm[0] > 0.f)) {  // This means, we found at least one pair of valid pixels in the steps above, likelihood of this case is about 99.999%
                for (int c = 0; c < colours; c++) {
                    rawData[row][col * colours + c] = wtdsum[c] / (2.f * norm[c]); //gradient weighted average, Factor of 2.f is an optimization to avoid multiplications in former steps
                }

                counter++;
            } else { //backup plan -- simple average. Same method for all channels. We could improve this, but it's really unlikely that this case happens
                int tot = 0;
                float sum[colours];

                for (int i = 0; i < colours; ++i) {
                    sum[i] = 0.f;
                }

                for (int dy = -2; dy <= 2; dy += 2) {
                    for (int dx = -2; dx <= 2; dx += 2) {
                        if (bitmapBads.get(col + dx, row + dy)) {
                            continue;
                        }

                        for (int c = 0; c < colours; c++) {
                            sum[c] += rawData[row + dy][(col + dx) * colours + c];
                        }

                        tot++;
                    }
                }

                if (tot > 0) {
                    for (int c = 0; c < colours; c++) {
                        rawData[row][col * colours + c] = sum[c] / tot;
                    }

                    counter ++;
                }
            }
        }
    }

    return counter; // Number of interpolated pixels.
}
/* interpolateBadPixelsXtrans: correct raw pixels looking at the bitmap
 * takes into consideration if there are multiple bad pixels in the neighbourhood
 */
int RawImageSource::interpolateBadPixelsXtrans(PixelsMap &bitmapBads)
{
    static const float eps = 1.f;
    int counter = 0;
#ifdef _OPENMP
    #pragma omp parallel for reduction(+:counter) schedule(dynamic,16)
#endif

    for (int row = 2; row < H - 2; row++) {
        for (int col = 2; col < W - 2; col++) {
            int skip = bitmapBads.skipIfZero(col, row);  //optimization for a stripe all zero

            if (skip) {
                col += skip - 1; //-1 is because of col++ in cycle
                continue;
            }

            if (!bitmapBads.get(col, row)) {
                continue;
            }

            float wtdsum = 0.f, norm = 0.f;
            unsigned int pixelColor = ri->XTRANSFC(row, col);

            if (pixelColor == 1) {
                // green channel. A green pixel can either be a solitary green pixel or a member of a 2x2 square of green pixels
                if (ri->XTRANSFC(row, col - 1) == ri->XTRANSFC(row, col + 1)) {
                    // If left and right neighbour have same colour, then this is a solitary green pixel
                    // For these the following pixels will be used for interpolation. Pixel to be interpolated is in centre and marked with a P.
                    // Pairs of pixels used in this step are numbered. A pair will be used if none of the pixels of the pair is marked bad
                    // 0 means, the pixel has a different colour and will not be used
                    // 0 1 0 2 0
                    // 3 5 0 6 4
                    // 0 0 P 0 0
                    // 4 6 0 5 3
                    // 0 2 0 1 0
                    for (int dx = -1; dx <= 1; dx += 2) {  // pixels marked 5 or 6 in above example. Distance to P is sqrt(2) => weighting is 0.70710678f
                        if (bitmapBads.get(col + dx, row - 1) || bitmapBads.get(col - dx, row + 1)) {
                            continue;
                        }

                        float dirwt = 0.70710678f / (fabsf(rawData[row - 1][col + dx] - rawData[row + 1][col - dx]) + eps);
                        wtdsum += dirwt * (rawData[row - 1][col + dx] + rawData[row + 1][col - dx]);
                        norm += dirwt;
                    }

                    for (int dx = -1; dx <= 1; dx += 2) {  // pixels marked 1 or 2 on above example. Distance to P is sqrt(5) => weighting is 0.44721359f
                        if (bitmapBads.get(col + dx, row - 2) || bitmapBads.get(col - dx, row + 2)) {
                            continue;
                        }

                        float dirwt = 0.44721359f / (fabsf(rawData[row - 2][col + dx] - rawData[row + 2][col - dx]) + eps);
                        wtdsum += dirwt * (rawData[row - 2][col + dx] + rawData[row + 2][col - dx]);
                        norm += dirwt;
                    }

                    for (int dx = -2; dx <= 2; dx += 4) {  // pixels marked 3 or 4 on above example. Distance to P is sqrt(5) => weighting is 0.44721359f
                        if (bitmapBads.get(col + dx, row - 1) || bitmapBads.get(col - dx, row + 1)) {
                            continue;
                        }

                        float dirwt = 0.44721359f / (fabsf(rawData[row - 1][col + dx] - rawData[row + 1][col - dx]) + eps);
                        wtdsum += dirwt * (rawData[row - 1][col + dx] + rawData[row + 1][col - dx]);
                        norm += dirwt;
                    }
                } else {
                    // this is a member of a 2x2 square of green pixels
                    // For these the following pixels will be used for interpolation. Pixel to be interpolated is at position P in the example.
                    // Pairs of pixels used in this step are numbered. A pair will be used if none of the pixels of the pair is marked bad
                    // 0 means, the pixel has a different colour and will not be used
                    // 1 0 0 3
                    // 0 P 2 0
                    // 0 2 1 0
                    // 3 0 0 0

                    // pixels marked 1 in above example. Distance to P is sqrt(2) => weighting is 0.70710678f
                    int offset1 = ri->XTRANSFC(row - 1, col - 1) == ri->XTRANSFC(row + 1, col + 1) ? 1 : -1;

                    if (!(bitmapBads.get(col - offset1, row - 1) || bitmapBads.get(col + offset1, row + 1))) {
                        float dirwt = 0.70710678f / (fabsf(rawData[row - 1][col - offset1] - rawData[row + 1][col + offset1]) + eps);
                        wtdsum += dirwt * (rawData[row - 1][col - offset1] + rawData[row + 1][col + offset1]);
                        norm += dirwt;
                    }

                    // pixels marked 2 in above example. Distance to P is 1 => weighting is 1.f
                    int offsety = (ri->XTRANSFC(row - 1, col) != 1 ? 1 : -1);
                    int offsetx = offset1 * offsety;

                    if (!(bitmapBads.get(col + offsetx, row) || bitmapBads.get(col, row + offsety))) {
                        float dirwt = 1.f / (fabsf(rawData[row][col + offsetx] - rawData[row + offsety][col]) + eps);
                        wtdsum += dirwt * (rawData[row][col + offsetx] + rawData[row + offsety][col]);
                        norm += dirwt;
                    }

                    int offsety2 = -offsety;
                    int offsetx2 = -offsetx;
                    offsetx *= 2;
                    offsety *= 2;

                    // pixels marked 3 in above example. Distance to P is sqrt(5) => weighting is 0.44721359f
                    if (!(bitmapBads.get(col + offsetx, row + offsety2) || bitmapBads.get(col + offsetx2, row + offsety))) {
                        float dirwt = 0.44721359f / (fabsf(rawData[row + offsety2][col + offsetx] - rawData[row + offsety][col + offsetx2]) + eps);
                        wtdsum += dirwt * (rawData[row + offsety2][col + offsetx] + rawData[row + offsety][col + offsetx2]);
                        norm += dirwt;
                    }
                }
            } else {
                // red and blue channel.
                // Each red or blue pixel has exactly one neighbour of same colour in distance 2 and four neighbours of same colour which can be reached by a move of a knight in chess.
                // For the distance 2 pixel (marked with an X) we generate a virtual counterpart (marked with a V)
                // For red and blue channel following pixels will be used for interpolation. Pixel to be interpolated is in centre and marked with a P.
                // Pairs of pixels used in this step are numbered except for distance 2 pixels which are marked X and V. A pair will be used if none of the pixels of the pair is marked bad
                // 0 1 0 0 0    0 0 X 0 0   remaining cases are symmetric
                // 0 0 0 0 2    1 0 0 0 2
                // X 0 P 0 V    0 0 P 0 0
                // 0 0 0 0 1    0 0 0 0 0
                // 0 2 0 0 0    0 2 V 1 0

                // Find two knight moves landing on a pixel of same colour as the pixel to be interpolated.
                // If we look at first and last row of 5x5 square, we will find exactly two knight pixels.
                // Additionally we know that the column of this pixel has 1 or -1 horizontal distance to the centre pixel
                // When we find a knight pixel, we get its counterpart, which has distance (+-3,+-3), where the signs of distance depend on the corner of the found knight pixel.
                // These pixels are marked 1 or 2 in above examples. Distance to P is sqrt(5) => weighting is 0.44721359f
                // The following loop simply scans the four possible places. To keep things simple, it does not stop after finding two knight pixels, because it will not find more than two
                for (int d1 = -2, offsety = 3; d1 <= 2; d1 += 4, offsety -= 6) {
                    for (int d2 = -1, offsetx = 3; d2 < 1; d2 += 2, offsetx -= 6) {
                        if (ri->XTRANSFC(row + d1, col + d2) == pixelColor) {
                            if (!(bitmapBads.get(col + d2, row + d1) || bitmapBads.get(col + d2 + offsetx, row + d1 + offsety))) {
                                float dirwt = 0.44721359f / (fabsf(rawData[row + d1][col + d2] - rawData[row + d1 + offsety][col + d2 + offsetx]) + eps);
                                wtdsum += dirwt * (rawData[row + d1][col + d2] + rawData[row + d1 + offsety][col + d2 + offsetx]);
                                norm += dirwt;
                            }
                        }
                    }
                }

                // now scan for the pixel of same colour in distance 2 in each direction (marked with an X in above examples).
                bool distance2PixelFound = false;
                int dx, dy;

                // check horizontal
                for (dx = -2, dy = 0; dx <= 2 && !distance2PixelFound; dx += 4)
                    if (ri->XTRANSFC(row, col + dx) == pixelColor) {
                        distance2PixelFound = true;
                    }

                if (!distance2PixelFound)

                    // no distance 2 pixel on horizontal, check vertical
                    for (dx = 0, dy = -2; dy <= 2 && !distance2PixelFound; dy += 4)
                        if (ri->XTRANSFC(row + dy, col) == pixelColor) {
                            distance2PixelFound = true;
                        }

                // calculate the value of its virtual counterpart (marked with a V in above examples)
                float virtualPixel;

                if (dy == 0) {
                    virtualPixel = 0.5f * (rawData[row - 1][col - dx] + rawData[row + 1][col - dx]);
                } else {
                    virtualPixel = 0.5f * (rawData[row - dy][col - 1] + rawData[row - dy][col + 1]);
                }

                // and weight as usual. Distance to P is 2 => weighting is 0.5f
                float dirwt = 0.5f / (fabsf(virtualPixel - rawData[row + dy][col + dx]) + eps);
                wtdsum += dirwt * (virtualPixel + rawData[row + dy][col + dx]);
                norm += dirwt;
            }

            if (LIKELY(norm > 0.f)) {  // This means, we found at least one pair of valid pixels in the steps above, likelihood of this case is about 99.999%
                rawData[row][col] = wtdsum / (2.f * norm); //gradient weighted average, Factor of 2.f is an optimization to avoid multiplications in former steps
                counter++;
            }
        }
    }

    return counter; // Number of interpolated pixels.
}
//%%%%%%%%%%%%%%%%%%%%%%%%%%%%%%%%%%%%%%%

/*  Search for hot or dead pixels in the image and update the map
 *  For each pixel compare its value to the average of similar colour surrounding
 *  (Taken from Emil Martinec idea)
 *  (Optimized by Ingo Weyrich 2013 and 2015)
 */
int RawImageSource::findHotDeadPixels( PixelsMap &bpMap, float thresh, bool findHotPixels, bool findDeadPixels )
{
    float varthresh = (20.0 * (thresh / 100.0) + 1.0) / 24.f;

    // allocate temporary buffer
<<<<<<< HEAD
    float (*cfablur);
    cfablur = (float (*)) malloc(H * W * sizeof * cfablur);
=======
    float* cfablur;
    cfablur = (float (*)) malloc (H * W * sizeof * cfablur);
>>>>>>> bce1630c

    // counter for dead or hot pixels
    int counter = 0;

#ifdef _OPENMP
    #pragma omp parallel
#endif
    {
#ifdef _OPENMP
        #pragma omp for schedule(dynamic,16) nowait
#endif

        for (int i = 2; i < H - 2; i++) {
            for (int j = 2; j < W - 2; j++) {
                const float& temp = median(rawData[i - 2][j - 2], rawData[i - 2][j], rawData[i - 2][j + 2],
                                           rawData[i][j - 2], rawData[i][j], rawData[i][j + 2],
                                           rawData[i + 2][j - 2], rawData[i + 2][j], rawData[i + 2][j + 2]);
                cfablur[i * W + j] = rawData[i][j] - temp;
            }
        }

        // process borders. Former version calculated the median using mirrored border which does not make sense because the original pixel loses weight
        // Setting the difference between pixel and median for border pixels to zero should do the job not worse then former version
#ifdef _OPENMP
        #pragma omp single
#endif
        {
            for (int i = 0; i < 2; i++) {
                for (int j = 0; j < W; j++) {
                    cfablur[i * W + j] = 0.f;
                }
            }

            for (int i = 2; i < H - 2; i++) {
                for (int j = 0; j < 2; j++) {
                    cfablur[i * W + j] = 0.f;
                }

                for (int j = W - 2; j < W; j++) {
                    cfablur[i * W + j] = 0.f;
                }
            }

            for (int i = H - 2; i < H; i++) {
                for (int j = 0; j < W; j++) {
                    cfablur[i * W + j] = 0.f;
                }
            }
        }
#ifdef _OPENMP
        #pragma omp barrier // barrier because of nowait clause above

        #pragma omp for reduction(+:counter) schedule(dynamic,16)
#endif

        //cfa pixel heat/death evaluation
        for (int rr = 2; rr < H - 2; rr++) {
            int rrmWpcc = rr * W + 2;

            for (int cc = 2; cc < W - 2; cc++, rrmWpcc++) {
                //evaluate pixel for heat/death
                float pixdev = cfablur[rrmWpcc];

                if (pixdev == 0.f) {
                    continue;
                }

                if ((!findDeadPixels) && pixdev < 0) {
                    continue;
                }

                if ((!findHotPixels) && pixdev > 0) {
                    continue;
                }

                pixdev = fabsf(pixdev);
                float hfnbrave = -pixdev;

#ifdef __SSE2__
                // sum up 5*4 = 20 values using SSE
                // 10 fabs function calls and float 10 additions with SSE
                vfloat sum = vabsf(LVFU(cfablur[(rr - 2) * W + cc - 2])) + vabsf(LVFU(cfablur[(rr - 1) * W + cc - 2]));
                sum += vabsf(LVFU(cfablur[(rr) * W + cc - 2]));
                sum += vabsf(LVFU(cfablur[(rr + 1) * W + cc - 2]));
                sum += vabsf(LVFU(cfablur[(rr + 2) * W + cc - 2]));
                // horizontally add the values and add the result to hfnbrave
                hfnbrave += vhadd(sum);

                // add remaining 5 values of last column
                for (int mm = rr - 2; mm <= rr + 2; mm++) {
                    hfnbrave += fabsf(cfablur[mm * W + cc + 2]);
                }

#else

                //  25 fabs function calls and 25 float additions without SSE
                for (int mm = rr - 2; mm <= rr + 2; mm++) {
                    for (int nn = cc - 2; nn <= cc + 2; nn++) {
                        hfnbrave += fabsf(cfablur[mm * W + nn]);
                    }
                }

#endif

                if (pixdev > varthresh * hfnbrave) {
                    // mark the pixel as "bad"
                    bpMap.set(cc, rr);
                    counter++;
                }
            }//end of pixel evaluation
        }
    }//end of parallel processing
    free(cfablur);
    return counter;
}

//%%%%%%%%%%%%%%%%%%%%%%%%%%%%%%%%%%%%%%%

void RawImageSource::getFullSize(int& w, int& h, int tr)
{

    tr = defTransform(tr);

    if (fuji) {
        w = ri->get_FujiWidth() * 2 + 1;
        h = (H - ri->get_FujiWidth()) * 2 + 1;
    } else if (d1x) {
        w = W;
        h = 2 * H;
    } else {
        w = W;
        h = H;
    }

    if ((tr & TR_ROT) == TR_R90 || (tr & TR_ROT) == TR_R270) {
        int tmp = w;
        w = h;
        h = tmp;
    }

    w -= 2 * border;
    h -= 2 * border;
}

//%%%%%%%%%%%%%%%%%%%%%%%%%%%%%%%%%%%%%%%

void RawImageSource::getSize(const PreviewProps &pp, int& w, int& h)
{
    w = pp.getWidth() / pp.getSkip() + (pp.getWidth() % pp.getSkip() > 0);
    h = pp.getHeight() / pp.getSkip() + (pp.getHeight() % pp.getSkip() > 0);
}

//%%%%%%%%%%%%%%%%%%%%%%%%%%%%%%%%%%%%%%%

void RawImageSource::hflip(Imagefloat* image)
{
    image->hflip();
}

//%%%%%%%%%%%%%%%%%%%%%%%%%%%%%%%%%%%%%%%

void RawImageSource::vflip(Imagefloat* image)
{
    image->vflip();
}


//%%%%%%%%%%%%%%%%%%%%%%%%%%%%%%%%%%%%%%%

int RawImageSource::load(const Glib::ustring &fname)
{

    MyTime t1, t2;
    t1.set();
    fileName = fname;

    if (plistener) {
        plistener->setProgressStr("Decoding...");
        plistener->setProgress(0.0);
    }

    ri = new RawImage(fname);
    int errCode = ri->loadRaw(false, 0, false);

    if (errCode) {
        return errCode;
    }

    numFrames = ri->getFrameCount();

    errCode = 0;

    if (numFrames > 1) {
#ifdef _OPENMP
        #pragma omp parallel
#endif
        {
            int errCodeThr = 0;
#ifdef _OPENMP
            #pragma omp for nowait
#endif

            for (unsigned int i = 0; i < numFrames; ++i)
            {
                if (i == 0) {
                    riFrames[i] = ri;
                    errCodeThr = riFrames[i]->loadRaw(true, i, true, plistener, 0.8);
                } else {
                    riFrames[i] = new RawImage(fname);
                    errCodeThr = riFrames[i]->loadRaw(true, i);
                }
            }

#ifdef _OPENMP
            #pragma omp critical
#endif
            {
                errCode = errCodeThr ? errCodeThr : errCode;
            }
        }
    } else {
        riFrames[0] = ri;
        errCode = riFrames[0]->loadRaw(true, 0, true, plistener, 0.8);
    }

    if (!errCode) {
        for (unsigned int i = 0; i < numFrames; ++i) {
            riFrames[i]->compress_image(i);
        }
    } else {
        return errCode;
    }

    if (numFrames > 1) {  // this disables multi frame support for Fuji S5 until I found a solution to handle different dimensions
        if (riFrames[0]->get_width() != riFrames[1]->get_width() || riFrames[0]->get_height() != riFrames[1]->get_height()) {
            numFrames = 1;
        }
    }

    if (plistener) {
        plistener->setProgress(0.9);
    }

    /***** Copy once constant data extracted from raw *******/
    W = ri->get_width();
    H = ri->get_height();
    fuji = ri->get_FujiWidth() != 0;

    for (int i = 0; i < 3; i++)
        for (int j = 0; j < 3; j++) {
            imatrices.rgb_cam[i][j] = ri->get_rgb_cam(i, j);
        }

    // compute inverse of the color transformation matrix
    // first arg is matrix, second arg is inverse
    inverse33(imatrices.rgb_cam, imatrices.cam_rgb);

    d1x  = ! ri->get_model().compare("D1X");

    if (ri->getSensorType() == ST_FUJI_XTRANS) {
        border = 7;
    } else if (ri->getSensorType() == ST_FOVEON) {
        border = 0;
    }

    if (ri->get_profile()) {
        embProfile = cmsOpenProfileFromMem(ri->get_profile(), ri->get_profileLen());
    }

    // create profile
    memset(imatrices.xyz_cam, 0, sizeof(imatrices.xyz_cam));

    for (int i = 0; i < 3; i++)
        for (int j = 0; j < 3; j++)
            for (int k = 0; k < 3; k++) {
                imatrices.xyz_cam[i][j] += xyz_sRGB[i][k] * imatrices.rgb_cam[k][j];
            }

    camProfile = ICCStore::getInstance()->createFromMatrix(imatrices.xyz_cam, false, "Camera");
    inverse33(imatrices.xyz_cam, imatrices.cam_xyz);

    for (int c = 0; c < 4; c++) {
        c_white[c] = ri->get_white(c);
    }

    // First we get the "as shot" ("Camera") white balance and store it
    float pre_mul[4];
    // FIXME: get_colorsCoeff not so much used nowadays, when we have calculate_scale_mul() function here
    ri->get_colorsCoeff(pre_mul, scale_mul, c_black, false);   //modify  for black level
    camInitialGain = max(scale_mul[0], scale_mul[1], scale_mul[2], scale_mul[3]) / min(scale_mul[0], scale_mul[1], scale_mul[2], scale_mul[3]);

    double camwb_red = ri->get_pre_mul(0) / pre_mul[0];
    double camwb_green = ri->get_pre_mul(1) / pre_mul[1];
    double camwb_blue = ri->get_pre_mul(2) / pre_mul[2];
    double cam_r = imatrices.rgb_cam[0][0] * camwb_red + imatrices.rgb_cam[0][1] * camwb_green + imatrices.rgb_cam[0][2] * camwb_blue;
    double cam_g = imatrices.rgb_cam[1][0] * camwb_red + imatrices.rgb_cam[1][1] * camwb_green + imatrices.rgb_cam[1][2] * camwb_blue;
    double cam_b = imatrices.rgb_cam[2][0] * camwb_red + imatrices.rgb_cam[2][1] * camwb_green + imatrices.rgb_cam[2][2] * camwb_blue;
    camera_wb = ColorTemp(cam_r, cam_g, cam_b, 1.);  // as shot WB

    ColorTemp ReferenceWB;
    double ref_r, ref_g, ref_b;
    {
        // ...then we re-get the constants but now with auto which gives us better demosaicing and CA auto-correct
        // performance for strange white balance settings (such as UniWB)
        ri->get_colorsCoeff(ref_pre_mul, scale_mul, c_black, true);
        refwb_red = ri->get_pre_mul(0) / ref_pre_mul[0];
        refwb_green = ri->get_pre_mul(1) / ref_pre_mul[1];
        refwb_blue = ri->get_pre_mul(2) / ref_pre_mul[2];
        initialGain = max(scale_mul[0], scale_mul[1], scale_mul[2], scale_mul[3]) / min(scale_mul[0], scale_mul[1], scale_mul[2], scale_mul[3]);
        ref_r = imatrices.rgb_cam[0][0] * refwb_red + imatrices.rgb_cam[0][1] * refwb_green + imatrices.rgb_cam[0][2] * refwb_blue;
        ref_g = imatrices.rgb_cam[1][0] * refwb_red + imatrices.rgb_cam[1][1] * refwb_green + imatrices.rgb_cam[1][2] * refwb_blue;
        ref_b = imatrices.rgb_cam[2][0] * refwb_red + imatrices.rgb_cam[2][1] * refwb_green + imatrices.rgb_cam[2][2] * refwb_blue;
        ReferenceWB = ColorTemp(ref_r, ref_g, ref_b, 1.);
    }

    if (settings->verbose) {
        printf("Raw As Shot White balance: temp %f, tint %f\n", camera_wb.getTemp(), camera_wb.getGreen());
        printf("Raw Reference (auto) white balance: temp %f, tint %f, multipliers [%f %f %f | %f %f %f]\n", ReferenceWB.getTemp(), ReferenceWB.getGreen(), ref_r, ref_g, ref_b, refwb_red, refwb_blue, refwb_green);
    }

    /*{
            // Test code: if you want to test a specific white balance
        ColorTemp d50wb = ColorTemp(5000.0, 1.0, 1.0, "Custom");
        double rm,gm,bm,r,g,b;
        d50wb.getMultipliers(r, g, b);
        camwb_red   = imatrices.cam_rgb[0][0]*r + imatrices.cam_rgb[0][1]*g + imatrices.cam_rgb[0][2]*b;
        camwb_green = imatrices.cam_rgb[1][0]*r + imatrices.cam_rgb[1][1]*g + imatrices.cam_rgb[1][2]*b;
        camwb_blue  = imatrices.cam_rgb[2][0]*r + imatrices.cam_rgb[2][1]*g + imatrices.cam_rgb[2][2]*b;
        double pre_mul[3], dmax = 0;
        pre_mul[0] = ri->get_pre_mul(0) / camwb_red;
        pre_mul[1] = ri->get_pre_mul(1) / camwb_green;
        pre_mul[2] = ri->get_pre_mul(2) / camwb_blue;
        for (int c = 0; c < 3; c++) {
            if (dmax < pre_mul[c])
                dmax = pre_mul[c];
                }
                for (int c = 0; c < 3; c++) {
            pre_mul[c] /= dmax;
                }
                camwb_red *= dmax;
                camwb_green *= dmax;
                camwb_blue *= dmax;
                for (int c = 0; c < 3; c++) {
            int sat = ri->get_white(c) - ri->get_cblack(c);
            scale_mul[c] = pre_mul[c] * 65535.0 / sat;
                }
                scale_mul[3] = pre_mul[1] * 65535.0 / (ri->get_white(3) - ri->get_cblack(3));
                initialGain = 1.0 / min(pre_mul[0], pre_mul[1], pre_mul[2]);
    }*/

    for (unsigned int i = 0; i < numFrames; ++i) {
        riFrames[i]->set_prefilters();
    }


    // Load complete Exif information
    std::unique_ptr<RawMetaDataLocation> rml(new RawMetaDataLocation(ri->get_exifBase(), ri->get_ciffBase(), ri->get_ciffLen()));
    idata = new FramesData(fname, std::move(rml));
    idata->setDCRawFrameCount(numFrames);

    green(W, H);
    red(W, H);
    blue(W, H);
    //hpmap = allocArray<char>(W, H);

    if (plistener) {
        plistener->setProgress(1.0);
    }

    plistener = nullptr; // This must be reset, because only load() is called through progressConnector
    t2.set();

    if (settings->verbose) {
        printf("Load %s: %d usec\n", fname.c_str(), t2.etime(t1));
    }

    return 0; // OK!
}

//%%%%%%%%%%%%%%%%%%%%%%%%%%%%%%%%%%%%%%%

void RawImageSource::preprocess(const RAWParams &raw, const LensProfParams &lensProf, const CoarseTransformParams& coarse, bool prepareDenoise)
{
//    BENCHFUN
    MyTime t1, t2;
    t1.set();

    Glib::ustring newDF = raw.dark_frame;
    RawImage *rid = nullptr;

    if (!raw.df_autoselect) {
        if (!raw.dark_frame.empty()) {
            rid = dfm.searchDarkFrame(raw.dark_frame);
        }
    } else {
        rid = dfm.searchDarkFrame(idata->getMake(), idata->getModel(), idata->getISOSpeed(), idata->getShutterSpeed(), idata->getDateTimeAsTS());
    }

    if (rid && settings->verbose) {
        printf("Subtracting Darkframe:%s\n", rid->get_filename().c_str());
    }

    PixelsMap *bitmapBads = nullptr;

    int totBP = 0; // Hold count of bad pixels to correct

    if (ri->zeroIsBad()) { // mark all pixels with value zero as bad, has to be called before FF and DF. dcraw sets this flag only for some cameras (mainly Panasonic and Leica)
        bitmapBads = new PixelsMap(W, H);
#ifdef _OPENMP
        #pragma omp parallel for reduction(+:totBP) schedule(dynamic,16)
#endif

        for (int i = 0; i < H; i++)
            for (int j = 0; j < W; j++) {
                if (ri->data[i][j] == 0.f) {
                    bitmapBads->set(j, i);
                    totBP++;
                }
            }

        if (settings->verbose) {
            printf("%d pixels with value zero marked as bad pixels\n", totBP);
        }
    }

    //FLATFIELD start
    RawImage *rif = nullptr;

    if (!raw.ff_AutoSelect) {
        if (!raw.ff_file.empty()) {
            rif = ffm.searchFlatField(raw.ff_file);
        }
    } else {
        rif = ffm.searchFlatField(idata->getMake(), idata->getModel(), idata->getLens(), idata->getFocalLen(), idata->getFNumber(), idata->getDateTimeAsTS());
    }


    bool hasFlatField = (rif != nullptr);

    if (hasFlatField && settings->verbose) {
        printf("Flat Field Correction:%s\n", rif->get_filename().c_str());
    }

    if (numFrames == 4) {
        int bufferNumber = 0;

        for (unsigned int i = 0; i < 4; ++i) {
            if (i == currFrame) {
                copyOriginalPixels(raw, ri, rid, rif, rawData);
                rawDataFrames[i] = &rawData;
            } else {
                if (!rawDataBuffer[bufferNumber]) {
                    rawDataBuffer[bufferNumber] = new array2D<float>;
                }

                rawDataFrames[i] = rawDataBuffer[bufferNumber];
                ++bufferNumber;
                copyOriginalPixels(raw, riFrames[i], rid, rif, *rawDataFrames[i]);
            }
        }
    } else {
        copyOriginalPixels(raw, ri, rid, rif, rawData);
    }

    //FLATFIELD end


    // Always correct camera badpixels from .badpixels file
    std::vector<badPix> *bp = dfm.getBadPixels(ri->get_maker(), ri->get_model(), idata->getSerialNumber());

    if (bp) {
        if (!bitmapBads) {
            bitmapBads = new PixelsMap(W, H);
        }

        totBP += bitmapBads->set(*bp);

        if (settings->verbose) {
            std::cout << "Correcting " << bp->size() << " pixels from .badpixels" << std::endl;
        }
    }

    // If darkframe selected, correct hotpixels found on darkframe
    bp = nullptr;

    if (raw.df_autoselect) {
        bp = dfm.getHotPixels(idata->getMake(), idata->getModel(), idata->getISOSpeed(), idata->getShutterSpeed(), idata->getDateTimeAsTS());
    } else if (!raw.dark_frame.empty()) {
        bp = dfm.getHotPixels(raw.dark_frame);
    }

    if (bp) {
        if (!bitmapBads) {
            bitmapBads = new PixelsMap(W, H);
        }

        totBP += bitmapBads->set(*bp);

        if (settings->verbose && !bp->empty()) {
            std::cout << "Correcting " << bp->size() << " hotpixels from darkframe" << std::endl;
        }
    }

    if (numFrames == 4) {
        for (int i = 0; i < 4; ++i) {
            scaleColors(0, 0, W, H, raw, *rawDataFrames[i]);
        }
    } else {
        scaleColors(0, 0, W, H, raw, rawData);   //+ + raw parameters for black level(raw.blackxx)
    }

    // Correct vignetting of lens profile
    if (!hasFlatField && lensProf.useVign) {
        std::unique_ptr<LensCorrection> pmap;

        if (lensProf.useLensfun()) {
            pmap = LFDatabase::findModifier(lensProf, idata, W, H, coarse, -1);
        } else {
            const std::shared_ptr<LCPProfile> pLCPProf = LCPStore::getInstance()->getProfile(lensProf.lcpFile);

            if (pLCPProf) { // don't check focal length to allow distortion correction for lenses without chip, also pass dummy focal length 1 in case of 0
                pmap.reset(new LCPMapper(pLCPProf, max(idata->getFocalLen(), 1.0), idata->getFocalLen35mm(), idata->getFocusDist(), idata->getFNumber(), true, false, W, H, coarse, -1));
            }
        }

        if (pmap) {
            LensCorrection &map = *pmap;

            if (ri->getSensorType() == ST_BAYER || ri->getSensorType() == ST_FUJI_XTRANS || ri->get_colors() == 1) {
                if (numFrames == 4) {
                    for (int i = 0; i < 4; ++i) {
#ifdef _OPENMP
                        #pragma omp parallel for schedule(dynamic,16)
#endif

                        for (int y = 0; y < H; y++) {
                            map.processVignetteLine(W, y, (*rawDataFrames[i])[y]);
                        }
                    }
                } else {

#ifdef _OPENMP
                    #pragma omp parallel for schedule(dynamic,16)
#endif

                    for (int y = 0; y < H; y++) {
                        map.processVignetteLine(W, y, rawData[y]);
                    }
                }
            } else if (ri->get_colors() == 3) {
#ifdef _OPENMP
                #pragma omp parallel for schedule(dynamic,16)
#endif

                for (int y = 0; y < H; y++) {
                    map.processVignetteLine3Channels(W, y, rawData[y]);
                }
            }
        }
    }

    defGain = 0.0;//log(initialGain) / log(2.0);

    if (ri->getSensorType() == ST_BAYER && (raw.hotPixelFilter > 0 || raw.deadPixelFilter > 0)) {
        if (plistener) {
            plistener->setProgressStr("Hot/Dead Pixel Filter...");
            plistener->setProgress(0.0);
        }

        if (!bitmapBads) {
            bitmapBads = new PixelsMap(W, H);
        }

        int nFound = findHotDeadPixels(*bitmapBads, raw.hotdeadpix_thresh, raw.hotPixelFilter, raw.deadPixelFilter);
        totBP += nFound;

        if (settings->verbose && nFound > 0) {
            printf("Correcting %d hot/dead pixels found inside image\n", nFound);
        }
    }

    // check if it is an olympus E camera or green equilibration is enabled. If yes, compute G channel pre-compensation factors
    if (ri->getSensorType() == ST_BAYER && (raw.bayersensor.greenthresh || (((idata->getMake().size() >= 7 && idata->getMake().substr(0, 7) == "OLYMPUS" && idata->getModel()[0] == 'E') || (idata->getMake().size() >= 9 && idata->getMake().substr(0, 9) == "Panasonic")) && raw.bayersensor.method != RAWParams::BayerSensor::getMethodString(RAWParams::BayerSensor::Method::VNG4)))) {
        // global correction
        if (numFrames == 4) {
            for (int i = 0; i < 4; ++i) {
                green_equilibrate_global(*rawDataFrames[i]);
            }
        } else {
            green_equilibrate_global(rawData);
        }
    }

    if (ri->getSensorType() == ST_BAYER && raw.bayersensor.greenthresh > 0) {
        if (plistener) {
            plistener->setProgressStr("Green equilibrate...");
            plistener->setProgress(0.0);
        }

        if (numFrames == 4) {
            for (int i = 0; i < 4; ++i) {
                green_equilibrate(0.01 * raw.bayersensor.greenthresh, *rawDataFrames[i]);
            }
        } else {
            green_equilibrate(0.01 * raw.bayersensor.greenthresh, rawData);
        }
    }


    if (totBP) {
        if (ri->getSensorType() == ST_BAYER) {
            if (numFrames == 4) {
                for (int i = 0; i < 4; ++i) {
                    interpolateBadPixelsBayer(*bitmapBads, *rawDataFrames[i]);
                }
            } else {
                interpolateBadPixelsBayer(*bitmapBads, rawData);
            }
        } else if (ri->getSensorType() == ST_FUJI_XTRANS) {
            interpolateBadPixelsXtrans(*bitmapBads);
        } else {
            interpolateBadPixelsNColours(*bitmapBads, ri->get_colors());
        }
    }

    if (ri->getSensorType() == ST_BAYER && raw.bayersensor.linenoise > 0) {
        if (plistener) {
            plistener->setProgressStr("Line Denoise...");
            plistener->setProgress(0.0);
        }

        cfa_linedn(0.00002 * (raw.bayersensor.linenoise));
    }

    if ((raw.ca_autocorrect || fabs(raw.cared) > 0.001 || fabs(raw.cablue) > 0.001) && ri->getSensorType() == ST_BAYER) {     // Auto CA correction disabled for X-Trans, for now...
        if (plistener) {
            plistener->setProgressStr("CA Auto Correction...");
            plistener->setProgress(0.0);
        }

        if (numFrames == 4) {
            for (int i = 0; i < 4; ++i) {
                CA_correct_RT(raw.ca_autocorrect, raw.cared, raw.cablue, 8.0, *rawDataFrames[i]);
            }
        } else {
            CA_correct_RT(raw.ca_autocorrect, raw.cared, raw.cablue, 8.0, rawData);
        }
    }

    if (raw.expos != 1) {
        if (numFrames == 4) {
            for (int i = 0; i < 4; ++i) {
                processRawWhitepoint(raw.expos, raw.preser, *rawDataFrames[i]);
            }
        } else {
            processRawWhitepoint(raw.expos, raw.preser, rawData);
        }
    }

    if (prepareDenoise && dirpyrdenoiseExpComp == INFINITY) {
        LUTu aehist;
        int aehistcompr;
        double clip = 0;
        int brightness, contrast, black, hlcompr, hlcomprthresh;
        getAutoExpHistogram(aehist, aehistcompr);
        ImProcFunctions::getAutoExp(aehist, aehistcompr, clip, dirpyrdenoiseExpComp, brightness, contrast, black, hlcompr, hlcomprthresh);
    }

    t2.set();

    if (settings->verbose) {
        printf("Preprocessing: %d usec\n", t2.etime(t1));
    }

    if (bitmapBads) {
        delete bitmapBads;
    }

    rawDirty = true;
    return;
}
//%%%%%%%%%%%%%%%%%%%%%%%%%%%%%%%%%%%%%%%

void RawImageSource::demosaic(const RAWParams &raw)
{
    MyTime t1, t2;
    t1.set();

    if (ri->getSensorType() == ST_BAYER) {
        if (raw.bayersensor.method == RAWParams::BayerSensor::getMethodString(RAWParams::BayerSensor::Method::HPHD)) {
            hphd_demosaic();
        } else if (raw.bayersensor.method == RAWParams::BayerSensor::getMethodString(RAWParams::BayerSensor::Method::VNG4)) {
            vng4_demosaic();
        } else if (raw.bayersensor.method == RAWParams::BayerSensor::getMethodString(RAWParams::BayerSensor::Method::AHD)) {
            ahd_demosaic();
        } else if (raw.bayersensor.method == RAWParams::BayerSensor::getMethodString(RAWParams::BayerSensor::Method::AMAZE)) {
            amaze_demosaic_RT(0, 0, W, H, rawData, red, green, blue);
        } else if (raw.bayersensor.method == RAWParams::BayerSensor::getMethodString(RAWParams::BayerSensor::Method::PIXELSHIFT)) {
            pixelshift(0, 0, W, H, raw.bayersensor, currFrame, ri->get_maker(), ri->get_model(), raw.expos);
        } else if (raw.bayersensor.method == RAWParams::BayerSensor::getMethodString(RAWParams::BayerSensor::Method::DCB)) {
            dcb_demosaic(raw.bayersensor.dcb_iterations, raw.bayersensor.dcb_enhance);
        } else if (raw.bayersensor.method == RAWParams::BayerSensor::getMethodString(RAWParams::BayerSensor::Method::EAHD)) {
            eahd_demosaic();
        } else if (raw.bayersensor.method == RAWParams::BayerSensor::getMethodString(RAWParams::BayerSensor::Method::IGV)) {
            igv_interpolate(W, H);
        } else if (raw.bayersensor.method == RAWParams::BayerSensor::getMethodString(RAWParams::BayerSensor::Method::LMMSE)) {
            lmmse_interpolate_omp(W, H, rawData, red, green, blue, raw.bayersensor.lmmse_iterations);
        } else if (raw.bayersensor.method == RAWParams::BayerSensor::getMethodString(RAWParams::BayerSensor::Method::FAST)) {
            fast_demosaic();
        } else if (raw.bayersensor.method == RAWParams::BayerSensor::getMethodString(RAWParams::BayerSensor::Method::MONO)) {
            nodemosaic(true);
        } else if (raw.bayersensor.method == RAWParams::BayerSensor::getMethodString(RAWParams::BayerSensor::Method::RCD)) {
            rcd_demosaic();
        } else {
            nodemosaic(false);
        }

        //if (raw.all_enhance) refinement_lassus();

    } else if (ri->getSensorType() == ST_FUJI_XTRANS) {
        if (raw.xtranssensor.method == RAWParams::XTransSensor::getMethodString(RAWParams::XTransSensor::Method::FAST)) {
            fast_xtrans_interpolate();
        } else if (raw.xtranssensor.method == RAWParams::XTransSensor::getMethodString(RAWParams::XTransSensor::Method::ONE_PASS)) {
            xtrans_interpolate(1, false);
        } else if (raw.xtranssensor.method == RAWParams::XTransSensor::getMethodString(RAWParams::XTransSensor::Method::THREE_PASS)) {
            xtrans_interpolate(3, true);
        } else if (raw.xtranssensor.method == RAWParams::XTransSensor::getMethodString(RAWParams::XTransSensor::Method::MONO)) {
            nodemosaic(true);
        } else {
            nodemosaic(false);
        }
    } else if (ri->get_colors() == 1) {
        // Monochrome
        nodemosaic(true);
    }

    t2.set();


    rgbSourceModified = false;


    if (settings->verbose) {
        if (getSensorType() == ST_BAYER) {
            printf("Demosaicing Bayer data: %s - %d usec\n", raw.bayersensor.method.c_str(), t2.etime(t1));
        } else if (getSensorType() == ST_FUJI_XTRANS) {
            printf("Demosaicing X-Trans data: %s - %d usec\n", raw.xtranssensor.method.c_str(), t2.etime(t1));
        }
    }
}


//void RawImageSource::retinexPrepareBuffers(ColorManagementParams cmp, RetinexParams retinexParams, multi_array2D<float, 3> &conversionBuffer, LUTu &lhist16RETI)
void RawImageSource::retinexPrepareBuffers(const ColorManagementParams& cmp, const RetinexParams &retinexParams, multi_array2D<float, 4> &conversionBuffer, LUTu &lhist16RETI)
{
    bool useHsl = (retinexParams.retinexcolorspace == "HSLLOG" || retinexParams.retinexcolorspace == "HSLLIN");
    conversionBuffer[0](W - 2 * border, H - 2 * border);
    conversionBuffer[1](W - 2 * border, H - 2 * border);
    conversionBuffer[2](W - 2 * border, H - 2 * border);
    conversionBuffer[3](W - 2 * border, H - 2 * border);

    LUTf *retinexgamtab = nullptr;//gamma before and after Retinex to restore tones
    LUTf lutTonereti;

    if (retinexParams.gammaretinex == "low") {
        retinexgamtab = & (Color::gammatab_115_2);
    } else if (retinexParams.gammaretinex == "mid") {
        retinexgamtab = & (Color::gammatab_13_2);
    } else if (retinexParams.gammaretinex == "hig") {
        retinexgamtab = & (Color::gammatab_145_3);
    } else if (retinexParams.gammaretinex == "fre") {
        GammaValues g_a;
        double pwr = 1.0 / retinexParams.gam;
        double gamm = retinexParams.gam;
        double ts = retinexParams.slope;
        double gamm2 = retinexParams.gam;

        if (gamm2 < 1.) {
            std::swap(pwr, gamm);
        }

        int mode = 0;
        Color::calcGamma(pwr, ts, mode, g_a); // call to calcGamma with selected gamma and slope

        //    printf("g_a0=%f g_a1=%f g_a2=%f g_a3=%f g_a4=%f\n", g_a0,g_a1,g_a2,g_a3,g_a4);
        double start;
        double add;

        if (gamm2 < 1.) {
            start = g_a[2];
            add = g_a[4];
        } else {
            start = g_a[3];
            add = g_a[4];
        }

        double mul = 1. + g_a[4];

        lutTonereti(65536);

        for (int i = 0; i < 65536; i++) {
            double val = (i) / 65535.;
            double x;

            if (gamm2 < 1.) {
                x = Color::igammareti(val, gamm, start, ts, mul, add);
            } else {
                x = Color::gammareti(val, gamm, start, ts, mul, add);
            }

            lutTonereti[i] = CLIP(x * 65535.);  // CLIP avoid in some case extra values
        }

        retinexgamtab = &lutTonereti;
    }

    /*
    //test with amsterdam.pef and other files
    float rr,gg,bb;
    rr=red[50][2300];
    gg=green[50][2300];
    bb=blue[50][2300];
    printf("rr=%f gg=%f bb=%f \n",rr,gg,bb);
    rr=red[1630][370];
    gg=green[1630][370];
    bb=blue[1630][370];
    printf("rr1=%f gg1=%f bb1=%f \n",rr,gg,bb);
    rr=red[380][1630];
    gg=green[380][1630];
    bb=blue[380][1630];
    printf("rr2=%f gg2=%f bb2=%f \n",rr,gg,bb);
    */
    /*
    if(retinexParams.highlig < 100 && retinexParams.retinexMethod == "highliplus") {//try to recover magenta...very difficult !
        float hig = ((float)retinexParams.highlig)/100.f;
        float higgb = ((float)retinexParams.grbl)/100.f;

    #ifdef _OPENMP
            #pragma omp parallel for
    #endif
            for (int i = border; i < H - border; i++ ) {
                for (int j = border; j < W - border; j++ ) {
                    float R_,G_,B_;
                    R_=red[i][j];
                    G_=green[i][j];
                    B_=blue[i][j];

                    //empirical method to find highlight magenta with no conversion RGB and no white balance
                    //red = master   Gr and Bl default higgb=0.5
         //           if(R_>65535.f*hig  && G_ > 65535.f*higgb && B_ > 65535.f*higgb) conversionBuffer[3][i - border][j - border] = R_;
          //          else conversionBuffer[3][i - border][j - border] = 0.f;
                }
            }
    }
    */
    if (retinexParams.gammaretinex != "none" && retinexParams.str != 0 && retinexgamtab) { //gamma

#ifdef _OPENMP
        #pragma omp parallel for
#endif

        for (int i = border; i < H - border; i++) {
            for (int j = border; j < W - border; j++) {
                float R_, G_, B_;
                R_ = red[i][j];
                G_ = green[i][j];
                B_ = blue[i][j];

                red[i][j] = (*retinexgamtab)[R_];
                green[i][j] = (*retinexgamtab)[G_];
                blue[i][j] = (*retinexgamtab)[B_];
            }
        }
    }

    if (useHsl) {
#ifdef _OPENMP
        #pragma omp parallel
#endif
        {
            // one LUT per thread
            LUTu lhist16RETIThr;

            if (lhist16RETI)
            {
                lhist16RETIThr(lhist16RETI.getSize());
                lhist16RETIThr.clear();
            }

#ifdef __SSE2__
            vfloat c32768 = F2V(32768.f);
#endif
#ifdef _OPENMP
            #pragma omp for
#endif

            for (int i = border; i < H - border; i++)
            {
                int j = border;
#ifdef __SSE2__

                for (; j < W - border - 3; j += 4) {
                    vfloat H, S, L;
                    Color::rgb2hsl(LVFU(red[i][j]), LVFU(green[i][j]), LVFU(blue[i][j]), H, S, L);
                    STVFU(conversionBuffer[0][i - border][j - border], H);
                    STVFU(conversionBuffer[1][i - border][j - border], S);
                    L *= c32768;
                    STVFU(conversionBuffer[2][i - border][j - border], L);
                    STVFU(conversionBuffer[3][i - border][j - border], H);

                    if (lhist16RETI) {
                        for (int p = 0; p < 4; p++) {
                            int pos = (conversionBuffer[2][i - border][j - border + p]); //histogram in curve HSL
                            lhist16RETIThr[pos]++;
                        }
                    }
                }

#endif

                for (; j < W - border; j++) {
                    float L;
                    //rgb=>lab
                    Color::rgb2hslfloat(red[i][j], green[i][j], blue[i][j], conversionBuffer[0][i - border][j - border], conversionBuffer[1][i - border][j - border], L);
                    L *= 32768.f;
                    conversionBuffer[2][i - border][j - border] = L;

                    if (lhist16RETI) {
                        int pos = L;
                        lhist16RETIThr[pos]++;
                    }
                }
            }

#ifdef _OPENMP
            #pragma omp critical
            {
                if (lhist16RETI)
                {
                    lhist16RETI += lhist16RETIThr; // Add per Thread LUT to global LUT
                }
            }
#endif

        }
    } else {
        TMatrix wprof = ICCStore::getInstance()->workingSpaceMatrix(cmp.working);
        const float wp[3][3] = {
            {static_cast<float>(wprof[0][0]), static_cast<float>(wprof[0][1]), static_cast<float>(wprof[0][2])},
            {static_cast<float>(wprof[1][0]), static_cast<float>(wprof[1][1]), static_cast<float>(wprof[1][2])},
            {static_cast<float>(wprof[2][0]), static_cast<float>(wprof[2][1]), static_cast<float>(wprof[2][2])}
        };

        // Conversion rgb -> lab is hard to vectorize because it uses a lut (that's not the main problem)
        // and it uses a condition inside XYZ2Lab which is almost impossible to vectorize without making it slower...
#ifdef _OPENMP
        #pragma omp parallel
#endif
        {
            // one LUT per thread
            LUTu lhist16RETIThr;

            if (lhist16RETI) {
                lhist16RETIThr(lhist16RETI.getSize());
                lhist16RETIThr.clear();
            }

#ifdef _OPENMP
            #pragma omp for schedule(dynamic,16)
#endif

            for (int i = border; i < H - border; i++)
                for (int j = border; j < W - border; j++) {
                    float X, Y, Z, L, aa, bb;
                    //rgb=>lab
                    Color::rgbxyz(red[i][j], green[i][j], blue[i][j], X, Y, Z, wp);
                    //convert Lab
                    Color::XYZ2Lab(X, Y, Z, L, aa, bb);
                    conversionBuffer[0][i - border][j - border] = aa;
                    conversionBuffer[1][i - border][j - border] = bb;
                    conversionBuffer[2][i - border][j - border] = L;
                    conversionBuffer[3][i - border][j - border] = xatan2f(bb, aa);

//                   if(R_>40000.f  && G_ > 30000.f && B_ > 30000.f) conversionBuffer[3][i - border][j - border] = R_;
//                   else conversionBuffer[3][i - border][j - border] = 0.f;
                    if (lhist16RETI) {
                        int pos = L;
                        lhist16RETIThr[pos]++;//histogram in Curve Lab
                    }
                }

#ifdef _OPENMP
            #pragma omp critical
            {
                if (lhist16RETI) {
                    lhist16RETI += lhist16RETIThr; // Add per Thread LUT to global LUT
                }
            }
#endif

        }
    }



}

void RawImageSource::retinexPrepareCurves(const RetinexParams &retinexParams, LUTf &cdcurve, LUTf &mapcurve, RetinextransmissionCurve &retinextransmissionCurve, RetinexgaintransmissionCurve &retinexgaintransmissionCurve, bool &retinexcontlutili, bool &mapcontlutili, bool &useHsl, LUTu & lhist16RETI, LUTu & histLRETI)
{
    useHsl = (retinexParams.retinexcolorspace == "HSLLOG" || retinexParams.retinexcolorspace == "HSLLIN");

    if (useHsl) {
        CurveFactory::curveDehaContL(retinexcontlutili, retinexParams.cdHcurve, cdcurve, 1, lhist16RETI, histLRETI);
    } else {
        CurveFactory::curveDehaContL(retinexcontlutili, retinexParams.cdcurve, cdcurve, 1, lhist16RETI, histLRETI);
    }

    CurveFactory::mapcurve(mapcontlutili, retinexParams.mapcurve, mapcurve, 1, lhist16RETI, histLRETI);

    retinexParams.getCurves(retinextransmissionCurve, retinexgaintransmissionCurve);
}

void RawImageSource::retinex(const ColorManagementParams& cmp, const RetinexParams &deh, const ToneCurveParams& Tc, LUTf & cdcurve, LUTf & mapcurve, const RetinextransmissionCurve & dehatransmissionCurve, const RetinexgaintransmissionCurve & dehagaintransmissionCurve, multi_array2D<float, 4> &conversionBuffer, bool dehacontlutili, bool mapcontlutili, bool useHsl, float &minCD, float &maxCD, float &mini, float &maxi, float &Tmean, float &Tsigma, float &Tmin, float &Tmax, LUTu &histLRETI)
{
    MyTime t4, t5;
    t4.set();

    if (settings->verbose) {
        printf("Applying Retinex\n");
    }

    LUTf lutToneireti;
    lutToneireti(65536);

    LUTf *retinexigamtab = nullptr;//gamma before and after Retinex to restore tones

    if (deh.gammaretinex == "low") {
        retinexigamtab = & (Color::igammatab_115_2);
    } else if (deh.gammaretinex == "mid") {
        retinexigamtab = & (Color::igammatab_13_2);
    } else if (deh.gammaretinex == "hig") {
        retinexigamtab = & (Color::igammatab_145_3);
    } else if (deh.gammaretinex == "fre") {
        GammaValues g_a;
        double pwr = 1.0 / deh.gam;
        double gamm = deh.gam;
        double gamm2 = gamm;
        double ts = deh.slope;
        int mode = 0;

        if (gamm2 < 1.) {
            std::swap(pwr, gamm);
        }

        Color::calcGamma(pwr, ts, mode, g_a); // call to calcGamma with selected gamma and slope

        double mul = 1. + g_a[4];
        double add;
        double start;

        if (gamm2 < 1.) {
            start = g_a[3];
            add = g_a[3];
        } else {
            add = g_a[4];
            start = g_a[2];
        }

        //    printf("g_a0=%f g_a1=%f g_a2=%f g_a3=%f g_a4=%f\n", g_a0,g_a1,g_a2,g_a3,g_a4);
        for (int i = 0; i < 65536; i++) {
            double val = (i) / 65535.;
            double x;

            if (gamm2 < 1.) {
                x = Color::gammareti(val, gamm, start, ts, mul, add);
            } else {
                x = Color::igammareti(val, gamm, start, ts, mul, add);
            }

            lutToneireti[i] = CLIP(x * 65535.);
        }

        retinexigamtab = &lutToneireti;
    }

    // We need a buffer with original L data to allow correct blending
    // red, green and blue still have original size of raw, but we can't use the borders
    const int HNew = H - 2 * border;
    const int WNew = W - 2 * border;

    array2D<float> LBuffer(WNew, HNew);
    float **temp = conversionBuffer[2]; // one less dereference
    LUTf dLcurve;
    LUTu hist16RET;

    if (dehacontlutili && histLRETI) {
        hist16RET(32768);
        hist16RET.clear();
        histLRETI.clear();
        dLcurve(32768);
    }

    FlatCurve* chcurve = nullptr;//curve c=f(H)
    bool chutili = false;

    if (deh.enabled && deh.retinexMethod == "highli") {
        chcurve = new FlatCurve(deh.lhcurve);

        if (!chcurve || chcurve->isIdentity()) {
            if (chcurve) {
                delete chcurve;
                chcurve = nullptr;
            }
        } else {
            chutili = true;
        }
    }



#ifdef _OPENMP
    #pragma omp parallel
#endif
    {
        // one LUT per thread
        LUTu hist16RETThr;

        if (hist16RET) {
            hist16RETThr(hist16RET.getSize());
            hist16RETThr.clear();
        }

#ifdef _OPENMP
        #pragma omp for
#endif

        for (int i = 0; i < H - 2 * border; i++)
            if (dehacontlutili)
                for (int j = 0; j < W - 2 * border; j++) {
                    LBuffer[i][j] = cdcurve[2.f * temp[i][j]] / 2.f;

                    if (histLRETI) {
                        int pos = LBuffer[i][j];
                        hist16RETThr[pos]++; //histogram in Curve
                    }
                } else
                for (int j = 0; j < W - 2 * border; j++) {
                    LBuffer[i][j] = temp[i][j];
                }

#ifdef _OPENMP
        #pragma omp critical
#endif
        {
            if (hist16RET) {
                hist16RET += hist16RETThr; // Add per Thread LUT to global LUT
            }
        }
    }

    if (hist16RET) { //update histogram
        // TODO : When rgbcurvesspeedup branch is merged into master, replace this by the following 1-liner
        // hist16RET.compressTo(histLRETI);
        // also remove declaration and init of dLcurve some lines above then and finally remove this comment :)
        for (int i = 0; i < 32768; i++) {
            float val = (double)i / 32767.0;
            dLcurve[i] = val;
        }

        for (int i = 0; i < 32768; i++) {
            float hval = dLcurve[i];
            int hi = (int)(255.0f * hval);
            histLRETI[hi] += hist16RET[i];
        }
    }

    MSR(LBuffer, conversionBuffer[2], conversionBuffer[3], mapcurve, mapcontlutili, WNew, HNew, deh, dehatransmissionCurve, dehagaintransmissionCurve, minCD, maxCD, mini, maxi, Tmean, Tsigma, Tmin, Tmax);

    if (useHsl) {
        if (chutili) {
#ifdef _OPENMP
            #pragma omp parallel for
#endif

            for (int i = border; i < H - border; i++) {
                int j = border;

                for (; j < W - border; j++) {

                    float valp = (chcurve->getVal(conversionBuffer[3][i - border][j - border]) - 0.5f);
                    conversionBuffer[1][i - border][j - border] *= (1.f + 2.f * valp);

                }
            }
        }

#ifdef _OPENMP
        #pragma omp parallel for
#endif

        for (int i = border; i < H - border; i++) {
            int j = border;
#ifdef __SSE2__
            vfloat c32768 = F2V(32768.f);

            for (; j < W - border - 3; j += 4) {
                vfloat R, G, B;
                Color::hsl2rgb(LVFU(conversionBuffer[0][i - border][j - border]), LVFU(conversionBuffer[1][i - border][j - border]), LVFU(LBuffer[i - border][j - border]) / c32768, R, G, B);

                STVFU(red[i][j], R);
                STVFU(green[i][j], G);
                STVFU(blue[i][j], B);
            }

#endif

            for (; j < W - border; j++) {
                Color::hsl2rgbfloat(conversionBuffer[0][i - border][j - border], conversionBuffer[1][i - border][j - border], LBuffer[i - border][j - border] / 32768.f, red[i][j], green[i][j], blue[i][j]);
            }
        }

    } else {
        TMatrix wiprof = ICCStore::getInstance()->workingSpaceInverseMatrix(cmp.working);

        double wip[3][3] = {
            {wiprof[0][0], wiprof[0][1], wiprof[0][2]},
            {wiprof[1][0], wiprof[1][1], wiprof[1][2]},
            {wiprof[2][0], wiprof[2][1], wiprof[2][2]}
        };
        // gamut control only in Lab mode
        const bool highlight = Tc.hrenabled;
#ifdef _OPENMP
        #pragma omp parallel
#endif
        {
#ifdef __SSE2__
            // we need some line buffers to precalculate some expensive stuff using SSE
            float atan2Buffer[W] ALIGNED16;
            float sqrtBuffer[W] ALIGNED16;
            float sincosxBuffer[W] ALIGNED16;
            float sincosyBuffer[W] ALIGNED16;
            const vfloat c327d68v = F2V(327.68);
            const vfloat onev = F2V(1.f);
#endif // __SSE2__
#ifdef _OPENMP
            #pragma omp for
#endif

            for (int i = border; i < H - border; i++) {
#ifdef __SSE2__
                // vectorized precalculation
                {
                    int j = border;

                    for (; j < W - border - 3; j += 4)
                    {
                        vfloat av = LVFU(conversionBuffer[0][i - border][j - border]);
                        vfloat bv = LVFU(conversionBuffer[1][i - border][j - border]);
                        vfloat chprovv = vsqrtf(SQRV(av) + SQRV(bv));
                        STVF(sqrtBuffer[j - border], chprovv / c327d68v);
                        vfloat HHv = xatan2f(bv, av);
                        STVF(atan2Buffer[j - border], HHv);
                        av /= chprovv;
                        bv /= chprovv;
                        vmask selMask = vmaskf_eq(chprovv, ZEROV);
                        STVF(sincosyBuffer[j - border], vself(selMask, onev, av));
                        STVF(sincosxBuffer[j - border], vselfnotzero(selMask, bv));
                    }

                    for (; j < W - border; j++)
                    {
                        float aa = conversionBuffer[0][i - border][j - border];
                        float bb = conversionBuffer[1][i - border][j - border];
                        float Chprov1 = sqrt(SQR(aa) + SQR(bb)) / 327.68f;
                        sqrtBuffer[j - border] = Chprov1;
                        float HH = xatan2f(bb, aa);
                        atan2Buffer[j - border] = HH;

                        if (Chprov1 == 0.0f) {
                            sincosyBuffer[j - border] = 1.f;
                            sincosxBuffer[j - border] = 0.0f;
                        } else {
                            sincosyBuffer[j - border] = aa / (Chprov1 * 327.68f);
                            sincosxBuffer[j - border] = bb / (Chprov1 * 327.68f);
                        }
                    }
                }
#endif // __SSE2__

                for (int j = border; j < W - border; j++) {
                    float Lprov1 = (LBuffer[i - border][j - border]) / 327.68f;
#ifdef __SSE2__
                    float Chprov1 = sqrtBuffer[j - border];
                    float  HH = atan2Buffer[j - border];
                    float2 sincosval;
                    sincosval.x = sincosxBuffer[j - border];
                    sincosval.y = sincosyBuffer[j - border];

#else
                    float aa = conversionBuffer[0][i - border][j - border];
                    float bb = conversionBuffer[1][i - border][j - border];
                    float Chprov1 = sqrt(SQR(aa) + SQR(bb)) / 327.68f;
                    float  HH = xatan2f(bb, aa);
                    float2 sincosval;// = xsincosf(HH);

                    if (Chprov1 == 0.0f) {
                        sincosval.y = 1.f;
                        sincosval.x = 0.0f;
                    } else {
                        sincosval.y = aa / (Chprov1 * 327.68f);
                        sincosval.x = bb / (Chprov1 * 327.68f);
                    }

#endif

                    if (chutili) { // c=f(H)
                        float valp = float ((chcurve->getVal(Color::huelab_to_huehsv2(HH)) - 0.5f));
                        Chprov1 *= (1.f + 2.f * valp);
                    }

                    float R, G, B;
#ifdef _DEBUG
                    bool neg = false;
                    bool more_rgb = false;
                    //gamut control : Lab values are in gamut
                    Color::gamutLchonly(HH, sincosval, Lprov1, Chprov1, R, G, B, wip, highlight, 0.15f, 0.96f, neg, more_rgb);
#else
                    //gamut control : Lab values are in gamut
                    Color::gamutLchonly(HH, sincosval, Lprov1, Chprov1, R, G, B, wip, highlight, 0.15f, 0.96f);
#endif



                    conversionBuffer[0][i - border][j - border] = 327.68f * Chprov1 * sincosval.y;
                    conversionBuffer[1][i - border][j - border] = 327.68f * Chprov1 * sincosval.x;
                    LBuffer[i - border][j - border] = Lprov1 * 327.68f;
                }
            }
        }
        //end gamut control
#ifdef __SSE2__
        vfloat wipv[3][3];

        for (int i = 0; i < 3; i++)
            for (int j = 0; j < 3; j++) {
                wipv[i][j] = F2V(wiprof[i][j]);
            }

#endif // __SSE2__
#ifdef _OPENMP
        #pragma omp parallel for
#endif

        for (int i = border; i < H - border; i++) {
            int j = border;
#ifdef __SSE2__

            for (; j < W - border - 3; j += 4) {
                vfloat x_, y_, z_;
                vfloat R, G, B;
                Color::Lab2XYZ(LVFU(LBuffer[i - border][j - border]), LVFU(conversionBuffer[0][i - border][j - border]), LVFU(conversionBuffer[1][i - border][j - border]), x_, y_, z_) ;
                Color::xyz2rgb(x_, y_, z_, R, G, B, wipv);

                STVFU(red[i][j], R);
                STVFU(green[i][j], G);
                STVFU(blue[i][j], B);

            }

#endif

            for (; j < W - border; j++) {
                float x_, y_, z_;
                float R, G, B;
                Color::Lab2XYZ(LBuffer[i - border][j - border], conversionBuffer[0][i - border][j - border], conversionBuffer[1][i - border][j - border], x_, y_, z_) ;
                Color::xyz2rgb(x_, y_, z_, R, G, B, wip);
                red[i][j] = R;
                green[i][j] = G;
                blue[i][j] = B;
            }
        }
    }

    if (chcurve) {
        delete chcurve;
    }

    if (deh.gammaretinex != "none"  && deh.str != 0) { //inverse gamma
#ifdef _OPENMP
        #pragma omp parallel for
#endif

        for (int i = border; i < H - border; i++) {
            for (int j = border; j < W - border; j++) {
                float R_, G_, B_;
                R_ = red[i][j];
                G_ = green[i][j];
                B_ = blue[i][j];
                red[i][j] = (*retinexigamtab)[R_];
                green[i][j] = (*retinexigamtab)[G_];
                blue[i][j] = (*retinexigamtab)[B_];
            }
        }
    }

    rgbSourceModified = false; // tricky handling for Color propagation

    t5.set();

    if (settings->verbose) {
        printf("Retinex=%d usec\n",  t5.etime(t4));
    }

}

void RawImageSource::flushRawData()
{
    if (cache) {
        delete [] cache;
        cache = nullptr;
    }

    if (rawData) {
        rawData(0, 0);
    }
}

void RawImageSource::flushRGB()
{
    if (green) {
        green(0, 0);
    }

    if (red) {
        red(0, 0);
    }

    if (blue) {
        blue(0, 0);
    }

    if (greenloc) {
        greenloc(0, 0);
    }

    if (redloc) {
        redloc(0, 0);
    }

    if (blueloc) {
        blueloc(0, 0);
    }

}

void RawImageSource::HLRecovery_Global(ToneCurveParams hrp)
{
    if (hrp.hrenabled && hrp.method == "Color") {
        if (!rgbSourceModified) {
            if (settings->verbose) {
                printf("Applying Highlight Recovery: Color propagation...\n");
            }

            HLRecovery_inpaint(red, green, blue);
            rgbSourceModified = true;
        }
    }

}


void RawImageSource::processFlatField(const RAWParams &raw, RawImage *riFlatFile, unsigned short black[4])
{
//    BENCHFUN
    float *cfablur = (float (*)) malloc(H * W * sizeof * cfablur);
    int BS = raw.ff_BlurRadius;
    BS += BS & 1;

    //function call to cfabloxblur
    if (raw.ff_BlurType == RAWParams::getFlatFieldBlurTypeString(RAWParams::FlatFieldBlurType::V)) {
        cfaboxblur(riFlatFile, cfablur, 2 * BS, 0);
    } else if (raw.ff_BlurType == RAWParams::getFlatFieldBlurTypeString(RAWParams::FlatFieldBlurType::H)) {
        cfaboxblur(riFlatFile, cfablur, 0, 2 * BS);
    } else if (raw.ff_BlurType == RAWParams::getFlatFieldBlurTypeString(RAWParams::FlatFieldBlurType::VH)) {
        //slightly more complicated blur if trying to correct both vertical and horizontal anomalies
        cfaboxblur(riFlatFile, cfablur, BS, BS);    //first do area blur to correct vignette
    } else { //(raw.ff_BlurType == RAWParams::getFlatFieldBlurTypeString(RAWParams::area_ff))
        cfaboxblur(riFlatFile, cfablur, BS, BS);
    }

    if (ri->getSensorType() == ST_BAYER) {
        float refcolor[2][2];

        //find centre average values by channel
        for (int m = 0; m < 2; m++)
            for (int n = 0; n < 2; n++) {
                int row = 2 * (H >> 2) + m;
                int col = 2 * (W >> 2) + n;
                int c  = FC(row, col);
                int c4 = (c == 1 && !(row & 1)) ? 3 : c;
                refcolor[m][n] = max(0.0f, cfablur[row * W + col] - black[c4]);
            }

        float limitFactor = 1.f;

        if (raw.ff_AutoClipControl) {
//            int clipControlGui = 0;

            for (int m = 0; m < 2; m++)
                for (int n = 0; n < 2; n++) {
                    float maxval = 0.f;
                    int c  = FC(m, n);
                    int c4 = (c == 1 && !(m & 1)) ? 3 : c;
#ifdef _OPENMP
                    #pragma omp parallel
#endif
                    {
                        float maxvalthr = 0.f;
#ifdef _OPENMP
                        #pragma omp for
#endif

                        for (int row = 0; row < H - m; row += 2) {
                            for (int col = 0; col < W - n; col += 2) {
                                float tempval = (rawData[row + m][col + n] - black[c4]) * (refcolor[m][n] / max(1e-5f, cfablur[(row + m) * W + col + n] - black[c4]));

                                if (tempval > maxvalthr) {
                                    maxvalthr = tempval;
                                }
                            }
                        }

#ifdef _OPENMP
                        #pragma omp critical
#endif
                        {

                            if (maxvalthr > maxval) {
                                maxval = maxvalthr;
                            }

                        }
                    }

                    // now we have the max value for the channel
                    // if it clips, calculate factor to avoid clipping
                    if (maxval + black[c4] >= ri->get_white(c4)) {
                        limitFactor = min(limitFactor, ri->get_white(c4) / (maxval + black[c4]));
                    }
                }

//            clipControlGui = (1.f - limitFactor) * 100.f;           // this value can be used to set the clip control slider in gui
        } else {
            limitFactor = max((float)(100 - raw.ff_clipControl) / 100.f, 0.01f);
        }

        for (int m = 0; m < 2; m++)
            for (int n = 0; n < 2; n++) {
                refcolor[m][n] *= limitFactor;
            }


        unsigned int c[2][2]  = {{FC(0, 0), FC(0, 1)}, {FC(1, 0), FC(1, 1)}};
        unsigned int c4[2][2];
        c4[0][0] = (c[0][0] == 1) ? 3 : c[0][0];
        c4[0][1] = (c[0][1] == 1) ? 3 : c[0][1];
        c4[1][0] = c[1][0];
        c4[1][1] = c[1][1];

#ifdef __SSE2__
        vfloat refcolorv[2] = {_mm_set_ps(refcolor[0][1], refcolor[0][0], refcolor[0][1], refcolor[0][0]),
                               _mm_set_ps(refcolor[1][1], refcolor[1][0], refcolor[1][1], refcolor[1][0])
                              };
        vfloat blackv[2] = {_mm_set_ps(black[c4[0][1]], black[c4[0][0]], black[c4[0][1]], black[c4[0][0]]),
                            _mm_set_ps(black[c4[1][1]], black[c4[1][0]], black[c4[1][1]], black[c4[1][0]])
                           };

        vfloat epsv = F2V(1e-5f);
#endif
#ifdef _OPENMP
        #pragma omp parallel for schedule(dynamic,16)
#endif

        for (int row = 0; row < H; row ++) {
            int col = 0;
#ifdef __SSE2__
            vfloat rowBlackv = blackv[row & 1];
            vfloat rowRefcolorv = refcolorv[row & 1];

            for (; col < W - 3; col += 4) {
                vfloat vignettecorrv = rowRefcolorv / vmaxf(epsv, LVFU(cfablur[(row) * W + col]) - rowBlackv);
                vfloat valv = LVFU(rawData[row][col]);
                valv -= rowBlackv;
                STVFU(rawData[row][col], valv * vignettecorrv + rowBlackv);
            }

#endif

            for (; col < W; col ++) {
                float vignettecorr = refcolor[row & 1][col & 1] / max(1e-5f, cfablur[(row) * W + col] - black[c4[row & 1][col & 1]]);
                rawData[row][col] = (rawData[row][col] - black[c4[row & 1][col & 1]]) * vignettecorr + black[c4[row & 1][col & 1]];
            }
        }
    } else if (ri->getSensorType() == ST_FUJI_XTRANS) {
        float refcolor[3] = {0.f};
        int cCount[3] = {0};

        //find center ave values by channel
        for (int m = -3; m < 3; m++)
            for (int n = -3; n < 3; n++) {
                int row = 2 * (H >> 2) + m;
                int col = 2 * (W >> 2) + n;
                int c  = riFlatFile->XTRANSFC(row, col);
                refcolor[c] += max(0.0f, cfablur[row * W + col] - black[c]);
                cCount[c] ++;
            }

        for (int c = 0; c < 3; c++) {
            refcolor[c] = refcolor[c] / cCount[c];
        }

        float limitFactor = 1.f;

        if (raw.ff_AutoClipControl) {
            // determine maximum calculated value to avoid clipping
//            int clipControlGui = 0;
            float maxval = 0.f;
            // xtrans files have only one black level actually, so we can simplify the code a bit
#ifdef _OPENMP
            #pragma omp parallel
#endif
            {
                float maxvalthr = 0.f;
#ifdef _OPENMP
                #pragma omp for schedule(dynamic,16) nowait
#endif

                for (int row = 0; row < H; row++) {
                    for (int col = 0; col < W; col++) {
                        float tempval = (rawData[row][col] - black[0]) * (refcolor[ri->XTRANSFC(row, col)] / max(1e-5f, cfablur[(row) * W + col] - black[0]));

                        if (tempval > maxvalthr) {
                            maxvalthr = tempval;
                        }
                    }
                }

#ifdef _OPENMP
                #pragma omp critical
#endif
                {
                    if (maxvalthr > maxval) {
                        maxval = maxvalthr;
                    }
                }
            }

            // there's only one white level for xtrans
            if (maxval + black[0] > ri->get_white(0)) {
                limitFactor = ri->get_white(0) / (maxval + black[0]);
//                clipControlGui = (1.f - limitFactor) * 100.f;           // this value can be used to set the clip control slider in gui
            }
        } else {
            limitFactor = max((float)(100 - raw.ff_clipControl) / 100.f, 0.01f);
        }


        for (int c = 0; c < 3; c++) {
            refcolor[c] *= limitFactor;
        }

#ifdef _OPENMP
        #pragma omp parallel for
#endif

        for (int row = 0; row < H; row++) {
            for (int col = 0; col < W; col++) {
                int c  = ri->XTRANSFC(row, col);
                float vignettecorr = (refcolor[c] / max(1e-5f, cfablur[(row) * W + col] - black[c]));
                rawData[row][col] = (rawData[row][col] - black[c]) * vignettecorr + black[c];
            }
        }
    }

    if (raw.ff_BlurType == RAWParams::getFlatFieldBlurTypeString(RAWParams::FlatFieldBlurType::VH)) {
        float *cfablur1 = (float (*)) malloc(H * W * sizeof * cfablur1);
        float *cfablur2 = (float (*)) malloc(H * W * sizeof * cfablur2);
        //slightly more complicated blur if trying to correct both vertical and horizontal anomalies
        cfaboxblur(riFlatFile, cfablur1, 0, 2 * BS);  //now do horizontal blur
        cfaboxblur(riFlatFile, cfablur2, 2 * BS, 0);  //now do vertical blur

        if (ri->getSensorType() == ST_BAYER) {
            unsigned int c[2][2]  = {{FC(0, 0), FC(0, 1)}, {FC(1, 0), FC(1, 1)}};
            unsigned int c4[2][2];
            c4[0][0] = (c[0][0] == 1) ? 3 : c[0][0];
            c4[0][1] = (c[0][1] == 1) ? 3 : c[0][1];
            c4[1][0] = c[1][0];
            c4[1][1] = c[1][1];

#ifdef __SSE2__
            vfloat blackv[2] = {_mm_set_ps(black[c4[0][1]], black[c4[0][0]], black[c4[0][1]], black[c4[0][0]]),
                                _mm_set_ps(black[c4[1][1]], black[c4[1][0]], black[c4[1][1]], black[c4[1][0]])
                               };

            vfloat epsv = F2V(1e-5f);
#endif
#ifdef _OPENMP
            #pragma omp parallel for schedule(dynamic,16)
#endif

            for (int row = 0; row < H; row ++) {
                int col = 0;
#ifdef __SSE2__
                vfloat rowBlackv = blackv[row & 1];

                for (; col < W - 3; col += 4) {
                    vfloat linecorrv = SQRV(vmaxf(epsv, LVFU(cfablur[row * W + col]) - rowBlackv)) /
                                       (vmaxf(epsv, LVFU(cfablur1[row * W + col]) - rowBlackv) * vmaxf(epsv, LVFU(cfablur2[row * W + col]) - rowBlackv));
                    vfloat valv = LVFU(rawData[row][col]);
                    valv -= rowBlackv;
                    STVFU(rawData[row][col], valv * linecorrv + rowBlackv);
                }

#endif

                for (; col < W; col ++) {
                    float linecorr = SQR(max(1e-5f, cfablur[row * W + col] - black[c4[row & 1][col & 1]])) /
                                     (max(1e-5f, cfablur1[row * W + col] - black[c4[row & 1][col & 1]]) * max(1e-5f, cfablur2[row * W + col] - black[c4[row & 1][col & 1]])) ;
                    rawData[row][col] = (rawData[row][col] - black[c4[row & 1][col & 1]]) * linecorr + black[c4[row & 1][col & 1]];
                }
            }
        } else if (ri->getSensorType() == ST_FUJI_XTRANS) {
#ifdef _OPENMP
            #pragma omp parallel for
#endif

            for (int row = 0; row < H; row++) {
                for (int col = 0; col < W; col++) {
                    int c  = ri->XTRANSFC(row, col);
                    float hlinecorr = (max(1e-5f, cfablur[(row) * W + col] - black[c]) / max(1e-5f, cfablur1[(row) * W + col] - black[c]));
                    float vlinecorr = (max(1e-5f, cfablur[(row) * W + col] - black[c]) / max(1e-5f, cfablur2[(row) * W + col] - black[c]));
                    rawData[row][col] = ((rawData[row][col] - black[c]) * hlinecorr * vlinecorr + black[c]);
                }
            }

        }

        free(cfablur1);
        free(cfablur2);
    }

    free(cfablur);
}

//%%%%%%%%%%%%%%%%%%%%%%%%%%%%%%%%%%%%%%%

/* Copy original pixel data and
 * subtract dark frame (if present) from current image and apply flat field correction (if present)
 */
void RawImageSource::copyOriginalPixels(const RAWParams &raw, RawImage *src, RawImage *riDark, RawImage *riFlatFile, array2D<float> &rawData)
{
    // TODO: Change type of black[] to float to avoid conversions
    unsigned short black[4] = {
        (unsigned short)ri->get_cblack(0), (unsigned short)ri->get_cblack(1),
        (unsigned short)ri->get_cblack(2), (unsigned short)ri->get_cblack(3)
    };

    if (ri->getSensorType() == ST_BAYER || ri->getSensorType() == ST_FUJI_XTRANS) {
        if (!rawData) {
            rawData(W, H);
        }

        if (riDark && W == riDark->get_width() && H == riDark->get_height()) { // This works also for xtrans-sensors, because black[0] to black[4] are equal for these
            for (int row = 0; row < H; row++) {
                for (int col = 0; col < W; col++) {
                    int c  = FC(row, col);
                    int c4 = (c == 1 && !(row & 1)) ? 3 : c;
                    rawData[row][col] = max(src->data[row][col] + black[c4] - riDark->data[row][col], 0.0f);
                }
            }
        } else {
#ifdef _OPENMP
            #pragma omp parallel for
#endif

            for (int row = 0; row < H; row++) {
                for (int col = 0; col < W; col++) {
                    rawData[row][col] = src->data[row][col];
                }
            }
        }


        if (riFlatFile && W == riFlatFile->get_width() && H == riFlatFile->get_height()) {
            processFlatField(raw, riFlatFile, black);
        }  // flatfield
    } else if (ri->get_colors() == 1) {
        // Monochrome
        if (!rawData) {
            rawData(W, H);
        }

        if (riDark && W == riDark->get_width() && H == riDark->get_height()) {
            for (int row = 0; row < H; row++) {
                for (int col = 0; col < W; col++) {
                    rawData[row][col] = max(src->data[row][col] + black[0] - riDark->data[row][col], 0.0f);
                }
            }
        } else {
            for (int row = 0; row < H; row++) {
                for (int col = 0; col < W; col++) {
                    rawData[row][col] = src->data[row][col];
                }
            }
        }
    } else {
        // No bayer pattern
        // TODO: Is there a flat field correction possible?
        if (!rawData) {
            rawData(3 * W, H);
        }

        if (riDark && W == riDark->get_width() && H == riDark->get_height()) {
            for (int row = 0; row < H; row++) {
                for (int col = 0; col < W; col++) {
                    int c  = FC(row, col);
                    int c4 = (c == 1 && !(row & 1)) ? 3 : c;
                    rawData[row][3 * col + 0] = max(src->data[row][3 * col + 0] + black[c4] - riDark->data[row][3 * col + 0], 0.0f);
                    rawData[row][3 * col + 1] = max(src->data[row][3 * col + 1] + black[c4] - riDark->data[row][3 * col + 1], 0.0f);
                    rawData[row][3 * col + 2] = max(src->data[row][3 * col + 2] + black[c4] - riDark->data[row][3 * col + 2], 0.0f);
                }
            }
        } else {
            for (int row = 0; row < H; row++) {
                for (int col = 0; col < W; col++) {
                    rawData[row][3 * col + 0] = src->data[row][3 * col + 0];
                    rawData[row][3 * col + 1] = src->data[row][3 * col + 1];
                    rawData[row][3 * col + 2] = src->data[row][3 * col + 2];
                }
            }
        }
    }
}

void RawImageSource::cfaboxblur(RawImage *riFlatFile, float* cfablur, const int boxH, const int boxW)
{

    if (boxW == 0 && boxH == 0) { // nothing to blur
        memcpy(cfablur, riFlatFile->data[0], W * H * sizeof(float));
        return;
    }

    float *tmpBuffer = nullptr;
    float *cfatmp = nullptr;
    float *srcVertical = nullptr;


    if (boxH > 0 && boxW > 0) {
        // we need a temporary buffer if we have to blur both directions
        tmpBuffer = (float (*)) calloc(H * W, sizeof * tmpBuffer);
    }

    if (boxH == 0) {
        // if boxH == 0 we can skip the vertical blur and process the horizontal blur from riFlatFile to cfablur without using a temporary buffer
        cfatmp = cfablur;
    } else {
        cfatmp = tmpBuffer;
    }

    if (boxW == 0) {
        // if boxW == 0 we can skip the horizontal blur and process the vertical blur from riFlatFile to cfablur without using a temporary buffer
        srcVertical = riFlatFile->data[0];
    } else {
        srcVertical = cfatmp;
    }

#ifdef _OPENMP
    #pragma omp parallel
#endif
    {

        if (boxW > 0) {
            //box blur cfa image; box size = BS
            //horizontal blur
#ifdef _OPENMP
            #pragma omp for
#endif

            for (int row = 0; row < H; row++) {
                int len = boxW / 2 + 1;
                cfatmp[row * W + 0] = riFlatFile->data[row][0] / len;
                cfatmp[row * W + 1] = riFlatFile->data[row][1] / len;

                for (int j = 2; j <= boxW; j += 2) {
                    cfatmp[row * W + 0] += riFlatFile->data[row][j] / len;
                    cfatmp[row * W + 1] += riFlatFile->data[row][j + 1] / len;
                }

                for (int col = 2; col <= boxW; col += 2) {
                    cfatmp[row * W + col] = (cfatmp[row * W + col - 2] * len + riFlatFile->data[row][boxW + col]) / (len + 1);
                    cfatmp[row * W + col + 1] = (cfatmp[row * W + col - 1] * len + riFlatFile->data[row][boxW + col + 1]) / (len + 1);
                    len ++;
                }

                for (int col = boxW + 2; col < W - boxW; col++) {
                    cfatmp[row * W + col] = cfatmp[row * W + col - 2] + (riFlatFile->data[row][boxW + col] - cfatmp[row * W + col - boxW - 2]) / len;
                }

                for (int col = W - boxW; col < W; col += 2) {
                    cfatmp[row * W + col] = (cfatmp[row * W + col - 2] * len - cfatmp[row * W + col - boxW - 2]) / (len - 1);

                    if (col + 1 < W) {
                        cfatmp[row * W + col + 1] = (cfatmp[row * W + col - 1] * len - cfatmp[row * W + col - boxW - 1]) / (len - 1);
                    }

                    len --;
                }
            }
        }

        if (boxH > 0) {
            //vertical blur
#ifdef __SSE2__
            vfloat  leninitv = F2V(boxH / 2 + 1);
            vfloat  onev = F2V(1.0f);
            vfloat  temp1v, temp2v, temp3v, temp4v, lenv, lenp1v, lenm1v;
            int row;
#ifdef _OPENMP
            #pragma omp for nowait
#endif

            for (int col = 0; col < W - 7; col += 8) {
                lenv = leninitv;
                temp1v = LVFU(srcVertical[0 * W + col]) / lenv;
                temp2v = LVFU(srcVertical[1 * W + col]) / lenv;
                temp3v = LVFU(srcVertical[0 * W + col + 4]) / lenv;
                temp4v = LVFU(srcVertical[1 * W + col + 4]) / lenv;

                for (int i = 2; i < boxH + 2; i += 2) {
                    temp1v += LVFU(srcVertical[i * W + col]) / lenv;
                    temp2v += LVFU(srcVertical[(i + 1) * W + col]) / lenv;
                    temp3v += LVFU(srcVertical[i * W + col + 4]) / lenv;
                    temp4v += LVFU(srcVertical[(i + 1) * W + col + 4]) / lenv;
                }

                STVFU(cfablur[0 * W + col], temp1v);
                STVFU(cfablur[1 * W + col], temp2v);
                STVFU(cfablur[0 * W + col + 4], temp3v);
                STVFU(cfablur[1 * W + col + 4], temp4v);

                for (row = 2; row < boxH + 2; row += 2) {
                    lenp1v = lenv + onev;
                    temp1v = (temp1v * lenv + LVFU(srcVertical[(row + boxH) * W + col])) / lenp1v;
                    temp2v = (temp2v * lenv + LVFU(srcVertical[(row + boxH + 1) * W + col])) / lenp1v;
                    temp3v = (temp3v * lenv + LVFU(srcVertical[(row + boxH) * W + col + 4])) / lenp1v;
                    temp4v = (temp4v * lenv + LVFU(srcVertical[(row + boxH + 1) * W + col + 4])) / lenp1v;
                    STVFU(cfablur[row * W + col], temp1v);
                    STVFU(cfablur[(row + 1)*W + col], temp2v);
                    STVFU(cfablur[row * W + col + 4], temp3v);
                    STVFU(cfablur[(row + 1)*W + col + 4], temp4v);
                    lenv = lenp1v;
                }

                for (; row < H - boxH - 1; row += 2) {
                    temp1v = temp1v + (LVFU(srcVertical[(row + boxH) * W + col]) - LVFU(srcVertical[(row - boxH - 2) * W + col])) / lenv;
                    temp2v = temp2v + (LVFU(srcVertical[(row + 1 + boxH) * W + col]) - LVFU(srcVertical[(row + 1 - boxH - 2) * W + col])) / lenv;
                    temp3v = temp3v + (LVFU(srcVertical[(row + boxH) * W + col + 4]) - LVFU(srcVertical[(row - boxH - 2) * W + col + 4])) / lenv;
                    temp4v = temp4v + (LVFU(srcVertical[(row + 1 + boxH) * W + col + 4]) - LVFU(srcVertical[(row + 1 - boxH - 2) * W + col + 4])) / lenv;
                    STVFU(cfablur[row * W + col], temp1v);
                    STVFU(cfablur[(row + 1)*W + col], temp2v);
                    STVFU(cfablur[row * W + col + 4], temp3v);
                    STVFU(cfablur[(row + 1)*W + col + 4], temp4v);
                }

                for (; row < H - boxH; row++) {
                    temp1v = temp1v + (LVFU(srcVertical[(row + boxH) * W + col]) - LVFU(srcVertical[(row - boxH - 2) * W + col])) / lenv;
                    temp3v = temp3v + (LVFU(srcVertical[(row + boxH) * W + col + 4]) - LVFU(srcVertical[(row - boxH - 2) * W + col + 4])) / lenv;
                    STVFU(cfablur[row * W + col], temp1v);
                    STVFU(cfablur[row * W + col + 4], temp3v);
                    vfloat swapv = temp1v;
                    temp1v = temp2v;
                    temp2v = swapv;
                    swapv = temp3v;
                    temp3v = temp4v;
                    temp4v = swapv;
                }

                for (; row < H - 1; row += 2) {
                    lenm1v = lenv - onev;
                    temp1v = (temp1v * lenv - LVFU(srcVertical[(row - boxH - 2) * W + col])) / lenm1v;
                    temp2v = (temp2v * lenv - LVFU(srcVertical[(row - boxH - 1) * W + col])) / lenm1v;
                    temp3v = (temp3v * lenv - LVFU(srcVertical[(row - boxH - 2) * W + col + 4])) / lenm1v;
                    temp4v = (temp4v * lenv - LVFU(srcVertical[(row - boxH - 1) * W + col + 4])) / lenm1v;
                    STVFU(cfablur[row * W + col], temp1v);
                    STVFU(cfablur[(row + 1)*W + col], temp2v);
                    STVFU(cfablur[row * W + col + 4], temp3v);
                    STVFU(cfablur[(row + 1)*W + col + 4], temp4v);
                    lenv = lenm1v;
                }

                for (; row < H; row++) {
                    lenm1v = lenv - onev;
                    temp1v = (temp1v * lenv - LVFU(srcVertical[(row - boxH - 2) * W + col])) / lenm1v;
                    temp3v = (temp3v * lenv - LVFU(srcVertical[(row - boxH - 2) * W + col + 4])) / lenm1v;
                    STVFU(cfablur[(row)*W + col], temp1v);
                    STVFU(cfablur[(row)*W + col + 4], temp3v);
                }

            }

            #pragma omp single

            for (int col = W - (W % 8); col < W; col++) {
                int len = boxH / 2 + 1;
                cfablur[0 * W + col] = srcVertical[0 * W + col] / len;
                cfablur[1 * W + col] = srcVertical[1 * W + col] / len;

                for (int i = 2; i < boxH + 2; i += 2) {
                    cfablur[0 * W + col] += srcVertical[i * W + col] / len;
                    cfablur[1 * W + col] += srcVertical[(i + 1) * W + col] / len;
                }

                for (int row = 2; row < boxH + 2; row += 2) {
                    cfablur[row * W + col] = (cfablur[(row - 2) * W + col] * len + srcVertical[(row + boxH) * W + col]) / (len + 1);
                    cfablur[(row + 1)*W + col] = (cfablur[(row - 1) * W + col] * len + srcVertical[(row + boxH + 1) * W + col]) / (len + 1);
                    len ++;
                }

                for (int row = boxH + 2; row < H - boxH; row++) {
                    cfablur[row * W + col] = cfablur[(row - 2) * W + col] + (srcVertical[(row + boxH) * W + col] - srcVertical[(row - boxH - 2) * W + col]) / len;
                }

                for (int row = H - boxH; row < H; row += 2) {
                    cfablur[row * W + col] = (cfablur[(row - 2) * W + col] * len - srcVertical[(row - boxH - 2) * W + col]) / (len - 1);

                    if (row + 1 < H) {
                        cfablur[(row + 1)*W + col] = (cfablur[(row - 1) * W + col] * len - srcVertical[(row - boxH - 1) * W + col]) / (len - 1);
                    }

                    len --;
                }
            }

#else
#ifdef _OPENMP
            #pragma omp for
#endif

            for (int col = 0; col < W; col++) {
                int len = boxH / 2 + 1;
                cfablur[0 * W + col] = srcVertical[0 * W + col] / len;
                cfablur[1 * W + col] = srcVertical[1 * W + col] / len;

                for (int i = 2; i < boxH + 2; i += 2) {
                    cfablur[0 * W + col] += srcVertical[i * W + col] / len;
                    cfablur[1 * W + col] += srcVertical[(i + 1) * W + col] / len;
                }

                for (int row = 2; row < boxH + 2; row += 2) {
                    cfablur[row * W + col] = (cfablur[(row - 2) * W + col] * len + srcVertical[(row + boxH) * W + col]) / (len + 1);
                    cfablur[(row + 1)*W + col] = (cfablur[(row - 1) * W + col] * len + srcVertical[(row + boxH + 1) * W + col]) / (len + 1);
                    len ++;
                }

                for (int row = boxH + 2; row < H - boxH; row++) {
                    cfablur[row * W + col] = cfablur[(row - 2) * W + col] + (srcVertical[(row + boxH) * W + col] - srcVertical[(row - boxH - 2) * W + col]) / len;
                }

                for (int row = H - boxH; row < H; row += 2) {
                    cfablur[row * W + col] = (cfablur[(row - 2) * W + col] * len - srcVertical[(row - boxH - 2) * W + col]) / (len - 1);

                    if (row + 1 < H) {
                        cfablur[(row + 1)*W + col] = (cfablur[(row - 1) * W + col] * len - srcVertical[(row - boxH - 1) * W + col]) / (len - 1);
                    }

                    len --;
                }
            }

#endif
        }
    }

    if (tmpBuffer) {
        free(tmpBuffer);
    }
}


// Scale original pixels into the range 0 65535 using black offsets and multipliers
void RawImageSource::scaleColors(int winx, int winy, int winw, int winh, const RAWParams &raw, array2D<float> &rawData)
{
    chmax[0] = chmax[1] = chmax[2] = chmax[3] = 0; //channel maxima
    float black_lev[4] = {0.f};//black level

    //adjust black level  (eg Canon)
    bool isMono = false;

    if (getSensorType() == ST_BAYER || getSensorType() == ST_FOVEON) {

        black_lev[0] = raw.bayersensor.black1; //R
        black_lev[1] = raw.bayersensor.black0; //G1
        black_lev[2] = raw.bayersensor.black2; //B
        black_lev[3] = raw.bayersensor.black3; //G2

        isMono = RAWParams::BayerSensor::getMethodString(RAWParams::BayerSensor::Method::MONO) == raw.bayersensor.method;
    } else if (getSensorType() == ST_FUJI_XTRANS) {

        black_lev[0] = raw.xtranssensor.blackred; //R
        black_lev[1] = raw.xtranssensor.blackgreen; //G1
        black_lev[2] = raw.xtranssensor.blackblue; //B
        black_lev[3] = raw.xtranssensor.blackgreen; //G2  (set, only used with a Bayer filter)

        isMono = RAWParams::XTransSensor::getMethodString(RAWParams::XTransSensor::Method::MONO) == raw.xtranssensor.method;
    }

    for (int i = 0; i < 4 ; i++) {
        cblacksom[i] = max(c_black[i] + black_lev[i], 0.0f);      // adjust black level
    }

    initialGain = calculate_scale_mul(scale_mul, ref_pre_mul, c_white, cblacksom, isMono, ri->get_colors());  // recalculate scale colors with adjusted levels

    //fprintf(stderr, "recalc: %f [%f %f %f %f]\n", initialGain, scale_mul[0], scale_mul[1], scale_mul[2], scale_mul[3]);
    for (int i = 0; i < 4 ; i++) {
        clmax[i] = (c_white[i] - cblacksom[i]) * scale_mul[i];    // raw clip level
    }

    // this seems strange, but it works

    // scale image colors

    if (ri->getSensorType() == ST_BAYER) {
#ifdef _OPENMP
        #pragma omp parallel
#endif
        {
            float tmpchmax[3];
            tmpchmax[0] = tmpchmax[1] = tmpchmax[2] = 0.0f;
#ifdef _OPENMP
            #pragma omp for nowait
#endif

            for (int row = winy; row < winy + winh; row ++)
            {
                for (int col = winx; col < winx + winw; col++) {
                    float val = rawData[row][col];
                    int c  = FC(row, col);                        // three colors,  0=R, 1=G,  2=B
                    int c4 = (c == 1 && !(row & 1)) ? 3 : c;      // four  colors,  0=R, 1=G1, 2=B, 3=G2
                    val -= cblacksom[c4];
                    val *= scale_mul[c4];
                    rawData[row][col] = (val);
                    tmpchmax[c] = max(tmpchmax[c], val);
                }
            }

#ifdef _OPENMP
            #pragma omp critical
#endif
            {
                chmax[0] = max(tmpchmax[0], chmax[0]);
                chmax[1] = max(tmpchmax[1], chmax[1]);
                chmax[2] = max(tmpchmax[2], chmax[2]);
            }
        }
    } else if (ri->get_colors() == 1) {
#ifdef _OPENMP
        #pragma omp parallel
#endif
        {
            float tmpchmax = 0.0f;
#ifdef _OPENMP
            #pragma omp for nowait
#endif

            for (int row = winy; row < winy + winh; row ++)
            {
                for (int col = winx; col < winx + winw; col++) {
                    float val = rawData[row][col];
                    val -= cblacksom[0];
                    val *= scale_mul[0];
                    rawData[row][col] = (val);
                    tmpchmax = max(tmpchmax, val);
                }
            }

#ifdef _OPENMP
            #pragma omp critical
#endif
            {
                chmax[0] = chmax[1] = chmax[2] = chmax[3] = max(tmpchmax, chmax[0]);
            }
        }
    } else if (ri->getSensorType() == ST_FUJI_XTRANS) {
#ifdef _OPENMP
        #pragma omp parallel
#endif
        {
            float tmpchmax[3];
            tmpchmax[0] = tmpchmax[1] = tmpchmax[2] = 0.0f;
#ifdef _OPENMP
            #pragma omp for nowait
#endif

            for (int row = winy; row < winy + winh; row ++)
            {
                for (int col = winx; col < winx + winw; col++) {
                    float val = rawData[row][col];
                    int c = ri->XTRANSFC(row, col);
                    val -= cblacksom[c];
                    val *= scale_mul[c];

                    rawData[row][col] = (val);
                    tmpchmax[c] = max(tmpchmax[c], val);
                }
            }

#ifdef _OPENMP
            #pragma omp critical
#endif
            {
                chmax[0] = max(tmpchmax[0], chmax[0]);
                chmax[1] = max(tmpchmax[1], chmax[1]);
                chmax[2] = max(tmpchmax[2], chmax[2]);
            }
        }
    } else {
#ifdef _OPENMP
        #pragma omp parallel
#endif
        {
            float tmpchmax[3];
            tmpchmax[0] = tmpchmax[1] = tmpchmax[2] = 0.0f;
#ifdef _OPENMP
            #pragma omp for nowait
#endif

            for (int row = winy; row < winy + winh; row ++)
            {
                for (int col = winx; col < winx + winw; col++) {
                    for (int c = 0; c < 3; c++) {                 // three colors,  0=R, 1=G,  2=B
                        float val = rawData[row][3 * col + c];
                        val -= cblacksom[c];
                        val *= scale_mul[c];
                        rawData[row][3 * col + c] = (val);
                        tmpchmax[c] = max(tmpchmax[c], val);
                    }
                }
            }

#ifdef _OPENMP
            #pragma omp critical
#endif
            {
                chmax[0] = max(tmpchmax[0], chmax[0]);
                chmax[1] = max(tmpchmax[1], chmax[1]);
                chmax[2] = max(tmpchmax[2], chmax[2]);
            }
        }
        chmax[3] = chmax[1];
    }

}

//%%%%%%%%%%%%%%%%%%%%%%%%%%%%%%%%%%%%%%%

int RawImageSource::defTransform(int tran)
{

    int deg = ri->get_rotateDegree();

    if ((tran & TR_ROT) == TR_R180) {
        deg += 180;
    } else if ((tran & TR_ROT) == TR_R90) {
        deg += 90;
    } else if ((tran & TR_ROT) == TR_R270) {
        deg += 270;
    }

    deg %= 360;

    int ret = 0;

    if (deg == 90) {
        ret |= TR_R90;
    } else if (deg == 180) {
        ret |= TR_R180;
    } else if (deg == 270) {
        ret |= TR_R270;
    }

    if (tran & TR_HFLIP) {
        ret |= TR_HFLIP;
    }

    if (tran & TR_VFLIP) {
        ret |= TR_VFLIP;
    }

    return ret;
}

//%%%%%%%%%%%%%%%%%%%%%%%%%%%%%%%%%%%%%%%

// Thread called part
void RawImageSource::processFalseColorCorrectionThread(Imagefloat* im, array2D<float> &rbconv_Y, array2D<float> &rbconv_I, array2D<float> &rbconv_Q, array2D<float> &rbout_I, array2D<float> &rbout_Q, const int row_from, const int row_to)
{

    const int W = im->getWidth();
    constexpr float onebynine = 1.f / 9.f;

#ifdef __SSE2__
    vfloat buffer[12];
    vfloat* pre1 = &buffer[0];
    vfloat* pre2 = &buffer[3];
    vfloat* post1 = &buffer[6];
    vfloat* post2 = &buffer[9];
#else
    float buffer[12];
    float* pre1 = &buffer[0];
    float* pre2 = &buffer[3];
    float* post1 = &buffer[6];
    float* post2 = &buffer[9];
#endif

    int px = (row_from - 1) % 3, cx = row_from % 3, nx = 0;

    convert_row_to_YIQ(im->r(row_from - 1), im->g(row_from - 1), im->b(row_from - 1), rbconv_Y[px], rbconv_I[px], rbconv_Q[px], W);
    convert_row_to_YIQ(im->r(row_from), im->g(row_from), im->b(row_from), rbconv_Y[cx], rbconv_I[cx], rbconv_Q[cx], W);

    for (int j = 0; j < W; j++) {
        rbout_I[px][j] = rbconv_I[px][j];
        rbout_Q[px][j] = rbconv_Q[px][j];
    }

    for (int i = row_from; i < row_to; i++) {

        px = (i - 1) % 3;
        cx = i % 3;
        nx = (i + 1) % 3;

        convert_row_to_YIQ(im->r(i + 1), im->g(i + 1), im->b(i + 1), rbconv_Y[nx], rbconv_I[nx], rbconv_Q[nx], W);

#ifdef __SSE2__
        pre1[0] = _mm_setr_ps(rbconv_I[px][0], rbconv_Q[px][0], 0, 0), pre1[1] = _mm_setr_ps(rbconv_I[cx][0], rbconv_Q[cx][0], 0, 0), pre1[2] = _mm_setr_ps(rbconv_I[nx][0], rbconv_Q[nx][0], 0, 0);
        pre2[0] = _mm_setr_ps(rbconv_I[px][1], rbconv_Q[px][1], 0, 0), pre2[1] = _mm_setr_ps(rbconv_I[cx][1], rbconv_Q[cx][1], 0, 0), pre2[2] = _mm_setr_ps(rbconv_I[nx][1], rbconv_Q[nx][1], 0, 0);

        // fill first element in rbout_I and rbout_Q
        rbout_I[cx][0] = rbconv_I[cx][0];
        rbout_Q[cx][0] = rbconv_Q[cx][0];

        // median I channel
        for (int j = 1; j < W - 2; j += 2) {
            post1[0] = _mm_setr_ps(rbconv_I[px][j + 1], rbconv_Q[px][j + 1], 0, 0), post1[1] = _mm_setr_ps(rbconv_I[cx][j + 1], rbconv_Q[cx][j + 1], 0, 0), post1[2] = _mm_setr_ps(rbconv_I[nx][j + 1], rbconv_Q[nx][j + 1], 0, 0);
            const auto middle = middle4of6(pre2[0], pre2[1], pre2[2], post1[0], post1[1], post1[2]);
            vfloat medianval = median(pre1[0], pre1[1], pre1[2], middle[0], middle[1], middle[2], middle[3]);
            rbout_I[cx][j] = medianval[0];
            rbout_Q[cx][j] = medianval[1];
            post2[0] = _mm_setr_ps(rbconv_I[px][j + 2], rbconv_Q[px][j + 2], 0, 0), post2[1] = _mm_setr_ps(rbconv_I[cx][j + 2], rbconv_Q[cx][j + 2], 0, 0), post2[2] = _mm_setr_ps(rbconv_I[nx][j + 2], rbconv_Q[nx][j + 2], 0, 0);
            medianval = median(post2[0], post2[1], post2[2], middle[0], middle[1], middle[2], middle[3]);
            rbout_I[cx][j + 1] = medianval[0];
            rbout_Q[cx][j + 1] = medianval[1];
            std::swap(pre1, post1);
            std::swap(pre2, post2);
        }

        // fill last elements in rbout_I and rbout_Q
        rbout_I[cx][W - 1] = rbconv_I[cx][W - 1];
        rbout_I[cx][W - 2] = rbconv_I[cx][W - 2];
        rbout_Q[cx][W - 1] = rbconv_Q[cx][W - 1];
        rbout_Q[cx][W - 2] = rbconv_Q[cx][W - 2];

#else
        pre1[0] = rbconv_I[px][0], pre1[1] = rbconv_I[cx][0], pre1[2] = rbconv_I[nx][0];
        pre2[0] = rbconv_I[px][1], pre2[1] = rbconv_I[cx][1], pre2[2] = rbconv_I[nx][1];

        // fill first element in rbout_I
        rbout_I[cx][0] = rbconv_I[cx][0];

        // median I channel
        for (int j = 1; j < W - 2; j += 2) {
            post1[0] = rbconv_I[px][j + 1], post1[1] = rbconv_I[cx][j + 1], post1[2] = rbconv_I[nx][j + 1];
            const auto middle = middle4of6(pre2[0], pre2[1], pre2[2], post1[0], post1[1], post1[2]);
            rbout_I[cx][j] = median(pre1[0], pre1[1], pre1[2], middle[0], middle[1], middle[2], middle[3]);
            post2[0] = rbconv_I[px][j + 2], post2[1] = rbconv_I[cx][j + 2], post2[2] = rbconv_I[nx][j + 2];
            rbout_I[cx][j + 1] = median(post2[0], post2[1], post2[2], middle[0], middle[1], middle[2], middle[3]);
            std::swap(pre1, post1);
            std::swap(pre2, post2);
        }

        // fill last elements in rbout_I
        rbout_I[cx][W - 1] = rbconv_I[cx][W - 1];
        rbout_I[cx][W - 2] = rbconv_I[cx][W - 2];

        pre1[0] = rbconv_Q[px][0], pre1[1] = rbconv_Q[cx][0], pre1[2] = rbconv_Q[nx][0];
        pre2[0] = rbconv_Q[px][1], pre2[1] = rbconv_Q[cx][1], pre2[2] = rbconv_Q[nx][1];

        // fill first element in rbout_Q
        rbout_Q[cx][0] = rbconv_Q[cx][0];

        // median Q channel
        for (int j = 1; j < W - 2; j += 2) {
            post1[0] = rbconv_Q[px][j + 1], post1[1] = rbconv_Q[cx][j + 1], post1[2] = rbconv_Q[nx][j + 1];
            const auto middle = middle4of6(pre2[0], pre2[1], pre2[2], post1[0], post1[1], post1[2]);
            rbout_Q[cx][j] = median(pre1[0], pre1[1], pre1[2], middle[0], middle[1], middle[2], middle[3]);
            post2[0] = rbconv_Q[px][j + 2], post2[1] = rbconv_Q[cx][j + 2], post2[2] = rbconv_Q[nx][j + 2];
            rbout_Q[cx][j + 1] = median(post2[0], post2[1], post2[2], middle[0], middle[1], middle[2], middle[3]);
            std::swap(pre1, post1);
            std::swap(pre2, post2);
        }

        // fill last elements in rbout_Q
        rbout_Q[cx][W - 1] = rbconv_Q[cx][W - 1];
        rbout_Q[cx][W - 2] = rbconv_Q[cx][W - 2];
#endif

        // blur i-1th row
        if (i > row_from) {
            convert_to_RGB(im->r(i - 1, 0), im->g(i - 1, 0), im->b(i - 1, 0), rbconv_Y[px][0], rbout_I[px][0], rbout_Q[px][0]);

#ifdef _OPENMP
            #pragma omp simd
#endif

            for (int j = 1; j < W - 1; j++) {
                float I = (rbout_I[px][j - 1] + rbout_I[px][j] + rbout_I[px][j + 1] + rbout_I[cx][j - 1] + rbout_I[cx][j] + rbout_I[cx][j + 1] + rbout_I[nx][j - 1] + rbout_I[nx][j] + rbout_I[nx][j + 1]) * onebynine;
                float Q = (rbout_Q[px][j - 1] + rbout_Q[px][j] + rbout_Q[px][j + 1] + rbout_Q[cx][j - 1] + rbout_Q[cx][j] + rbout_Q[cx][j + 1] + rbout_Q[nx][j - 1] + rbout_Q[nx][j] + rbout_Q[nx][j + 1]) * onebynine;
                convert_to_RGB(im->r(i - 1, j), im->g(i - 1, j), im->b(i - 1, j), rbconv_Y[px][j], I, Q);
            }

            convert_to_RGB(im->r(i - 1, W - 1), im->g(i - 1, W - 1), im->b(i - 1, W - 1), rbconv_Y[px][W - 1], rbout_I[px][W - 1], rbout_Q[px][W - 1]);
        }
    }

    // blur last 3 row and finalize H-1th row
    convert_to_RGB(im->r(row_to - 1, 0), im->g(row_to - 1, 0), im->b(row_to - 1, 0), rbconv_Y[cx][0], rbout_I[cx][0], rbout_Q[cx][0]);
#ifdef _OPENMP
    #pragma omp simd
#endif

    for (int j = 1; j < W - 1; j++) {
        float I = (rbout_I[px][j - 1] + rbout_I[px][j] + rbout_I[px][j + 1] + rbout_I[cx][j - 1] + rbout_I[cx][j] + rbout_I[cx][j + 1] + rbconv_I[nx][j - 1] + rbconv_I[nx][j] + rbconv_I[nx][j + 1]) * onebynine;
        float Q = (rbout_Q[px][j - 1] + rbout_Q[px][j] + rbout_Q[px][j + 1] + rbout_Q[cx][j - 1] + rbout_Q[cx][j] + rbout_Q[cx][j + 1] + rbconv_Q[nx][j - 1] + rbconv_Q[nx][j] + rbconv_Q[nx][j + 1]) * onebynine;
        convert_to_RGB(im->r(row_to - 1, j), im->g(row_to - 1, j), im->b(row_to - 1, j), rbconv_Y[cx][j], I, Q);
    }

    convert_to_RGB(im->r(row_to - 1, W - 1), im->g(row_to - 1, W - 1), im->b(row_to - 1, W - 1), rbconv_Y[cx][W - 1], rbout_I[cx][W - 1], rbout_Q[cx][W - 1]);
}

//%%%%%%%%%%%%%%%%%%%%%%%%%%%%%%%%%%%%%%%

// correction_YIQ_LQ
void RawImageSource::processFalseColorCorrection(Imagefloat* im, const int steps)
{

    if (im->getHeight() < 4 || steps < 1) {
        return;
    }

#ifdef _OPENMP
    #pragma omp parallel
    {
        multi_array2D<float, 5> buffer(W, 3);
        int tid = omp_get_thread_num();
        int nthreads = omp_get_num_threads();
        int blk = (im->getHeight() - 2) / nthreads;

        for (int t = 0; t < steps; t++) {

            if (tid < nthreads - 1) {
                processFalseColorCorrectionThread(im, buffer[0], buffer[1], buffer[2], buffer[3], buffer[4], 1 + tid * blk, 1 + (tid + 1)*blk);
            } else {
                processFalseColorCorrectionThread(im, buffer[0], buffer[1], buffer[2], buffer[3], buffer[4], 1 + tid * blk, im->getHeight() - 1);
            }

            #pragma omp barrier
        }
    }
#else
    multi_array2D<float, 5> buffer(W, 3);

    for (int t = 0; t < steps; t++) {
        processFalseColorCorrectionThread(im, buffer[0], buffer[1], buffer[2], buffer[3], buffer[4], 1, im->getHeight() - 1);
    }

#endif
}

// Some camera input profiles need gamma preprocessing
// gamma is applied before the CMS, correct line fac=lineFac*rawPixel+LineSum after the CMS
void RawImageSource::getProfilePreprocParams(cmsHPROFILE in, float& gammaFac, float& lineFac, float& lineSum)
{
    gammaFac = 0;
    lineFac = 1;
    lineSum = 0;

    char copyright[256];
    copyright[0] = 0;

    if (cmsGetProfileInfoASCII(in, cmsInfoCopyright, cmsNoLanguage, cmsNoCountry, copyright, 256) > 0) {
        if (strstr(copyright, "Phase One") != nullptr) {
            gammaFac = 0.55556;    // 1.8
        } else if (strstr(copyright, "Nikon Corporation") != nullptr) {
            gammaFac = 0.5;
            lineFac = -0.4;
            lineSum = 1.35; // determined in reverse by measuring NX an RT developed colorchecker PNGs
        }
    }
}

//%%%%%%%%%%%%%%%%%%%%%%%%%%%%%%%%%%%%%%%

static void
lab2ProphotoRgbD50(float L, float A, float B, float& r, float& g, float& b)
{
    float X;
    float Y;
    float Z;
#define CLIP01(a) ((a)>0?((a)<1?(a):1):0)
    {
        // convert from Lab to XYZ
        float x, y, z, fx, fy, fz;

        fy = (L + 16.0f) / 116.0f;
        fx = A / 500.0f + fy;
        fz = fy - B / 200.0f;

        if (fy > 24.0f / 116.0f) {
            y = fy * fy * fy;
        } else {
            y = (fy - 16.0f / 116.0f) / 7.787036979f;
        }

        if (fx > 24.0f / 116.0f) {
            x = fx * fx * fx;
        } else {
            x = (fx - 16.0 / 116.0) / 7.787036979f;
        }

        if (fz > 24.0f / 116.0f) {
            z = fz * fz * fz;
        } else {
            z = (fz - 16.0f / 116.0f) / 7.787036979f;
        }

        //0.9642, 1.0000, 0.8249 D50
        X = x * 0.9642;
        Y = y;
        Z = z * 0.8249;
    }
    r = prophoto_xyz[0][0] * X + prophoto_xyz[0][1] * Y + prophoto_xyz[0][2] * Z;
    g = prophoto_xyz[1][0] * X + prophoto_xyz[1][1] * Y + prophoto_xyz[1][2] * Z;
    b = prophoto_xyz[2][0] * X + prophoto_xyz[2][1] * Y + prophoto_xyz[2][2] * Z;
    r = CLIP01(r);
    g = CLIP01(g);
    b = CLIP01(b);
}

// Converts raw image including ICC input profile to working space - floating point version
void RawImageSource::colorSpaceConversion_(Imagefloat* im, const ColorManagementParams& cmp, const ColorTemp &wb, double pre_mul[3], cmsHPROFILE embedded, cmsHPROFILE camprofile, double camMatrix[3][3], const std::string &camName)
{

//    MyTime t1, t2, t3;
//    t1.set ();
    cmsHPROFILE in;
    DCPProfile *dcpProf;

    if (!findInputProfile(cmp.input, embedded, camName, &dcpProf, in)) {
        return;
    }

    if (dcpProf != nullptr) {
        // DCP processing
        const DCPProfile::Triple pre_mul_row = {
            pre_mul[0],
            pre_mul[1],
            pre_mul[2]
        };
        const DCPProfile::Matrix cam_matrix = {{
                {camMatrix[0][0], camMatrix[0][1], camMatrix[0][2]},
                {camMatrix[1][0], camMatrix[1][1], camMatrix[1][2]},
                {camMatrix[2][0], camMatrix[2][1], camMatrix[2][2]}
            }
        };
        dcpProf->apply(im, cmp.dcpIlluminant, cmp.working, wb, pre_mul_row, cam_matrix, cmp.applyHueSatMap);
        return;
    }

    if (in == nullptr) {
        // use default camprofile, supplied by dcraw
        // in this case we avoid using the slllllooooooowwww lcms

        // Calculate matrix for direct conversion raw>working space
        TMatrix work = ICCStore::getInstance()->workingSpaceInverseMatrix(cmp.working);
        double mat[3][3] = {{0, 0, 0}, {0, 0, 0}, {0, 0, 0}};

        for (int i = 0; i < 3; i++)
            for (int j = 0; j < 3; j++)
                for (int k = 0; k < 3; k++) {
                    mat[i][j] += work[i][k] * camMatrix[k][j];    // rgb_xyz * imatrices.xyz_cam
                }

#ifdef _OPENMP
        #pragma omp parallel for
#endif

        for (int i = 0; i < im->getHeight(); i++)
            for (int j = 0; j < im->getWidth(); j++) {

                float newr = mat[0][0] * im->r(i, j) + mat[0][1] * im->g(i, j) + mat[0][2] * im->b(i, j);
                float newg = mat[1][0] * im->r(i, j) + mat[1][1] * im->g(i, j) + mat[1][2] * im->b(i, j);
                float newb = mat[2][0] * im->r(i, j) + mat[2][1] * im->g(i, j) + mat[2][2] * im->b(i, j);

                im->r(i, j) = newr;
                im->g(i, j) = newg;
                im->b(i, j) = newb;

            }
    } else {
        const bool working_space_is_prophoto = (cmp.working == "ProPhoto");

        // use supplied input profile

        /*
          The goal here is to in addition to user-made custom ICC profiles also support profiles
          supplied with other popular raw converters. As curves affect color rendering and
          different raw converters deal with them differently (and few if any is as flexible
          as RawTherapee) we cannot really expect to get the *exact* same color rendering here.
          However we try hard to make the best out of it.

          Third-party input profiles that contain a LUT (usually A2B0 tag) often needs some preprocessing,
          as ICC LUTs are not really designed for dealing with linear camera data. Generally one
          must apply some sort of curve to get efficient use of the LUTs. Unfortunately how you
          should preprocess is not standardized so there are almost as many ways as there are
          software makers, and for each one we have to reverse engineer to find out how it has
          been done. (The ICC files made for RT has linear LUTs)

          ICC profiles which only contain the <r,g,b>XYZ tags (ie only a color matrix) should
          (hopefully) not require any pre-processing.

          Some LUT ICC profiles apply a contrast curve and desaturate highlights (to give a "film-like"
          behavior. These will generally work with RawTherapee, but will not produce good results when
          you enable highlight recovery/reconstruction, as that data is added linearly on top of the
          original range. RawTherapee works best with linear ICC profiles.
        */

        enum camera_icc_type {
            CAMERA_ICC_TYPE_GENERIC, // Generic, no special pre-processing required, RTs own is this way
            CAMERA_ICC_TYPE_PHASE_ONE, // Capture One profiles
            CAMERA_ICC_TYPE_LEAF, // Leaf profiles, former Leaf Capture now in Capture One, made for Leaf digital backs
            CAMERA_ICC_TYPE_NIKON // Nikon NX profiles
        } camera_icc_type = CAMERA_ICC_TYPE_GENERIC;

        float leaf_prophoto_mat[3][3];
        {
            // identify ICC type
            char copyright[256] = "";
            char description[256] = "";

            cmsGetProfileInfoASCII(in, cmsInfoCopyright, cmsNoLanguage, cmsNoCountry, copyright, 256);
            cmsGetProfileInfoASCII(in, cmsInfoDescription, cmsNoLanguage, cmsNoCountry, description, 256);
            camera_icc_type = CAMERA_ICC_TYPE_GENERIC;

            // Note: order the identification with the most detailed matching first since the more general ones may also match the more detailed
            if ((strstr(copyright, "Leaf") != nullptr ||
                    strstr(copyright, "Phase One A/S") != nullptr ||
                    strstr(copyright, "Kodak") != nullptr ||
                    strstr(copyright, "Creo") != nullptr) &&
                    (strstr(description, "LF2 ") == description ||
                     strstr(description, "LF3 ") == description ||
                     strstr(description, "LeafLF2") == description ||
                     strstr(description, "LeafLF3") == description ||
                     strstr(description, "LeafLF4") == description ||
                     strstr(description, "MamiyaLF2") == description ||
                     strstr(description, "MamiyaLF3") == description)) {
                camera_icc_type = CAMERA_ICC_TYPE_LEAF;
            } else if (strstr(copyright, "Phase One A/S") != nullptr) {
                camera_icc_type = CAMERA_ICC_TYPE_PHASE_ONE;
            } else if (strstr(copyright, "Nikon Corporation") != nullptr) {
                camera_icc_type = CAMERA_ICC_TYPE_NIKON;
            }
        }

        // Initialize transform
        cmsHTRANSFORM hTransform;
        cmsHPROFILE prophoto = ICCStore::getInstance()->workingSpace("ProPhoto");  // We always use Prophoto to apply the ICC profile to minimize problems with clipping in LUT conversion.
        bool transform_via_pcs_lab = false;
        bool separate_pcs_lab_highlights = false;
        lcmsMutex->lock();

        switch (camera_icc_type) {
            case CAMERA_ICC_TYPE_PHASE_ONE:
            case CAMERA_ICC_TYPE_LEAF: {
                // These profiles have a RGB to Lab cLUT, gives gamma 1.8 output, and expects a "film-like" curve on input
                transform_via_pcs_lab = true;
                separate_pcs_lab_highlights = true;
                // We transform to Lab because we can and that we avoid getting an unnecessary unmatched gamma conversion which we would need to revert.
                hTransform = cmsCreateTransform(in, TYPE_RGB_FLT, nullptr, TYPE_Lab_FLT, INTENT_RELATIVE_COLORIMETRIC, cmsFLAGS_NOOPTIMIZE | cmsFLAGS_NOCACHE);

                for (int i = 0; i < 3; i++) {
                    for (int j = 0; j < 3; j++) {
                        leaf_prophoto_mat[i][j] = 0;

                        for (int k = 0; k < 3; k++) {
                            leaf_prophoto_mat[i][j] += prophoto_xyz[i][k] * camMatrix[k][j];
                        }
                    }
                }

                break;
            }

            case CAMERA_ICC_TYPE_NIKON:
            case CAMERA_ICC_TYPE_GENERIC:
            default:
                hTransform = cmsCreateTransform(in, TYPE_RGB_FLT, prophoto, TYPE_RGB_FLT, INTENT_RELATIVE_COLORIMETRIC, cmsFLAGS_NOOPTIMIZE | cmsFLAGS_NOCACHE);    // NOCACHE is important for thread safety
                break;
        }

        lcmsMutex->unlock();

        if (hTransform == nullptr) {
            // Fallback: create transform from camera profile. Should not happen normally.
            lcmsMutex->lock();
            hTransform = cmsCreateTransform(camprofile, TYPE_RGB_FLT, prophoto, TYPE_RGB_FLT, INTENT_RELATIVE_COLORIMETRIC, cmsFLAGS_NOOPTIMIZE | cmsFLAGS_NOCACHE);
            lcmsMutex->unlock();
        }

        TMatrix toxyz = {}, torgb = {};

        if (!working_space_is_prophoto) {
            toxyz = ICCStore::getInstance()->workingSpaceMatrix("ProPhoto");
            torgb = ICCStore::getInstance()->workingSpaceInverseMatrix(cmp.working);  //sRGB .. Adobe...Wide...
        }

#ifdef _OPENMP
        #pragma omp parallel
#endif
        {
            AlignedBuffer<float> buffer(im->getWidth() * 3);
            AlignedBuffer<float> hl_buffer(im->getWidth() * 3);
            AlignedBuffer<float> hl_scale(im->getWidth());
#ifdef _OPENMP
            #pragma omp for schedule(static)
#endif

            for (int h = 0; h < im->getHeight(); ++h) {
                float *p = buffer.data, *pR = im->r(h), *pG = im->g(h), *pB = im->b(h);

                // Apply pre-processing
                for (int w = 0; w < im->getWidth(); ++w) {
                    float r = * (pR++);
                    float g = * (pG++);
                    float b = * (pB++);

                    // convert to 0-1 range as LCMS expects that
                    r /= 65535.0f;
                    g /= 65535.0f;
                    b /= 65535.0f;

                    float maxc = max(r, g, b);

                    if (maxc <= 1.0) {
                        hl_scale.data[w] = 1.0;
                    } else {
                        // highlight recovery extend the range past the clip point, which means we can get values larger than 1.0 here.
                        // LUT ICC profiles only work in the 0-1 range so we scale down to fit and restore after conversion.
                        hl_scale.data[w] = 1.0 / maxc;
                        r *= hl_scale.data[w];
                        g *= hl_scale.data[w];
                        b *= hl_scale.data[w];
                    }

                    switch (camera_icc_type) {
                        case CAMERA_ICC_TYPE_PHASE_ONE:
                            // Here we apply a curve similar to Capture One's "Film Standard" + gamma, the reason is that the LUTs embedded in the
                            // ICCs are designed to work on such input, and if you provide it with a different curve you don't get as good result.
                            // We will revert this curve after we've made the color transform. However when we revert the curve, we'll notice that
                            // highlight rendering suffers due to that the LUT transform don't expand well, therefore we do a less compressed
                            // conversion too and mix them, this gives us the highest quality and most flexible result.
                            hl_buffer.data[3 * w + 0] = pow_F(r, 1.0 / 1.8);
                            hl_buffer.data[3 * w + 1] = pow_F(g, 1.0 / 1.8);
                            hl_buffer.data[3 * w + 2] = pow_F(b, 1.0 / 1.8);
                            r = phaseOneIccCurveInv->getVal(r);
                            g = phaseOneIccCurveInv->getVal(g);
                            b = phaseOneIccCurveInv->getVal(b);
                            break;

                        case CAMERA_ICC_TYPE_LEAF: {
                            // Leaf profiles expect that the camera native RGB has been converted to Prophoto RGB
                            float newr = leaf_prophoto_mat[0][0] * r + leaf_prophoto_mat[0][1] * g + leaf_prophoto_mat[0][2] * b;
                            float newg = leaf_prophoto_mat[1][0] * r + leaf_prophoto_mat[1][1] * g + leaf_prophoto_mat[1][2] * b;
                            float newb = leaf_prophoto_mat[2][0] * r + leaf_prophoto_mat[2][1] * g + leaf_prophoto_mat[2][2] * b;
                            hl_buffer.data[3 * w + 0] = pow_F(newr, 1.0 / 1.8);
                            hl_buffer.data[3 * w + 1] = pow_F(newg, 1.0 / 1.8);
                            hl_buffer.data[3 * w + 2] = pow_F(newb, 1.0 / 1.8);
                            r = phaseOneIccCurveInv->getVal(newr);
                            g = phaseOneIccCurveInv->getVal(newg);
                            b = phaseOneIccCurveInv->getVal(newb);
                            break;
                        }

                        case CAMERA_ICC_TYPE_NIKON:
                            // gamma 0.5
                            r = sqrtf(r);
                            g = sqrtf(g);
                            b = sqrtf(b);
                            break;

                        case CAMERA_ICC_TYPE_GENERIC:
                        default:
                            // do nothing
                            break;
                    }

                    * (p++) = r;
                    * (p++) = g;
                    * (p++) = b;
                }

                // Run icc transform
                cmsDoTransform(hTransform, buffer.data, buffer.data, im->getWidth());

                if (separate_pcs_lab_highlights) {
                    cmsDoTransform(hTransform, hl_buffer.data, hl_buffer.data, im->getWidth());
                }

                // Apply post-processing
                p = buffer.data;
                pR = im->r(h);
                pG = im->g(h);
                pB = im->b(h);

                for (int w = 0; w < im->getWidth(); ++w) {

                    float r, g, b, hr, hg, hb;

                    if (transform_via_pcs_lab) {
                        float L = * (p++);
                        float A = * (p++);
                        float B = * (p++);
                        // profile connection space CIELAB should have D50 illuminant
                        lab2ProphotoRgbD50(L, A, B, r, g, b);

                        if (separate_pcs_lab_highlights) {
                            lab2ProphotoRgbD50(hl_buffer.data[3 * w + 0], hl_buffer.data[3 * w + 1], hl_buffer.data[3 * w + 2], hr, hg, hb);
                        }
                    } else {
                        r = * (p++);
                        g = * (p++);
                        b = * (p++);
                    }

                    // restore pre-processing and/or add post-processing for the various ICC types
                    switch (camera_icc_type) {
                        default:
                            break;

                        case CAMERA_ICC_TYPE_PHASE_ONE:
                        case CAMERA_ICC_TYPE_LEAF: {
                            // note the 1/1.8 gamma, it's the gamma that the profile has applied, which we must revert before we can revert the curve
                            r = phaseOneIccCurve->getVal(pow_F(r, 1.0 / 1.8));
                            g = phaseOneIccCurve->getVal(pow_F(g, 1.0 / 1.8));
                            b = phaseOneIccCurve->getVal(pow_F(b, 1.0 / 1.8));
                            const float mix = 0.25; // may seem a low number, but remember this is linear space, mixing starts 2 stops from clipping
                            const float maxc = max(r, g, b);

                            if (maxc > mix) {
                                float fac = (maxc - mix) / (1.0 - mix);
                                fac = sqrtf(sqrtf(fac));   // gamma 0.25 to mix in highlight render relatively quick
                                r = (1.0 - fac) * r + fac * hr;
                                g = (1.0 - fac) * g + fac * hg;
                                b = (1.0 - fac) * b + fac * hb;
                            }

                            break;
                        }

                        case CAMERA_ICC_TYPE_NIKON: {
                            const float lineFac = -0.4;
                            const float lineSum = 1.35;
                            r *= r * lineFac + lineSum;
                            g *= g * lineFac + lineSum;
                            b *= b * lineFac + lineSum;
                            break;
                        }
                    }

                    // restore highlight scaling if any
                    if (hl_scale.data[w] != 1.0) {
                        float fac = 1.0 / hl_scale.data[w];
                        r *= fac;
                        g *= fac;
                        b *= fac;
                    }

                    // If we don't have ProPhoto as chosen working profile, convert. This conversion is clipless, ie if we convert
                    // to a small space such as sRGB we may end up with negative values and values larger than max.
                    if (!working_space_is_prophoto) {
                        //convert from Prophoto to XYZ
                        float x = (toxyz[0][0] * r + toxyz[0][1] * g + toxyz[0][2] * b) ;
                        float y = (toxyz[1][0] * r + toxyz[1][1] * g + toxyz[1][2] * b) ;
                        float z = (toxyz[2][0] * r + toxyz[2][1] * g + toxyz[2][2] * b) ;
                        //convert from XYZ to cmp.working  (sRGB...Adobe...Wide..)
                        r = ((torgb[0][0] * x + torgb[0][1] * y + torgb[0][2] * z)) ;
                        g = ((torgb[1][0] * x + torgb[1][1] * y + torgb[1][2] * z)) ;
                        b = ((torgb[2][0] * x + torgb[2][1] * y + torgb[2][2] * z)) ;
                    }

                    // return to the 0.0 - 65535.0 range (with possible negative and > max values present)
                    r *= 65535.0;
                    g *= 65535.0;
                    b *= 65535.0;

                    * (pR++) = r;
                    * (pG++) = g;
                    * (pB++) = b;
                }
            }
        } // End of parallelization
        cmsDeleteTransform(hTransform);
    }

//t3.set ();
//        printf ("ICM TIME: %d usec\n", t3.etime(t1));
}


// Determine RAW input and output profiles. Returns TRUE on success
bool RawImageSource::findInputProfile(Glib::ustring inProfile, cmsHPROFILE embedded, std::string camName, DCPProfile **dcpProf, cmsHPROFILE& in)
{
    in = nullptr; // cam will be taken on NULL
    *dcpProf = nullptr;

    if (inProfile == "(none)") {
        return false;
    }

    if (inProfile == "(embedded)" && embedded) {
        in = embedded;
    } else if (inProfile == "(cameraICC)") {
        // DCPs have higher quality, so use them first
        *dcpProf = DCPStore::getInstance()->getStdProfile(camName);

        if (*dcpProf == nullptr) {
            in = ICCStore::getInstance()->getStdProfile(camName);
        }
    } else if (inProfile != "(camera)" && inProfile != "") {
        Glib::ustring normalName = inProfile;

        if (!inProfile.compare(0, 5, "file:")) {
            normalName = inProfile.substr(5);
        }

        if (DCPStore::getInstance()->isValidDCPFileName(normalName)) {
            *dcpProf = DCPStore::getInstance()->getProfile(normalName);
        }

        if (*dcpProf == nullptr) {
            in = ICCStore::getInstance()->getProfile(inProfile);
        }
    }

    // "in" might be NULL because of "not found". That's ok, we take the cam profile then

    return true;
}

//%%%%%%%%%%%%%%%%%%%%%%%%%%%%%%%%%%%%%%%
// derived from Dcraw "blend_highlights()"
//  very effective to reduce (or remove) the magenta, but with levels of grey !
void RawImageSource::HLRecovery_blend(float* rin, float* gin, float* bin, int width, float maxval, float* hlmax)
{
    const int ColorCount = 3;

    // Transform matrixes rgb>lab and back
    static const float trans[2][ColorCount][ColorCount] = {
        { { 1, 1, 1 }, { 1.7320508, -1.7320508, 0 }, { -1, -1, 2 } },
        { { 1, 1, 1 }, { 1, -1, 1 }, { 1, 1, -1 } }
    };
    static const float itrans[2][ColorCount][ColorCount] = {
        { { 1, 0.8660254, -0.5 }, { 1, -0.8660254, -0.5 }, { 1, 0, 1 } },
        { { 1, 1, 1 }, { 1, -1, 1 }, { 1, 1, -1 } }
    };

#define FOREACHCOLOR for (int c=0; c < ColorCount; c++)

    float minpt = min(hlmax[0], hlmax[1], hlmax[2]);  //min of the raw clip points
    //float maxpt=max(hlmax[0],hlmax[1],hlmax[2]);//max of the raw clip points
    //float medpt=hlmax[0]+hlmax[1]+hlmax[2]-minpt-maxpt;//median of the raw clip points
    float maxave = (hlmax[0] + hlmax[1] + hlmax[2]) / 3; //ave of the raw clip points
    //some thresholds:
    const float clipthresh = 0.95;
    const float fixthresh = 0.5;
    const float satthresh = 0.5;

    float clip[3];
    FOREACHCOLOR clip[c] = min(maxave, hlmax[c]);

    // Determine the maximum level (clip) of all channels
    const float clippt = clipthresh * maxval;
    const float fixpt = fixthresh * minpt;
    const float desatpt = satthresh * maxave + (1 - satthresh) * maxval;

    for (int col = 0; col < width; col++) {
        float rgb[ColorCount], cam[2][ColorCount], lab[2][ColorCount], sum[2], chratio, lratio = 0;
        float L, C, H;

        // Copy input pixel to rgb so it's easier to access in loops
        rgb[0] = rin[col];
        rgb[1] = gin[col];
        rgb[2] = bin[col];

        // If no channel is clipped, do nothing on pixel
        int c;

        for (c = 0; c < ColorCount; c++) {
            if (rgb[c] > clippt) {
                break;
            }
        }

        if (c == ColorCount) {
            continue;
        }

        // Initialize cam with raw input [0] and potentially clipped input [1]
        FOREACHCOLOR {
            lratio += min(rgb[c], clip[c]);
            cam[0][c] = rgb[c];
            cam[1][c] = min(cam[0][c], maxval);
        }

        // Calculate the lightness correction ratio (chratio)
        for (int i = 0; i < 2; i++) {
            FOREACHCOLOR {
                lab[i][c] = 0;

                for (int j = 0; j < ColorCount; j++)
                {
                    lab[i][c] += trans[ColorCount - 3][c][j] * cam[i][j];
                }
            }

            sum[i] = 0;

            for (int c = 1; c < ColorCount; c++) {
                sum[i] += SQR(lab[i][c]);
            }
        }

        chratio = (sqrt(sum[1] / sum[0]));

        // Apply ratio to lightness in LCH space
        for (int c = 1; c < ColorCount; c++) {
            lab[0][c] *= chratio;
        }

        // Transform back from LCH to RGB
        FOREACHCOLOR {
            cam[0][c] = 0;

            for (int j = 0; j < ColorCount; j++)
            {
                cam[0][c] += itrans[ColorCount - 3][c][j] * lab[0][j];
            }
        }
        FOREACHCOLOR rgb[c] = cam[0][c] / ColorCount;

        // Copy converted pixel back
        if (rin[col] > fixpt) {
            float rfrac = SQR((min(clip[0], rin[col]) - fixpt) / (clip[0] - fixpt));
            rin[col] = min(maxave, rfrac * rgb[0] + (1 - rfrac) * rin[col]);
        }

        if (gin[col] > fixpt) {
            float gfrac = SQR((min(clip[1], gin[col]) - fixpt) / (clip[1] - fixpt));
            gin[col] = min(maxave, gfrac * rgb[1] + (1 - gfrac) * gin[col]);
        }

        if (bin[col] > fixpt) {
            float bfrac = SQR((min(clip[2], bin[col]) - fixpt) / (clip[2] - fixpt));
            bin[col] = min(maxave, bfrac * rgb[2] + (1 - bfrac) * bin[col]);
        }

        lratio /= (rin[col] + gin[col] + bin[col]);
        L = (rin[col] + gin[col] + bin[col]) / 3;
        C = lratio * 1.732050808 * (rin[col] - gin[col]);
        H = lratio * (2 * bin[col] - rin[col] - gin[col]);
        rin[col] = L - H / 6.0 + C / 3.464101615;
        gin[col] = L - H / 6.0 - C / 3.464101615;
        bin[col] = L + H / 3.0;

        if ((L = (rin[col] + gin[col] + bin[col]) / 3) > desatpt) {
            float Lfrac = max(0.0f, (maxave - L) / (maxave - desatpt));
            C = Lfrac * 1.732050808 * (rin[col] - gin[col]);
            H = Lfrac * (2 * bin[col] - rin[col] - gin[col]);
            rin[col] = L - H / 6.0 + C / 3.464101615;
            gin[col] = L - H / 6.0 - C / 3.464101615;
            bin[col] = L + H / 3.0;
        }
    }
}

void RawImageSource::HLRecovery_Luminance(float* rin, float* gin, float* bin, float* rout, float* gout, float* bout, int width, float maxval)
{

    for (int i = 0; i < width; i++) {
        float r = rin[i], g = gin[i], b = bin[i];

        if (r > maxval || g > maxval || b > maxval) {
            float ro = min(r, maxval);
            float go = min(g, maxval);
            float bo = min(b, maxval);
            double L = r + g + b;
            double C = 1.732050808 * (r - g);
            double H = 2 * b - r - g;
            double Co = 1.732050808 * (ro - go);
            double Ho = 2 * bo - ro - go;

            if (r != g && g != b) {
                double ratio = sqrt((Co * Co + Ho * Ho) / (C * C + H * H));
                C *= ratio;
                H *= ratio;
            }

            float rr = L / 3.0 - H / 6.0 + C / 3.464101615;
            float gr = L / 3.0 - H / 6.0 - C / 3.464101615;
            float br = L / 3.0 + H / 3.0;
            rout[i] = rr;
            gout[i] = gr;
            bout[i] = br;
        } else {
            rout[i] = rin[i];
            gout[i] = gin[i];
            bout[i] = bin[i];
        }
    }
}

//%%%%%%%%%%%%%%%%%%%%%%%%%%%%%%%%%%%%%%%

void RawImageSource::HLRecovery_CIELab(float* rin, float* gin, float* bin, float* rout, float* gout, float* bout,
                                       int width, float maxval, double xyz_cam[3][3], double cam_xyz[3][3])
{

    //static bool crTableReady = false;

    // lookup table for Lab conversion
    // perhaps should be centralized, universally defined so we don't keep remaking it???
    /*for (int ix=0; ix < 0x10000; ix++) {
            float rx = ix / 65535.0;
            fv[ix] = rx > 0.008856 ? exp(1.0/3 * log(rx)) : 7.787*rx + 16/116.0;
        }*/
    //crTableReady = true;


    for (int i = 0; i < width; i++) {
        float r = rin[i], g = gin[i], b = bin[i];

        if (r > maxval || g > maxval || b > maxval) {
            float ro = min(r, maxval);
            float go = min(g, maxval);
            float bo = min(b, maxval);
            float yy = xyz_cam[1][0] * r + xyz_cam[1][1] * g + xyz_cam[1][2] * b;
            float fy = (yy < 65535.0 ? Color::cachef[yy] / 327.68 : std::cbrt(yy / MAXVALD));
            // compute LCH decompostion of the clipped pixel (only color information, thus C and H will be used)
            float x = xyz_cam[0][0] * ro + xyz_cam[0][1] * go + xyz_cam[0][2] * bo;
            float y = xyz_cam[1][0] * ro + xyz_cam[1][1] * go + xyz_cam[1][2] * bo;
            float z = xyz_cam[2][0] * ro + xyz_cam[2][1] * go + xyz_cam[2][2] * bo;
            x = (x < 65535.0 ? Color::cachef[x] / 327.68 : std::cbrt(x / MAXVALD));
            y = (y < 65535.0 ? Color::cachef[y] / 327.68 : std::cbrt(y / MAXVALD));
            z = (z < 65535.0 ? Color::cachef[z] / 327.68 : std::cbrt(z / MAXVALD));
            // convert back to rgb
            double fz = fy - y + z;
            double fx = fy + x - y;

            double zr = Color::f2xyz(fz);
            double xr = Color::f2xyz(fx);

            x = xr * 65535.0 ;
            y = yy;
            z = zr * 65535.0 ;
            float rr = cam_xyz[0][0] * x + cam_xyz[0][1] * y + cam_xyz[0][2] * z;
            float gr = cam_xyz[1][0] * x + cam_xyz[1][1] * y + cam_xyz[1][2] * z;
            float br = cam_xyz[2][0] * x + cam_xyz[2][1] * y + cam_xyz[2][2] * z;
            rout[i] = (rr);
            gout[i] = (gr);
            bout[i] = (br);
        } else {
            rout[i] = (rin[i]);
            gout[i] = (gin[i]);
            bout[i] = (bin[i]);
        }
    }
}

//%%%%%%%%%%%%%%%%%%%%%%%%%%%%%%%%%%%%%%%

void RawImageSource::hlRecovery(const std::string &method, float* red, float* green, float* blue, int width, float* hlmax)
{

    if (method == "Luminance") {
        HLRecovery_Luminance(red, green, blue, red, green, blue, width, 65535.0);
    } else if (method == "CIELab blending") {
        HLRecovery_CIELab(red, green, blue, red, green, blue, width, 65535.0, imatrices.xyz_cam, imatrices.cam_xyz);
    } else if (method == "Blend") { // derived from Dcraw
        HLRecovery_blend(red, green, blue, width, 65535.0, hlmax);
    }

}

//%%%%%%%%%%%%%%%%%%%%%%%%%%%%%%%%%%%%%%%

void RawImageSource::getAutoExpHistogram(LUTu & histogram, int& histcompr)
{
//    BENCHFUN
    histcompr = 3;

    histogram(65536 >> histcompr);
    histogram.clear();
    const float refwb[3] = {static_cast<float>(refwb_red  / (1 << histcompr)), static_cast<float>(refwb_green / (1 << histcompr)), static_cast<float>(refwb_blue / (1 << histcompr))};

#ifdef _OPENMP
    #pragma omp parallel
#endif
    {
        LUTu tmphistogram(histogram.getSize());
        tmphistogram.clear();
#ifdef _OPENMP
        #pragma omp for schedule(dynamic,16) nowait
#endif

        for (int i = border; i < H - border; i++) {
            int start, end;
            getRowStartEnd(i, start, end);

            if (ri->getSensorType() == ST_BAYER) {
                // precalculate factors to avoid expensive per pixel calculations
                float refwb0 =  refwb[ri->FC(i, start)];
                float refwb1 =  refwb[ri->FC(i, start + 1)];
                int j;

                for (j = start; j < end - 1; j += 2) {
                    tmphistogram[(int)(refwb0 * rawData[i][j])] += 4;
                    tmphistogram[(int)(refwb1 * rawData[i][j + 1])] += 4;
                }

                if (j < end) {
                    tmphistogram[(int)(refwb0 * rawData[i][j])] += 4;
                }
            } else if (ri->getSensorType() == ST_FUJI_XTRANS) {
                // precalculate factors to avoid expensive per pixel calculations
                float refwb0 =  refwb[ri->XTRANSFC(i, start)];
                float refwb1 =  refwb[ri->XTRANSFC(i, start + 1)];
                float refwb2 =  refwb[ri->XTRANSFC(i, start + 2)];
                float refwb3 =  refwb[ri->XTRANSFC(i, start + 3)];
                float refwb4 =  refwb[ri->XTRANSFC(i, start + 4)];
                float refwb5 =  refwb[ri->XTRANSFC(i, start + 5)];
                int j;

                for (j = start; j < end - 5; j += 6) {
                    tmphistogram[(int)(refwb0 * rawData[i][j])] += 4;
                    tmphistogram[(int)(refwb1 * rawData[i][j + 1])] += 4;
                    tmphistogram[(int)(refwb2 * rawData[i][j + 2])] += 4;
                    tmphistogram[(int)(refwb3 * rawData[i][j + 3])] += 4;
                    tmphistogram[(int)(refwb4 * rawData[i][j + 4])] += 4;
                    tmphistogram[(int)(refwb5 * rawData[i][j + 5])] += 4;
                }

                for (; j < end; j++) {
                    tmphistogram[(int)(refwb[ri->XTRANSFC(i, j)] * rawData[i][j])] += 4;
                }
            } else if (ri->get_colors() == 1) {
                for (int j = start; j < end; j++) {
                    tmphistogram[(int)(refwb[0] * rawData[i][j])]++;
                }
            } else {
                for (int j = start; j < end; j++) {
                    tmphistogram[(int)(refwb[0] * rawData[i][3 * j + 0])]++;
                    tmphistogram[(int)(refwb[1] * rawData[i][3 * j + 1])]++;
                    tmphistogram[(int)(refwb[2] * rawData[i][3 * j + 2])]++;
                }
            }
        }

#ifdef _OPENMP
        #pragma omp critical
#endif
        {
            histogram += tmphistogram;
        }
    }
}

// Histogram MUST be 256 in size; gamma is applied, blackpoint and gain also
void RawImageSource::getRAWHistogram(LUTu & histRedRaw, LUTu & histGreenRaw, LUTu & histBlueRaw)
{
//    BENCHFUN
    histRedRaw.clear();
    histGreenRaw.clear();
    histBlueRaw.clear();
    const float mult[4] = { 65535.0f / ri->get_white(0),
                            65535.0f / ri->get_white(1),
                            65535.0f / ri->get_white(2),
                            65535.0f / ri->get_white(3)
                          };

    const bool fourColours = ri->getSensorType() == ST_BAYER && ((mult[1] != mult[3] || cblacksom[1] != cblacksom[3]) || FC(0, 0) == 3 || FC(0, 1) == 3 || FC(1, 0) == 3 || FC(1, 1) == 3);

    constexpr int histoSize = 65536;
    LUTu hist[4];
    hist[0](histoSize);
    hist[0].clear();

    if (ri->get_colors() > 1) {
        hist[1](histoSize);
        hist[1].clear();
        hist[2](histoSize);
        hist[2].clear();
    }

    if (fourColours) {
        hist[3](histoSize);
        hist[3].clear();
    }

#ifdef _OPENMP
    int numThreads;
    // reduce the number of threads under certain conditions to avoid overhead of too many critical regions
    numThreads = sqrt((((H - 2 * border) * (W - 2 * border)) / 262144.f));
    numThreads = std::min(std::max(numThreads, 1), omp_get_max_threads());

    #pragma omp parallel num_threads(numThreads)
#endif
    {
        // we need one LUT per color and thread, which corresponds to 1 MB per thread
        LUTu tmphist[4];
        tmphist[0](histoSize);
        tmphist[0].clear();

        if (ri->get_colors() > 1) {
            tmphist[1](histoSize);
            tmphist[1].clear();
            tmphist[2](histoSize);
            tmphist[2].clear();

            if (fourColours) {
                tmphist[3](histoSize);
                tmphist[3].clear();
            }
        }

#ifdef _OPENMP
        #pragma omp for nowait
#endif

        for (int i = border; i < H - border; i++) {
            int start, end;
            getRowStartEnd(i, start, end);

            if (ri->getSensorType() == ST_BAYER) {
                int j;
                int c1 = FC(i, start);
                c1 = (fourColours && c1 == 1 && !(i & 1)) ? 3 : c1;
                int c2 = FC(i, start + 1);
                c2 = (fourColours && c2 == 1 && !(i & 1)) ? 3 : c2;

                for (j = start; j < end - 1; j += 2) {
                    tmphist[c1][(int)ri->data[i][j]]++;
                    tmphist[c2][(int)ri->data[i][j + 1]]++;
                }

                if (j < end) { // last pixel of row if width is odd
                    tmphist[c1][(int)ri->data[i][j]]++;
                }
            } else if (ri->get_colors() == 1) {
                for (int j = start; j < end; j++) {
                    tmphist[0][(int)ri->data[i][j]]++;
                }
            } else if (ri->getSensorType() == ST_FUJI_XTRANS) {
                for (int j = start; j < end - 1; j += 2) {
                    int c = ri->XTRANSFC(i, j);
                    tmphist[c][(int)ri->data[i][j]]++;
                }
            } else {
                for (int j = start; j < end; j++) {
                    for (int c = 0; c < 3; c++) {
                        tmphist[c][(int)ri->data[i][3 * j + c]]++;
                    }
                }
            }
        }

#ifdef _OPENMP
        #pragma omp critical
#endif
        {
            hist[0] += tmphist[0];

            if (ri->get_colors() > 1) {
                hist[1] += tmphist[1];
                hist[2] += tmphist[2];

                if (fourColours) {
                    hist[3] += tmphist[3];
                }
            }
        } // end of critical region
    } // end of parallel region

    constexpr float gammaLimit = 32767.f * 65536.f; // Color::gamma overflows when the LUT is accessed with too large values

    for (int i = 0; i < 65536; i++) {
        int idx;
        idx = CLIP((int)Color::gamma(std::min(mult[0] * (i - (cblacksom[0]/*+black_lev[0]*/)), gammaLimit)));
        histRedRaw[idx >> 8] += hist[0][i];

        if (ri->get_colors() > 1) {
            idx = CLIP((int)Color::gamma(std::min(mult[1] * (i - (cblacksom[1]/*+black_lev[1]*/)), gammaLimit)));
            histGreenRaw[idx >> 8] += hist[1][i];

            if (fourColours) {
                idx = CLIP((int)Color::gamma(std::min(mult[3] * (i - (cblacksom[3]/*+black_lev[3]*/)), gammaLimit)));
                histGreenRaw[idx >> 8] += hist[3][i];
            }

            idx = CLIP((int)Color::gamma(std::min(mult[2] * (i - (cblacksom[2]/*+black_lev[2]*/)), gammaLimit)));
            histBlueRaw[idx >> 8] += hist[2][i];
        }
    }

    if (ri->getSensorType() == ST_BAYER)    // since there are twice as many greens, correct for it
        for (int i = 0; i < 256; i++) {
            histGreenRaw[i] >>= 1;
        } else if (ri->getSensorType() == ST_FUJI_XTRANS) // since Xtrans has 2.5 as many greens, correct for it
        for (int i = 0; i < 256; i++) {
            histGreenRaw[i] = (histGreenRaw[i] * 2) / 5;
        } else if (ri->get_colors() == 1) { // monochrome sensor => set all histograms equal
        histGreenRaw += histRedRaw;
        histBlueRaw += histRedRaw;
    }

}

//%%%%%%%%%%%%%%%%%%%%%%%%%%%%%%%%%%%%%%%

void RawImageSource::getRowStartEnd(int x, int &start, int &end)
{
    if (fuji) {
        int fw = ri->get_FujiWidth();
        start = ABS(fw - x) + border;
        end = min(H + W - fw - x, fw + x) - border;
    } else {
        start = border;
        end = W - border;
    }
}

static void SdwWB(const array2D<float> &redloc, const array2D<float> &greenloc, const array2D<float> &blueloc, int bfw, int bfh, double &avg_rm, double &avg_gm, double &avg_bm)
{
    //Standard deviation weighted Gary World - from Lan rt al.
    constexpr float clipHigh = 64000.f;
    constexpr float clipLow = 1500.f;

    float MeanG[12] = { };
    float SigmaG[12] = { };

    float MeanR[12] = { };
    float SigmaR[12] = { };

    float MeanB[12] = { };
    float SigmaB[12] = { };

    //divide in 12 areas
    int partw, parth;
    int yh, xw;

    if (bfw > bfh) {
        partw = bfw / 4;
        parth = bfh / 3;
        xw = 4;
        yh = 3;
    } else {
        partw = bfw / 3;
        parth = bfh / 4;
        xw = 3;
        yh = 4;
    }

    float SigmaGG = 0.f, SigmaRR = 0.f, SigmaBB = 0.f;

#ifdef _OPENMP
    #pragma omp parallel for schedule(dynamic) collapse(2)
#endif

    for (int w = 0; w < xw ; ++w) {
        for (int h = 0; h < yh ; ++h) {
            float meanr = 0.f;
            float meang = 0.f;
            float meanb = 0.f;
            int nr = 0;
            int ng = 0;
            int nb = 0;

            for (int y = h * parth; y < (h + 1) * parth; ++y) {
                for (int x = w * partw; x < (w + 1) * partw; ++x) {
                    if (greenloc[y][x] > clipLow && greenloc[y][x] < clipHigh) {
                        meang += greenloc[y][x];
                        ng++;
                    }

                    if (redloc[y][x] > clipLow && redloc[y][x] < clipHigh) {
                        meanr += redloc[y][x];
                        nr++;
                    }

                    if (blueloc[y][x] > clipLow && blueloc[y][x] < clipHigh) {
                        meanb += blueloc[y][x];
                        nb++;
                    }
                }
            }

            int i = w + h * xw;

            if (ng > 0) {
                meang /= ng;
            }

            if (nr > 0) {
                meanr /= nr;
            }

            if (nb > 0) {
                meanb /= nb;
            }

            MeanG[i] = meang;
            MeanR[i] = meanr;
            MeanB[i] = meanb;

            float sigmar = 0.f;
            float sigmag = 0.f;
            float sigmab = 0.f;

            for (int y = h * parth; y < (h + 1) * parth; ++y) {
                for (int x = w * partw; x < (w + 1) * partw; ++x) {
                    if (greenloc[y][x] > clipLow && greenloc[y][x] < clipHigh) {
                        sigmag += SQR(meang - greenloc[y][x]) ;
                    }

                    if (redloc[y][x] > clipLow && redloc[y][x] < clipHigh) {
                        sigmar += SQR(meanr - redloc[y][x]);
                    }

                    if (blueloc[y][x] > clipLow && blueloc[y][x] < clipHigh) {
                        sigmab += SQR(meanb - blueloc[y][x]);
                    }
                }
            }

            SigmaG[i] = sigmag;
            SigmaR[i] = sigmar;
            SigmaB[i] = sigmab;

            if (ng > 0) {
                SigmaG[i] = sqrt(SigmaG[i] / ng);
            }

            if (nr > 0) {
                SigmaR[i] = sqrt(SigmaR[i] / nr);
            }

            if (nb > 0) {
                SigmaB[i] = sqrt(SigmaB[i] / nb);
            }

#ifdef _OPENMP
            #pragma omp critical
#endif
            {
                SigmaGG += SigmaG[i];
                SigmaRR += SigmaR[i];
                SigmaBB += SigmaB[i];
            }
        }
    }

    float StdavgG = 0.f, StdavgR = 0.f, StdavgB = 0.f;
    constexpr float epsilo = 0.01f;

    for (int k = 0; k < 12 ; k++) {
        StdavgG += (SigmaG[k] * MeanG[k]) / (SigmaGG + epsilo);
        StdavgR += (SigmaR[k] * MeanR[k]) / (SigmaRR + epsilo);
        StdavgB += (SigmaB[k] * MeanB[k]) / (SigmaBB + epsilo);

    }

    avg_gm = (StdavgG + StdavgB + StdavgR) / (3 * StdavgG);
    avg_rm = (StdavgG + StdavgB + StdavgR) / (3 * StdavgR);
    avg_bm = (StdavgG + StdavgB + StdavgR) / (3 * StdavgB);

    avg_gm *= 10000.f;
    avg_rm *= 10000.f;
    avg_bm *= 10000.f;

}

static void RobustWB(array2D<float> &redloc, array2D<float> &greenloc, array2D<float> &blueloc, int bfw, int bfh, double &avg_rm, double &avg_gm, double &avg_bm)
{
    BENCHFUN
    // inspired by "Robust automatic WB algorithm using grey colour points in Images"
    // Jy Huo, Yl Chang, J.Wang Xx Wei
    //  robust = true;
//   printf("Robust WB\n");
    const int bfwr = bfw / 4 + 1 ;//5 middle value to keep good result and reduce time
    const int bfhr = bfh / 4 + 1;

    array2D<float> rl(bfwr, bfhr);
    array2D<float> gl(bfwr, bfhr);
    array2D<float> bl(bfwr, bfhr);

    // copy data to smaller arrays to reduce memory pressure in do-while loop
#ifdef _OPENMP
    #pragma omp parallel for
#endif

    for (int y = 0; y < bfh ; y += 4) {
        int yy = y / 4;

        for (int x = 0; x < bfw ; x += 4) {
            int xx = x / 4;
            rl[yy][xx] = redloc[y][x];
            gl[yy][xx] = greenloc[y][x];
            bl[yy][xx] = blueloc[y][x];
        }
    }

    float *Uba = new float [204];
    float *Vba = new float [204];

    constexpr float Th = 0.1321f; //Threshold 0.1321f  0.097f  0.2753f  if necessary
    //wr, wb, wg multipliers for each channel RGB
    float wr = 1.f;
    float wg = 1.f;
    float wb = 1.f;
    constexpr float mu = 0.002f;//std variation
    constexpr float mu2 = 0.0012f;//first reduce variation
    constexpr float mu3 = 0.0007f;//second variation
    int itera = 0;
    int minim = 1;
    int realitera = 1;

    int Kx = 0;

    do {//iterative WB
        float Ubarohm = 0.f, Vbarohm = 0.f;
        itera++;
        int Nf = 0;
#ifdef _OPENMP
        #pragma omp parallel for reduction(+:Ubarohm, Vbarohm, Nf) schedule(dynamic,16)
#endif

        for (int y = 0; y < bfhr ; ++y) {
            for (int x = 0; x < bfwr ; ++x) {

                //calculate YUV from RGB and wr, wg, wb
                float Y0 = 0.299f * wr * rl[y][x] + 0.587f * wg * gl[y][x] + 0.114f * wb * bl[y][x];
                float U0 = -0.14713f * wr * rl[y][x] - 0.28886f * wg * gl[y][x] + 0.436f * wb * bl[y][x];
                float V0 = 0.615f * wr * rl[y][x] - 0.51498f * wg * gl[y][x] - 0.10001f * wb * bl[y][x];

                //FYUX function to detect grey points
                if (fabs(U0) + fabs(V0) < Th * Y0) {//grey values
                    Nf++;
                    Ubarohm += U0;
                    Vbarohm += V0;
                }


            }
        }

        Ubarohm /= Nf;
        Uba[itera] = Ubarohm;//stock value Ubarohm
        Vba[itera] = Vbarohm;//stock value Vbarohm

        if (itera > 5 && minim < 2) {
            if ((fabs(Uba[itera] - Uba[itera - 2]) < 0.001f) && (fabs(Vba[itera] - Vba[itera - 2]) < 0.001f)) {
                //printf("DUba=%f Dvba=%f\n", Uba[itera] - Uba[itera - 2], Vba[itera] - Vba[itera - 2]);
                realitera = itera;
                minim = 2;   //accelerate convergence - not in original algorithm
            }
        }

        if (itera > 10 && minim == 2 && itera > realitera + 3) {
            if ((fabs(Uba[itera] - Uba[itera - 2]) < 0.001f)  && (fabs(Vba[itera] - Vba[itera - 2]) < 0.001f)) {
                minim = 3;   //accelerate second time if necessary convergence, - not in original algorithm
            }

        }

        Vbarohm /= Nf; // QUESTION INGO: why is this not done before the value is saved to Vba[itera]? Bug or intentional?
        //  printf ("Nf=%i max=%i  U=%f V=%f\n", Nf, bfh*bfw, Ubarohm, Vbarohm);
        Kx = 0;
        constexpr float aa = 0.8f;//superior limit if epsil > aa increase variation
        constexpr float bb = 0.15f;//inferior limit if epsil < bb exit
        int ind = 1;

        float phi = 0.f;

        if ((fabs(Ubarohm) > fabs(Vbarohm)) || (Ubarohm != 0.f && fabs(Ubarohm) == fabs(Vbarohm))) {
            phi = Ubarohm;
            ind = 1;
        } else if (fabs(Ubarohm) < fabs(Vbarohm)) {
            phi = Vbarohm;
            ind = 2;
        } else if (Ubarohm == 0.f && Vbarohm == 0.f) {
            phi = 0.f;
            ind = 3;
        }

        int sign = SGN(-phi);

        if (fabs(phi) >= aa) {
            Kx = 2 * sign;
        }

        if (fabs(phi) < aa && fabs(phi) >= bb) {
            Kx = sign;
        }

        if (fabs(phi) < bb) {
            Kx = 0;
        }

        //
        float mur = mu;

        if (minim == 2) {
            mur = mu2;
        } else if (minim == 3) {
            mur = mu3;
        }

        if (ind == 1) {
            wb += mur * Kx;
        } else if (ind == 2) {
            wr += mur * Kx;
        }

        //printf ("epsil=%f iter=%i wb=%f wr=%f U=%f V=%f mu=%f\n", fabs (epsil), itera, wb, wr, Ubarohm, Vbarohm, mur);
    } while (Kx != 0 && itera <= 200); //stop iterations in normal case Kx =0, or if WB iteration do not converge

    delete Uba;
    delete Vba;
//    printf("epsil=%f iter=%i wb=%f wr=%f mu=%f\n", fabs(epsil), itera, wb, wr, mur);

    avg_rm = 10000.* wr;
    avg_gm = 10000.* wg;
    avg_bm = 10000.* wb;

}

static void SobelWB(array2D<float> &redsobel, array2D<float> &greensobel, array2D<float> &bluesobel, array2D<float> &redloc, array2D<float> &greenloc, array2D<float> &blueloc, int bfw, int bfh)
{
    BENCHFUN
    int GX[3][3];
    int GY[3][3];

    //Sobel Horizontal
    GX[0][0] = 1;
    GX[0][1] = 0;
    GX[0][2] = -1;
    GX[1][0] = 2;
    GX[1][1] = 0;
    GX[1][2] = -2;
    GX[2][0] = 1;
    GX[2][1] = 0;
    GX[2][2] = -1;

    //Sobel Vertical
    GY[0][0] =  1;
    GY[0][1] =  2;
    GY[0][2] =  1;
    GY[1][0] =  0;
    GY[1][1] =  0;
    GY[1][2] =  0;
    GY[2][0] = -1;
    GY[2][1] = -2;
    GY[2][2] = -1;
    // inspired from Chen Guanghua Zhang Xiaolong
    // edge detection to improve auto WB

    {
#ifdef _OPENMP
        #pragma omp parallel for
#endif

        for (int y = 0; y < bfh ; y++) {
            for (int x = 0; x < bfw ; x++) {
                /*Image Boundaries*/
                if (y == 0 || y == bfh - 1 || x == 0 || x == bfw - 1) {
                    redsobel[y][x] = 0.f;
                    greensobel[y][x] = 0.f;
                    bluesobel[y][x] = 0.f;
                } else {
                    float sumXr    = 0.f;
                    float sumYr    = 0.f;
                    float sumXg    = 0.f;
                    float sumYg    = 0.f;
                    float sumXb    = 0.f;
                    float sumYb    = 0.f;

                    for (int i = -1; i < 2; i++) {
                        for (int j = -1; j < 2; j++) {
                            sumXr += GX[j + 1][i + 1] * redloc[y + i][x + j];
                            sumXg += GX[j + 1][i + 1] * greenloc[y + i][x + j];
                            sumXb += GX[j + 1][i + 1] * blueloc[y + i][x + j];
                            sumYr += GY[j + 1][i + 1] * redloc[y + i][x + j];
                            sumYg += GY[j + 1][i + 1] * greenloc[y + i][x + j];
                            sumYb += GY[j + 1][i + 1] * blueloc[y + i][x + j];
                        }
                    }

                    //Edge strength
                    //we can add if need teta = atan2 (sumYr, sumXr)
                    redsobel[y][x] = CLIP(sqrt(SQR(sumXr) + SQR(sumYr)));
                    greensobel[y][x] = CLIP(sqrt(SQR(sumXg) + SQR(sumYg)));
                    bluesobel[y][x] = CLIP(sqrt(SQR(sumXb) + SQR(sumYb)));
                }
            }
        }
    }
}


void RawImageSource::ItcWB(array2D<float> &redloc, array2D<float> &greenloc, array2D<float> &blueloc, int bfw, int bfh, double &avg_rm, double &avg_gm, double &avg_bm, const ColorManagementParams &cmp)
{
    BENCHFUN
    //  ColorManagementParams cmp;
    TMatrix wprof = ICCStore::getInstance()->workingSpaceMatrix("sRGB");
    TMatrix wiprof = ICCStore::getInstance()->workingSpaceInverseMatrix("sRGB");
    //inverse matrix user select
    double wip[3][3] = {
        {wiprof[0][0], wiprof[0][1], wiprof[0][2]},
        {wiprof[1][0], wiprof[1][1], wiprof[1][2]},
        {wiprof[2][0], wiprof[2][1], wiprof[2][2]}
    };

    double wp[3][3] = {
        {wprof[0][0], wprof[0][1], wprof[0][2]},
        {wprof[1][0], wprof[1][1], wprof[1][2]},
        {wprof[2][0], wprof[2][1], wprof[2][2]}
    };

    array2D<float> reditc;
    array2D<float> greenitc;
    array2D<float> blueitc;

    array2D<float> Xitc;
    array2D<float> Yitc;
    array2D<float> Zitc;
    array2D<float> tempitc;

    array2D<float> xc;
    array2D<float> yc;
    array2D<float> Yc;


    int bfwitc = bfw / 10 + 1 ;// 10 arbitrary value  ; perhaps 4 or 5 or 20
    int bfhitc = bfh / 10 + 1;

    reditc(bfwitc, bfhitc);
    greenitc(bfwitc, bfhitc);
    blueitc(bfwitc, bfhitc);

    Xitc(bfwitc, bfhitc);
    Yitc(bfwitc, bfhitc);
    Zitc(bfwitc, bfhitc);
    tempitc(bfwitc, bfhitc);

    xc(bfwitc, bfhitc);
    yc(bfwitc, bfhitc);
    Yc(bfwitc, bfhitc);

//   double avprov = 1.f;

    typedef struct WbTxyz {
        double Tem;
        double XX;
        double ZZ;
    } WbTxyz;

    WbTxyz Txyz[91] = {//temperature Xwb Zwb 90 values
        {2001., 1.273842, 0.145295},
        {2101., 1.244008, 0.167533},
        {2201., 1.217338, 0.190697},
        {2301., 1.193444, 0.214632},
        {2401., 1.171996, 0.239195},
        {2501., 1.152883, 0.264539},
        {2605., 1.134846, 0.291032},
        {2705., 1.119049, 0.316446},
        {2803., 1.105381, 0.342193},
        {2856., 1.098258, 0.355599},
        {2910., 1.091550, 0.369645},
        {3003., 1.080982, 0.394258},
        {3103., 1.070277, 0.419815},
        {3203., 1.060906, 0.446161},
        {3303., 1.052034, 0.471422},
        {3400., 1.044547, 0.496719},
        {3500., 1.037145, 0.521523},
        {3600., 1.030574, 0.546590},
        {3699., 1.024834, 0.571722},
        {3801., 1.019072, 0.596102},
        {3902., 1.014244, 0.621136},
        {4002., 0.996153, 0.609518},
        {4052., 0.993720, 0.620805},
        {4102., 0.993908, 0.63152},
        {4152., 0.989179, 0.643262},
        {4202., 0.989283, 0.653999},
        {4252., 0.985039, 0.665536},
        {4302., 0.985067, 0.676288},
        {4352., 0.981271, 0.687599},
        {4402., 0.981228, 0.698349},
        {4452., 0.977843, 0.709425},
        {4502., 0.977736, 0.720159},
        {4552., 0.974728, 0.730993},
        {4602., 0.974562, 0.741698},
        {4652., 0.971899, 0.752284},
        {4702., 0.971681, 0.762949},
        {4752., 0.969335, 0.773285},
        {4802., 0.969069, 0.783899},
        {4852., 0.967011, 0.793982},
        {4902., 0.966702, 0.804537},
        {4952., 0.964908, 0.814366},
        {5002., 0.964561, 0.824854},
        {5052., 0.963008, 0.834429},
        {5102., 0.962627, 0.844842},
        {5152., 0.961294, 0.854166},
        {5202., 0.960883, 0.864497},
        {5252., 0.959749, 0.873572},
        {5302., 0.959313, 0.883815},
        {5352., 0.958361, 0.892644},
        {5402., 0.957903, 0.902793},
        {5452., 0.957116, 0.911379},
        {5502., 0.956639, 0.921431},
        {5552., 0.956002, 0.929779},
        {5602., 0.955509, 0.939728},
        {5652., 0.955008, 0.947842},
        {5702., 0.954502, 0.957685},
        {5752., 0.954124, 0.965569},
        {5802., 0.953608, 0.975303},
        {5852., 0.953342, 0.982963},
        {5902., 0.952818, 0.992584},
        {5952., 0.952652, 1.000025},
        {6002., 0.952122, 1.009532},
        {6052., 0.952047, 1.016759},
        {6102., 0.951514, 1.026149},
        {6152., 0.951520, 1.033168},
        {6202., 0.950985, 1.042439},
        {6252., 0.951064, 1.049256},
        {6302., 0.950530, 1.058406},
        {6352., 0.950674, 1.065027},
        {6402., 0.950143, 1.074055},
        {6452., 0.950345, 1.080484},
        {6502., 0.949817, 1.089390},
        {6602., 0.949952, 1.103094},
        {6702., 0.949330, 1.119138},
        {6802., 0.949596, 1.132190},
        {6902., 0.949033, 1.147691},
        {7002., 0.949402, 1.160129},
        {7152., 0.949348, 1.180429},
        {7301., 0.948896, 1.201432},
        {7451., 0.949434, 1.219076},
        {7601., 0.949099, 1.239061},
        {7751., 0.949729, 1.255559},
        {7901., 0.949498, 1.274460},
        {8301., 0.950253, 1.318464},
        {8601., 0.950941, 1.349261},
        {9001., 0.951969, 1.387639},
        {9401., 0.953081, 1.423213},
        {9901., 0.954537, 1.464134},
        {10501., 0.956321, 1.508623},
        {11001., 0.957747, 1.541281},
        {12001., 0.960440, 1.601019}

    };
    int N_t = sizeof(Txyz) / sizeof(Txyz[0]);   //number of temperature White point

    double temp = 5000.;
    int nbt = N_t;
    float **Tx = nullptr;
    float **Ty = nullptr;
    float **TYY = nullptr;
    float **Ta = nullptr;
    float **Tb = nullptr;
    float **TL = nullptr;
    float **TR = nullptr;
    float **TG = nullptr;
    float **TB = nullptr;
    float **TX = nullptr;
    float **TY = nullptr;
    float **TZ = nullptr;

    int Nc = 61;
    Tx = new float*[Nc];

    for (int i = 0; i < Nc; i++) {
        Tx[i] = new float[nbt];
    }

    Ty = new float*[Nc];

    for (int i = 0; i < Nc; i++) {
        Ty[i] = new float[nbt];
    }

    TYY = new float*[Nc];

    for (int i = 0; i < Nc; i++) {
        TYY[i] = new float[nbt];
    }

    Ta = new float*[Nc];

    for (int i = 0; i < Nc; i++) {
        Ta[i] = new float[nbt];
    }

    Tb = new float*[Nc];

    for (int i = 0; i < Nc; i++) {
        Tb[i] = new float[nbt];
    }

    TL = new float*[Nc];

    for (int i = 0; i < Nc; i++) {
        TL[i] = new float[nbt];
    }

    TR = new float*[Nc];

    for (int i = 0; i < Nc; i++) {
        TR[i] = new float[nbt];
    }

    TG = new float*[Nc];

    for (int i = 0; i < Nc; i++) {
        TG[i] = new float[nbt];
    }

    TB = new float*[Nc];

    for (int i = 0; i < Nc; i++) {
        TB[i] = new float[nbt];
    }

    TX = new float*[Nc];

    for (int i = 0; i < Nc; i++) {
        TX[i] = new float[nbt];
    }

    TY = new float*[Nc];

    for (int i = 0; i < Nc; i++) {
        TY[i] = new float[nbt];
    }

    TZ = new float*[Nc];

    for (int i = 0; i < Nc; i++) {
        TZ[i] = new float[nbt];
    }

    float *rmm = nullptr;
    rmm = new float [N_t];

    float *gmm = nullptr;
    gmm = new float [N_t];

    float *bmm = nullptr;
    bmm = new float [N_t];

    //calculate R G B multiplier in function illuminant and temperature
    for (int tt = 0; tt < N_t; tt++) {
        double r, g, b;
        float rm, gm, bm;
        ColorTemp WBiter = ColorTemp(Txyz[tt].Tem, 1.f, 1.f, "Custom");
        const RAWParams raw ;
        WBiter.getMultipliers(r, g, b);
        rm = imatrices.cam_rgb[0][0] * r + imatrices.cam_rgb[0][1] * g + imatrices.cam_rgb[0][2] * b;
        gm = imatrices.cam_rgb[1][0] * r + imatrices.cam_rgb[1][1] * g + imatrices.cam_rgb[1][2] * b;
        bm = imatrices.cam_rgb[2][0] * r + imatrices.cam_rgb[2][1] * g + imatrices.cam_rgb[2][2] * b;

        const float new_pre_mul[4] = { ri->get_pre_mul(0) / rm, ri->get_pre_mul(1) / gm, ri->get_pre_mul(2) / bm, ri->get_pre_mul(3) / gm };
        float new_scale_mul[4];
        bool isMono = (ri->getSensorType() == ST_FUJI_XTRANS && raw.xtranssensor.method == RAWParams::XTransSensor::getMethodString(RAWParams::XTransSensor::Method::MONO))
                      || (ri->getSensorType() == ST_BAYER && raw.bayersensor.method == RAWParams::BayerSensor::getMethodString(RAWParams::BayerSensor::Method::MONO));
        float gain = calculate_scale_mul(new_scale_mul, new_pre_mul, c_white, cblacksom, isMono, ri->get_colors());

        rm = new_scale_mul[0] / scale_mul[0] * gain;
        gm = new_scale_mul[1] / scale_mul[1] * gain;
        bm = new_scale_mul[2] / scale_mul[2] * gain;
//       float som = rm + gm + bm;
        //  printf ("ZZZ rm=%f gm=%f bm=%f\n", rm / gm, gm / gm, bm / gm);
        rmm[tt] = rm / gm;
        gmm[tt] = gm / gm;
        bmm[tt] = bm / gm;
        //  printf ("WWW tt=%i rm=%f gm=%f bm=%f\n", tt, rmm[tt], gmm[tt], bmm[tt]);
        //printf("gain=%f\n", gain);
    }

    //call tempxy to calaculate for 41 color references Temp and x y for xyY

    ColorTemp::tempxy(temp, Tx, Ty, TYY, Ta, Tb, TL, TX, TY, TZ); //calculate chroma xy (xyY) for Z known colors on under 90 illuminants

    for (int tt = 0; tt < N_t; tt++) {
        for (int i = 0; i < Nc; i++) {
            Color::xyz2rgb(TX[i][tt], TY[i][tt], TZ[i][tt], TR[i][tt], TG[i][tt], TB[i][tt], wip);

        }
    }

//    float epsx = 0.001f, epsy = 0.001f;//delta value to have result!

    //calculate for this image the mean values for each family of color, near histogram x y (number)
    //xy vary from x 0..0.77  y 0..0.82
    //neutral values are near x=0.34 0.33 0.315 0.37 y =0.35 0.36 0.34
    //skin are about x 0.45  0.49 y 0.4 0.47
    //blue sky x=0.25 y=0.28  and x=0.29 y=0.32
    // step about 0.02   x 0.32 0.34  y= 0.34 0.36 skin    --  sky x 0.24 0.30 y 0.28 0.32
    //big step about 0.2

    //calculate x y Y
    for (int y = 0; y < bfh ; y += 10) {
        for (int x = 0; x < bfw ; x += 10) {
            int yy = y / 10;
            int xx = x / 10 ;
            float x_c = 0.f, y_c = 0.f, Y_c = 0.f;
            float RR =  redloc[y][x];
            float GG =  greenloc[y][x];
            float BB =  blueloc[y][x];

            Color::rgbxyY(RR, GG, BB, x_c, y_c, Y_c, wp);
            xc[yy][xx] = x_c;
            yc[yy][xx] = y_c;
            Yc[yy][xx] = Y_c;
            //  printf("xc=%f yc=%f ", x_c, y_c);

        }

    }

    int siza = 167;
    int histxy[siza] = {};//number of values for each pair xy
    float area[siza] = {};//multiplier for compensation differences area ==> big areas are rare near limit prophotos or more
    int inter[siza] = {}; //interest for photographie 1 = small (limit gamut) 2 = normal 3 = major (skin, sky, neutral)
    float histuse[siza] = {};
    int nh = 0;
    float xxx[siza] = {};//for max 45 color references calculated ==> max in images "like histogram"
    float yyy[siza] = {};
    float YYY[siza] = {};//not used directly, but necessary to keep good range
    int nc = 0, nc2 = 0; //near reference color perhaps not need
    float histY[siza] = {};//#mean Y of xyY : not used directly, but necessary to keep good range
    printf("nc2=%i nc=%i", nc2, nc);

    for (int p = 0; p < siza; p++) {
        histxy[p] = 0.f;
        area[p] = 20.f;
        inter[p] = 1;
        histY[p] = 1.f;
    }

    for (int y = 0; y < bfhitc ; y++) {
        for (int x = 0; x < bfwitc ; x++) {

            if (xc[y][x] < 0.12f) { // near Prophoto

                if (yc[y][x] < 0.2f) {
                    nh = 0;
                    histxy[nh]++;
                    area[nh] = 50.f;
                    inter[nh] = 1;
                    xxx[nh] += xc[y][x];
                    yyy[nh] += yc[y][x];

                    YYY[nh] += Yc[y][x];

                    nc = 0;
                    //blue hard
                } else if (yc[y][x] < 0.3f) {
                    nh = 1;
                    histxy[nh]++;
                    area[nh] = 60.f;
                    inter[nh] = 1;
                    YYY[nh] += Yc[y][x];
                    xxx[nh] += xc[y][x];
                    yyy[nh] += yc[y][x];

                    nc = 1;

                    //blue
                } else if (yc[y][x] < 0.4f) {
                    nh = 2;
                    histxy[nh]++;
                    area[nh] = 80.f;
                    inter[nh] = 1;
                    xxx[nh] += xc[y][x];
                    yyy[nh] += yc[y][x];
                    nc = 1;
                    YYY[nh] += Yc[y][x];

                } else if (yc[y][x] < 0.5f) {
                    //blue green
                    nh = 3;
                    histxy[nh]++;
                    area[nh] = 100.f;
                    inter[nh] = 1;
                    xxx[nh] += xc[y][x];
                    yyy[nh] += yc[y][x];
                    YYY[nh] += Yc[y][x];
                    nc = 1;

                } else if (yc[y][x] < 0.6f) {
                    nh = 4;
                    histxy[nh]++;
                    area[nh] = 120.f;
                    inter[nh] = 1;
                    xxx[nh] += xc[y][x];
                    yyy[nh] += yc[y][x];
                    YYY[nh] += Yc[y][x];
                    nc = 1;

                } else if (yc[y][x] < 0.82f) {
                    //green
                    nh = 5;
                    histxy[nh]++;
                    area[nh] = 240.f;
                    inter[nh] = 1;
                    nc = 1;
                    xxx[nh] += xc[y][x];
                    yyy[nh] += yc[y][x];
                    YYY[nh] += Yc[y][x];


                }
            } else if (xc[y][x] < 0.24f) {
                if (yc[y][x] < 0.2f) {
                    nh = 6;
                    histxy[nh]++;
                    area[nh] = 230.f;
                    inter[nh] = 1;
                    xxx[nh] += xc[y][x];
                    yyy[nh] += yc[y][x];
                    YYY[nh] += Yc[y][x];
                    nc = 2;

                } else if (yc[y][x] < 0.3f) {
                    nh = 7;
                    histxy[nh]++;
                    area[nh] = 240.f;
                    xxx[nh] += xc[y][x];
                    yyy[nh] += yc[y][x];
                    YYY[nh] += Yc[y][x];
                    nc = 2;

                } else if (yc[y][x] < 0.4f) {
                    nh = 8;
                    histxy[nh]++;
                    area[nh] = 240.f;
                    inter[nh] = 2;
                    xxx[nh] += xc[y][x];
                    yyy[nh] += yc[y][x];
                    YYY[nh] += Yc[y][x];
                    nc = 2;

                } else if (yc[y][x] < 0.5f) {
                    nh = 9;
                    histxy[nh]++;
                    area[nh] = 240.f;
                    inter[nh] = 2;
                    xxx[nh] += xc[y][x];
                    yyy[nh] += yc[y][x];
                    YYY[nh] += Yc[y][x];
                    nc = 2;
                    nc2 = 3;

                } else if (yc[y][x] < 0.6f) {
                    nh = 10;
                    histxy[nh]++;
                    area[nh] = 240.f;
                    inter[nh] = 2;
                    xxx[nh] += xc[y][x];
                    yyy[nh] += yc[y][x];
                    YYY[nh] += Yc[y][x];
                    nc = 3;

                } else if (yc[y][x] < 0.75f) {
                    nh = 11;
                    histxy[nh]++;
                    area[nh] = 400.f;
                    inter[nh] = 1;
                    xxx[nh] += xc[y][x];
                    yyy[nh] += yc[y][x];
                    YYY[nh] += Yc[y][x];

                    nc = 3;

                }

            } else if (xc[y][x] < 0.28f) {//blue sky and other
                if (yc[y][x] < 0.2f) {
                    nh = 12;
                    histxy[nh]++;
                    area[nh] = 80.f;
                    inter[nh] = 1;
                    xxx[nh] += xc[y][x];
                    yyy[nh] += yc[y][x];
                    YYY[nh] += Yc[y][x];

                } else if (yc[y][x] < 0.25f) {
                    nh = 13;
                    histxy[nh]++;
                    area[nh] = 20.f;
                    inter[nh] = 2;
                    xxx[nh] += xc[y][x];
                    yyy[nh] += yc[y][x];
                    YYY[nh] += Yc[y][x];

                } else if (yc[y][x] < 0.29f) {
                    nh = 14;
                    histxy[nh]++;
                    area[nh] = 20.f;
                    inter[nh] = 3;
                    xxx[nh] += xc[y][x];
                    yyy[nh] += yc[y][x];
                    YYY[nh] += Yc[y][x];

                } else if (yc[y][x] < 0.33f) {
                    nh = 15;
                    histxy[nh]++;
                    area[nh] = 20.f;
                    inter[nh] = 3;
                    xxx[nh] += xc[y][x];
                    yyy[nh] += yc[y][x];
                    YYY[nh] += Yc[y][x];

                } else if (yc[y][x] < 0.37f) {
                    nh = 16;
                    histxy[nh]++;
                    area[nh] = 20.f;
                    inter[nh] = 2;
                    xxx[nh] += xc[y][x];
                    yyy[nh] += yc[y][x];
                    YYY[nh] += Yc[y][x];

                } else if (yc[y][x] < 0.4f) {
                    nh = 17;
                    histxy[nh]++;
                    area[nh] = 15.f;
                    inter[nh] = 2;
                    xxx[nh] += xc[y][x];
                    yyy[nh] += yc[y][x];
                    YYY[nh] += Yc[y][x];

                } else if (yc[y][x] < 0.45f) {
                    nh = 18;
                    histxy[nh]++;
                    area[nh] = 25.f;
                    inter[nh] = 2;
                    xxx[nh] += xc[y][x];
                    yyy[nh] += yc[y][x];
                    YYY[nh] += Yc[y][x];


                } else if (yc[y][x] < 0.5f) {
                    nh = 19;
                    histxy[nh]++;
                    area[nh] = 25.f;
                    xxx[nh] += xc[y][x];
                    yyy[nh] += yc[y][x];
                    YYY[nh] += Yc[y][x];

                } else if (yc[y][x] < 0.6f) {
                    nh = 20;
                    histxy[nh]++;
                    area[nh] = 50.f;
                    inter[nh] = 2;
                    xxx[nh] += xc[y][x];
                    yyy[nh] += yc[y][x];
                    YYY[nh] += Yc[y][x];

                } else if (yc[y][x] < 0.75f) {
                    nh = 21;
                    histxy[nh]++;
                    area[nh] = 60.f;
                    inter[nh] = 2;
                    xxx[nh] += xc[y][x];
                    yyy[nh] += yc[y][x];
                    YYY[nh] += Yc[y][x];

                }
            } else if (xc[y][x] < 0.31f) {//near neutral others
                if (yc[y][x] < 0.2f) {
                    nh = 22;
                    histxy[nh]++;
                    area[nh] = 50.f;
                    inter[nh] = 1;
                    xxx[nh] += xc[y][x];
                    yyy[nh] += yc[y][x];
                    YYY[nh] += Yc[y][x];

                } else if (yc[y][x] < 0.24f) {
                    nh = 23;
                    histxy[nh]++;
                    area[nh] = 12.f;
                    inter[nh] = 2;
                    xxx[nh] += xc[y][x];
                    yyy[nh] += yc[y][x];
                    YYY[nh] += Yc[y][x];

                } else if (yc[y][x] < 0.29f) {
                    nh = 24;
                    histxy[nh]++;
                    area[nh] = 15.f;
                    inter[nh] = 2;
                    xxx[nh] += xc[y][x];
                    yyy[nh] += yc[y][x];
                    YYY[nh] += Yc[y][x];


                } else if (yc[y][x] < 0.32f) {
                    nh = 25;
                    histxy[nh]++;
                    area[nh] = 9.f;
                    inter[nh] = 2;
                    xxx[nh] += xc[y][x];
                    yyy[nh] += yc[y][x];
                    YYY[nh] += Yc[y][x];

                } else if (yc[y][x] < 0.36f) {
                    nh = 26;
                    histxy[nh]++;
                    area[nh] = 12.f;
                    inter[nh] = 2;
                    xxx[nh] += xc[y][x];
                    yyy[nh] += yc[y][x];
                    YYY[nh] += Yc[y][x];

                } else if (yc[y][x] < 0.4f) {
                    nh = 27;
                    histxy[nh]++;
                    area[nh] = 12.f;
                    inter[nh] = 2;
                    xxx[nh] += xc[y][x];
                    yyy[nh] += yc[y][x];
                    YYY[nh] += Yc[y][x];


                } else if (yc[y][x] < 0.5f) {
                    nh = 28;
                    histxy[nh]++;
                    area[nh] = 30.f;
                    inter[nh] = 2;
                    xxx[nh] += xc[y][x];
                    yyy[nh] += yc[y][x];
                    YYY[nh] += Yc[y][x];

                } else if (yc[y][x] < 0.7f) {
                    nh = 29;
                    histxy[nh]++;
                    area[nh] = 45.f;
                    inter[nh] = 1;
                    xxx[nh] += xc[y][x];
                    yyy[nh] += yc[y][x];
                    YYY[nh] += Yc[y][x];

                }
            } else if (xc[y][x] < 0.325f) {//neutral  34
                if (yc[y][x] < 0.2f) {
                    nh = 30;
                    histxy[nh]++;
                    area[nh] = 25.f;
                    inter[nh] = 1;
                    xxx[nh] += xc[y][x];
                    yyy[nh] += yc[y][x];
                    YYY[nh] += Yc[y][x];

                } else if (yc[y][x] < 0.24f) {
                    nh = 31;
                    histxy[nh]++;
                    area[nh] = 6.f;
                    inter[nh] = 2;
                    xxx[nh] += xc[y][x];
                    yyy[nh] += yc[y][x];
                    YYY[nh] += Yc[y][x];

                } else if (yc[y][x] < 0.29f) {
                    nh = 32;
                    histxy[nh]++;
                    area[nh] = 7.5f;
                    inter[nh] = 2;
                    xxx[nh] += xc[y][x];
                    yyy[nh] += yc[y][x];
                    YYY[nh] += Yc[y][x];

                } else if (yc[y][x] < 0.32f) {
                    nh = 33;
                    histxy[nh]++;
                    area[nh] = 4.5f;
                    inter[nh] = 2;
                    xxx[nh] += xc[y][x];
                    yyy[nh] += yc[y][x];
                    YYY[nh] += Yc[y][x];

                } else if (yc[y][x] < 0.34f) {
                    nh = 34;
                    histxy[nh]++;
                    area[nh] = 3.f;
                    inter[nh] = 3;
                    xxx[nh] += xc[y][x];
                    yyy[nh] += yc[y][x];
                    YYY[nh] += Yc[y][x];

                } else if (yc[y][x] < 0.37f) {
                    nh = 35;
                    histxy[nh]++;
                    area[nh] = 4.5f;
                    inter[nh] = 3;
                    xxx[nh] += xc[y][x];
                    yyy[nh] += yc[y][x];
                    YYY[nh] += Yc[y][x];

                } else if (yc[y][x] < 0.4f) {
                    nh = 36;
                    histxy[nh]++;
                    area[nh] = 4.5f;
                    inter[nh] = 3;
                    xxx[nh] += xc[y][x];
                    yyy[nh] += yc[y][x];
                    YYY[nh] += Yc[y][x];

                } else if (yc[y][x] < 0.45f) {
                    nh = 37;
                    histxy[nh]++;
                    area[nh] = 7.5f;
                    inter[nh] = 2;
                    xxx[nh] += xc[y][x];
                    yyy[nh] += yc[y][x];
                    YYY[nh] += Yc[y][x];

                } else if (yc[y][x] < 0.5f) {
                    nh = 38;
                    histxy[nh]++;
                    area[nh] = 7.5f;
                    inter[nh] = 2;
                    xxx[nh] += xc[y][x];
                    yyy[nh] += yc[y][x];
                    YYY[nh] += Yc[y][x];

                } else if (yc[y][x] < 0.55f) {
                    nh = 39;
                    histxy[nh]++;
                    area[nh] = 7.5f;
                    inter[nh] = 2;
                    xxx[nh] += xc[y][x];
                    yyy[nh] += yc[y][x];
                    YYY[nh] += Yc[y][x];

                } else if (yc[y][x] < 0.7f) {
                    nh = 40;
                    histxy[nh]++;
                    area[nh] = 20.f;
                    inter[nh] = 1;
                    xxx[nh] += xc[y][x];
                    yyy[nh] += yc[y][x];
                    YYY[nh] += Yc[y][x];

                }

            } else if (xc[y][x] < 0.335f) {//neutral
                if (yc[y][x] < 0.2f) {
                    nh = 41;
                    histxy[nh]++;
                    area[nh] = 15.f;
                    inter[nh] = 1;
                    xxx[nh] += xc[y][x];
                    yyy[nh] += yc[y][x];
                    YYY[nh] += Yc[y][x];

                } else if (yc[y][x] < 0.24f) {
                    nh = 42;
                    histxy[nh]++;
                    area[nh] = 4.f;
                    inter[nh] = 2;
                    xxx[nh] += xc[y][x];
                    yyy[nh] += yc[y][x];
                    YYY[nh] += Yc[y][x];

                } else if (yc[y][x] < 0.29f) {
                    nh = 43;
                    histxy[nh]++;
                    area[nh] = 5.f;
                    inter[nh] = 2;
                    xxx[nh] += xc[y][x];
                    yyy[nh] += yc[y][x];
                    YYY[nh] += Yc[y][x];

                } else if (yc[y][x] < 0.32f) {
                    nh = 44;
                    histxy[nh]++;
                    area[nh] = 3.f;
                    inter[nh] = 2;
                    xxx[nh] += xc[y][x];
                    yyy[nh] += yc[y][x];
                    YYY[nh] += Yc[y][x];

                } else if (yc[y][x] < 0.33f) {
                    nh = 45;
                    histxy[nh]++;
                    area[nh] = 1.f;
                    inter[nh] = 3;
                    xxx[nh] += xc[y][x];
                    yyy[nh] += yc[y][x];
                    YYY[nh] += Yc[y][x];
                } else if (yc[y][x] < 0.34f) {
                    nh = 46;
                    histxy[nh]++;
                    area[nh] = 1.f;
                    inter[nh] = 3;
                    xxx[nh] += xc[y][x];
                    yyy[nh] += yc[y][x];
                    YYY[nh] += Yc[y][x];
                } else if (yc[y][x] < 0.35f) {
                    nh = 47;
                    histxy[nh]++;
                    area[nh] = 1.f;
                    inter[nh] = 3;
                    xxx[nh] += xc[y][x];
                    yyy[nh] += yc[y][x];
                    YYY[nh] += Yc[y][x];
                } else if (yc[y][x] < 0.36f) {
                    nh = 48;
                    histxy[nh]++;
                    area[nh] = 1.f;
                    inter[nh] = 3;
                    xxx[nh] += xc[y][x];
                    yyy[nh] += yc[y][x];
                    YYY[nh] += Yc[y][x];

                } else if (yc[y][x] < 0.37f) {
                    nh = 47;
                    histxy[nh]++;
                    area[nh] = 1.f;
                    inter[nh] = 3;
                    xxx[nh] += xc[y][x];
                    yyy[nh] += yc[y][x];
                    YYY[nh] += Yc[y][x];
                } else if (yc[y][x] < 0.38f) {
                    nh = 48;
                    histxy[nh]++;
                    area[nh] = 1.f;
                    inter[nh] = 3;
                    xxx[nh] += xc[y][x];
                    yyy[nh] += yc[y][x];
                    YYY[nh] += Yc[y][x];

                } else if (yc[y][x] < 0.4f) {
                    nh = 49;
                    histxy[nh]++;
                    area[nh] = 2.f;
                    inter[nh] = 3;
                    xxx[nh] += xc[y][x];
                    yyy[nh] += yc[y][x];
                    YYY[nh] += Yc[y][x];

                } else if (yc[y][x] < 0.45f) {
                    nh = 50;
                    histxy[nh]++;
                    area[nh] = 5.f;
                    inter[nh] = 2;
                    xxx[nh] += xc[y][x];
                    yyy[nh] += yc[y][x];
                    YYY[nh] += Yc[y][x];

                } else if (yc[y][x] < 0.5f) {
                    nh = 51;
                    histxy[nh]++;
                    area[nh] = 5.f;
                    inter[nh] = 2;
                    xxx[nh] += xc[y][x];
                    yyy[nh] += yc[y][x];
                    YYY[nh] += Yc[y][x];

                } else if (yc[y][x] < 0.55f) {
                    nh = 52;
                    histxy[nh]++;
                    area[nh] = 5.f;
                    inter[nh] = 2;
                    xxx[nh] += xc[y][x];
                    yyy[nh] += yc[y][x];
                    YYY[nh] += Yc[y][x];

                } else if (yc[y][x] < 0.7f) {
                    nh = 53;
                    histxy[nh]++;
                    area[nh] = 10.f;
                    inter[nh] = 1;
                    xxx[nh] += xc[y][x];
                    yyy[nh] += yc[y][x];
                    YYY[nh] += Yc[y][x];

                }

            } else if (xc[y][x] < 0.345f) {//neutral  37
                if (yc[y][x] < 0.2f) {
                    nh = 54;
                    histxy[nh]++;
                    area[nh] = 20.f;
                    inter[nh] = 1;
                    xxx[nh] += xc[y][x];
                    yyy[nh] += yc[y][x];
                    YYY[nh] += Yc[y][x];

                } else if (yc[y][x] < 0.24f) {
                    nh = 55;
                    histxy[nh]++;
                    area[nh] = 4.f;
                    inter[nh] = 2;
                    xxx[nh] += xc[y][x];
                    yyy[nh] += yc[y][x];
                    YYY[nh] += Yc[y][x];

                } else if (yc[y][x] < 0.29f) {
                    nh = 56;
                    histxy[nh]++;
                    area[nh] = 5.f;
                    inter[nh] = 2;
                    xxx[nh] += xc[y][x];
                    yyy[nh] += yc[y][x];
                    YYY[nh] += Yc[y][x];

                } else if (yc[y][x] < 0.32f) {
                    nh = 57;
                    histxy[nh]++;
                    area[nh] = 3.f;
                    inter[nh] = 2;
                    xxx[nh] += xc[y][x];
                    yyy[nh] += yc[y][x];
                    YYY[nh] += Yc[y][x];

                } else if (yc[y][x] < 0.33f) {//34
                    nh = 58;
                    histxy[nh]++;
                    area[nh] = 1.f;
                    inter[nh] = 3;
                    xxx[nh] += xc[y][x];
                    yyy[nh] += yc[y][x];
                    YYY[nh] += Yc[y][x];
                } else if (yc[y][x] < 0.34f) {
                    nh = 59;
                    histxy[nh]++;
                    area[nh] = 1.f;
                    inter[nh] = 3;
                    xxx[nh] += xc[y][x];
                    yyy[nh] += yc[y][x];
                    YYY[nh] += Yc[y][x];

                } else if (yc[y][x] < 0.35f) {//34
                    nh = 60;
                    histxy[nh]++;
                    area[nh] = 1.f;
                    inter[nh] = 3;
                    xxx[nh] += xc[y][x];
                    yyy[nh] += yc[y][x];
                    YYY[nh] += Yc[y][x];
                } else if (yc[y][x] < 0.36f) {//34
                    nh = 61;
                    histxy[nh]++;
                    area[nh] = 1.f;
                    inter[nh] = 3;
                    xxx[nh] += xc[y][x];
                    yyy[nh] += yc[y][x];
                    YYY[nh] += Yc[y][x];

                } else if (yc[y][x] < 0.37f) {
                    nh = 62;
                    histxy[nh]++;
                    area[nh] = 1.f;
                    inter[nh] = 3;
                    xxx[nh] += xc[y][x];
                    yyy[nh] += yc[y][x];
                    YYY[nh] += Yc[y][x];
                } else if (yc[y][x] < 0.38f) {
                    nh = 63;
                    histxy[nh]++;
                    area[nh] = 1.f;
                    inter[nh] = 3;
                    xxx[nh] += xc[y][x];
                    yyy[nh] += yc[y][x];
                    YYY[nh] += Yc[y][x];
                } else if (yc[y][x] < 0.39f) {
                    nh = 64;
                    histxy[nh]++;
                    area[nh] = 1.f;
                    inter[nh] = 3;
                    xxx[nh] += xc[y][x];
                    yyy[nh] += yc[y][x];
                    YYY[nh] += Yc[y][x];

                } else if (yc[y][x] < 0.4f) {
                    nh = 65;
                    histxy[nh]++;
                    area[nh] = 1.f;
                    inter[nh] = 3;
                    xxx[nh] += xc[y][x];
                    yyy[nh] += yc[y][x];
                    YYY[nh] += Yc[y][x];
                } else if (yc[y][x] < 0.42f) {
                    nh = 66;
                    histxy[nh]++;
                    area[nh] = 2.f;
                    inter[nh] = 3;
                    xxx[nh] += xc[y][x];
                    yyy[nh] += yc[y][x];
                    YYY[nh] += Yc[y][x];

                } else if (yc[y][x] < 0.45f) {
                    nh = 67;
                    histxy[nh]++;
                    area[nh] = 3.f;
                    inter[nh] = 2;
                    xxx[nh] += xc[y][x];
                    yyy[nh] += yc[y][x];
                    YYY[nh] += Yc[y][x];
                } else if (yc[y][x] < 0.48f) {
                    nh = 68;
                    histxy[nh]++;
                    area[nh] = 3.f;
                    inter[nh] = 2;
                    xxx[nh] += xc[y][x];
                    yyy[nh] += yc[y][x];
                    YYY[nh] += Yc[y][x];

                } else if (yc[y][x] < 0.5f) {
                    nh = 69;
                    histxy[nh]++;
                    area[nh] = 2.f;
                    inter[nh] = 2;
                    xxx[nh] += xc[y][x];
                    yyy[nh] += yc[y][x];
                    YYY[nh] += Yc[y][x];

                } else if (yc[y][x] < 0.55f) {
                    nh = 70;
                    histxy[nh]++;
                    area[nh] = 5.f;
                    inter[nh] = 2;
                    xxx[nh] += xc[y][x];
                    yyy[nh] += yc[y][x];
                    YYY[nh] += Yc[y][x];

                } else if (yc[y][x] < 0.65f) {
                    nh = 71;
                    histxy[nh]++;
                    area[nh] = 2.f;
                    inter[nh] = 1;
                    xxx[nh] += xc[y][x];
                    yyy[nh] += yc[y][x];
                    YYY[nh] += Yc[y][x];

                }

            } else if (xc[y][x] < 0.355f) {//neutral  37
                if (yc[y][x] < 0.2f) {
                    nh = 72;
                    histxy[nh]++;
                    area[nh] = 20.f;
                    inter[nh] = 1;
                    xxx[nh] += xc[y][x];
                    yyy[nh] += yc[y][x];
                    YYY[nh] += Yc[y][x];

                } else if (yc[y][x] < 0.24f) {
                    nh = 73;
                    histxy[nh]++;
                    area[nh] = 4.f;
                    inter[nh] = 2;
                    xxx[nh] += xc[y][x];
                    yyy[nh] += yc[y][x];
                    YYY[nh] += Yc[y][x];

                } else if (yc[y][x] < 0.29f) {
                    nh = 74;
                    histxy[nh]++;
                    area[nh] = 5.f;
                    inter[nh] = 2;
                    xxx[nh] += xc[y][x];
                    yyy[nh] += yc[y][x];
                    YYY[nh] += Yc[y][x];

                } else if (yc[y][x] < 0.32f) {
                    nh = 75;
                    histxy[nh]++;
                    area[nh] = 3.f;
                    inter[nh] = 2;
                    xxx[nh] += xc[y][x];
                    yyy[nh] += yc[y][x];
                    YYY[nh] += Yc[y][x];

                } else if (yc[y][x] < 0.33f) {//34
                    nh = 76;
                    histxy[nh]++;
                    area[nh] = 1.f;
                    inter[nh] = 3;
                    xxx[nh] += xc[y][x];
                    yyy[nh] += yc[y][x];
                    YYY[nh] += Yc[y][x];
                } else if (yc[y][x] < 0.34f) {
                    nh = 77;
                    histxy[nh]++;
                    area[nh] = 1.f;
                    inter[nh] = 3;
                    xxx[nh] += xc[y][x];
                    yyy[nh] += yc[y][x];
                    YYY[nh] += Yc[y][x];

                } else if (yc[y][x] < 0.35f) {//34
                    nh = 78;
                    histxy[nh]++;
                    area[nh] = 1.f;
                    inter[nh] = 3;
                    xxx[nh] += xc[y][x];
                    yyy[nh] += yc[y][x];
                    YYY[nh] += Yc[y][x];
                } else if (yc[y][x] < 0.36f) {//34
                    nh = 79;
                    histxy[nh]++;
                    area[nh] = 1.f;
                    inter[nh] = 3;
                    xxx[nh] += xc[y][x];
                    yyy[nh] += yc[y][x];
                    YYY[nh] += Yc[y][x];

                } else if (yc[y][x] < 0.37f) {
                    nh = 80;
                    histxy[nh]++;
                    area[nh] = 1.f;
                    inter[nh] = 3;
                    xxx[nh] += xc[y][x];
                    yyy[nh] += yc[y][x];
                    YYY[nh] += Yc[y][x];
                } else if (yc[y][x] < 0.38f) {
                    nh = 81;
                    histxy[nh]++;
                    area[nh] = 1.f;
                    inter[nh] = 3;
                    xxx[nh] += xc[y][x];
                    yyy[nh] += yc[y][x];
                    YYY[nh] += Yc[y][x];
                } else if (yc[y][x] < 0.39f) {
                    nh = 82;
                    histxy[nh]++;
                    area[nh] = 1.f;
                    inter[nh] = 3;
                    xxx[nh] += xc[y][x];
                    yyy[nh] += yc[y][x];
                    YYY[nh] += Yc[y][x];

                } else if (yc[y][x] < 0.4f) {
                    nh = 83;
                    histxy[nh]++;
                    area[nh] = 1.f;
                    inter[nh] = 3;
                    xxx[nh] += xc[y][x];
                    yyy[nh] += yc[y][x];
                    YYY[nh] += Yc[y][x];
                } else if (yc[y][x] < 0.42f) {
                    nh = 84;
                    histxy[nh]++;
                    area[nh] = 2.f;
                    inter[nh] = 3;
                    xxx[nh] += xc[y][x];
                    yyy[nh] += yc[y][x];
                    YYY[nh] += Yc[y][x];

                } else if (yc[y][x] < 0.45f) {
                    nh = 85;
                    histxy[nh]++;
                    area[nh] = 3.f;
                    inter[nh] = 2;
                    xxx[nh] += xc[y][x];
                    yyy[nh] += yc[y][x];
                    YYY[nh] += Yc[y][x];
                } else if (yc[y][x] < 0.48f) {
                    nh = 68;
                    histxy[nh]++;
                    area[nh] = 3.f;
                    inter[nh] = 2;
                    xxx[nh] += xc[y][x];
                    yyy[nh] += yc[y][x];
                    YYY[nh] += Yc[y][x];

                } else if (yc[y][x] < 0.5f) {
                    nh = 86;
                    histxy[nh]++;
                    area[nh] = 2.f;
                    inter[nh] = 2;
                    xxx[nh] += xc[y][x];
                    yyy[nh] += yc[y][x];
                    YYY[nh] += Yc[y][x];

                } else if (yc[y][x] < 0.55f) {
                    nh = 87;
                    histxy[nh]++;
                    area[nh] = 5.f;
                    inter[nh] = 2;
                    xxx[nh] += xc[y][x];
                    yyy[nh] += yc[y][x];
                    YYY[nh] += Yc[y][x];

                } else if (yc[y][x] < 0.65f) {
                    nh = 88;
                    histxy[nh]++;
                    area[nh] = 2.f;
                    inter[nh] = 1;
                    xxx[nh] += xc[y][x];
                    yyy[nh] += yc[y][x];
                    YYY[nh] += Yc[y][x];

                }

            } else if (xc[y][x] < 0.365f) {  //0.4
                if (yc[y][x] < 0.2f) {
                    nh = 89;
                    histxy[nh]++;
                    area[nh] = 20.f;
                    inter[nh] = 1;
                    xxx[nh] += xc[y][x];
                    yyy[nh] += yc[y][x];
                    YYY[nh] += Yc[y][x];


                } else if (yc[y][x] < 0.24f) {
                    nh = 90;
                    histxy[nh]++;
                    area[nh] = 4.f;
                    inter[nh] = 2;
                    xxx[nh] += xc[y][x];
                    yyy[nh] += yc[y][x];
                    YYY[nh] += Yc[y][x];

                } else if (yc[y][x] < 0.29f) {
                    nh = 91;
                    histxy[nh]++;
                    area[nh] = 5.f;
                    inter[nh] = 2;
                    xxx[nh] += xc[y][x];
                    yyy[nh] += yc[y][x];
                    YYY[nh] += Yc[y][x];

                } else if (yc[y][x] < 0.32f) {
                    nh = 92;
                    histxy[nh]++;
                    area[nh] = 3.f;
                    inter[nh] = 3;
                    xxx[nh] += xc[y][x];
                    yyy[nh] += yc[y][x];
                    YYY[nh] += Yc[y][x];
                } else if (yc[y][x] < 0.33f) {
                    nh = 93;
                    histxy[nh]++;
                    area[nh] = 1.f;
                    inter[nh] = 3;
                    xxx[nh] += xc[y][x];
                    yyy[nh] += yc[y][x];
                    YYY[nh] += Yc[y][x];

                } else if (yc[y][x] < 0.34f) {
                    nh = 94;
                    histxy[nh]++;
                    area[nh] = 1.f;
                    inter[nh] = 3;
                    xxx[nh] += xc[y][x];
                    yyy[nh] += yc[y][x];
                    YYY[nh] += Yc[y][x];
                } else if (yc[y][x] < 0.36f) {
                    nh = 95;
                    histxy[nh]++;
                    area[nh] = 2.f;
                    inter[nh] = 3;
                    xxx[nh] += xc[y][x];
                    yyy[nh] += yc[y][x];
                    YYY[nh] += Yc[y][x];

                } else if (yc[y][x] < 0.37f) {
                    nh = 96;
                    histxy[nh]++;
                    area[nh] = 1.f;
                    inter[nh] = 3;
                    xxx[nh] += xc[y][x];
                    yyy[nh] += yc[y][x];
                    YYY[nh] += Yc[y][x];
                } else if (yc[y][x] < 0.38f) {
                    nh = 97;
                    histxy[nh]++;
                    area[nh] = 1.f;
                    inter[nh] = 3;
                    xxx[nh] += xc[y][x];
                    yyy[nh] += yc[y][x];
                    YYY[nh] += Yc[y][x];
                } else if (yc[y][x] < 0.39f) {
                    nh = 98;
                    histxy[nh]++;
                    area[nh] = 1.f;
                    inter[nh] = 3;
                    xxx[nh] += xc[y][x];
                    yyy[nh] += yc[y][x];
                    YYY[nh] += Yc[y][x];

                } else if (yc[y][x] < 0.4f) {
                    nh = 99;
                    histxy[nh]++;
                    area[nh] = 1.f;
                    inter[nh] = 3;
                    xxx[nh] += xc[y][x];
                    yyy[nh] += yc[y][x];
                    YYY[nh] += Yc[y][x];
                } else if (yc[y][x] < 0.42f) {
                    nh = 100;
                    histxy[nh]++;
                    area[nh] = 2.f;
                    inter[nh] = 3;
                    xxx[nh] += xc[y][x];
                    yyy[nh] += yc[y][x];
                    YYY[nh] += Yc[y][x];

                } else if (yc[y][x] < 0.45f) {
                    nh = 101;
                    histxy[nh]++;
                    area[nh] = 3.f;
                    inter[nh] = 2;
                    xxx[nh] += xc[y][x];
                    yyy[nh] += yc[y][x];
                    YYY[nh] += Yc[y][x];

                } else if (yc[y][x] < 0.5f) {
                    nh = 102;
                    histxy[nh]++;
                    area[nh] = 5.f;
                    inter[nh] = 2;
                    xxx[nh] += xc[y][x];
                    yyy[nh] += yc[y][x];
                    YYY[nh] += Yc[y][x];

                } else if (yc[y][x] < 0.55f) {
                    nh = 103;
                    histxy[nh]++;
                    area[nh] = 5.f;
                    inter[nh] = 2;
                    xxx[nh] += xc[y][x];
                    yyy[nh] += yc[y][x];
                    YYY[nh] += Yc[y][x];


                } else if (yc[y][x] < 0.63f) {
                    nh = 104;
                    histxy[nh]++;
                    area[nh] = 10.f;
                    inter[nh] = 1;
                    xxx[nh] += xc[y][x];
                    yyy[nh] += yc[y][x];
                    YYY[nh] += Yc[y][x];

                }

            } else if (xc[y][x] < 0.405f) {//45
                if (yc[y][x] < 0.2f) {
                    nh = 105;
                    histxy[nh]++;
                    area[nh] = 40.f;
                    inter[nh] = 1;
                    xxx[nh] += xc[y][x];
                    yyy[nh] += yc[y][x];
                    YYY[nh] += Yc[y][x];

                } else if (yc[y][x] < 0.24f) {
                    nh = 106;
                    histxy[nh]++;
                    area[nh] = 16.f;
                    inter[nh] = 2;
                    xxx[nh] += xc[y][x];
                    yyy[nh] += yc[y][x];
                    YYY[nh] += Yc[y][x];

                } else if (yc[y][x] < 0.29f) {
                    nh = 107;
                    histxy[nh]++;
                    area[nh] = 20.f;
                    inter[nh] = 2;
                    xxx[nh] += xc[y][x];
                    yyy[nh] += yc[y][x];
                    YYY[nh] += Yc[y][x];

                } else if (yc[y][x] < 0.32f) {
                    nh = 108;
                    histxy[nh]++;
                    area[nh] = 12.f;
                    inter[nh] = 3;
                    xxx[nh] += xc[y][x];
                    yyy[nh] += yc[y][x];
                    YYY[nh] += Yc[y][x];

                } else if (yc[y][x] < 0.34f) {
                    nh = 109;
                    histxy[nh]++;
                    area[nh] = 8.f;
                    inter[nh] = 3;
                    xxx[nh] += xc[y][x];
                    yyy[nh] += yc[y][x];
                    YYY[nh] += Yc[y][x];

                } else if (yc[y][x] < 0.37f) {
                    nh = 110;
                    histxy[nh]++;
                    area[nh] = 12.f;
                    inter[nh] = 3;
                    xxx[nh] += xc[y][x];
                    yyy[nh] += yc[y][x];
                    YYY[nh] += Yc[y][x];

                } else if (yc[y][x] < 0.4f) {
                    nh = 111;
                    histxy[nh]++;
                    area[nh] = 12.f;
                    inter[nh] = 3;
                    xxx[nh] += xc[y][x];
                    yyy[nh] += yc[y][x];
                    YYY[nh] += Yc[y][x];

                } else if (yc[y][x] < 0.45f) {
                    nh = 112;
                    histxy[nh]++;
                    area[nh] = 20.f;
                    inter[nh] = 2;
                    xxx[nh] += xc[y][x];
                    yyy[nh] += yc[y][x];
                    YYY[nh] += Yc[y][x];

                } else if (yc[y][x] < 0.5f) {
                    nh = 113;
                    histxy[nh]++;
                    area[nh] = 20.f;
                    inter[nh] = 2;
                    xxx[nh] += xc[y][x];
                    yyy[nh] += yc[y][x];
                    YYY[nh] += Yc[y][x];

                } else if (yc[y][x] < 0.55f) {
                    nh = 114;
                    histxy[nh]++;
                    area[nh] = 20.f;
                    inter[nh] = 2;
                    xxx[nh] += xc[y][x];
                    yyy[nh] += yc[y][x];
                    YYY[nh] += Yc[y][x];


                } else if (yc[y][x] < 0.6f) {
                    nh = 115;
                    histxy[nh]++;
                    area[nh] = 16.f;
                    inter[nh] = 1;
                    xxx[nh] += xc[y][x];
                    yyy[nh] += yc[y][x];
                    YYY[nh] += Yc[y][x];

                }

            } else if (xc[y][x] < 0.445f) {//45
                if (yc[y][x] < 0.2f) {
                    nh = 116;
                    histxy[nh]++;
                    area[nh] = 40.f;
                    inter[nh] = 1;
                    xxx[nh] += xc[y][x];
                    yyy[nh] += yc[y][x];
                    YYY[nh] += Yc[y][x];

                } else if (yc[y][x] < 0.24f) {
                    nh = 117;
                    histxy[nh]++;
                    area[nh] = 16.f;
                    inter[nh] = 2;
                    xxx[nh] += xc[y][x];
                    yyy[nh] += yc[y][x];
                    YYY[nh] += Yc[y][x];

                } else if (yc[y][x] < 0.29f) {
                    nh = 118;
                    histxy[nh]++;
                    area[nh] = 20.f;
                    inter[nh] = 2;
                    xxx[nh] += xc[y][x];
                    yyy[nh] += yc[y][x];
                    YYY[nh] += Yc[y][x];

                } else if (yc[y][x] < 0.32f) {
                    nh = 119;
                    histxy[nh]++;
                    area[nh] = 12.f;
                    inter[nh] = 3;
                    xxx[nh] += xc[y][x];
                    yyy[nh] += yc[y][x];
                    YYY[nh] += Yc[y][x];

                } else if (yc[y][x] < 0.34f) {
                    nh = 120;
                    histxy[nh]++;
                    area[nh] = 8.f;
                    inter[nh] = 3;
                    xxx[nh] += xc[y][x];
                    yyy[nh] += yc[y][x];
                    YYY[nh] += Yc[y][x];

                } else if (yc[y][x] < 0.37f) {
                    nh = 121;
                    histxy[nh]++;
                    area[nh] = 12.f;
                    inter[nh] = 3;
                    xxx[nh] += xc[y][x];
                    yyy[nh] += yc[y][x];
                    YYY[nh] += Yc[y][x];

                } else if (yc[y][x] < 0.4f) {
                    nh = 122;
                    histxy[nh]++;
                    area[nh] = 12.f;
                    inter[nh] = 3;
                    xxx[nh] += xc[y][x];
                    yyy[nh] += yc[y][x];
                    YYY[nh] += Yc[y][x];

                } else if (yc[y][x] < 0.45f) {
                    nh = 123;
                    histxy[nh]++;
                    area[nh] = 20.f;
                    inter[nh] = 2;
                    xxx[nh] += xc[y][x];
                    yyy[nh] += yc[y][x];
                    YYY[nh] += Yc[y][x];

                } else if (yc[y][x] < 0.5f) {
                    nh = 124;
                    histxy[nh]++;
                    area[nh] = 20.f;
                    inter[nh] = 2;
                    xxx[nh] += xc[y][x];
                    yyy[nh] += yc[y][x];
                    YYY[nh] += Yc[y][x];

                } else if (yc[y][x] < 0.55f) {
                    nh = 125;
                    histxy[nh]++;
                    area[nh] = 20.f;
                    inter[nh] = 2;
                    xxx[nh] += xc[y][x];
                    yyy[nh] += yc[y][x];
                    YYY[nh] += Yc[y][x];


                } else if (yc[y][x] < 0.58f) {
                    nh = 126;
                    histxy[nh]++;
                    area[nh] = 16.f;
                    inter[nh] = 1;
                    xxx[nh] += xc[y][x];
                    yyy[nh] += yc[y][x];
                    YYY[nh] += Yc[y][x];

                }

            } else if (xc[y][x] < 0.495f) {
                if (yc[y][x] < 0.2f) {
                    nh = 127;
                    histxy[nh]++;
                    area[nh] = 40.f;
                    inter[nh] = 1;
                    xxx[nh] += xc[y][x];
                    yyy[nh] += yc[y][x];
                    YYY[nh] += Yc[y][x];

                } else if (yc[y][x] < 0.24f) {
                    nh = 128;
                    histxy[nh]++;
                    area[nh] = 20.f;
                    inter[nh] = 2;
                    xxx[nh] += xc[y][x];
                    yyy[nh] += yc[y][x];
                    YYY[nh] += Yc[y][x];

                } else if (yc[y][x] < 0.29f) {
                    nh = 129;
                    histxy[nh]++;
                    area[nh] = 25.f;
                    inter[nh] = 2;
                    xxx[nh] += xc[y][x];
                    yyy[nh] += yc[y][x];
                    YYY[nh] += Yc[y][x];

                } else if (yc[y][x] < 0.32f) {
                    nh = 130;
                    histxy[nh]++;
                    area[nh] = 15.f;
                    inter[nh] = 3;
                    xxx[nh] += xc[y][x];
                    yyy[nh] += yc[y][x];
                    YYY[nh] += Yc[y][x];

                } else if (yc[y][x] < 0.34f) {
                    nh = 131;
                    histxy[nh]++;
                    area[nh] = 10.f;
                    inter[nh] = 3;
                    xxx[nh] += xc[y][x];
                    yyy[nh] += yc[y][x];
                    YYY[nh] += Yc[y][x];

                } else if (yc[y][x] < 0.37f) {
                    nh = 132;
                    histxy[nh]++;
                    area[nh] = 15.f;
                    inter[nh] = 3;
                    xxx[nh] += xc[y][x];
                    yyy[nh] += yc[y][x];
                    YYY[nh] += Yc[y][x];

                } else if (yc[y][x] < 0.4f) {
                    nh = 133;
                    histxy[nh]++;
                    area[nh] = 15.f;
                    inter[nh] = 3;
                    xxx[nh] += xc[y][x];
                    yyy[nh] += yc[y][x];
                    YYY[nh] += Yc[y][x];

                } else if (yc[y][x] < 0.45f) {
                    nh = 134;
                    histxy[nh]++;
                    area[nh] = 25.f;
                    inter[nh] = 2;
                    xxx[nh] += xc[y][x];
                    yyy[nh] += yc[y][x];
                    YYY[nh] += Yc[y][x];

                } else if (yc[y][x] < 0.5f) {
                    nh = 135;
                    histxy[nh]++;
                    area[nh] = 25.f;
                    inter[nh] = 2;
                    xxx[nh] += xc[y][x];
                    yyy[nh] += yc[y][x];
                    YYY[nh] += Yc[y][x];

                } else if (yc[y][x] < 0.55f) {
                    nh = 136;
                    histxy[nh]++;
                    area[nh] = 20.f;
                    inter[nh] = 1;
                    xxx[nh] += xc[y][x];
                    yyy[nh] += yc[y][x];
                    YYY[nh] += Yc[y][x];

                }
            } else if (xc[y][x] < 0.545f) {
                if (yc[y][x] < 0.2f) {
                    nh = 137;
                    histxy[nh]++;
                    area[nh] = 25.f;
                    inter[nh] = 1;
                    xxx[nh] += xc[y][x];
                    yyy[nh] += yc[y][x];
                    YYY[nh] += Yc[y][x];

                } else if (yc[y][x] < 0.24f) {
                    nh = 138;
                    histxy[nh]++;
                    area[nh] = 20.f;
                    inter[nh] = 1;
                    xxx[nh] += xc[y][x];
                    yyy[nh] += yc[y][x];
                    YYY[nh] += Yc[y][x];

                } else if (yc[y][x] < 0.29f) {
                    nh = 139;
                    histxy[nh]++;
                    area[nh] = 25.f;
                    inter[nh] = 2;
                    xxx[nh] += xc[y][x];
                    yyy[nh] += yc[y][x];
                    YYY[nh] += Yc[y][x];

                } else if (yc[y][x] < 0.32f) {
                    nh = 140;
                    histxy[nh]++;
                    area[nh] = 15.f;
                    inter[nh] = 2;
                    xxx[nh] += xc[y][x];
                    yyy[nh] += yc[y][x];
                    YYY[nh] += Yc[y][x];

                } else if (yc[y][x] < 0.34f) {
                    nh = 141;
                    histxy[nh]++;
                    area[nh] = 10.f;
                    inter[nh] = 2;
                    xxx[nh] += xc[y][x];
                    yyy[nh] += yc[y][x];
                    YYY[nh] += Yc[y][x];

                } else if (yc[y][x] < 0.37f) {
                    nh = 142;
                    histxy[nh]++;
                    area[nh] = 15.f;
                    inter[nh] = 2;
                    xxx[nh] += xc[y][x];
                    yyy[nh] += yc[y][x];
                    YYY[nh] += Yc[y][x];

                } else if (yc[y][x] < 0.4f) {
                    nh = 143;
                    histxy[nh]++;
                    area[nh] = 15.f;
                    inter[nh] = 2;
                    xxx[nh] += xc[y][x];
                    yyy[nh] += yc[y][x];
                    YYY[nh] += Yc[y][x];

                } else if (yc[y][x] < 0.45f) {
                    nh = 144;
                    histxy[nh]++;
                    area[nh] = 25.f;
                    inter[nh] = 2;
                    xxx[nh] += xc[y][x];
                    yyy[nh] += yc[y][x];
                    YYY[nh] += Yc[y][x];

                } else if (yc[y][x] < 0.5f) {
                    nh = 145;
                    histxy[nh]++;
                    area[nh] = 25.f;
                    inter[nh] = 1;
                    xxx[nh] += xc[y][x];
                    yyy[nh] += yc[y][x];
                    YYY[nh] += Yc[y][x];



                }

            } else if (xc[y][x] < 0.595f) {
                if (yc[y][x] < 0.2f) {
                    nh = 146;
                    histxy[nh]++;
                    area[nh] = 15.f;
                    inter[nh] = 1;
                    xxx[nh] += xc[y][x];
                    yyy[nh] += yc[y][x];
                    YYY[nh] += Yc[y][x];

                } else if (yc[y][x] < 0.25f) {
                    nh = 147;
                    histxy[nh]++;
                    area[nh] = 25.f;
                    inter[nh] = 1;
                    xxx[nh] += xc[y][x];
                    yyy[nh] += yc[y][x];
                    YYY[nh] += Yc[y][x];

                } else if (yc[y][x] < 0.3f) {
                    nh = 148;
                    histxy[nh]++;
                    area[nh] = 25.f;
                    inter[nh] = 2;
                    xxx[nh] += xc[y][x];
                    yyy[nh] += yc[y][x];
                    YYY[nh] += Yc[y][x];

                } else if (yc[y][x] < 0.35f) {
                    nh = 149;
                    histxy[nh]++;
                    area[nh] = 25.f;
                    inter[nh] = 2;
                    xxx[nh] += xc[y][x];
                    yyy[nh] += yc[y][x];
                    YYY[nh] += Yc[y][x];

                } else if (yc[y][x] < 0.4f) {
                    nh = 160;
                    histxy[nh]++;
                    area[nh] = 25.f;
                    inter[nh] = 2;
                    xxx[nh] += xc[y][x];
                    yyy[nh] += yc[y][x];
                    YYY[nh] += Yc[y][x];


                } else if (yc[y][x] < 0.45f) {
                    nh = 161;
                    histxy[nh]++;
                    area[nh] = 15.f;
                    inter[nh] = 1;
                    xxx[nh] += xc[y][x];
                    yyy[nh] += yc[y][x];
                    YYY[nh] += Yc[y][x];

                }

            } else if (xc[y][x] < 0.65f) {
                if (yc[y][x] < 0.25f) {
                    nh = 162;
                    histxy[nh]++;
                    area[nh] = 15.f;
                    inter[nh] = 1;
                    xxx[nh] += xc[y][x];
                    yyy[nh] += yc[y][x];
                    YYY[nh] += Yc[y][x];


                } else if (yc[y][x] < 0.3f) {
                    nh = 163;
                    histxy[nh]++;
                    area[nh] = 25.f;
                    inter[nh] = 2;
                    xxx[nh] += xc[y][x];
                    yyy[nh] += yc[y][x];
                    YYY[nh] += Yc[y][x];

                } else if (yc[y][x] < 0.35f) {
                    nh = 164;
                    histxy[nh]++;
                    area[nh] = 25.f;
                    inter[nh] = 2;
                    xxx[nh] += xc[y][x];
                    yyy[nh] += yc[y][x];
                    YYY[nh] += Yc[y][x];


                } else if (yc[y][x] < 0.45f) {
                    nh = 165;
                    histxy[nh]++;
                    area[nh] = 15.f;
                    inter[nh] = 1;
                    xxx[nh] += xc[y][x];
                    yyy[nh] += yc[y][x];
                    YYY[nh] += Yc[y][x];

                }

            } else if (xc[y][x] < 0.75f) {
                nh = 166;
                histxy[nh]++;
                area[nh] = 25.f;
                inter[nh] = 1;
                xxx[nh] += xc[y][x];
                yyy[nh] += yc[y][x];
                YYY[nh] += Yc[y][x];


            }

        }
    }

    for (int j = 0; j < siza; j++) {

        histuse[j] = 100 * histxy[j];// * (1.f / area[j]) * inter[j];
        histY[j] = YYY[j] / histxy[j];

        if (histxy[j] != 0) {
            xxx[j] /=  histxy[j];
            yyy[j] /=  histxy[j];

        }

        //   printf ("h=%i ", (int) histuse[j]);

    }

    //    printf ("\n");
    int memj[Nc] = {};

    //find the xx max values for histuse probably less
    float max[Nc] = {-100.f, -100.f, -100.f, -100.f, -100.f, -100.f, -100.f, -100.f, -100.f, -100.f, -100.f, -100.f, -100.f, -100.f, -100.f, -100.f, -100.f, -100.f, -100.f, -100.f,
                     -100.f, -100.f, -100.f, -100.f, -100.f, -100.f, -100.f, -100.f, -100.f, -100.f, -100.f, -100.f, -100.f, -100.f, -100.f, -100.f, -100.f, -100.f, -100.f, -100.f,
                     -100.f, -100.f, -100.f, -100.f, -100.f, -100.f, -100.f, -100.f, -100.f, -100.f, -100.f, -100.f, -100.f, -100.f, -100.f, -100.f, -100.f, -100.f, -100.f, -100.f, -100.f
                    };

    for (int k = 0; k < Nc; k++) {
        int ind = 0;

        for (int j = 0; j < siza; j++) {
            if (histuse[j] > max[k]) {
                max[k] = histuse[j];
                memj[k] = j;
                ind = j;
            }
        }

        histuse[ind] = 0.f;
        max[ind] = -100.f;
    }

    int siz = 0;

    for (int k = 0; k < Nc; k++) {
        if (memj[k] != 0) {
            siz++;
            //     printf("k=%i", memj[k]);

        }
    }

    if (siz > Nc) {
        siz = Nc;
    }

    float *xxcal = nullptr;
    float *yycal = nullptr;
    float *YYcal = nullptr;

    xxcal = new float [siz];
    yycal = new float [siz];
    YYcal = new float [ siz];
    int pos = 0;

    for (int k = 0; k < Nc; k++) {
        if (memj[k] != 0 && pos < siz) {
            xxcal[pos] = xxx[memj[k]];
            yycal[pos] = yyy[memj[k]];
            YYcal[pos] = histY[memj[k]];
            /*          float X = 65535.f * (xxcal[pos] * YYcal[pos]) / yycal[pos];
                      float Z = 65535.f * ((1.f - xxcal[pos] - yycal[pos]) * YYcal[pos]) / yycal[pos];
                      float Y = 65535.f * YYcal[pos];
                      float L, a, b;
                      Color::XYZ2Lab (X, Y, Z, L, a, b);
                      L /= 32768.f;
                      a /= 32768.f;
                      b /= 32768.f;

                      xxcal[pos] = a;
                      yycal[pos] = b;
                      YYcal[pos] = L;
            */
            pos++;
        }
    }


    //find reference color near color calculated
    float min[Nc] = {10000.f, 10000.f, 10000.f, 10000.f, 10000.f, 10000.f, 10000.f, 10000.f, 10000.f, 10000.f, 10000.f, 10000.f, 10000.f, 10000.f, 10000.f, 10000.f, 10000.f, 10000.f, 10000.f, 10000.f,
                     10000.f, 10000.f, 10000.f, 10000.f, 10000.f, 10000.f, 10000.f, 10000.f, 10000.f, 10000.f, 10000.f, 10000.f, 10000.f, 10000.f, 10000.f, 10000.f, 10000.f, 10000.f, 10000.f, 10000.f,
                     10000.f, 10000.f, 10000.f, 10000.f, 10000.f, 10000.f, 10000.f, 10000.f, 10000.f, 10000.f, 10000.f, 10000.f, 10000.f, 10000.f, 10000.f, 10000.f, 10000.f, 10000.f
                    };

    int memk[Nc] = {};
    float chrocalc[Nc] = {};
    float Txprov[Nc] = {};
    float Typrov[Nc] = {};

    for (int k = 0; k < Nc; k++) {
        Txprov[k] = Tx[k][42];//D50
        Typrov[k] = Ty[k][42];
    }

    for (int p = 0; p < pos; p++) {//color calculated
        for (int k = 0; k < Nc; k++) {//ref color

            chrocalc[k] = SQR(Txprov[k] - xxcal[p]) + SQR(Typrov[k] - yycal[p]);

            if (chrocalc[k] < min[p]) {
                min[p] = chrocalc[k];
                memk[p] = k;
            }

        }

        Txprov[memk[p]] = 100000.f;
        Typrov[memk[p]] = 100000.f;
        min[memk[p]] = 10000.f;

    }

    for (int p = 0; p < pos; p++) {
        //   printf("co=%i ", memk[p]);
    }

    int pred = 0;
//printf("pos=%i\n", pos);
//calculate RGB values for these colors

    float R[pos], G[pos], B[pos];

    for (int p = pred; p < pos; p++) {
        //  printf("xx=%f yy=%f YY=%f\n", xxcal[p],yycal[p], YYcal[p]);
        float X, Y, Z;
        X = 65535.f * (xxcal[p] * YYcal[p]) / yycal[p];
        Z = 65535.f * ((1.f - xxcal[p] - yycal[p]) * YYcal[p]) / yycal[p];
        Y = 65535.f * YYcal[p];
        Color::xyz2rgb(X, Y, Z, R[p], G[p], B[p], wip);
        //printf("R=%f G=%f B=%f\n", R[p],G[p], B[p]);

    }

    array2D<float> rk;
    array2D<float> gk;
    array2D<float> bk;
    rk(pos, N_t);
    gk(pos, N_t);
    bk(pos, N_t);

    array2D<float> xk;
    array2D<float> yk;
    array2D<float> Yk;
    xk(pos, N_t);
    yk(pos, N_t);
    Yk(pos, N_t);

    array2D<float> L_k;
    array2D<float> a_k;
    array2D<float> b_k;
    L_k(pos, N_t);
    a_k(pos, N_t);
    b_k(pos, N_t);

    for (int i = 0; i < pos; i++) {
        for (int j = 0; j < N_t; j++) {
            rk[i][j] = 0.f;
            gk[i][j] = 0.f;
            bk[i][j] = 0.f;
            xk[i][j] = 0.f;
            yk[i][j] = 0.f;
            Yk[i][j] = 0.f;
            L_k[i][j] = 0.f;
            a_k[i][j] = 0.f;
            b_k[i][j] = 0.f;

        }
    }

//printf("\n");

//calculate r g b with T coefi
    for (int tt = 0; tt < N_t; tt++) {
        //  printf("rmm=%f bmm=%f\n", rmm[tt],bmm[tt]);
    }

    for (int tt = 0; tt < N_t; tt++) {
        for (int p = pred; p < pos; p++) {
            rk[p][tt] = rmm[tt] * R[p];
            gk[p][tt] =  G[p];
            bk[p][tt] = bmm[tt] * B[p];
            //  printf("R=%f ", R[p]);
            //  printf("rk=%f gk=%f bk=%f\n", rk[p][tt], gk[p][tt], bk[p][tt]);

        }
    }

//       printf ("\n");

//recalculate x y Y for each Temp and each color selected
    for (int tt = 0; tt < N_t; tt++) {
        for (int p = pred; p < pos; p++) {
            float x_c = 0.f, y_c = 0.f, Y_c = 0.f;
            float RR = rk[p][tt];
            float GG = gk[p][tt];
            float BB = bk[p][tt];

            Color::rgbxyY(RR, GG, BB, x_c, y_c, Y_c, wp);
            xk[p][tt] = x_c;
            yk[p][tt] = y_c;
            Yk[p][tt] = Y_c;
            float X = 65535.f * (xk[p][tt] * Yk[p][tt]) / yk[p][tt];
            float Z = 65535.f * ((1.f - xk[p][tt] - yk[p][tt]) * Yk[p][tt]) / yk[p][tt];
            float Y = 65535.f * Yk[p][tt];
            float L, a, b;
            Color::XYZ2Lab(X, Y, Z, L, a, b);
            L /= 327.68f;
            a /= 327.68f;
            b /= 327.68f;

            L_k[p][tt] = L;
            a_k[p][tt] = a;
            b_k[p][tt] = b;


            //    printf("xk=%f yk=%f\n", xk[p][tt], yk[p][tt]);

        }

    }

    //now we are comparaing by correlation xk, yk to Tx[nc][tt] and Ty
    // covariance xk  + Tx and yk + Ty / sigma xk + Tx * sigma yk + ty
    //number elements = Number of reference color + number of color found
    //
    int number = pos + Nc;
    //    int number =  Nc;
    float avgx[N_t] = {}, avgy[N_t] = {};
    float covar[N_t] = {};
    float sigx[N_t] = {};
    float sigy[N_t] = {};
    float correl[N_t] = {};
    float deltac[N_t] = {};
    float avgx42 = 0.f;
    float avgy42 = 0.f;
//    float sigx42 = 0.f;
//    float sigy42 = 0.f;
//    float delta = 0.f;

    for (int tt = 0; tt < N_t; tt++) {
        avgx[tt] = 0.f;
        avgy[tt] = 0.f;
        covar[tt] = 0.f;
        sigx[tt] = 0.f;
        sigy[tt] = 0.f;
        correl[tt] = 0.f;
        deltac[tt] = 0.f;
    }

    int typ = 11;//type of covariance or different algoritms
    float maxcorel = -10.f;
    int tempcor = 0;

    float epsxx = 4000.f, epsyy = 4000.f;//delta value to have result!
    array2D<int> hh;

    hh(pos, N_t);

    for (int tt = 0; tt < N_t; tt++) {
        for (int i = pred; i < pos; i++) {
            hh[i][tt] = 0;
        }
    }

    if (typ == 14) {
        //first algo from web
        for (int tt = 0; tt < N_t; tt++) {
            for (int i = pred; i < pos; i++) {
                if ((rk[i][tt] > (TR[memk[i]][tt] - epsxx)) && (rk[i][tt] < (TR[memk[i]][tt] + epsxx)) && ((bk[i][tt] > (TB[memk[i]][tt] - epsyy)) && (bk[i][tt] < (TB[memk[i]][tt] + epsyy)))) {
                    hh[i][tt] = 1;
                }
            }
        }

        int somme[N_t];

        for (int j = 0; j < N_t; j++) {
            somme[j] = 0;
        }

        for (int tt = 0; tt < N_t; tt++) {
            for (int j = 0; j < pos; j++) {
                somme[tt] += hh[j][tt];
            }
        }

        for (int j = 0; j < N_t; j++) {
            //   printf("j=%i somm=%i \n", j, somme[j]);

        }
    }

    hh(0, 0);

    if (typ == 11) {
        //second algo mine deltaC
        for (int tt = 0; tt < N_t; tt++) {
            for (int i = pred; i < pos; i++) {
                deltac[tt] += SQR(Ta[i][tt] - a_k[i][tt]) +  SQR(Tb[i][tt] - b_k[i][tt])    ;

            }

            deltac[tt] /= (pos - pred);
            //    printf("tt=%i delta=%f\n", tt, deltac[tt]);
        }
    }

    if (typ == 12) {
        //3 algo correlation R (ref and calculated) f(B ref and calculated)
        for (int tt = 0; tt < N_t; tt++) {
            for (int i = pred; i < pos; i++) {
                avgx[tt] = TR[memk[i]][tt] + rk[i][tt];
                avgy[tt] = TB[memk[i]][tt] + bk[i][tt];
            }

            avgx[tt] /= 2 * (pos - pred);
            avgy[tt] /= 2 * (pos - pred);
        }

        for (int tt = 0; tt < N_t; tt++) {
            for (int i = pred; i < pos; i++) {
                covar[tt] += (TR[memk[i]][tt] - avgx[tt]) * (TB[memk[i]][tt] - avgy[tt]);
                covar[tt] += (rk[i][tt] - avgx[tt]) * (bk[i][tt] - avgy[tt]);
                sigx[tt] += SQR((TR[memk[i]][tt] - avgx[tt]));
                sigx[tt] += SQR((rk[i][tt] - avgx[tt]));
                sigy[tt] += SQR((TB[memk[i]][tt] - avgy[tt]));
                sigy[tt] += SQR((bk[i][tt] - avgy[tt]));
            }

            covar[tt] /= 2 * (pos - pred);
            sigy[tt] /= 2 * (pos - pred);
            sigx[tt] /= 2 * (pos - pred);
            sigx[tt] = sqrt(sigx[tt]);
            sigy[tt] = sqrt(sigy[tt]);

            correl[tt] = covar[tt] / (sigx[tt] * sigy[tt]);
            correl[tt] = fabs(correl[tt]);

            if (correl[tt] > maxcorel) {
                maxcorel =  correl[tt];
                tempcor = tt;
            }


            printf("12 == tempc=%i tt=%i pos=%i corr=%f\n", tempcor, tt, pos, correl[tt]);


        }
    }

    if (typ == 13) {//
        //algo 4 ref (B + R) correllation with calculated rk + bk)
        for (int tt = 0; tt < N_t; tt++) {
            for (int i = pred; i < pos; i++) {
                avgx[tt] = TR[memk[i]][tt] + TB[memk[i]][tt];
                avgy[tt] =  rk[i][tt] + bk[i][tt];
            }

            avgx[tt] /= 2 * (pos - pred);
            avgy[tt] /= 2 * (pos - pred);
        }

        for (int tt = 0; tt < N_t; tt++) {
            for (int i = pred; i < pos; i++) {
                covar[tt] += (TR[memk[i]][tt] - avgx[tt]) * (rk[i][tt] - avgy[tt]);
                covar[tt] += (TB[memk[i]][tt] - avgx[tt]) * (bk[i][tt] - avgy[tt]);
                sigx[tt] += SQR((TR[memk[i]][tt] - avgx[tt]));
                sigx[tt] += SQR((TB[memk[i]][tt] - avgx[tt]));
                sigy[tt] += SQR((rk[i][tt] - avgy[tt]));
                sigy[tt] += SQR((bk[i][tt] - avgy[tt]));
            }

            covar[tt] /= 2 * (pos - pred);
            sigy[tt] /= 2 * (pos - pred);
            sigx[tt] /= 2 * (pos - pred);
            sigx[tt] = sqrt(sigx[tt]);
            sigy[tt] = sqrt(sigy[tt]);

            correl[tt] = covar[tt] / (sigx[tt] * sigy[tt]);
            correl[tt] = fabs(correl[tt]);

            if (correl[tt] > maxcorel) {
                maxcorel =  correl[tt];
                tempcor = tt;
            }


            //     printf("13 == tt=%i pos=%i corr=%f\n", tt, pos, correl[tt]);


        }
    }

//same with x and y xyY not good
    if (typ == 0) {//
        for (int tt = 0; tt < N_t; tt++) {
            for (int i = pred; i < pos; i++) {
                avgx[tt] = Tx[memk[i]][tt] + xxcal[i];
                avgy[tt] = Ty[memk[i]][tt] + yycal[i];
                //  avgx[tt] = Tx[i][tt] + xxcal[i];
                //  avgy[tt] = Ty[i][tt] + yycal[i];
            }

            avgx[tt] /= 2 * (pos - pred);
            avgy[tt] /= 2 * (pos - pred);
        }

        for (int tt = 0; tt < N_t; tt++) {
            for (int i = pred; i < pos; i++) {
                covar[tt] += (Tx[memk[i]][tt] - avgx[tt]) * (Ty[memk[i]][tt] - avgy[tt]);
                covar[tt] += (xxcal[i] - avgx[tt]) * (yycal[i] - avgy[tt]);
                sigx[tt] += SQR((Tx[memk[i]][tt] - avgx[tt]));
                sigx[tt] += SQR((xxcal[i] - avgx[tt]));
                sigy[tt] += SQR((Ty[memk[i]][tt] - avgy[tt]));
                sigy[tt] += SQR((yycal[i] - avgy[tt]));
            }

            covar[tt] /= 2 * (pos - pred);
            sigy[tt] /= 2 * (pos - pred);
            sigx[tt] /= 2 * (pos - pred);
            sigx[tt] = sqrt(sigx[tt]);
            sigy[tt] = sqrt(sigy[tt]);

            correl[tt] = covar[tt] / (sigx[tt] * sigy[tt]);
            correl[tt] = fabs(correl[tt]);

            if (correl[tt] > maxcorel) {
                maxcorel =  correl[tt];
                tempcor = tt;
            }


            //    printf ("0 == tt=%i pos=%i corr=%f\n", tt, pos, correl[tt]);


        }

        //    printf ("tempcor=%i temp=%f\n", tempcor, Txyz[tempcor].Tem);

    }

    for (int tt = 0; tt < N_t; tt++) {
        avgx[tt] = 0.f;
        avgy[tt] = 0.f;
        covar[tt] = 0.f;
        sigx[tt] = 0.f;
        sigy[tt] = 0.f;
        correl[tt] = 0.f;
    }

    maxcorel = -10.f;
    tempcor = 0;

    if (typ == 0) {//
        pred = 0;

        //pos = 14;
        for (int tt = 0; tt < N_t; tt++) {
            for (int i = pred; i < pos; i++) {
                avgx[tt] = Tx[memk[i]][42] + xk[i][tt];
                avgy[tt] = Ty[memk[i]][42] + yk[i][tt];
                //avgx[tt] = Tx[i][42] + xk[i][tt];
                //avgy[tt] = Ty[i][42] + yk[i][tt];
            }

            avgx[tt] /= 2 * (pos - pred);
            avgy[tt] /= 2 * (pos - pred);
        }

        for (int tt = 0; tt < N_t; tt++) {
            for (int i = pred; i < pos; i++) {
                covar[tt] += (Tx[memk[i]][42] - avgx[tt]) * (Ty[memk[i]][42] - avgy[tt]);
                covar[tt] += (xk[i][tt] - avgx[tt]) * (yk[i][tt] - avgy[tt]);
                sigx[tt] += SQR((Tx[memk[i]][42] - avgx[tt]));
                sigx[tt] += SQR((xk[i][tt] - avgx[tt]));
                sigy[tt] += SQR((Ty[memk[i]][42] - avgy[tt]));
                sigy[tt] += SQR((yk[i][tt] - avgy[tt]));
            }

            covar[tt] /=  2 * (pos - pred);
            sigy[tt] /= 2 * (pos - pred);
            sigx[tt] /= 2 * (pos - pred);
            sigx[tt] = sqrt(sigx[tt]);
            sigy[tt] = sqrt(sigy[tt]);

            correl[tt] = covar[tt] / (sigx[tt] * sigy[tt]);
            correl[tt] = fabs(correl[tt]);

            if (correl[tt] > maxcorel) {
                maxcorel =  correl[tt];
                tempcor = tt;
            }



            //      printf ("1 == tt=%i pos=%i corr=%f\n", tt, pos, correl[tt]);


        }

        //    printf ("tempcor=%i temp=%f\n", tempcor, Txyz[tempcor].Tem);

    }

    for (int tt = 0; tt < N_t; tt++) {
        avgx[tt] = 0.f;
        avgy[tt] = 0.f;
        covar[tt] = 0.f;
        sigx[tt] = 0.f;
        sigy[tt] = 0.f;
        correl[tt] = 0.f;
    }

    if (typ == 9) {//
        for (int tt = 0; tt < N_t; tt++) {
            for (int i = pred; i < pos; i++) {
                avgx[tt] = Tx[memk[i]][tt] + xk[i][tt];
                avgy[tt] = Ty[memk[i]][tt] + yk[i][tt];
            }

            avgx[tt] /= 2 * (pos - pred);
            avgy[tt] /= 2 * (pos - pred);
        }

        for (int tt = 0; tt < N_t; tt++) {
            for (int i = pred; i < pos; i++) {
                covar[tt] += (Tx[memk[i]][tt] - avgx[tt]) * (Ty[memk[i]][42] - avgy[tt]);
                covar[tt] += (xk[i][tt] - avgx[tt]) * (yk[i][tt] - avgy[tt]);
                sigx[tt] += SQR((Tx[memk[i]][tt] - avgx[tt]));
                sigx[tt] += SQR((xk[i][tt] - avgx[tt]));
                sigy[tt] += SQR((Ty[memk[i]][tt] - avgy[tt]));
                sigy[tt] += SQR((yk[i][tt] - avgy[tt]));
            }

            covar[tt] /= 2 * (pos - pred);
            sigy[tt] /= 2 * (pos - pred);
            sigx[tt] /= 2 * (pos - pred);
            sigx[tt] = sqrt(sigx[tt]);
            sigy[tt] = sqrt(sigy[tt]);

            correl[tt] = covar[tt] / (sigx[tt] * sigy[tt]);
            correl[tt] = fabs(correl[tt]);

            if (correl[tt] > maxcorel) {
                maxcorel =  correl[tt];
                tempcor = tt;
            }



            //       printf ("9 == tt=%i pos=%i corr=%f\n", tt, pos, correl[tt]);


        }

        //    printf ("9 tempcor=%i temp=%f\n", tempcor, Txyz[tempcor].Tem);

    }


    else if (typ == 2) {//covariance with Tx Ty 5000K and xk yk variing with temp and mulltiplier RGB and comparison  global chroma Tx + Ty and xk + yk

        for (int i = 0; i < pos; i++) {
            avgy42 += (Tx[memk[i]][42] + Ty[memk[i]][42]);
        }

        avgy42 /= 2 * pos;

        for (int tt = 0; tt < N_t; tt++) {
            for (int i = 0; i < pos; i++) {
                avgx[tt] += (xk[i][tt] + yk[i][tt]);
            }

            avgx[tt] /= 2 * pos;
            //   printf ("av42=%f avx=%f \n", avgy42, avgx[tt]);
        }

        for (int tt = 0; tt < N_t; tt++) {
            for (int i = 0; i < pos; i++) {
                covar[tt] += ((Tx[memk[i]][42] - avgy42) * (xk[i][tt] - avgx[tt]));
                covar[tt] += ((Ty[memk[i]][42] - avgy42) * (yk[i][tt] - avgx[tt]));

                sigy[tt] += SQR(Tx[memk[i]][42] - avgy42);
                sigy[tt] += SQR(Ty[memk[i]][42] - avgy42);

                sigx[tt] += SQR(xk[i][tt] - avgx[tt]) ;
                sigx[tt] += SQR(yk[i][tt] - avgx[tt]) ;

            }

            covar[tt] /= 2 * pos;
            sigy[tt] /= 2 * pos;
            sigx[tt] /= 2 * pos;
            sigx[tt] = sqrt(sigx[tt]);
            sigy[tt] = sqrt(sigy[tt]);

            correl[tt] = covar[tt] / (sigx[tt] * sigy[tt]);
            correl[tt] = fabs(correl[tt]);

            if (correl[tt] > maxcorel) {
                maxcorel =  correl[tt];
                tempcor = tt;
            }


            //    printf("2 tt=%i pos=%i corr=%f\n", tt, pos, correl[tt]);

        }

        //   printf("tempcor=%i temp=%f\n", tempcor, Txyz[tempcor].Tem);

    } else if (typ == 3) {

        //calculate mean for x anf for y
        for (int tt = 0; tt < N_t; tt++) {
            for (int i = 0; i < Nc; i++) {
                avgx[tt] += Tx[i][tt];
                avgy[tt] += Ty[i][tt];
            }
        }

        for (int tt = 0; tt < N_t; tt++) {
            for (int i = 0; i < pos; i++) {
                avgx[tt] += xk[i][tt];
                avgy[tt] += yk[i][tt];
            }

            avgx[tt] /= number;
            avgy[tt] /= number;
        }

        //calculate covariance and stdv x stdv y
        for (int tt = 0; tt < N_t; tt++) {
            for (int i = 0; i < Nc; i++) {
                covar[tt] += ((Tx[i][tt] - avgx[tt]) * (Ty[i][tt] - avgy[tt]));

                sigx[tt] += SQR(Tx[i][tt] - avgx[tt]);
                sigy[tt] += SQR(Ty[i][tt] - avgy[tt]);


            }
        }

        for (int tt = 0; tt < N_t; tt++) {
            for (int i = 0; i < pos; i++) {
                covar[tt] += ((xk[i][tt] - avgx[tt]) * (yk[i][tt] - avgy[tt]));
                sigx[tt] += SQR(xk[i][tt] - avgx[tt]);
                sigy[tt] += SQR(yk[i][tt] - avgy[tt]);

            }
        }

        for (int tt = 0; tt < N_t; tt++) {

            covar[tt] /= number;
            sigx[tt] /= number;
            sigy[tt] /= number;
            sigx[tt] = sqrt(sigx[tt]);
            sigy[tt] = sqrt(sigy[tt]);

            correl[tt] = covar[tt] / (sigx[tt] * sigy[tt]);

            //    printf("tt=%i  corr=%f\n", tt, correl[tt]);
        }
    } else if (typ == 4) {//tt=42 #5000K
        //calculate mean for x anf for y
        //      for (int tt = 0; tt < N_t; tt++) {
        for (int i = 0; i < Nc; i++) {
            //tt = 42;
            avgx42 += Tx[i][42];
            avgy42 += Ty[i][42];
        }

        //     }

        for (int tt = 0; tt < N_t; tt++) {
            for (int i = 0; i < pos; i++) {
                avgx[tt] += xk[i][tt];
                avgy[tt] += yk[i][tt];
            }

            avgx[tt] += avgx42;
            avgy[tt] += avgy42;

            avgx[tt] /= number;
            avgy[tt] /= number;
        }

        //calculate covariance and stdv x stdv y
        for (int tt = 0; tt < N_t; tt++) {
            for (int i = 0; i < Nc; i++) {
                covar[tt] += ((Tx[i][42] - avgx[tt]) * (Ty[i][42] - avgy[tt]));

                sigx[tt] += SQR(Tx[i][42] - avgx[tt]);
                sigy[tt] += SQR(Ty[i][42] - avgy[tt]);


            }
        }

        for (int tt = 0; tt < N_t; tt++) {
            for (int i = 0; i < pos; i++) {
                covar[tt] += ((xk[i][tt] - avgx[tt]) * (yk[i][tt] - avgy[tt]));
                sigx[tt] += SQR(xk[i][tt] - avgx[tt]);
                sigy[tt] += SQR(yk[i][tt] - avgy[tt]);

            }
        }

        for (int tt = 0; tt < N_t; tt++) {

            covar[tt] /= number;
            sigx[tt] /= number;
            sigy[tt] /= number;
            sigx[tt] = sqrt(sigx[tt]);
            sigy[tt] = sqrt(sigy[tt]);

            correl[tt] = covar[tt] / (sigx[tt] * sigy[tt]);

            //     printf("tt=%i  corr=%f\n", tt, correl[tt]);
        }

    }

    delete[] xxcal;
    delete[] yycal;
    delete[] YYcal;

    rk(0, 0);
    gk(0, 0);
    bk(0, 0);
    xk(0, 0);
    yk(0, 0);
    Yk(0, 0);
    L_k(0, 0);
    a_k(0, 0);
    b_k(0, 0);
    reditc(0, 0);
    greenitc(0, 0);
    blueitc(0, 0);

    Xitc(0, 0);
    Yitc(0, 0);
    Zitc(0, 0);
    tempitc(0, 0);
    xc(0, 0);
    yc(0, 0);
    Yc(0, 0);


    //end family

    for (int i = 0; i < Nc; i++) {
        delete [] Tx[i];
        delete [] Ty[i];
        delete [] TYY[i];
        delete [] Ta[i];
        delete [] Tb[i];
        delete [] TL[i];
        delete [] TR[i];
        delete [] TG[i];
        delete [] TB[i];
        delete [] TX[i];
        delete [] TY[i];
        delete [] TZ[i];


    }

    delete [] Tx;
    delete [] Ty;
    delete [] TYY;
    delete [] Ta;
    delete [] Tb;
    delete [] TL;
    delete [] TR;
    delete [] TG;
    delete [] TB;
    delete [] TX;
    delete [] TY;
    delete [] TZ;


    delete [] rmm;
    delete [] gmm;
    delete [] bmm;

    /*        double covarrel[44];

            for (int i = 0; i < 44; i++) {
                covarrel[i] = 0.;
            }


            for (int Tx = 0; Tx < 44; Tx++) {
                double avgX = 0.f, avgY = 0.f, avgZ = 0.f;
                double avgR = 0.f, avgG = 0.f, avgB = 0.f;
                int nb = 0;

    //        double rmul = sRGBd65_xyz[0][0] *  Txyz[Tx].XX + sRGBd65_xyz[0][1] * 1. + sRGBd65_xyz[0][2] * Txyz[Tx].ZZ;
    //        double gmul = sRGBd65_xyz[1][0] *  Txyz[Tx].XX + sRGBd65_xyz[1][1] * 1. + sRGBd65_xyz[1][2] * Txyz[Tx].ZZ;
    //        double bmul = sRGBd65_xyz[2][0] *  Txyz[Tx].XX + sRGBd65_xyz[2][1] * 1. + sRGBd65_xyz[2][2] * Txyz[Tx].ZZ;
                //sort data xyz in histogram ==> Convert to xyY thrn compare to cie_colour_match_jdc
                for (int y = 0; y < bfh ; y += 1) {
                    for (int x = 0; x < bfw ; x += 1) {
                        int yy = y ;
                        int xx = x ;
                        reditc[yy][xx] = redloc[y][x];
                        greenitc[yy][xx] = greenloc[y][x];
                        blueitc[yy][xx] = blueloc[y][x];

                        if (reditc[yy][xx] > 65400.f) {
                            reditc[yy][xx] = 65400.f;
                        }

                        if (greenitc[yy][xx] > 65400.f) {
                            greenitc[yy][xx] = 65400.f;
                        }

                        if (blueitc[yy][xx] > 65400.f) {
                            blueitc[yy][xx] = 65400.f;
                        }

                        if (reditc[yy][xx] < 200.f) {
                            reditc[yy][xx] = 200.f;
                        }

                        if (greenitc[yy][xx] < 200.f) {
                            greenitc[yy][xx] = 200.f;
                        }

                        if (blueitc[yy][xx] < 200.f) {
                            blueitc[yy][xx] = 200.f;
                        }

                        avgR += reditc[yy][xx];
                        avgG += greenitc[yy][xx];
                        avgB += blueitc[yy][xx];

                        Xitc[yy][xx] = 0.f;
                        Yitc[yy][xx] = 0.f;
                        Zitc[yy][xx] = 0.f;
                        float xxx = 0.f, yyy = 0.f, zzz = 0.f;
                        float RR =  reditc[yy][xx];
                        float GG =  greenitc[yy][xx];
                        float BB =  blueitc[yy][xx];

                        Color::rgbxyz (RR, GG, BB, xxx, yyy, zzz, wp);
                        Xitc[yy][xx] = xxx;
                        Yitc[yy][xx] = yyy;
                        Zitc[yy][xx] = zzz;

                        //   Xitc[yy][xx] /= 655.35f;
                        //   Yitc[yy][xx] /= 655.35f;
                        //   Zitc[yy][xx] /= 655.35f;

                        Xitc[yy][xx] *= Txyz[Tx].XX;
                        Zitc[yy][xx] *= Txyz[Tx].ZZ;
                        //  x = X / (X+Y+Z);
                        //  y = Y / (X+Y+Z);

                        avgX += Xitc[yy][xx];
                        avgY += Yitc[yy][xx];
                        avgZ += Zitc[yy][xx];

                        nb++;

                    }
                }

                avgX /= nb;
                avgY /= nb;
                avgZ /= nb;
                avgR /= nb;
                avgG /= nb;
                avgB /= nb;
                */
    //  printf("avgX=%f avgY=%f avgZ=%f avR=%f avG=%f avB=%f nb=%i bf=%i\n", avgX, avgY, avgZ, avgR, avgG, avgB, nb, (bfh)*(bfw));
    /*
            avgX /= avgY;
            avgZ /= avgY;
            avprov = avgY;
            avgY = 1.f;
    */
    /*
                float avgtemp = 0.f;
                int nbitc = 0;
                float maxtemp = -10000.f;
                float mintemp = 100000.f;

                for (int y = 0; y < bfhitc ; y++) {
                    for (int x = 0; x < bfwitc ; x++) {
                        double temp;
                        ColorTemp::XYZtoCorColorTemp ((double)Xitc[y][x] / 65535., (double)Yitc[y][x] / 65535., (double) Zitc[y][x] / 65535., temp);
                        tempitc[y][x] = (float) temp;

                        if (temp > maxtemp) {
                            maxtemp = (float) temp ;
                        }

                        if (temp < mintemp) {
                            mintemp = (float) temp ;
                        }

                        //printf("temp=%f ", tempitc[y][x]);
                        avgtemp += tempitc[y][x];
                        nbitc++;
                    }
                }

                avgtemp /= nbitc;
                int nbstd = 0;
                float stditc = 0.f;
                double stdX = 0.f;
                double stdY = 0.f;
                double stdZ = 0.f;
                double stdxyz = 0.f;

                for (int y = 0; y < bfhitc ; y++) {
                    for (int x = 0; x < bfwitc ; x++) {
                        stditc += SQR (avgtemp - tempitc[y][x]);
                        double dX = avgX -  (double)Xitc[y][x];
                        double dY = avgY -  (double)Yitc[y][x];
                        double dZ = avgZ -  (double)Zitc[y][x];

                        stdX += SQR (dX);
                        stdY += SQR (dY);
                        stdZ += SQR (dZ);
                        stdxyz += (dX *  dY * dZ) ;//prepare covariance

                        nbstd++;
                    }
                }

                stdX /= nbstd;
                stdY /= nbstd;
                stdZ /= nbstd;
                stdX = sqrt (stdX);
                stdY = sqrt (stdY);
                stdZ = sqrt (stdZ);

                stdxyz /= nbstd;

                double mult = stdX * stdZ * stdY;
                double cova = stdxyz / mult; //correlation
                covarrel[Tx] = cova;
                printf ("temp=%f tempref=%f covarel=%f nbstd=%i  stdxyz=%f sX=%f sY=%f sZ=%f mul=%f\n", avgtemp,  Txyz[Tx].Tem, cova, nbstd, stdxyz, stdX, stdY, stdZ, mult );

            }
            */
    /*
            float maxcovarrel = -10.f;
            int TTx = 0;

            for (int Tx = 0; Tx < 44; Tx++) {
                if (covarrel[Tx] > maxcovarrel) {
                    maxcovarrel = covarrel[Tx];
                    TTx = Tx;

                }

                //     printf ("cov=%f\n", covarrel[Tx]);

            }
    */
    //     printf ("cov=%f\n", maxcovarrel);

//       printf ("Temp=%f maxc=%f\n",  Txyz[TTx].Tem, maxcovarrel);
    //we must now tries to minimize
    //  avgX /= avgY;
    //  avgZ /= avgY;
    //  avprov = avgY;
    //  avgY = 1.f;
    //    avprov = 1.f;
    //  stdX /= avgY;
    //  stdY /= avgY;
    //  stdZ /= avgY;

    //     stditc /= nbstd;

    //     printf ("avgte=%f std=%f  max=%f min=%f avgX=%f avgY=%f avgZ=%f stdX=%f stdY=%f stdZ=%f corel=%f\n", avgtemp / nbitc, sqrt (stditc), maxtemp, mintemp, avgX / avgY, avgY / avgY, avgZ / avgY, sqrt (stdX) / avgY, sqrt (stdY) / avgY, sqrt (stdZ) / avgY , covarrel);


    //     double rmul = sRGBd65_xyz[0][0] * (avgX / avgY) + sRGBd65_xyz[0][1] * 1. + sRGBd65_xyz[0][2] * (avgZ / avgY);
    //     double gmul = sRGBd65_xyz[1][0] * (avgX / avgY) + sRGBd65_xyz[1][1] * 1. + sRGBd65_xyz[1][2] * (avgZ / avgY);
    //    double bmul = sRGBd65_xyz[2][0] * (avgX / avgY) + sRGBd65_xyz[2][1] * 1. + sRGBd65_xyz[2][2] * (avgX / avgY);

}



/*
void xyz_to_cat02floatraw ( float & r, float & g, float & b, float x, float y, float z)
{

    {
        r = ( 0.7328f * x) + (0.4296f * y) - (0.1624f * z);
        g = (-0.7036f * x) + (1.6975f * y) + (0.0061f * z);
        b = ( 0.0030f * x) + (0.0136f * y) + (0.9834f * z);
    }
}

void cat02_to_xyzfloatraw ( float & x, float & y, float & z, float r, float g, float b)
{
    x = ( 1.096124f * r) - (0.278869f * g) + (0.182745f * b);
    y = ( 0.454369f * r) + (0.473533f * g) + (0.072098f * b);
    z = (-0.009628f * r) - (0.005698f * g) + (1.015326f * b);
}
*/


void RawImageSource::WBauto(array2D<float> &redloc, array2D<float> &greenloc, array2D<float> &blueloc, int bfw, int bfh, double & avg_rm, double & avg_gm, double & avg_bm, const LocWBParams & localr, const WBParams & wbpar, int begx, int begy, int yEn, int xEn, int cx, int cy, const ColorManagementParams &cmp)
{
    BENCHFUN
    //auto white balance
//   printf ("AUtoWB OK\n");
    array2D<float> redsobel;
    array2D<float> greensobel;
    array2D<float> bluesobel;

    redsobel(bfw, bfh);
    greensobel(bfw, bfh);
    bluesobel(bfw, bfh);
    //ColorManagementParams cmp;
//    TMatrix wprof = ICCStore::getInstance()->workingSpaceMatrix("sRGB");
//    TMatrix wiprof = ICCStore::getInstance()->workingSpaceInverseMatrix("sRGB");
    //inverse matrix user select
    /*    double wip[3][3] = {
            {wiprof[0][0], wiprof[0][1], wiprof[0][2]},
            {wiprof[1][0], wiprof[1][1], wiprof[1][2]},
            {wiprof[2][0], wiprof[2][1], wiprof[2][2]}
        };

        double wp[3][3] = {
            {wprof[0][0], wprof[0][1], wprof[0][2]},
            {wprof[1][0], wprof[1][1], wprof[1][2]},
            {wprof[2][0], wprof[2][1], wprof[2][2]}
        };

    */
    double avg_r = 0.;
    double avg_g = 0.;
    double avg_b = 0.;
    int rn = 0, gn = 0, bn = 0;
    constexpr double clipHigh = 65500.0;
    constexpr double clipLow = 0; //1500.0;
    bool edg = false;
    bool greyn = false;
    bool robust = false;
    bool itc = false;

    if (wbpar.method == "autorobust") {
        //  printf("autorob\n");
        RobustWB(redloc, greenloc, blueloc, bfw, bfh, avg_rm, avg_gm, avg_bm);
    }

    if (wbpar.method == "autedg") {
        //  printf("autoedge\n");
        edg = true;
    }

    if (wbpar.method == "aut") {
        greyn = true;
    }

    if (wbpar.method == "autitc") {
        itc = true;

        if (itc) {
            ItcWB(redloc, greenloc, blueloc, bfw, bfh, avg_rm, avg_gm, avg_bm, cmp);
        }

    }

    if (wbpar.method == "autedgsdw") {
        SobelWB(redsobel, greensobel, bluesobel, redloc, greenloc, blueloc, bfw, bfh);
        SdwWB(redsobel, greensobel, bluesobel, bfw, bfh, avg_rm, avg_gm, avg_bm);

    }

    if (wbpar.method == "autedgrob") {
        SobelWB(redsobel, greensobel, bluesobel, redloc, greenloc, blueloc, bfw, bfh);
        RobustWB(redsobel, greensobel, bluesobel, bfw, bfh, avg_rm, avg_gm, avg_bm);

    }

    if (wbpar.method == "autosdw") {
        SdwWB(redloc, greenloc, blueloc, bfw, bfh, avg_rm, avg_gm, avg_bm);

        //   printf("bfw=%i bfh=%i begx=%i begy=%i xEn=%i yEn=%i cx=%i\n", bfw, bfh, begx, begy, xEn, yEn, cx);
    }


    if (edg) {
        SobelWB(redsobel, greensobel, bluesobel, redloc, greenloc, blueloc, bfw, bfh);

#ifdef _OPENMP
        #pragma omp parallel for reduction(+:avg_r, avg_g, avg_b, rn, gn, bn)
#endif

        for (int y = 0; y < bfh ; y++) {
            for (int x = 0; x < bfw ; x++) {
                if (redsobel[y][x] < clipHigh && redsobel[y][x] > clipLow) {
                    avg_r += redsobel[y][x];
                    rn++;
                }

                if (greensobel[y][x] < clipHigh && greensobel[y][x] > clipLow) {
                    avg_g += greensobel[y][x];
                    gn++;
                }

                if (bluesobel[y][x] < clipHigh && bluesobel[y][x] > clipLow) {
                    avg_b += bluesobel[y][x];
                    bn++;
                }
            }
        }
    }

    if (greyn) {
#ifdef _OPENMP
        #pragma omp parallel for reduction(+:avg_r, avg_g, avg_b, rn, gn, bn)
#endif

        for (int y = 0; y < bfh ; y++) {
            for (int x = 0; x < bfw ; x++) {
                if (redloc[y][x] < clipHigh && redloc[y][x] > clipLow) {
                    avg_r += redloc[y][x];
                    rn++;
                }

                if (greenloc[y][x] < clipHigh && greenloc[y][x] > clipLow) {
                    avg_g += greenloc[y][x];
                    gn++;
                }

                if (blueloc[y][x] < clipHigh && blueloc[y][x] > clipLow) {
                    avg_b += blueloc[y][x];
                    bn++;
                }
            }
        }
    }

//   float varir = localr.equal;
//    float varib = 1.f - (varir - 1.f);



//CAT02 inverse

//
    if (greyn || edg) {
        avg_rm = avg_r / rn;
        avg_gm = avg_g / gn;
        avg_bm = avg_b / bn;
    }

    /*
        //inverse cat02
        if (localr.wbcamMethod == "cat" || localr.wbcamMethod == "gamcat") {
            //printf("Inverse CAT02\n");
            float x, y, z;
            //   cat02_to_xyzfloatraw ( x, y, z, avg_rm, avg_gm, avg_bm);
            Color::xyz2rgbraw (x, y, z, avg_rm, avg_gm, avg_bm, wip);
        }
    */
    if (edg) {
        //  printf("Local sobel avgr = % f avgg = % f avgb = % f \n", avg_rm, avg_gm, avg_bm);
    }

    if (greyn  || robust)  {
        // printf("Local rgb avgr = % f avgg = % f avgb = % f \n", avg_rm, avg_gm, avg_bm);
    }


    redsobel(0, 0);
    greensobel(0, 0);
    bluesobel(0, 0);
}

void  RawImageSource::getrgbloc(bool local, bool gamma, bool cat02, int begx, int begy, int yEn, int xEn, int cx, int cy, int bf_h, int bf_w)
{
    //used by auto WB local to calculate red, green, blue in local region
    // int bfh = bf_h + 3, bfw = bf_w + 3;
    int bfh = H, bfw = W;

    if (local) {
        bfh = bf_h + 3;
        bfw = bf_w + 3;
    }

    //  printf ("bfh=%i bfw=%i H=%i W=%i \n", bf_h, bf_w, H, W);
    ColorManagementParams cmp;
    TMatrix wprof = ICCStore::getInstance()->workingSpaceMatrix(cmp.working);
    //  TMatrix wiprof = ICCStore::getInstance()->workingSpaceInverseMatrix (cmp.working);
    /*
        float toxyz[3][3] = {
            {
                static_cast<float> ( wprof[0][0] / Color::D50x),
                static_cast<float> ( wprof[0][1] / Color::D50x),
                static_cast<float> ( wprof[0][2] / Color::D50x)
            }, {
                static_cast<float> ( wprof[1][0]),
                static_cast<float> ( wprof[1][1]),
                static_cast<float> ( wprof[1][2])
            }, {
                static_cast<float> ( wprof[2][0] / Color::D50z),
                static_cast<float> ( wprof[2][1] / Color::D50z),
                static_cast<float> ( wprof[2][2] / Color::D50z)
            }
        };
    */

    double wp[3][3] = {
        {wprof[0][0], wprof[0][1], wprof[0][2]},
        {wprof[1][0], wprof[1][1], wprof[1][2]},
        {wprof[2][0], wprof[2][1], wprof[2][2]}
    };

//  printf("wp00=%f wp02=%f\n", wp[0][0], wp[0][2]);
    if (! greenloc) {
        greenloc(bfw, bfh);
    }

    if (! redloc) {
        redloc(bfw, bfh);
    }

    if (! blueloc) {
        blueloc(bfw, bfh);
    }

    float avgL = 0.f;
    float redmm = 0.f, greenmm = 0.f, bluemm = 0.f;

    //center data on normal values
    int nn = 0;

    for (int i = 0; i < H; i ++)
        for (int j = 0; j < W; j++) {
            int lox = cx + j;
            int loy = cy + i;

            if (!local) {
                redmm = redloc[i][j] = red[i][j];
                greenmm = greenloc[i][j] = green[i][j];
                bluemm = blueloc[i][j] = blue[i][j];
                float LL = (0.299f * redmm + 0.587f * greenmm + 0.114f * bluemm);
                avgL += LL;
                nn++;
            } else {

                if (lox >= begx && lox < xEn && loy >= begy && loy < yEn) {
                    redmm = redloc[loy - begy][lox - begx] = red[i][j];
                    greenmm = greenloc[loy - begy][lox - begx] = green[i][j];
                    bluemm = blueloc[loy - begy][lox - begx] = blue[i][j];
                    float LL = (0.299f * redmm + 0.587f * greenmm + 0.114f * bluemm);
                    avgL += LL;
                    nn++;
                }
            }
        }

    avgL /= nn;

    float sig = 0.f;
    float vari = 0.f;
    int mm = 0;

    for (int i = 0; i < bfh; i++)
        for (int j = 0; j < bfw; j++) {
            float LL = (0.299f * redloc[i][j] + 0.587f * greenloc[i][j] + 0.114f * blueloc[i][j]);
            vari += SQR(LL - avgL);
            mm++;
        }

    sig = sqrt(vari / mm);
    float multip = 60000.f / (avgL + 2.f * sig);

    for (int i = 0; i < bfh; i++)
        for (int j = 0; j < bfw; j++) {
            redloc[i][j] *= multip;
            greenloc[i][j] *= multip;
            blueloc[i][j] *= multip;
        }

    if (gamma) {
        //    printf("gamma loc\n");

        for (int i = 0; i < bfh; i++)
            for (int j = 0; j < bfw; j++) {
                redloc[i][j] = Color::gammatab_srgb[redloc[i][j]];
                greenloc[i][j] = Color::gammatab_srgb[greenloc[i][j]];
                blueloc[i][j] = Color::gammatab_srgb[blueloc[i][j]];
            }
    }

    if (cat02) {//CAT02
        for (int i = 0; i < bfh; i++)
            for (int j = 0; j < bfw; j++) {
                float X = 0.f, Y = 0.f, Z = 0.f;
                Color::rgbxyz(redloc[i][j], greenloc[i][j], blueloc[i][j], X, Y, Z, wp);
                //     double temp;
                //    double Xr = X / 65535.;
                //    double Yr = Y / 65535.;
                //    double Zr = Z / 65535.;

                //          xyz_to_cat02floatraw ( redloc[i][j], greenloc[i][j], blueloc[i][j], X, Y, Z);

            }
    }

}

void RawImageSource::getAutoWBMultipliersloc(int begx, int begy, int yEn, int xEn, int cx, int cy, int bf_h, int bf_w, double & rm, double & gm, double & bm, const LocWBParams & localr, const WBParams & wbpar, const ColorManagementParams &cmp)
{
    //    BENCHFUN
    constexpr double clipHigh = 64000.0;
//   printf("automulloc\n");

    if (ri->get_colors() == 1) {
        rm = gm = bm = 1;
        return;
    }

    double avg_r = 0;
    double avg_g = 0;
    double avg_b = 0;
    int rn = 0, gn = 0, bn = 0;
    double avg_rm, avg_gm, avg_bm;
    //  int bfh = bf_h + 3, bfw = bf_w + 3;
    int bfh = H, bfw = W;

    if (wbpar.method == "autold") {

        if (fuji) {
            for (int i = 32; i < H - 32; i++) {
                int fw = ri->get_FujiWidth();
                int start = ABS(fw - i) + 32;
                int end = min(H + W - fw - i, fw + i) - 32;

                for (int j = start; j < end; j++) {
                    int lox = cx + j;
                    int loy = cy + i;

                    if (lox >= begx && lox < xEn && loy >= begy && loy < yEn) {


                        if (ri->getSensorType() != ST_BAYER) {
                            double dr = CLIP(initialGain * (rawData[i][3 * j]));
                            double dg = CLIP(initialGain * (rawData[i][3 * j + 1]));
                            double db = CLIP(initialGain * (rawData[i][3 * j + 2]));

                            if (dr > clipHigh || dg > clipHigh || db > clipHigh) {
                                continue;
                            }

                            avg_r += dr;
                            avg_g += dg;
                            avg_b += db;
                            rn = gn = ++bn;
                        } else {
                            int c = FC(i, j);
                            double d = CLIP(initialGain * (rawData[i][j]));

                            if (d > clipHigh) {
                                continue;
                            }

                            // Let's test green first, because they are more numerous
                            if (c == 1) {
                                avg_g += d;
                                gn++;
                            } else if (c == 0) {
                                avg_r += d;
                                rn++;
                            } else { /*if (c==2)*/
                                avg_b += d;
                                bn++;
                            }
                        }
                    }
                }
            }
        } else {
            if (ri->getSensorType() != ST_BAYER) {
                if (ri->getSensorType() == ST_FUJI_XTRANS) {
                    const double compval = clipHigh / initialGain;
#ifdef _OPENMP
                    #pragma omp parallel
#endif
                    {
                        double avg_c[3] = {0.0};
                        int cn[3] = {0};
#ifdef _OPENMP
                        #pragma omp for schedule(dynamic,16) nowait
#endif

                        for (int i = 32; i < H - 32; i++) {
                            for (int j = 32; j < W - 32; j++) {

                                int lox = cx + j;
                                int loy = cy + i;

                                if (lox >= begx && lox < xEn && loy >= begy && loy < yEn) {

                                    // each loop read 1 rgb triplet value
                                    double d = rawData[i][j];

                                    if (d > compval) {
                                        continue;
                                    }

                                    int c = ri->XTRANSFC(i, j);
                                    avg_c[c] += d;
                                    cn[c]++;
                                }
                            }
                        }

#ifdef _OPENMP
                        #pragma omp critical
#endif
                        {
                            avg_r += avg_c[0];
                            avg_g += avg_c[1];
                            avg_b += avg_c[2];
                            rn += cn[0];
                            gn += cn[1];
                            bn += cn[2];
                        }
                    }
                    avg_r *= initialGain;
                    avg_g *= initialGain;
                    avg_b *= initialGain;
                } else {
                    for (int i = 32; i < H - 32; i++)
                        for (int j = 32; j < W - 32; j++) {
                            // each loop read 1 rgb triplet value
                            int lox = cx + j;
                            int loy = cy + i;

                            if (lox >= begx && lox < xEn && loy >= begy && loy < yEn) {

                                double dr = CLIP(initialGain * (rawData[i][3 * j]));
                                double dg = CLIP(initialGain * (rawData[i][3 * j + 1]));
                                double db = CLIP(initialGain * (rawData[i][3 * j + 2]));

                                if (dr > clipHigh || dg > clipHigh || db > clipHigh) {
                                    continue;
                                }

                                avg_r += dr;
                                rn++;
                                avg_g += dg;
                                avg_b += db;
                            }

                            gn = rn;
                            bn = rn;
                        }
                }
            } else {
                //determine GRBG coset; (ey,ex) is the offset of the R subarray


                int ey, ex;

                if (ri->ISGREEN(0, 0)) {  //first pixel is G
                    if (ri->ISRED(0, 1)) {
                        ey = 0;
                        ex = 1;
                    } else {
                        ey = 1;
                        ex = 0;
                    }
                } else {//first pixel is R or B
                    if (ri->ISRED(0, 0)) {
                        ey = 0;
                        ex = 0;
                    } else {
                        ey = 1;
                        ex = 1;
                    }
                }

                const double compval = clipHigh / initialGain;
#ifdef _OPENMP
                #pragma omp parallel for reduction(+:avg_r,avg_g,avg_b,rn,gn,bn) schedule(dynamic,8)
#endif

                for (int i = 32; i < H - 32; i += 2)
                    for (int j = 32; j < W - 32; j += 2) {
                        int lox = cx + j;
                        int loy = cy + i;

                        if (lox >= begx && lox < xEn && loy >= begy && loy < yEn) {

                            //average each Bayer quartet component individually if non-clipped
                            double d[2][2];
                            d[0][0] = rawData[i][j];
                            d[0][1] = rawData[i][j + 1];
                            d[1][0] = rawData[i + 1][j];
                            d[1][1] = rawData[i + 1][j + 1];

                            if (d[ey][ex] <= compval) {
                                avg_r += d[ey][ex];
                                rn++;
                            }

                            if (d[1 - ey][ex] <= compval) {
                                avg_g += d[1 - ey][ex];
                                gn++;
                            }

                            if (d[ey][1 - ex] <= compval) {
                                avg_g += d[ey][1 - ex];
                                gn++;
                            }

                            if (d[1 - ey][1 - ex] <= compval) {
                                avg_b += d[1 - ey][1 - ex];
                                bn++;
                            }
                        }
                    }


                avg_r *= initialGain;
                avg_g *= initialGain;
                avg_b *= initialGain;

            }
        }
    }

    //  if (localr.wbMethod == "aut"  || localr.wbMethod == "autosdw" || localr.wbMethod == "autedgsdw" || localr.wbMethod == "autitc"  || localr.wbMethod == "autedgrob" || localr.wbMethod == "autedg" || localr.wbMethod == "autorobust" ) {
    if (wbpar.method == "aut"  || wbpar.method == "autosdw" || wbpar.method == "autedgsdw" || wbpar.method == "autitc"  || wbpar.method == "autedgrob" || wbpar.method == "autedg" || wbpar.method == "autorobust") {
        //   printf("appel a WBauto\n");
        WBauto(redloc, greenloc, blueloc, bfw, bfh, avg_rm, avg_gm, avg_bm, localr, wbpar, begx, begy, yEn,  xEn,  cx,  cy, cmp);
    }

    redloc(0, 0);
    greenloc(0, 0);
    blueloc(0, 0);

    if (settings->verbose) {
        //       printf ("AVGloc: % g % g % g r = % i g = % i b = % i\n", avg_r / rn, avg_g / gn, avg_b / bn, rn, gn, bn);
    }

    //    return ColorTemp (pow(avg_r/rn, 1.0/6.0)*img_r, pow(avg_g/gn, 1.0/6.0)*img_g, pow(avg_b/bn, 1.0/6.0)*img_b);

    double reds = 0., greens = 0., blues = 0.;

    if (wbpar.method == "aut"  || wbpar.method == "autosdw"  || wbpar.method == "autedgsdw" || wbpar.method == "autedgrob" || wbpar.method == "autedg" || wbpar.method == "autorobust" || wbpar.method == "autitc") {
        //   printf("on y est\n");
        reds   = avg_rm * refwb_red;
        greens = avg_gm * refwb_green;
        blues  = avg_bm * refwb_blue;
    }

    if (wbpar.method == "autold") {
        reds   = avg_r / rn * refwb_red;
        greens = avg_g / gn * refwb_green;
        blues  = avg_b / bn * refwb_blue;

    }

    redAWBMul   = rm = imatrices.rgb_cam[0][0] * reds + imatrices.rgb_cam[0][1] * greens + imatrices.rgb_cam[0][2] * blues;
    greenAWBMul = gm = imatrices.rgb_cam[1][0] * reds + imatrices.rgb_cam[1][1] * greens + imatrices.rgb_cam[1][2] * blues;
    blueAWBMul  = bm = imatrices.rgb_cam[2][0] * reds + imatrices.rgb_cam[2][1] * greens + imatrices.rgb_cam[2][2] * blues;
}


//%%%%%%%%%%%%%%%%%%%%%%%%%%%%%%%%%%%%%%%
void RawImageSource::getAutoWBMultipliers(double & rm, double & gm, double & bm)
{
//    BENCHFUN
    constexpr double clipHigh = 64000.0;
//   printf("AUTO \n");
    /*
        if (ri->get_colors() == 1) {
            rm = gm = bm = 1;
            return;
        }
        */
    /*
        if (redAWBMul != -1.) {
            rm = redAWBMul;
            gm = greenAWBMul;
            bm = blueAWBMul;
            return;
        }

        if (!isWBProviderReady()) {
            rm = -1.0;
            gm = -1.0;
            bm = -1.0;
            return;
        }
    */
    double avg_r = 0;
    double avg_g = 0;
    double avg_b = 0;
    int rn = 0, gn = 0, bn = 0;

    if (fuji) {
        for (int i = 32; i < H - 32; i++) {
            int fw = ri->get_FujiWidth();
            int start = ABS(fw - i) + 32;
            int end = min(H + W - fw - i, fw + i) - 32;

            for (int j = start; j < end; j++) {
                if (ri->getSensorType() != ST_BAYER) {
                    double dr = CLIP(initialGain * (rawData[i][3 * j]));
                    double dg = CLIP(initialGain * (rawData[i][3 * j + 1]));
                    double db = CLIP(initialGain * (rawData[i][3 * j + 2]));

                    if (dr > clipHigh || dg > clipHigh || db > clipHigh) {
                        continue;
                    }

                    avg_r += dr;
                    avg_g += dg;
                    avg_b += db;
                    rn = gn = ++bn;
                } else {
                    int c = FC(i, j);
                    double d = CLIP(initialGain * (rawData[i][j]));

                    if (d > clipHigh) {
                        continue;
                    }

                    // Let's test green first, because they are more numerous
                    if (c == 1) {
                        avg_g += d;
                        gn++;
                    } else if (c == 0) {
                        avg_r += d;
                        rn++;
                    } else { /*if (c==2)*/
                        avg_b += d;
                        bn++;
                    }
                }
            }
        }
    } else {
        if (ri->getSensorType() != ST_BAYER) {
            if (ri->getSensorType() == ST_FUJI_XTRANS) {
                const double compval = clipHigh / initialGain;
#ifdef _OPENMP
                #pragma omp parallel
#endif
                {
                    double avg_c[3] = {0.0};
                    int cn[3] = {0};
#ifdef _OPENMP
                    #pragma omp for schedule(dynamic,16) nowait
#endif

                    for (int i = 32; i < H - 32; i++) {
                        for (int j = 32; j < W - 32; j++) {
                            // each loop read 1 rgb triplet value
                            double d = rawData[i][j];

                            if (d > compval) {
                                continue;
                            }

                            int c = ri->XTRANSFC(i, j);
                            avg_c[c] += d;
                            cn[c]++;
                        }
                    }

#ifdef _OPENMP
                    #pragma omp critical
#endif
                    {
                        avg_r += avg_c[0];
                        avg_g += avg_c[1];
                        avg_b += avg_c[2];
                        rn += cn[0];
                        gn += cn[1];
                        bn += cn[2];
                    }
                }
                avg_r *= initialGain;
                avg_g *= initialGain;
                avg_b *= initialGain;
            } else {
                for (int i = 32; i < H - 32; i++)
                    for (int j = 32; j < W - 32; j++) {
                        // each loop read 1 rgb triplet value

                        double dr = CLIP(initialGain * (rawData[i][3 * j]));
                        double dg = CLIP(initialGain * (rawData[i][3 * j + 1]));
                        double db = CLIP(initialGain * (rawData[i][3 * j + 2]));

                        if (dr > clipHigh || dg > clipHigh || db > clipHigh) {
                            continue;
                        }

                        avg_r += dr;
                        rn++;
                        avg_g += dg;
                        avg_b += db;
                    }

                gn = rn;
                bn = rn;
            }
        } else {
            //determine GRBG coset; (ey,ex) is the offset of the R subarray
            int ey, ex;

            if (ri->ISGREEN(0, 0)) {  //first pixel is G
                if (ri->ISRED(0, 1)) {
                    ey = 0;
                    ex = 1;
                } else {
                    ey = 1;
                    ex = 0;
                }
            } else {//first pixel is R or B
                if (ri->ISRED(0, 0)) {
                    ey = 0;
                    ex = 0;
                } else {
                    ey = 1;
                    ex = 1;
                }
            }

            const double compval = clipHigh / initialGain;
#ifdef _OPENMP
            #pragma omp parallel for reduction(+:avg_r,avg_g,avg_b,rn,gn,bn) schedule(dynamic,8)
#endif

            for (int i = 32; i < H - 32; i += 2)
                for (int j = 32; j < W - 32; j += 2) {
                    //average each Bayer quartet component individually if non-clipped
                    double d[2][2];
                    d[0][0] = rawData[i][j];
                    d[0][1] = rawData[i][j + 1];
                    d[1][0] = rawData[i + 1][j];
                    d[1][1] = rawData[i + 1][j + 1];

                    if (d[ey][ex] <= compval) {
                        avg_r += d[ey][ex];
                        rn++;
                    }

                    if (d[1 - ey][ex] <= compval) {
                        avg_g += d[1 - ey][ex];
                        gn++;
                    }

                    if (d[ey][1 - ex] <= compval) {
                        avg_g += d[ey][1 - ex];
                        gn++;
                    }

                    if (d[1 - ey][1 - ex] <= compval) {
                        avg_b += d[1 - ey][1 - ex];
                        bn++;
                    }
                }

            avg_r *= initialGain;
            avg_g *= initialGain;
            avg_b *= initialGain;

        }
    }

    if (settings->verbose) {
        printf("AVG: %g %g %g\n", avg_r / std::max(1, rn), avg_g / std::max(1, gn), avg_b / std::max(1, bn));
    }

    //    return ColorTemp (pow(avg_r/rn, 1.0/6.0)*img_r, pow(avg_g/gn, 1.0/6.0)*img_g, pow(avg_b/bn, 1.0/6.0)*img_b);

    double reds   = avg_r / std::max(1, rn) * refwb_red;
    double greens = avg_g / std::max(1, gn) * refwb_green;
    double blues  = avg_b / std::max(1, bn) * refwb_blue;

    redAWBMul   = rm = imatrices.rgb_cam[0][0] * reds + imatrices.rgb_cam[0][1] * greens + imatrices.rgb_cam[0][2] * blues;
    greenAWBMul = gm = imatrices.rgb_cam[1][0] * reds + imatrices.rgb_cam[1][1] * greens + imatrices.rgb_cam[1][2] * blues;
    blueAWBMul  = bm = imatrices.rgb_cam[2][0] * reds + imatrices.rgb_cam[2][1] * greens + imatrices.rgb_cam[2][2] * blues;
}

//%%%%%%%%%%%%%%%%%%%%%%%%%%%%%%%%%%%%%%%


ColorTemp RawImageSource::getSpotWB(std::vector<Coord2D> &red, std::vector<Coord2D> &green, std::vector<Coord2D> &blue, int tran, double equal)
{

    int x;
    int y;
    double reds = 0, greens = 0, blues = 0;
    unsigned int rn = 0;

    if (ri->getSensorType() != ST_BAYER) {
        if (ri->getSensorType() == ST_FUJI_XTRANS) {
            int d[9][2] = {{0, 0}, { -1, -1}, { -1, 0}, { -1, 1}, {0, -1}, {0, 1}, {1, -1}, {1, 0}, {1, 1}};

            for (size_t i = 0; i < red.size(); i++) {
                transformPosition(red[i].x, red[i].y, tran, x, y);
                double rloc, gloc, bloc;
                int rnbrs, gnbrs, bnbrs;
                rloc = gloc = bloc = rnbrs = gnbrs = bnbrs = 0;

                for (int k = 0; k < 9; k++) {
                    int xv = x + d[k][0];
                    int yv = y + d[k][1];

                    if (xv >= 0 && yv >= 0 && xv < W && yv < H) {
                        if (ri->ISXTRANSRED(yv, xv)) {  //RED
                            rloc += (rawData[yv][xv]);
                            rnbrs++;
                            continue;
                        } else if (ri->ISXTRANSBLUE(yv, xv)) {  //BLUE
                            bloc += (rawData[yv][xv]);
                            bnbrs++;
                            continue;
                        } else { // GREEN
                            gloc += (rawData[yv][xv]);
                            gnbrs++;
                            continue;
                        }
                    }
                }

                rloc /= rnbrs;
                gloc /= gnbrs;
                bloc /= bnbrs;

                if (rloc * initialGain < 64000. && gloc * initialGain < 64000. && bloc * initialGain < 64000.) {
                    reds += rloc;
                    greens += gloc;
                    blues += bloc;
                    rn++;
                }
            }

        } else {
            int xmin, xmax, ymin, ymax;
            int xr, xg, xb, yr, yg, yb;

            for (size_t i = 0; i < red.size(); i++) {
                transformPosition(red[i].x, red[i].y, tran, xr, yr);
                transformPosition(green[i].x, green[i].y, tran, xg, yg);
                transformPosition(blue[i].x, blue[i].y, tran, xb, yb);

                if (initialGain * (rawData[yr][3 * xr]) > 52500 ||
                        initialGain * (rawData[yg][3 * xg + 1]) > 52500 ||
                        initialGain * (rawData[yb][3 * xb + 2]) > 52500) {
                    continue;
                }

                xmin = min(xr, xg, xb);
                xmax = max(xr, xg, xb);
                ymin = min(yr, yg, yb);
                ymax = max(yr, yg, yb);

                if (xmin >= 0 && ymin >= 0 && xmax < W && ymax < H) {
                    reds    += (rawData[yr][3 * xr]);
                    greens  += (rawData[yg][3 * xg + 1]);
                    blues   += (rawData[yb][3 * xb + 2]);
                    rn++;
                }
            }
        }

    } else {

        int d[9][2] = {{0, 0}, { -1, -1}, { -1, 0}, { -1, 1}, {0, -1}, {0, 1}, {1, -1}, {1, 0}, {1, 1}};

        for (size_t i = 0; i < red.size(); i++) {
            transformPosition(red[i].x, red[i].y, tran, x, y);
            double rloc, gloc, bloc;
            int rnbrs, gnbrs, bnbrs;
            rloc = gloc = bloc = rnbrs = gnbrs = bnbrs = 0;

            for (int k = 0; k < 9; k++) {
                int xv = x + d[k][0];
                int yv = y + d[k][1];
                int c = FC(yv, xv);

                if (xv >= 0 && yv >= 0 && xv < W && yv < H) {
                    if (c == 0) { //RED
                        rloc += (rawData[yv][xv]);
                        rnbrs++;
                        continue;
                    } else if (c == 2) { //BLUE
                        bloc += (rawData[yv][xv]);
                        bnbrs++;
                        continue;
                    } else { // GREEN
                        gloc += (rawData[yv][xv]);
                        gnbrs++;
                        continue;
                    }
                }
            }

            rloc /= std::max(1, rnbrs);
            gloc /= std::max(1, gnbrs);
            bloc /= std::max(1, bnbrs);

            if (rloc * initialGain < 64000. && gloc * initialGain < 64000. && bloc * initialGain < 64000.) {
                reds += rloc;
                greens += gloc;
                blues += bloc;
                rn++;
            }

            transformPosition(green[i].x, green[i].y, tran, x, y); //these are redundant now ??? if not, repeat for these blocks same as for red[]
            rloc = gloc = bloc = rnbrs = gnbrs = bnbrs = 0;

            for (int k = 0; k < 9; k++) {
                int xv = x + d[k][0];
                int yv = y + d[k][1];
                int c = FC(yv, xv);

                if (xv >= 0 && yv >= 0 && xv < W && yv < H) {
                    if (c == 0) { //RED
                        rloc += (rawData[yv][xv]);
                        rnbrs++;
                        continue;
                    } else if (c == 2) { //BLUE
                        bloc += (rawData[yv][xv]);
                        bnbrs++;
                        continue;
                    } else { // GREEN
                        gloc += (rawData[yv][xv]);
                        gnbrs++;
                        continue;
                    }
                }
            }

            rloc /= std::max(rnbrs, 1);
            gloc /= std::max(gnbrs, 1);
            bloc /= std::max(bnbrs, 1);

            if (rloc * initialGain < 64000. && gloc * initialGain < 64000. && bloc * initialGain < 64000.) {
                reds += rloc;
                greens += gloc;
                blues += bloc;
                rn++;
            }

            transformPosition(blue[i].x, blue[i].y, tran, x, y);
            rloc = gloc = bloc = rnbrs = gnbrs = bnbrs = 0;

            for (int k = 0; k < 9; k++) {
                int xv = x + d[k][0];
                int yv = y + d[k][1];
                int c = FC(yv, xv);

                if (xv >= 0 && yv >= 0 && xv < W && yv < H) {
                    if (c == 0) { //RED
                        rloc += (rawData[yv][xv]);
                        rnbrs++;
                        continue;
                    } else if (c == 2) { //BLUE
                        bloc += (rawData[yv][xv]);
                        bnbrs++;
                        continue;
                    } else { // GREEN
                        gloc += (rawData[yv][xv]);
                        gnbrs++;
                        continue;
                    }
                }
            }

            rloc /= std::max(rnbrs, 1);
            gloc /= std::max(gnbrs, 1);
            bloc /= std::max(bnbrs, 1);

            if (rloc * initialGain < 64000. && gloc * initialGain < 64000. && bloc * initialGain < 64000.) {
                reds += rloc;
                greens += gloc;
                blues += bloc;
                rn++;
            }
        }
    }

    if (2u * rn < red.size()) {
        return ColorTemp(equal);
    } else {
        reds = reds / std::max(1u, rn) * refwb_red;
        greens = greens / std::max(1u, rn) * refwb_green;
        blues = blues / std::max(1u, rn) * refwb_blue;

        double rm = imatrices.rgb_cam[0][0] * reds + imatrices.rgb_cam[0][1] * greens + imatrices.rgb_cam[0][2] * blues;
        double gm = imatrices.rgb_cam[1][0] * reds + imatrices.rgb_cam[1][1] * greens + imatrices.rgb_cam[1][2] * blues;
        double bm = imatrices.rgb_cam[2][0] * reds + imatrices.rgb_cam[2][1] * greens + imatrices.rgb_cam[2][2] * blues;

        return ColorTemp(rm, gm, bm, equal);
    }
}


//%%%%%%%%%%%%%%%%%%%%%%%%%%%%%%%%%%%%%%%

void RawImageSource::transformPosition(int x, int y, int tran, int& ttx, int& tty)
{

    tran = defTransform(tran);

    x += border;
    y += border;

    if (d1x) {
        if ((tran & TR_ROT) == TR_R90 || (tran & TR_ROT) == TR_R270) {
            x /= 2;
        } else {
            y /= 2;
        }
    }

    int w = W, h = H;

    if (fuji) {
        w = ri->get_FujiWidth() * 2 + 1;
        h = (H - ri->get_FujiWidth()) * 2 + 1;
    }

    int sw = w, sh = h;

    if ((tran & TR_ROT) == TR_R90 || (tran & TR_ROT) == TR_R270) {
        sw = h;
        sh = w;
    }

    int ppx = x, ppy = y;

    if (tran & TR_HFLIP) {
        ppx = sw - 1 - x ;
    }

    if (tran & TR_VFLIP) {
        ppy = sh - 1 - y;
    }

    int tx = ppx;
    int ty = ppy;

    if ((tran & TR_ROT) == TR_R180) {
        tx = w - 1 - ppx;
        ty = h - 1 - ppy;
    } else if ((tran & TR_ROT) == TR_R90) {
        tx = ppy;
        ty = h - 1 - ppx;
    } else if ((tran & TR_ROT) == TR_R270) {
        tx = w - 1 - ppy;
        ty = ppx;
    }

    if (fuji) {
        ttx = (tx + ty) / 2;
        tty = (ty - tx) / 2 + ri->get_FujiWidth();
    } else {
        ttx = tx;
        tty = ty;
    }
}

//%%%%%%%%%%%%%%%%%%%%%%%%%%%%%%%%%%%%%%%

void RawImageSource::inverse33(const double (*rgb_cam)[3], double (*cam_rgb)[3])
{
    double nom = (rgb_cam[0][2] * rgb_cam[1][1] * rgb_cam[2][0] - rgb_cam[0][1] * rgb_cam[1][2] * rgb_cam[2][0] -
                  rgb_cam[0][2] * rgb_cam[1][0] * rgb_cam[2][1] + rgb_cam[0][0] * rgb_cam[1][2] * rgb_cam[2][1] +
                  rgb_cam[0][1] * rgb_cam[1][0] * rgb_cam[2][2] - rgb_cam[0][0] * rgb_cam[1][1] * rgb_cam[2][2]);
    cam_rgb[0][0] = (rgb_cam[1][2] * rgb_cam[2][1] - rgb_cam[1][1] * rgb_cam[2][2]) / nom;
    cam_rgb[0][1] = - (rgb_cam[0][2] * rgb_cam[2][1] - rgb_cam[0][1] * rgb_cam[2][2]) / nom;
    cam_rgb[0][2] = (rgb_cam[0][2] * rgb_cam[1][1] - rgb_cam[0][1] * rgb_cam[1][2]) / nom;
    cam_rgb[1][0] = - (rgb_cam[1][2] * rgb_cam[2][0] - rgb_cam[1][0] * rgb_cam[2][2]) / nom;
    cam_rgb[1][1] = (rgb_cam[0][2] * rgb_cam[2][0] - rgb_cam[0][0] * rgb_cam[2][2]) / nom;
    cam_rgb[1][2] = - (rgb_cam[0][2] * rgb_cam[1][0] - rgb_cam[0][0] * rgb_cam[1][2]) / nom;
    cam_rgb[2][0] = (rgb_cam[1][1] * rgb_cam[2][0] - rgb_cam[1][0] * rgb_cam[2][1]) / nom;
    cam_rgb[2][1] = - (rgb_cam[0][1] * rgb_cam[2][0] - rgb_cam[0][0] * rgb_cam[2][1]) / nom;
    cam_rgb[2][2] = (rgb_cam[0][1] * rgb_cam[1][0] - rgb_cam[0][0] * rgb_cam[1][1]) / nom;
}

DiagonalCurve* RawImageSource::phaseOneIccCurve;
DiagonalCurve* RawImageSource::phaseOneIccCurveInv;

void RawImageSource::init()
{

    {
        // Initialize Phase One ICC curves

        /* This curve is derived from TIFFTAG_TRANSFERFUNCTION of a Capture One P25+ image with applied film curve,
           exported to TIFF with embedded camera ICC. It's assumed to be similar to most standard curves in
           Capture One. It's not necessary to be exactly the same, it's just to be close to a typical curve to
           give the Phase One ICC files a good working space. */
        const double phase_one_forward[] = {
            0.0000000000, 0.0000000000, 0.0152590219, 0.0029602502, 0.0305180438, 0.0058899825, 0.0457770657, 0.0087739376, 0.0610360876, 0.0115968566,
            0.0762951095, 0.0143587396, 0.0915541314, 0.0171969177, 0.1068131533, 0.0201876860, 0.1220721752, 0.0232852674, 0.1373311971, 0.0264744030,
            0.1525902190, 0.0297245747, 0.1678492409, 0.0330205234, 0.1831082628, 0.0363775082, 0.1983672847, 0.0397802701, 0.2136263066, 0.0432593271,
            0.2288853285, 0.0467841611, 0.2441443503, 0.0503700313, 0.2594033722, 0.0540474556, 0.2746623941, 0.0577859159, 0.2899214160, 0.0616159304,
            0.3051804379, 0.0655222400, 0.3204394598, 0.0695353628, 0.3356984817, 0.0736552987, 0.3509575036, 0.0778973068, 0.3662165255, 0.0822461280,
            0.3814755474, 0.0867170214, 0.3967345693, 0.0913252461, 0.4119935912, 0.0960860609, 0.4272526131, 0.1009994659, 0.4425116350, 0.1060654612,
            0.4577706569, 0.1113298238, 0.4730296788, 0.1167925536, 0.4882887007, 0.1224841688, 0.5035477226, 0.1284046693, 0.5188067445, 0.1345540551,
            0.5340657664, 0.1409781033, 0.5493247883, 0.1476615549, 0.5645838102, 0.1546501869, 0.5798428321, 0.1619287404, 0.5951018540, 0.1695277333,
            0.6103608759, 0.1774776837, 0.6256198978, 0.1858091096, 0.6408789197, 0.1945525292, 0.6561379416, 0.2037384604, 0.6713969635, 0.2134279393,
            0.6866559854, 0.2236667430, 0.7019150072, 0.2345159075, 0.7171740291, 0.2460517281, 0.7324330510, 0.2583047227, 0.7476920729, 0.2714122225,
            0.7629510948, 0.2854352636, 0.7782101167, 0.3004959182, 0.7934691386, 0.3167620356, 0.8087281605, 0.3343862058, 0.8239871824, 0.3535820554,
            0.8392462043, 0.3745937285, 0.8545052262, 0.3977111467, 0.8697642481, 0.4232547494, 0.8850232700, 0.4515754940, 0.9002822919, 0.4830701152,
            0.9155413138, 0.5190966659, 0.9308003357, 0.5615320058, 0.9460593576, 0.6136263066, 0.9613183795, 0.6807965209, 0.9765774014, 0.7717402914,
            0.9918364233, 0.9052109560, 1.0000000000, 1.0000000000
        };
        std::vector<double> cForwardPoints;
        cForwardPoints.push_back(double (DCT_Spline));  // The first value is the curve type
        std::vector<double> cInversePoints;
        cInversePoints.push_back(double (DCT_Spline));  // The first value is the curve type

        for (unsigned int i = 0; i < sizeof(phase_one_forward) / sizeof(phase_one_forward[0]); i += 2) {
            cForwardPoints.push_back(phase_one_forward[i + 0]);
            cForwardPoints.push_back(phase_one_forward[i + 1]);
            cInversePoints.push_back(phase_one_forward[i + 1]);
            cInversePoints.push_back(phase_one_forward[i + 0]);
        }

        phaseOneIccCurve = new DiagonalCurve(cForwardPoints, CURVES_MIN_POLY_POINTS);
        phaseOneIccCurveInv = new DiagonalCurve(cInversePoints, CURVES_MIN_POLY_POINTS);
    }
}

void RawImageSource::getRawValues(int x, int y, int rotate, int &R, int &G, int &B)
{
    int xnew = x + border;
    int ynew = y + border;
    rotate += ri->get_rotateDegree();
    rotate %= 360;

    if (rotate == 90) {
        std::swap(xnew, ynew);
        ynew = H - 1 - ynew;
    } else if (rotate == 180) {
        xnew = W - 1 - xnew;
        ynew = H - 1 - ynew;
    } else if (rotate == 270) {
        std::swap(xnew, ynew);
        ynew = H - 1 - ynew;
        xnew = W - 1 - xnew;
        ynew = H - 1 - ynew;
    }

    int c = ri->getSensorType() == ST_FUJI_XTRANS ? ri->XTRANSFC(ynew, xnew) : ri->FC(ynew, xnew);
    int val = round(rawData[ynew][xnew] / scale_mul[c]);

    if (c == 0) {
        R = val;
        G = 0;
        B = 0;
    } else if (c == 2) {
        R = 0;
        G = 0;
        B = val;
    } else {
        R = 0;
        G = val;
        B = 0;
    }
}

void RawImageSource::cleanup()
{
    delete phaseOneIccCurve;
    delete phaseOneIccCurveInv;
}

} /* namespace */<|MERGE_RESOLUTION|>--- conflicted
+++ resolved
@@ -1742,13 +1742,8 @@
     float varthresh = (20.0 * (thresh / 100.0) + 1.0) / 24.f;
 
     // allocate temporary buffer
-<<<<<<< HEAD
-    float (*cfablur);
+    float* cfablur;
     cfablur = (float (*)) malloc(H * W * sizeof * cfablur);
-=======
-    float* cfablur;
-    cfablur = (float (*)) malloc (H * W * sizeof * cfablur);
->>>>>>> bce1630c
 
     // counter for dead or hot pixels
     int counter = 0;
