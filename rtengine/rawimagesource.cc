--- conflicted
+++ resolved
@@ -1343,11 +1343,7 @@
  *  (Taken from Emil Martinec idea)
  *  (Optimized by Ingo Weyrich 2013 and 2015)
  */
-<<<<<<< HEAD
-SSEFUNCTION int RawImageSource::findHotDeadPixels(PixelsMap &bpMap, float thresh, bool findHotPixels, bool findDeadPixels)
-=======
 int RawImageSource::findHotDeadPixels( PixelsMap &bpMap, float thresh, bool findHotPixels, bool findDeadPixels )
->>>>>>> 24151b31
 {
     float varthresh = (20.0 * (thresh / 100.0) + 1.0) / 24.f;
 
