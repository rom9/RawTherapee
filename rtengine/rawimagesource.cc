/*
 *  This file is part of RawTherapee.
 *
 *  Copyright (c) 2004-2010 Gabor Horvath <hgabor@rawtherapee.com>
 *
 *  RawTherapee is free software: you can redistribute it and/or modify
 *  it under the terms of the GNU General Public License as published by
 *  the Free Software Foundation, either version 3 of the License, or
 *  (at your option) any later version.
 *
 *  RawTherapee is distributed in the hope that it will be useful,
 *  but WITHOUT ANY WARRANTY; without even the implied warranty of
 *  MERCHANTABILITY or FITNESS FOR A PARTICULAR PURPOSE.  See the
 *  GNU General Public License for more details.
 *
 *  You should have received a copy of the GNU General Public License
 *  along with RawTherapee.  If not, see <http://www.gnu.org/licenses/>.
 */
#include <cmath>
#include <iostream>

#include "rtengine.h"
#include "rawimagesource.h"
#include "rawimagesource_i.h"
#include "jaggedarray.h"
#include "median.h"
#include "rawimage.h"
#include "mytime.h"
#include "iccstore.h"
#include "curves.h"
#include "dfmanager.h"
#include "ffmanager.h"
#include "dcp.h"
#include "rt_math.h"
#include "improcfun.h"
#include "median.h"
#ifdef _OPENMP
#include <omp.h>
#endif
#include "opthelper.h"
//#define BENCHMARK
#include "StopWatch.h"
#define clipretinex( val, minv, maxv )    (( val = (val < minv ? minv : val ) ) > maxv ? maxv : val )
#undef CLIPD
#define CLIPD(a) ((a)>0.0f?((a)<1.0f?(a):1.0f):0.0f)

namespace
{

void rotateLine (const float* const line, rtengine::PlanarPtr<float> &channel, const int tran, const int i, const int w, const int h)
{
    switch(tran & TR_ROT) {
        case TR_R180:
            for (int j = 0; j < w; j++) {
                channel(h - 1 - i, w - 1 - j) = line[j];
            }

            break;

        case TR_R90:
            for (int j = 0; j < w; j++) {
                channel(j, h - 1 - i) = line[j];
            }

            break;

        case TR_R270:
            for (int j = 0; j < w; j++) {
                channel(w - 1 - j, i) = line[j];
            }

            break;

        case TR_NONE:
        default:
            for (int j = 0; j < w; j++) {
                channel(i, j) = line[j];
            }
    }
}

void transLineStandard (const float* const red, const float* const green, const float* const blue, const int i, rtengine::Imagefloat* const image, const int tran, const int imwidth, const int imheight)
{
    // conventional CCD coarse rotation
    rotateLine (red, image->r, tran, i, imwidth, imheight);
    rotateLine (green, image->g, tran, i, imwidth, imheight);
    rotateLine (blue, image->b, tran, i, imwidth, imheight);
}

void transLineFuji (const float* const red, const float* const green, const float* const blue, const int i, rtengine::Imagefloat* const image, const int tran, const int imwidth, const int imheight, const int fw)
{

    // Fuji SuperCCD rotation + coarse rotation
    int start = ABS(fw - i);
    int w = fw * 2 + 1;
    int h = (imheight - fw) * 2 + 1;
    int end = min(h + fw - i, w - fw + i);

    switch(tran & TR_ROT) {
        case TR_R180:
            for (int j = start; j < end; j++) {
                int y = i + j - fw;
                int x = fw - i + j;

                if (x >= 0 && y < image->height && y >= 0 && x < image->width) {
                    image->r(image->height - 1 - y, image->width - 1 - x) = red[j];
                    image->g(image->height - 1 - y, image->width - 1 - x) = green[j];
                    image->b(image->height - 1 - y, image->width - 1 - x) = blue[j];
                }
            }

            break;

        case TR_R270:
            for (int j = start; j < end; j++) {
                int y = i + j - fw;
                int x = fw - i + j;

                if (x >= 0 && x < image->height && y >= 0 && y < image->width) {
                    image->r(image->height - 1 - x, y) = red[j];
                    image->g(image->height - 1 - x, y) = green[j];
                    image->b(image->height - 1 - x, y) = blue[j];
                }
            }

            break;

        case TR_R90:
            for (int j = start; j < end; j++) {
                int y = i + j - fw;
                int x = fw - i + j;

                if (x >= 0 && y < image->width && y >= 0 && x < image->height) {
                    image->r(x, image->width - 1 - y) = red[j];
                    image->g(x, image->width - 1 - y) = green[j];
                    image->b(x, image->width - 1 - y) = blue[j];
                }
            }

            break;

        case TR_NONE:
        default:
            for (int j = start; j < end; j++) {
                int y = i + j - fw;
                int x = fw - i + j;

                if (x >= 0 && y < image->height && y >= 0 && x < image->width) {
                    image->r(y, x) = red[j];
                    image->g(y, x) = green[j];
                    image->b(y, x) = blue[j];
                }
            }
    }
}

void transLineD1x (const float* const red, const float* const green, const float* const blue, const int i, rtengine::Imagefloat* const image, const int tran, const int imwidth, const int imheight, const bool oddHeight, const bool clip)
{
    // Nikon D1X has an uncommon sensor with 4028 x 1324 sensels.
    // Vertical sensel size is 2x horizontal sensel size
    // We have to do vertical interpolation for the 'missing' rows
    // We do that in combination with coarse rotation

    switch(tran & TR_ROT) {
        case TR_R180: // rotate 180 degree
            for (int j = 0; j < imwidth; j++) {
                image->r(2 * (imheight - 1 - i), imwidth - 1 - j) = red[j];
                image->g(2 * (imheight - 1 - i), imwidth - 1 - j) = green[j];
                image->b(2 * (imheight - 1 - i), imwidth - 1 - j) = blue[j];
            }

            if (i == 0) {
                for (int j = 0; j < imwidth; j++) {
                    image->r(2 * imheight - 1, imwidth - 1 - j) = red[j];
                    image->g(2 * imheight - 1, imwidth - 1 - j) = green[j];
                    image->b(2 * imheight - 1, imwidth - 1 - j) = blue[j];
                }
            }

            if (i == 1 || i == 2) { // linear interpolation
                int row = 2 * imheight - 1 - 2 * i;

                for (int j = 0; j < imwidth; j++) {
                    int col = imwidth - 1 - j;
                    image->r(row, col) = (red[j] + image->r(row + 1, col)) / 2;
                    image->g(row, col) = (green[j] + image->g(row + 1, col)) / 2;
                    image->b(row, col) = (blue[j] + image->b(row + 1, col)) / 2;
                }

                if(i == 2 && oddHeight) {
                    int row = 2 * imheight;

                    for (int j = 0; j < imwidth; j++) {
                        int col = imwidth - 1 - j;
                        image->r(row, col) = (red[j] + image->r(row - 2, col)) / 2;
                        image->g(row, col) = (green[j] + image->g(row - 2, col)) / 2;
                        image->b(row, col) = (blue[j] + image->b(row - 2, col)) / 2;
                    }
                }
            } else if (i == imheight - 1 || i == imheight - 2) {
                int row = 2 * imheight - 1 - 2 * i;

                for (int j = 0; j < imwidth; j++) {
                    int col = imwidth - 1 - j;
                    image->r(row, col) = (red[j] + image->r(row + 1, col)) / 2;
                    image->g(row, col) = (green[j] + image->g(row + 1, col)) / 2;
                    image->b(row, col) = (blue[j] + image->b(row + 1, col)) / 2;
                }

                row = 2 * imheight - 1 - 2 * i + 2;

                for (int j = 0; j < imwidth; j++) {
                    int col = imwidth - 1 - j;
                    image->r(row, col) = (red[j] + image->r(row + 1, col)) / 2;
                    image->g(row, col) = (green[j] + image->g(row + 1, col)) / 2;
                    image->b(row, col) = (blue[j] + image->b(row + 1, col)) / 2;
                }
            } else if (i > 2 && i < imheight - 1) { // vertical bicubic interpolation
                int row = 2 * imheight - 1 - 2 * i + 2;

                for (int j = 0; j < imwidth; j++) {
                    int col = imwidth - 1 - j;
                    image->r(row, col) = MAX(0.f, -0.0625f * (red[j] + image->r(row + 3, col)) + 0.5625f * (image->r(row - 1, col) + image->r(row + 1, col)));
                    image->g(row, col) = MAX(0.f, -0.0625f * (green[j] + image->g(row + 3, col)) + 0.5625f * (image->g(row - 1, col) + image->g(row + 1, col)));
                    image->b(row, col) = MAX(0.f, -0.0625f * (blue[j] + image->b(row + 3, col)) + 0.5625f * (image->b(row - 1, col) + image->b(row + 1, col)));

                    if(clip) {
                        image->r(row, col) = MIN(image->r(row, col), rtengine::MAXVALF);
                        image->g(row, col) = MIN(image->g(row, col), rtengine::MAXVALF);
                        image->b(row, col) = MIN(image->b(row, col), rtengine::MAXVALF);
                    }
                }
            }

            break;

        case TR_R90: // rotate right
            if( i == 0) {
                for (int j = 0; j < imwidth; j++) {
                    image->r(j, 2 * imheight - 1) = red[j];
                    image->g(j, 2 * imheight - 1) = green[j];
                    image->b(j, 2 * imheight - 1) = blue[j];
                }
            }

            for (int j = 0; j < imwidth; j++) {
                image->r(j, 2 * (imheight - 1 - i)) = red[j];
                image->g(j, 2 * (imheight - 1 - i)) = green[j];
                image->b(j, 2 * (imheight - 1 - i)) = blue[j];
            }

            if (i == 1 || i == 2) { // linear interpolation
                int col = 2 * imheight - 1 - 2 * i;

                for (int j = 0; j < imwidth; j++) {
                    image->r(j, col) = (red[j] + image->r(j, col + 1)) / 2;
                    image->g(j, col) = (green[j] + image->g(j, col + 1)) / 2;
                    image->b(j, col) = (blue[j] + image->b(j, col + 1)) / 2;

                    if(oddHeight && i == 2) {
                        image->r(j, 2 * imheight) = (red[j] + image->r(j, 2 * imheight - 2)) / 2;
                        image->g(j, 2 * imheight) = (green[j] + image->g(j, 2 * imheight - 2)) / 2;
                        image->b(j, 2 * imheight) = (blue[j] + image->b(j, 2 * imheight - 2)) / 2;
                    }
                }
            } else if (i == imheight - 1) {
                int col = 2 * imheight - 1 - 2 * i;

                for (int j = 0; j < imwidth; j++) {
                    image->r(j, col) = (red[j] + image->r(j, col + 1)) / 2;
                    image->g(j, col) = (green[j] + image->g(j, col + 1)) / 2;
                    image->b(j, col) = (blue[j] + image->b(j, col + 1)) / 2;
                }

                col = 2 * imheight - 1 - 2 * i + 2;

                for (int j = 0; j < imwidth; j++) {
                    image->r(j, col) = (red[j] + image->r(j, col + 1)) / 2;
                    image->g(j, col) = (green[j] + image->g(j, col + 1)) / 2;
                    image->b(j, col) = (blue[j] + image->b(j, col + 1)) / 2;
                }
            } else if (i > 2 && i < imheight - 1) { // vertical bicubic interpolation
                int col = 2 * imheight - 1 - 2 * i + 2;

                for (int j = 0; j < imwidth; j++) {
                    image->r(j, col) = MAX(0.f, -0.0625f * (red[j] + image->r(j, col + 3)) + 0.5625f * (image->r(j, col - 1) + image->r(j, col + 1)));
                    image->g(j, col) = MAX(0.f, -0.0625f * (green[j] + image->g(j, col + 3)) + 0.5625f * (image->g(j, col - 1) + image->g(j, col + 1)));
                    image->b(j, col) = MAX(0.f, -0.0625f * (blue[j] + image->b(j, col + 3)) + 0.5625f * (image->b(j, col - 1) + image->b(j, col + 1)));

                    if(clip) {
                        image->r(j, col) = MIN(image->r(j, col), rtengine::MAXVALF);
                        image->g(j, col) = MIN(image->g(j, col), rtengine::MAXVALF);
                        image->b(j, col) = MIN(image->b(j, col), rtengine::MAXVALF);
                    }
                }
            }

            break;

        case TR_R270: // rotate left
            if (i == 0) {
                for (int j = imwidth - 1, row = 0; j >= 0; j--, row++) {
                    image->r(row, 2 * i) = red[j];
                    image->g(row, 2 * i) = green[j];
                    image->b(row, 2 * i) = blue[j];
                }
            } else if (i == 1 || i == 2) { // linear interpolation
                for (int j = imwidth - 1, row = 0; j >= 0; j--, row++) {
                    image->r(row, 2 * i) = red[j];
                    image->g(row, 2 * i) = green[j];
                    image->b(row, 2 * i) = blue[j];
                    image->r(row, 2 * i - 1) = (red[j] + image->r(row, 2 * i - 2)) * 0.5f;
                    image->g(row, 2 * i - 1) = (green[j] + image->g(row, 2 * i - 2)) * 0.5f;
                    image->b(row, 2 * i - 1) = (blue[j] + image->b(row, 2 * i - 2)) * 0.5f;
                }
            } else if (i > 0 && i < imheight) { // vertical bicubic interpolation
                for (int j = imwidth - 1, row = 0; j >= 0; j--, row++) {
                    image->r(row, 2 * i - 3) = MAX(0.f, -0.0625f * (red[j] + image->r(row, 2 * i - 6)) + 0.5625f * (image->r(row, 2 * i - 2) + image->r(row, 2 * i - 4)));
                    image->g(row, 2 * i - 3) = MAX(0.f, -0.0625f * (green[j] + image->g(row, 2 * i - 6)) + 0.5625f * (image->g(row, 2 * i - 2) + image->g(row, 2 * i - 4)));
                    image->b(row, 2 * i - 3) = MAX(0.f, -0.0625f * (blue[j] + image->b(row, 2 * i - 6)) + 0.5625f * (image->b(row, 2 * i - 2) + image->b(row, 2 * i - 4)));

                    if(clip) {
                        image->r(row, 2 * i - 3) = MIN(image->r(row, 2 * i - 3), rtengine::MAXVALF);
                        image->g(row, 2 * i - 3) = MIN(image->g(row, 2 * i - 3), rtengine::MAXVALF);
                        image->b(row, 2 * i - 3) = MIN(image->b(row, 2 * i - 3), rtengine::MAXVALF);
                    }

                    image->r(row, 2 * i) = red[j];
                    image->g(row, 2 * i) = green[j];
                    image->b(row, 2 * i) = blue[j];
                }
            }

            if (i == imheight - 1) {
                for (int j = imwidth - 1, row = 0; j >= 0; j--, row++) {
                    image->r(row, 2 * i - 1) = MAX(0.f, -0.0625f * (red[j] + image->r(row, 2 * i - 4)) + 0.5625f * (image->r(row, 2 * i) + image->r(row, 2 * i - 2)));
                    image->g(row, 2 * i - 1) = MAX(0.f, -0.0625f * (green[j] + image->g(row, 2 * i - 4)) + 0.5625f * (image->g(row, 2 * i) + image->g(row, 2 * i - 2)));
                    image->b(row, 2 * i - 1) = MAX(0.f, -0.0625f * (blue[j] + image->b(row, 2 * i - 4)) + 0.5625f * (image->b(row, 2 * i) + image->b(row, 2 * i - 2)));

                    if(clip) {
                        image->r(j, 2 * i - 1) = MIN(image->r(j, 2 * i - 1), rtengine::MAXVALF);
                        image->g(j, 2 * i - 1) = MIN(image->g(j, 2 * i - 1), rtengine::MAXVALF);
                        image->b(j, 2 * i - 1) = MIN(image->b(j, 2 * i - 1), rtengine::MAXVALF);
                    }

                    image->r(row, 2 * i + 1) = (red[j] + image->r(row, 2 * i - 1)) / 2;
                    image->g(row, 2 * i + 1) = (green[j] + image->g(row, 2 * i - 1)) / 2;
                    image->b(row, 2 * i + 1) = (blue[j] + image->b(row, 2 * i - 1)) / 2;

                    if (oddHeight) {
                        image->r(row, 2 * i + 2) = (red[j] + image->r(row, 2 * i - 2)) / 2;
                        image->g(row, 2 * i + 2) = (green[j] + image->g(row, 2 * i - 2)) / 2;
                        image->b(row, 2 * i + 2) = (blue[j] + image->b(row, 2 * i - 2)) / 2;
                    }
                }
            }

            break;

        case TR_NONE: // no coarse rotation
        default:
            rotateLine (red, image->r, tran, 2 * i, imwidth, imheight);
            rotateLine (green, image->g, tran, 2 * i, imwidth, imheight);
            rotateLine (blue, image->b, tran, 2 * i, imwidth, imheight);

            if (i == 1 || i == 2) { // linear interpolation
                for (int j = 0; j < imwidth; j++) {
                    image->r(2 * i - 1, j) = (red[j] + image->r(2 * i - 2, j)) / 2;
                    image->g(2 * i - 1, j) = (green[j] + image->g(2 * i - 2, j)) / 2;
                    image->b(2 * i - 1, j) = (blue[j] + image->b(2 * i - 2, j)) / 2;
                }
            } else if (i > 2 && i < imheight) { // vertical bicubic interpolation
                for (int j = 0; j < imwidth; j++) {
                    image->r(2 * i - 3, j) = MAX(0.f, -0.0625f * (red[j] + image->r(2 * i - 6, j)) + 0.5625f * (image->r(2 * i - 2, j) + image->r(2 * i - 4, j)));
                    image->g(2 * i - 3, j) = MAX(0.f, -0.0625f * (green[j] + image->g(2 * i - 6, j)) + 0.5625f * (image->g(2 * i - 2, j) + image->g(2 * i - 4, j)));
                    image->b(2 * i - 3, j) = MAX(0.f, -0.0625f * (blue[j] + image->b(2 * i - 6, j)) + 0.5625f * (image->b(2 * i - 2, j) + image->b(2 * i - 4, j)));

                    if(clip) {
                        image->r(2 * i - 3, j) = MIN(image->r(2 * i - 3, j), rtengine::MAXVALF);
                        image->g(2 * i - 3, j) = MIN(image->g(2 * i - 3, j), rtengine::MAXVALF);
                        image->b(2 * i - 3, j) = MIN(image->b(2 * i - 3, j), rtengine::MAXVALF);
                    }
                }
            }

            if (i == imheight - 1) {
                for (int j = 0; j < imwidth; j++) {
                    image->r(2 * i - 1, j) = MAX(0.f, -0.0625f * (red[j] + image->r(2 * i - 4, j)) + 0.5625f * (image->r(2 * i, j) + image->r(2 * i - 2, j)));
                    image->g(2 * i - 1, j) = MAX(0.f, -0.0625f * (green[j] + image->g(2 * i - 4, j)) + 0.5625f * (image->g(2 * i, j) + image->g(2 * i - 2, j)));
                    image->b(2 * i - 1, j) = MAX(0.f, -0.0625f * (blue[j] + image->b(2 * i - 4, j)) + 0.5625f * (image->b(2 * i, j) + image->b(2 * i - 2, j)));

                    if(clip) {
                        image->r(2 * i - 1, j) = MIN(image->r(2 * i - 1, j), rtengine::MAXVALF);
                        image->g(2 * i - 1, j) = MIN(image->g(2 * i - 1, j), rtengine::MAXVALF);
                        image->b(2 * i - 1, j) = MIN(image->b(2 * i - 1, j), rtengine::MAXVALF);
                    }

                    image->r(2 * i + 1, j) = (red[j] + image->r(2 * i - 1, j)) / 2;
                    image->g(2 * i + 1, j) = (green[j] + image->g(2 * i - 1, j)) / 2;
                    image->b(2 * i + 1, j) = (blue[j] + image->b(2 * i - 1, j)) / 2;

                    if (oddHeight) {
                        image->r(2 * i + 2, j) = (red[j] + image->r(2 * i - 2, j)) / 2;
                        image->g(2 * i + 2, j) = (green[j] + image->g(2 * i - 2, j)) / 2;
                        image->b(2 * i + 2, j) = (blue[j] + image->b(2 * i - 2, j)) / 2;
                    }
                }
            }
    }
}

}


namespace rtengine
{

extern const Settings* settings;
#undef ABS
#undef DIST

#define ABS(a) ((a)<0?-(a):(a))
#define DIST(a,b) (ABS(a-b))

RawImageSource::RawImageSource ()
    : ImageSource()
    , plistener(NULL)
    , border(4)
    , ri(NULL)
    , cache(NULL)
    , rawData(0, 0)
    , green(0, 0)
    , red(0, 0)
    , blue(0, 0)
{
    hrmap[0] = NULL;
    hrmap[1] = NULL;
    hrmap[2] = NULL;
    //needhr = NULL;
    //hpmap = NULL;
    camProfile = NULL;
    embProfile = NULL;
    rgbSourceModified = false;
    hlmax[0] = hlmax[1] = hlmax[2] = hlmax[3] = 0.f;
    clmax[0] = clmax[1] = clmax[2] = clmax[3] = 0.f;
}

//%%%%%%%%%%%%%%%%%%%%%%%%%%%%%%%%%%%%%%%

RawImageSource::~RawImageSource ()
{

    delete idata;

    if (ri) {
        delete ri;
    }

    flushRGB();
    flushRawData();

    if( cache ) {
        delete [] cache;
    }

    if (hrmap[0] != NULL) {
        int dh = H / HR_SCALE;
        freeJaggedArray<float>(hrmap[0]);
        freeJaggedArray<float>(hrmap[1]);
        freeJaggedArray<float>(hrmap[2]);
    }

    if (camProfile) {
        cmsCloseProfile (camProfile);
    }

    if (embProfile) {
        cmsCloseProfile (embProfile);
    }
}

//%%%%%%%%%%%%%%%%%%%%%%%%%%%%%%%%%%%%%%%

void RawImageSource::transformRect (PreviewProps pp, int tran, int &ssx1, int &ssy1, int &width, int &height, int &fw)
{

    pp.x += border;
    pp.y += border;

    if (d1x) {
        if ((tran & TR_ROT) == TR_R90 || (tran & TR_ROT) == TR_R270) {
            pp.x /= 2;
            pp.w = pp.w / 2 + 1;
        } else {
            pp.y /= 2;
            pp.h = pp.h / 2 + 1;
        }
    }

    int w = W, h = H;

    if (fuji) {
        w = ri->get_FujiWidth() * 2 + 1;
        h = (H - ri->get_FujiWidth()) * 2 + 1;
    }

    int sw = w, sh = h;

    if ((tran & TR_ROT) == TR_R90 || (tran & TR_ROT) == TR_R270) {
        sw = h;
        sh = w;
    }

    if( pp.w > sw - 2 * border) {
        pp.w = sw - 2 * border;
    }

    if( pp.h > sh - 2 * border) {
        pp.h = sh - 2 * border;
    }

    int ppx = pp.x, ppy = pp.y;

    if (tran & TR_HFLIP) {
        ppx = sw - pp.x - pp.w;
    }

    if (tran & TR_VFLIP) {
        ppy = sh - pp.y - pp.h;
    }

    int sx1 = ppx;        // assuming it's >=0
    int sy1 = ppy;        // assuming it's >=0
    int sx2 = max(ppx + pp.w, w - 1);
    int sy2 = max(ppy + pp.h, h - 1);

    if ((tran & TR_ROT) == TR_R180) {
        sx1 = max(w - ppx - pp.w, 0);
        sy1 = max(h - ppy - pp.h, 0);
        sx2 = min(sx1 + pp.w, w - 1);
        sy2 = min(sy1 + pp.h, h - 1);
    } else if ((tran & TR_ROT) == TR_R90) {
        sx1 = ppy;
        sy1 = max(h - ppx - pp.w, 0);
        sx2 = min(sx1 + pp.h, w - 1);
        sy2 = min(sy1 + pp.w, h - 1);
    } else if ((tran & TR_ROT) == TR_R270) {
        sx1 = max(w - ppy - pp.h, 0);
        sy1 = ppx;
        sx2 = min(sx1 + pp.h, w - 1);
        sy2 = min(sy1 + pp.w, h - 1);
    }

    if (fuji) {
        // atszamoljuk a koordinatakat fuji-ra:
        // recalculate the coordinates fuji-ra:
        ssx1 = (sx1 + sy1) / 2;
        ssy1 = (sy1 - sx2 ) / 2 + ri->get_FujiWidth();
        int ssx2 = (sx2 + sy2) / 2 + 1;
        int ssy2 = (sy2 - sx1) / 2 + ri->get_FujiWidth();
        fw   = (sx2 - sx1) / 2 / pp.skip;
        width  = (ssx2 - ssx1) / pp.skip + ((ssx2 - ssx1) % pp.skip > 0);
        height = (ssy2 - ssy1) / pp.skip + ((ssy2 - ssy1) % pp.skip > 0);
    } else {
        ssx1 = sx1;
        ssy1 = sy1;
        width  = (sx2 - sx1) / pp.skip + ((sx2 - sx1) % pp.skip > 0);
        height = (sy2 - sy1) / pp.skip + ((sy2 - sy1) % pp.skip > 0);
    }
}

float calculate_scale_mul(float scale_mul[4], const float pre_mul_[4], const float c_white[4], const float c_black[4], bool isMono, int colors)
{
    if (isMono || colors == 1) {
        for (int c = 0; c < 4; c++) {
            scale_mul[c] = 65535.0 / (c_white[c] - c_black[c]);
        }
    } else {
        float pre_mul[4];

        for (int c = 0; c < 4; c++) {
            pre_mul[c] = pre_mul_[c];
        }

        if (pre_mul[3] == 0) {
            pre_mul[3] = pre_mul[1]; // G2 == G1
        }

        float maxpremul = max(pre_mul[0], pre_mul[1], pre_mul[2], pre_mul[3]);

        for (int c = 0; c < 4; c++) {
            scale_mul[c] = (pre_mul[c] / maxpremul) * 65535.0 / (c_white[c] - c_black[c]);
        }
    }

    float gain = max(scale_mul[0], scale_mul[1], scale_mul[2], scale_mul[3]) / min(scale_mul[0], scale_mul[1], scale_mul[2], scale_mul[3]);
    return gain;
}

void RawImageSource::getImage (const ColorTemp &ctemp, int tran, Imagefloat* image, const PreviewProps &pp, const ToneCurveParams &hrp, const ColorManagementParams &cmp, const RAWParams &raw )
{
    MyMutex::MyLock lock(getImageMutex);

    tran = defTransform (tran);

    // compute channel multipliers
    double r, g, b;
    float rm, gm, bm;

    if (ctemp.getTemp() < 0) {
        // no white balance, ie revert the pre-process white balance to restore original unbalanced raw camera color
        rm = ri->get_pre_mul(0);
        gm = ri->get_pre_mul(1);
        bm = ri->get_pre_mul(2);
    } else {
        ctemp.getMultipliers (r, g, b);
        rm = imatrices.cam_rgb[0][0] * r + imatrices.cam_rgb[0][1] * g + imatrices.cam_rgb[0][2] * b;
        gm = imatrices.cam_rgb[1][0] * r + imatrices.cam_rgb[1][1] * g + imatrices.cam_rgb[1][2] * b;
        bm = imatrices.cam_rgb[2][0] * r + imatrices.cam_rgb[2][1] * g + imatrices.cam_rgb[2][2] * b;
    }

    if (true) {
        // adjust gain so the maximum raw value of the least scaled channel just hits max
        const float new_pre_mul[4] = { ri->get_pre_mul(0) / rm, ri->get_pre_mul(1) / gm, ri->get_pre_mul(2) / bm, ri->get_pre_mul(3) / gm };
        float new_scale_mul[4];

        bool isMono = (ri->getSensorType() == ST_FUJI_XTRANS && raw.xtranssensor.method == RAWParams::XTransSensor::methodstring[RAWParams::XTransSensor::mono])
                      || (ri->getSensorType() == ST_BAYER && raw.bayersensor.method == RAWParams::BayerSensor::methodstring[RAWParams::BayerSensor::mono]);
        float gain = calculate_scale_mul(new_scale_mul, new_pre_mul, c_white, cblacksom, isMono, ri->get_colors());
        rm = new_scale_mul[0] / scale_mul[0] * gain;
        gm = new_scale_mul[1] / scale_mul[1] * gain;
        bm = new_scale_mul[2] / scale_mul[2] * gain;
        //fprintf(stderr, "camera gain: %f, current wb gain: %f, diff in stops %f\n", camInitialGain, gain, log2(camInitialGain) - log2(gain));
    } else {
        // old scaling: used a fixed reference gain based on camera (as-shot) white balance

        // how much we need to scale each channel to get our new white balance
        rm = refwb_red / rm;
        gm = refwb_green / gm;
        bm = refwb_blue / bm;
        // normalize so larger multiplier becomes 1.0
        float minval = min(rm, gm, bm);
        rm /= minval;
        gm /= minval;
        bm /= minval;
        // multiply with reference gain, ie as-shot WB
        rm *= camInitialGain;
        gm *= camInitialGain;
        bm *= camInitialGain;
    }

    defGain = 0.0;
    // compute image area to render in order to provide the requested part of the image
    int sx1, sy1, imwidth, imheight, fw, d1xHeightOdd;
    transformRect (pp, tran, sx1, sy1, imwidth, imheight, fw);

    // check possible overflows
    int maximwidth, maximheight;

    if ((tran & TR_ROT) == TR_R90 || (tran & TR_ROT) == TR_R270) {
        maximwidth = image->height;
        maximheight = image->width;
    } else {
        maximwidth = image->width;
        maximheight = image->height;
    }

    if (d1x) {
        // D1X has only half of the required rows
        // we interpolate the missing ones later to get correct aspect ratio
        // if the height is odd we also have to add an additional row to avoid a black line
        d1xHeightOdd = maximheight & 1;
        maximheight /= 2;
        imheight = maximheight;
    }

    // correct if overflow (very rare), but not fuji because it is corrected in transline
    if (!fuji && imwidth > maximwidth) {
        imwidth = maximwidth;
    }

    if (!fuji && imheight > maximheight) {
        imheight = maximheight;
    }

    int maxx = this->W, maxy = this->H, skip = pp.skip;

    // raw clip levels after white balance
    hlmax[0] = clmax[0] * rm;
    hlmax[1] = clmax[1] * gm;
    hlmax[2] = clmax[2] * bm;

    const bool doClip = (chmax[0] >= clmax[0] || chmax[1] >= clmax[1] || chmax[2] >= clmax[2]) && !hrp.hrenabled;

    float area = skip * skip;
    rm /= area;
    gm /= area;
    bm /= area;
    bool doHr = (hrp.hrenabled && hrp.method != "Color");
#ifdef _OPENMP
    #pragma omp parallel if(!d1x)       // omp disabled for D1x to avoid race conditions (see Issue 1088 http://code.google.com/p/rawtherapee/issues/detail?id=1088)
    {
#endif
        // render the requested image part
        float line_red[imwidth] ALIGNED16;
        float line_grn[imwidth] ALIGNED16;
        float line_blue[imwidth] ALIGNED16;

#ifdef _OPENMP
        #pragma omp for schedule(dynamic,16)
#endif

        for (int ix = 0; ix < imheight; ix++) {
            int i = sy1 + skip * ix;

            if (i >= maxy - skip) {
                i = maxy - skip - 1;    // avoid trouble
            }

            if (ri->getSensorType() == ST_BAYER || ri->getSensorType() == ST_FUJI_XTRANS || ri->get_colors() == 1) {
                for (int j = 0, jx = sx1; j < imwidth; j++, jx += skip) {
                    jx = jx >= (maxx - skip) ? jx = maxx - skip - 1 : jx; // avoid trouble

                    float rtot = 0.f, gtot = 0.f, btot = 0.f;

                    for (int m = 0; m < skip; m++)
                        for (int n = 0; n < skip; n++) {
                            rtot += red[i + m][jx + n];
                            gtot += green[i + m][jx + n];
                            btot += blue[i + m][jx + n];
                        }

                    rtot *= rm;
                    gtot *= gm;
                    btot *= bm;

                    if (doClip) {
                        // note: as hlmax[] can be larger than CLIP and we can later apply negative
                        // exposure this means that we can clip away local highlights which actually
                        // are not clipped. We have to do that though as we only check pixel by pixel
                        // and don't know if this will transition into a clipped area, if so we need
                        // to clip also surrounding to make a good colour transition
                        rtot = CLIP(rtot);
                        gtot = CLIP(gtot);
                        btot = CLIP(btot);
                    }

                    line_red[j] = rtot;
                    line_grn[j] = gtot;
                    line_blue[j] = btot;
                }
            } else {
                for (int j = 0, jx = sx1; j < imwidth; j++, jx += skip) {
                    if (jx > maxx - skip) {
                        jx = maxx - skip - 1;
                    }

                    float rtot, gtot, btot;
                    rtot = gtot = btot = 0;

                    for (int m = 0; m < skip; m++)
                        for (int n = 0; n < skip; n++) {
                            rtot += rawData[i + m][(jx + n) * 3 + 0];
                            gtot += rawData[i + m][(jx + n) * 3 + 1];
                            btot += rawData[i + m][(jx + n) * 3 + 2];
                        }

                    rtot *= rm;
                    gtot *= gm;
                    btot *= bm;

                    if (doClip) {
                        rtot = CLIP(rtot);
                        gtot = CLIP(gtot);
                        btot = CLIP(btot);
                    }

                    line_red[j] = rtot;
                    line_grn[j] = gtot;
                    line_blue[j] = btot;

                }
            }

            //process all highlight recovery other than "Color"
            if (doHr) {
                hlRecovery (hrp.method, line_red, line_grn, line_blue, imwidth, hlmax);
            }

            if(d1x) {
                transLineD1x (line_red, line_grn, line_blue, ix, image, tran, imwidth, imheight, d1xHeightOdd, doClip);
            } else if(fuji) {
                transLineFuji (line_red, line_grn, line_blue, ix, image, tran, imwidth, imheight, fw);
            } else {
                transLineStandard (line_red, line_grn, line_blue, ix, image, tran, imwidth, imheight);
            }

        }

#ifdef _OPENMP
    }
#endif

    if (fuji) {
        int a = ((tran & TR_ROT) == TR_R90 && image->width % 2 == 0) || ((tran & TR_ROT) == TR_R180 && image->height % 2 + image->width % 2 == 1) || ((tran & TR_ROT) == TR_R270 && image->height % 2 == 0);

        // first row
        for (int j = 1 + a; j < image->width - 1; j += 2) {
            image->r(0, j) = (image->r(1, j) + image->r(0, j + 1) + image->r(0, j - 1)) / 3;
            image->g(0, j) = (image->g(1, j) + image->g(0, j + 1) + image->g(0, j - 1)) / 3;
            image->b(0, j) = (image->b(1, j) + image->b(0, j + 1) + image->b(0, j - 1)) / 3;
        }

        // other rows
        for (int i = 1; i < image->height - 1; i++) {
            for (int j = 2 - (a + i + 1) % 2; j < image->width - 1; j += 2) {
                // edge-adaptive interpolation
                double dh = (ABS(image->r(i, j + 1) - image->r(i, j - 1)) + ABS(image->g(i, j + 1) - image->g(i, j - 1)) + ABS(image->b(i, j + 1) - image->b(i, j - 1))) / 1.0;
                double dv = (ABS(image->r(i + 1, j) - image->r(i - 1, j)) + ABS(image->g(i + 1, j) - image->g(i - 1, j)) + ABS(image->b(i + 1, j) - image->b(i - 1, j))) / 1.0;
                double eh = 1.0 / (1.0 + dh);
                double ev = 1.0 / (1.0 + dv);
                image->r(i, j) = (eh * (image->r(i, j + 1) + image->r(i, j - 1)) + ev * (image->r(i + 1, j) + image->r(i - 1, j))) / (2.0 * (eh + ev));
                image->g(i, j) = (eh * (image->g(i, j + 1) + image->g(i, j - 1)) + ev * (image->g(i + 1, j) + image->g(i - 1, j))) / (2.0 * (eh + ev));
                image->b(i, j) = (eh * (image->b(i, j + 1) + image->b(i, j - 1)) + ev * (image->b(i + 1, j) + image->b(i - 1, j))) / (2.0 * (eh + ev));
            }

            // first pixel
            if (2 - (a + i + 1) % 2 == 2) {
                image->r(i, 0) = (image->r(i + 1, 0) + image->r(i - 1, 0) + image->r(i, 1)) / 3;
                image->g(i, 0) = (image->g(i + 1, 0) + image->g(i - 1, 0) + image->g(i, 1)) / 3;
                image->b(i, 0) = (image->b(i + 1, 0) + image->b(i - 1, 0) + image->b(i, 1)) / 3;
            }

            // last pixel
            if (2 - (a + i + image->width) % 2 == 2) {
                image->r(i, image->width - 1) = (image->r(i + 1, image->width - 1) + image->r(i - 1, image->width - 1) + image->r(i, image->width - 2)) / 3;
                image->g(i, image->width - 1) = (image->g(i + 1, image->width - 1) + image->g(i - 1, image->width - 1) + image->g(i, image->width - 2)) / 3;
                image->b(i, image->width - 1) = (image->b(i + 1, image->width - 1) + image->b(i - 1, image->width - 1) + image->b(i, image->width - 2)) / 3;
            }
        }

        // last row
        int b = (a == 1 && image->height % 2) || (a == 0 && image->height % 2 == 0);

        for (int j = 1 + b; j < image->width - 1; j += 2) {
            image->r(image->height - 1, j) = (image->r(image->height - 2, j) + image->r(image->height - 1, j + 1) + image->r(image->height - 1, j - 1)) / 3;
            image->g(image->height - 1, j) = (image->g(image->height - 2, j) + image->g(image->height - 1, j + 1) + image->g(image->height - 1, j - 1)) / 3;
            image->b(image->height - 1, j) = (image->b(image->height - 2, j) + image->b(image->height - 1, j + 1) + image->b(image->height - 1, j - 1)) / 3;
        }
    }

    // Flip if needed
    if (tran & TR_HFLIP) {
        hflip (image);
    }

    if (tran & TR_VFLIP) {
        vflip (image);
    }

    // Colour correction (only when running on full resolution)
    if(pp.skip == 1) {
        switch(ri->getSensorType()) {
            case ST_BAYER:
                processFalseColorCorrection (image, raw.bayersensor.ccSteps);
                break;

            case ST_FUJI_XTRANS:
                processFalseColorCorrection (image, raw.xtranssensor.ccSteps);
        }
    }
}

DCPProfile *RawImageSource::getDCP(const ColorManagementParams &cmp, ColorTemp &wb, DCPProfile::ApplyState &as)
{
    DCPProfile *dcpProf = NULL;
    cmsHPROFILE dummy;
    findInputProfile(cmp.input, NULL, (static_cast<const ImageData*>(getMetaData()))->getCamera(), &dcpProf, dummy);

    if (dcpProf == NULL) {
        return NULL;
    }

    dcpProf->setStep2ApplyState(cmp.working, cmp.toneCurve, cmp.applyLookTable, cmp.applyBaselineExposureOffset, as);
    return dcpProf;
}

void RawImageSource::convertColorSpace(Imagefloat* image, const ColorManagementParams &cmp, const ColorTemp &wb)
{
    double pre_mul[3] = { ri->get_pre_mul(0), ri->get_pre_mul(1), ri->get_pre_mul(2) };
    colorSpaceConversion (image, cmp, wb, pre_mul, embProfile, camProfile, imatrices.xyz_cam, (static_cast<const ImageData*>(getMetaData()))->getCamera());
}

//%%%%%%%%%%%%%%%%%%%%%%%%%%%%%%%%%%%%%%%

/* interpolateBadPixelsBayer: correct raw pixels looking at the bitmap
 * takes into consideration if there are multiple bad pixels in the neighbourhood
 */
int RawImageSource::interpolateBadPixelsBayer( PixelsMap &bitmapBads )
{
    static const float eps = 1.f;
    int counter = 0;
#ifdef _OPENMP
    #pragma omp parallel for reduction(+:counter) schedule(dynamic,16)
#endif

    for( int row = 2; row < H - 2; row++ ) {
        for(int col = 2; col < W - 2; col++ ) {
            int sk = bitmapBads.skipIfZero(col, row); //optimization for a stripe all zero

            if( sk ) {
                col += sk - 1; //-1 is because of col++ in cycle
                continue;
            }

            if(!bitmapBads.get(col, row)) {
                continue;
            }

            float wtdsum = 0.f, norm = 0.f;

            // diagonal interpolation
            if(FC(row, col) == 1) {
                // green channel. We can use closer pixels than for red or blue channel. Distance to centre pixel is sqrt(2) => weighting is 0.70710678
                // For green channel following pixels will be used for interpolation. Pixel to be interpolated is in centre.
                // 1 means that pixel is used in this step, if itself and his counterpart are not marked bad
                // 0 0 0 0 0
                // 0 1 0 1 0
                // 0 0 0 0 0
                // 0 1 0 1 0
                // 0 0 0 0 0
                for( int dx = -1; dx <= 1; dx += 2) {
                    if( bitmapBads.get(col + dx, row - 1) || bitmapBads.get(col - dx, row + 1)) {
                        continue;
                    }

                    float dirwt = 0.70710678f / ( fabsf( rawData[row - 1][col + dx] - rawData[row + 1][col - dx]) + eps);
                    wtdsum += dirwt * (rawData[row - 1][col + dx] + rawData[row + 1][col - dx]);
                    norm += dirwt;
                }
            } else {
                // red and blue channel. Distance to centre pixel is sqrt(8) => weighting is 0.35355339
                // For red and blue channel following pixels will be used for interpolation. Pixel to be interpolated is in centre.
                // 1 means that pixel is used in this step, if itself and his counterpart are not marked bad
                // 1 0 0 0 1
                // 0 0 0 0 0
                // 0 0 0 0 0
                // 0 0 0 0 0
                // 1 0 0 0 1
                for( int dx = -2; dx <= 2; dx += 4) {
                    if( bitmapBads.get(col + dx, row - 2) || bitmapBads.get(col - dx, row + 2)) {
                        continue;
                    }

                    float dirwt = 0.35355339f / ( fabsf( rawData[row - 2][col + dx] - rawData[row + 2][col - dx]) + eps);
                    wtdsum += dirwt * (rawData[row - 2][col + dx] + rawData[row + 2][col - dx]);
                    norm += dirwt;
                }
            }

            // channel independent. Distance to centre pixel is 2 => weighting is 0.5
            // Additionally for all channel following pixels will be used for interpolation. Pixel to be interpolated is in centre.
            // 1 means that pixel is used in this step, if itself and his counterpart are not marked bad
            // 0 0 1 0 0
            // 0 0 0 0 0
            // 1 0 0 0 1
            // 0 0 0 0 0
            // 0 0 1 0 0

            // horizontal interpolation
            if(!(bitmapBads.get(col - 2, row) || bitmapBads.get(col + 2, row))) {
                float dirwt = 0.5f / ( fabsf( rawData[row][col - 2] - rawData[row][col + 2]) + eps);
                wtdsum += dirwt * (rawData[row][col - 2] + rawData[row][col + 2]);
                norm += dirwt;
            }

            // vertical interpolation
            if(!(bitmapBads.get(col, row - 2) || bitmapBads.get(col, row + 2))) {
                float dirwt = 0.5f / ( fabsf( rawData[row - 2][col] - rawData[row + 2][col]) + eps);
                wtdsum += dirwt * (rawData[row - 2][col] + rawData[row + 2][col]);
                norm += dirwt;
            }

            if (LIKELY(norm > 0.f)) { // This means, we found at least one pair of valid pixels in the steps above, likelihood of this case is about 99.999%
                rawData[row][col] = wtdsum / (2.f * norm); //gradient weighted average, Factor of 2.f is an optimization to avoid multiplications in former steps
                counter++;
            } else { //backup plan -- simple average. Same method for all channels. We could improve this, but it's really unlikely that this case happens
                int tot = 0;
                float sum = 0;

                for( int dy = -2; dy <= 2; dy += 2) {
                    for( int dx = -2; dx <= 2; dx += 2) {
                        if(bitmapBads.get(col + dx, row + dy)) {
                            continue;
                        }

                        sum += rawData[row + dy][col + dx];
                        tot++;
                    }
                }

                if (tot > 0) {
                    rawData[row][col] = sum / tot;
                    counter ++;
                }
            }
        }
    }

    return counter; // Number of interpolated pixels.
}

/* interpolateBadPixels3Colours: correct raw pixels looking at the bitmap
 * takes into consideration if there are multiple bad pixels in the neighbourhood
 */
int RawImageSource::interpolateBadPixelsNColours( PixelsMap &bitmapBads, const int colours )
{
    static const float eps = 1.f;
    int counter = 0;
#ifdef _OPENMP
    #pragma omp parallel for reduction(+:counter) schedule(dynamic,16)
#endif

    for( int row = 2; row < H - 2; row++ ) {
        for(int col = 2; col < W - 2; col++ ) {
            int sk = bitmapBads.skipIfZero(col, row); //optimization for a stripe all zero

            if( sk ) {
                col += sk - 1; //-1 is because of col++ in cycle
                continue;
            }

            if(!bitmapBads.get(col, row)) {
                continue;
            }

            float wtdsum[colours], norm[colours];

            for (int i = 0; i < colours; ++i) {
                wtdsum[i] = norm[i] = 0.f;
            }

            // diagonal interpolation
            for( int dx = -1; dx <= 1; dx += 2) {
                if( bitmapBads.get(col + dx, row - 1) || bitmapBads.get(col - dx, row + 1)) {
                    continue;
                }

                for(int c = 0; c < colours; c++) {
                    float dirwt = 0.70710678f / ( fabsf( rawData[row - 1][(col + dx) * colours + c] - rawData[row + 1][(col - dx) * colours + c]) + eps);
                    wtdsum[c] += dirwt * (rawData[row - 1][(col + dx) * colours + c] + rawData[row + 1][(col - dx) * colours + c]);
                    norm[c] += dirwt;
                }
            }

            // horizontal interpolation
            if(!(bitmapBads.get(col - 1, row) || bitmapBads.get(col + 1, row))) {
                for(int c = 0; c < colours; c++) {
                    float dirwt = 1.f / ( fabsf( rawData[row][(col - 1) * colours + c] - rawData[row][(col + 1) * colours + c]) + eps);
                    wtdsum[c] += dirwt * (rawData[row][(col - 1) * colours + c] + rawData[row][(col + 1) * colours + c]);
                    norm[c] += dirwt;
                }
            }

            // vertical interpolation
            if(!(bitmapBads.get(col, row - 1) || bitmapBads.get(col, row + 1))) {
                for(int c = 0; c < colours; c++) {
                    float dirwt = 1.f / ( fabsf( rawData[row - 1][col * colours + c] - rawData[row + 1][col * colours + c]) + eps);
                    wtdsum[c] += dirwt * (rawData[row - 1][col * colours + c] + rawData[row + 1][col * colours + c]);
                    norm[c] += dirwt;
                }
            }

            if (LIKELY(norm[0] > 0.f)) { // This means, we found at least one pair of valid pixels in the steps above, likelihood of this case is about 99.999%
                for(int c = 0; c < colours; c++) {
                    rawData[row][col * colours + c] = wtdsum[c] / (2.f * norm[c]); //gradient weighted average, Factor of 2.f is an optimization to avoid multiplications in former steps
                }

                counter++;
            } else { //backup plan -- simple average. Same method for all channels. We could improve this, but it's really unlikely that this case happens
                int tot = 0;
                float sum[colours];

                for (int i = 0; i < colours; ++i) {
                    sum[i] = 0.f;
                }

                for( int dy = -2; dy <= 2; dy += 2) {
                    for( int dx = -2; dx <= 2; dx += 2) {
                        if(bitmapBads.get(col + dx, row + dy)) {
                            continue;
                        }

                        for(int c = 0; c < colours; c++) {
                            sum[c] += rawData[row + dy][(col + dx) * colours + c];
                        }

                        tot++;
                    }
                }

                if (tot > 0) {
                    for(int c = 0; c < colours; c++) {
                        rawData[row][col * colours + c] = sum[c] / tot;
                    }

                    counter ++;
                }
            }
        }
    }

    return counter; // Number of interpolated pixels.
}
/* interpolateBadPixelsXtrans: correct raw pixels looking at the bitmap
 * takes into consideration if there are multiple bad pixels in the neighbourhood
 */
int RawImageSource::interpolateBadPixelsXtrans( PixelsMap &bitmapBads )
{
    static const float eps = 1.f;
    int counter = 0;
#ifdef _OPENMP
    #pragma omp parallel for reduction(+:counter) schedule(dynamic,16)
#endif

    for( int row = 2; row < H - 2; row++ ) {
        for(int col = 2; col < W - 2; col++ ) {
            int skip = bitmapBads.skipIfZero(col, row); //optimization for a stripe all zero

            if( skip ) {
                col += skip - 1; //-1 is because of col++ in cycle
                continue;
            }

            if(!bitmapBads.get(col, row)) {
                continue;
            }

            float wtdsum = 0.f, norm = 0.f;
            int pixelColor = ri->XTRANSFC(row, col);
            float oldval = rawData[row][col];

            if(pixelColor == 1) {
                // green channel. A green pixel can either be a solitary green pixel or a member of a 2x2 square of green pixels
                if(ri->XTRANSFC(row, col - 1) == ri->XTRANSFC(row, col + 1)) {
                    // If left and right neighbour have same colour, then this is a solitary green pixel
                    // For these the following pixels will be used for interpolation. Pixel to be interpolated is in centre and marked with a P.
                    // Pairs of pixels used in this step are numbered. A pair will be used if none of the pixels of the pair is marked bad
                    // 0 means, the pixel has a different colour and will not be used
                    // 0 1 0 2 0
                    // 3 5 0 6 4
                    // 0 0 P 0 0
                    // 4 6 0 5 3
                    // 0 2 0 1 0
                    for( int dx = -1; dx <= 1; dx += 2) { // pixels marked 5 or 6 in above example. Distance to P is sqrt(2) => weighting is 0.70710678f
                        if( bitmapBads.get(col + dx, row - 1) || bitmapBads.get(col - dx, row + 1)) {
                            continue;
                        }

                        float dirwt = 0.70710678f / ( fabsf( rawData[row - 1][col + dx] - rawData[row + 1][col - dx]) + eps);
                        wtdsum += dirwt * (rawData[row - 1][col + dx] + rawData[row + 1][col - dx]);
                        norm += dirwt;
                    }

                    for( int dx = -1; dx <= 1; dx += 2) { // pixels marked 1 or 2 on above example. Distance to P is sqrt(5) => weighting is 0.44721359f
                        if( bitmapBads.get(col + dx, row - 2) || bitmapBads.get(col - dx, row + 2)) {
                            continue;
                        }

                        float dirwt = 0.44721359f / ( fabsf( rawData[row - 2][col + dx] - rawData[row + 2][col - dx]) + eps);
                        wtdsum += dirwt * (rawData[row - 2][col + dx] + rawData[row + 2][col - dx]);
                        norm += dirwt;
                    }

                    for( int dx = -2; dx <= 2; dx += 4) { // pixels marked 3 or 4 on above example. Distance to P is sqrt(5) => weighting is 0.44721359f
                        if( bitmapBads.get(col + dx, row - 1) || bitmapBads.get(col - dx, row + 1)) {
                            continue;
                        }

                        float dirwt = 0.44721359f / ( fabsf( rawData[row - 1][col + dx] - rawData[row + 1][col - dx]) + eps);
                        wtdsum += dirwt * (rawData[row - 1][col + dx] + rawData[row + 1][col - dx]);
                        norm += dirwt;
                    }
                } else {
                    // this is a member of a 2x2 square of green pixels
                    // For these the following pixels will be used for interpolation. Pixel to be interpolated is at position P in the example.
                    // Pairs of pixels used in this step are numbered. A pair will be used if none of the pixels of the pair is marked bad
                    // 0 means, the pixel has a different colour and will not be used
                    // 1 0 0 3
                    // 0 P 2 0
                    // 0 2 1 0
                    // 3 0 0 0

                    // pixels marked 1 in above example. Distance to P is sqrt(2) => weighting is 0.70710678f
                    int offset1 = ri->XTRANSFC(row - 1, col - 1) == ri->XTRANSFC(row + 1, col + 1) ? 1 : -1;

                    if( !(bitmapBads.get(col - offset1, row - 1) || bitmapBads.get(col + offset1, row + 1))) {
                        float dirwt = 0.70710678f / ( fabsf( rawData[row - 1][col - offset1] - rawData[row + 1][col + offset1]) + eps);
                        wtdsum += dirwt * (rawData[row - 1][col - offset1] + rawData[row + 1][col + offset1]);
                        norm += dirwt;
                    }

                    // pixels marked 2 in above example. Distance to P is 1 => weighting is 1.f
                    int offsety = (ri->XTRANSFC(row - 1, col) != 1 ? 1 : -1);
                    int offsetx = offset1 * offsety;

                    if( !(bitmapBads.get(col + offsetx, row) || bitmapBads.get(col, row + offsety))) {
                        float dirwt = 1.f / ( fabsf( rawData[row][col + offsetx] - rawData[row + offsety][col]) + eps);
                        wtdsum += dirwt * (rawData[row][col + offsetx] + rawData[row + offsety][col]);
                        norm += dirwt;
                    }

                    int offsety2 = -offsety;
                    int offsetx2 = -offsetx;
                    offsetx *= 2;
                    offsety *= 2;

                    // pixels marked 3 in above example. Distance to P is sqrt(5) => weighting is 0.44721359f
                    if( !(bitmapBads.get(col + offsetx, row + offsety2) || bitmapBads.get(col + offsetx2, row + offsety))) {
                        float dirwt = 0.44721359f / ( fabsf( rawData[row + offsety2][col + offsetx] - rawData[row + offsety][col + offsetx2]) + eps);
                        wtdsum += dirwt * (rawData[row + offsety2][col + offsetx] + rawData[row + offsety][col + offsetx2]);
                        norm += dirwt;
                    }
                }
            } else {
                // red and blue channel.
                // Each red or blue pixel has exactly one neighbour of same colour in distance 2 and four neighbours of same colour which can be reached by a move of a knight in chess.
                // For the distance 2 pixel (marked with an X) we generate a virtual counterpart (marked with a V)
                // For red and blue channel following pixels will be used for interpolation. Pixel to be interpolated is in centre and marked with a P.
                // Pairs of pixels used in this step are numbered except for distance 2 pixels which are marked X and V. A pair will be used if none of the pixels of the pair is marked bad
                // 0 1 0 0 0    0 0 X 0 0   remaining cases are symmetric
                // 0 0 0 0 2    1 0 0 0 2
                // X 0 P 0 V    0 0 P 0 0
                // 0 0 0 0 1    0 0 0 0 0
                // 0 2 0 0 0    0 2 V 1 0

                // Find two knight moves landing on a pixel of same colour as the pixel to be interpolated.
                // If we look at first and last row of 5x5 square, we will find exactly two knight pixels.
                // Additionally we know that the column of this pixel has 1 or -1 horizontal distance to the centre pixel
                // When we find a knight pixel, we get its counterpart, which has distance (+-3,+-3), where the signs of distance depend on the corner of the found knight pixel.
                // These pixels are marked 1 or 2 in above examples. Distance to P is sqrt(5) => weighting is 0.44721359f
                // The following loop simply scans the four possible places. To keep things simple, it does not stop after finding two knight pixels, because it will not find more than two
                for(int d1 = -2, offsety = 3; d1 <= 2; d1 += 4, offsety -= 6) {
                    for(int d2 = -1, offsetx = 3; d2 < 1; d2 += 2, offsetx -= 6) {
                        if(ri->XTRANSFC(row + d1, col + d2) == pixelColor) {
                            if( !(bitmapBads.get(col + d2, row + d1) || bitmapBads.get(col + d2 + offsetx, row + d1 + offsety))) {
                                float dirwt = 0.44721359f / ( fabsf( rawData[row + d1][col + d2] - rawData[row + d1 + offsety][col + d2 + offsetx]) + eps);
                                wtdsum += dirwt * (rawData[row + d1][col + d2] + rawData[row + d1 + offsety][col + d2 + offsetx]);
                                norm += dirwt;
                            }
                        }
                    }
                }

                // now scan for the pixel of same colour in distance 2 in each direction (marked with an X in above examples).
                bool distance2PixelFound = false;
                int dx, dy;

                // check horizontal
                for(dx = -2, dy = 0; dx <= 2 && !distance2PixelFound; dx += 4)
                    if(ri->XTRANSFC(row, col + dx) == pixelColor) {
                        distance2PixelFound = true;
                    }

                if(!distance2PixelFound)

                    // no distance 2 pixel on horizontal, check vertical
                    for(dx = 0, dy = -2; dy <= 2 && !distance2PixelFound; dy += 4)
                        if(ri->XTRANSFC(row + dy, col) == pixelColor) {
                            distance2PixelFound = true;
                        }

                // calculate the value of its virtual counterpart (marked with a V in above examples)
                float virtualPixel;

                if(dy == 0) {
                    virtualPixel = 0.5f * (rawData[row - 1][col - dx] + rawData[row + 1][col - dx]);
                } else {
                    virtualPixel = 0.5f * (rawData[row - dy][col - 1] + rawData[row - dy][col + 1]);
                }

                // and weight as usual. Distance to P is 2 => weighting is 0.5f
                float dirwt = 0.5f / ( fabsf( virtualPixel - rawData[row + dy][col + dx]) + eps);
                wtdsum += dirwt * (virtualPixel + rawData[row + dy][col + dx]);
                norm += dirwt;
            }

            if (LIKELY(norm > 0.f)) { // This means, we found at least one pair of valid pixels in the steps above, likelihood of this case is about 99.999%
                rawData[row][col] = wtdsum / (2.f * norm); //gradient weighted average, Factor of 2.f is an optimization to avoid multiplications in former steps
                counter++;
            }
        }
    }

    return counter; // Number of interpolated pixels.
}
//%%%%%%%%%%%%%%%%%%%%%%%%%%%%%%%%%%%%%%%

/*  Search for hot or dead pixels in the image and update the map
 *  For each pixel compare its value to the average of similar colour surrounding
 *  (Taken from Emil Martinec idea)
 *  (Optimized by Ingo Weyrich 2013 and 2015)
 */
SSEFUNCTION int RawImageSource::findHotDeadPixels( PixelsMap &bpMap, float thresh, bool findHotPixels, bool findDeadPixels )
{
    float varthresh = (20.0 * (thresh / 100.0) + 1.0 ) / 24.f;

    // allocate temporary buffer
    float (*cfablur);
    cfablur = (float (*)) malloc (H * W * sizeof * cfablur);

    // counter for dead or hot pixels
    int counter = 0;

#ifdef _OPENMP
    #pragma omp parallel
#endif
    {
#ifdef _OPENMP
        #pragma omp for schedule(dynamic,16) nowait
#endif

        for (int i = 2; i < H - 2; i++) {
            for (int j = 2; j < W - 2; j++) {
                const float& temp = median(rawData[i - 2][j - 2], rawData[i - 2][j], rawData[i - 2][j + 2],
                                       rawData[i][j - 2], rawData[i][j], rawData[i][j + 2],
                                       rawData[i + 2][j - 2], rawData[i + 2][j], rawData[i + 2][j + 2]);
                cfablur[i * W + j] = rawData[i][j] - temp;
            }
        }

        // process borders. Former version calculated the median using mirrored border which does not make sense because the original pixel loses weight
        // Setting the difference between pixel and median for border pixels to zero should do the job not worse then former version
#ifdef _OPENMP
        #pragma omp single
#endif
        {
            for(int i = 0; i < 2; i++) {
                for(int j = 0; j < W; j++) {
                    cfablur[i * W + j] = 0.f;
                }
            }

            for(int i = 2; i < H - 2; i++) {
                for(int j = 0; j < 2; j++) {
                    cfablur[i * W + j] = 0.f;
                }

                for(int j = W - 2; j < W; j++) {
                    cfablur[i * W + j] = 0.f;
                }
            }

            for(int i = H - 2; i < H; i++) {
                for(int j = 0; j < W; j++) {
                    cfablur[i * W + j] = 0.f;
                }
            }
        }
#ifdef _OPENMP
        #pragma omp barrier // barrier because of nowait clause above

        #pragma omp for reduction(+:counter) schedule(dynamic,16)
#endif

        //cfa pixel heat/death evaluation
        for (int rr = 2; rr < H - 2; rr++) {
            int rrmWpcc = rr * W + 2;

            for (int cc = 2; cc < W - 2; cc++, rrmWpcc++) {
                //evaluate pixel for heat/death
                float pixdev = cfablur[rrmWpcc];

                if(pixdev == 0.f) {
                    continue;
                }

                if((!findDeadPixels) && pixdev < 0) {
                    continue;
                }

                if((!findHotPixels) && pixdev > 0) {
                    continue;
                }

                pixdev = fabsf(pixdev);
                float hfnbrave = -pixdev;

#ifdef __SSE2__
                // sum up 5*4 = 20 values using SSE
                // 10 fabs function calls and float 10 additions with SSE
                vfloat sum = vabsf(LVFU(cfablur[(rr - 2) * W + cc - 2])) + vabsf(LVFU(cfablur[(rr - 1) * W + cc - 2]));
                sum += vabsf(LVFU(cfablur[(rr) * W + cc - 2]));
                sum += vabsf(LVFU(cfablur[(rr + 1) * W + cc - 2]));
                sum += vabsf(LVFU(cfablur[(rr + 2) * W + cc - 2]));
                // horizontally add the values and add the result to hfnbrave
                hfnbrave += vhadd(sum);

                // add remaining 5 values of last column
                for (int mm = rr - 2; mm <= rr + 2; mm++) {
                    hfnbrave += fabsf(cfablur[mm * W + cc + 2]);
                }

#else

                //  25 fabs function calls and 25 float additions without SSE
                for (int mm = rr - 2; mm <= rr + 2; mm++) {
                    for (int nn = cc - 2; nn <= cc + 2; nn++) {
                        hfnbrave += fabsf(cfablur[mm * W + nn]);
                    }
                }

#endif

                if (pixdev > varthresh * hfnbrave) {
                    // mark the pixel as "bad"
                    bpMap.set(cc, rr);
                    counter++;
                }
            }//end of pixel evaluation
        }
    }//end of parallel processing
    free (cfablur);
    return counter;
}

//%%%%%%%%%%%%%%%%%%%%%%%%%%%%%%%%%%%%%%%

void RawImageSource::getFullSize (int& w, int& h, int tr)
{

    tr = defTransform (tr);

    if (fuji) {
        w = ri->get_FujiWidth() * 2 + 1;
        h = (H - ri->get_FujiWidth()) * 2 + 1;
    } else if (d1x) {
        w = W;
        h = 2 * H;
    } else {
        w = W;
        h = H;
    }

    if ((tr & TR_ROT) == TR_R90 || (tr & TR_ROT) == TR_R270) {
        int tmp = w;
        w = h;
        h = tmp;
    }

    w -= 2 * border;
    h -= 2 * border;
}

//%%%%%%%%%%%%%%%%%%%%%%%%%%%%%%%%%%%%%%%

void RawImageSource::getSize (int tran, PreviewProps pp, int& w, int& h)
{

    tran = defTransform (tran);
    w = pp.w / pp.skip + (pp.w % pp.skip > 0);
    h = pp.h / pp.skip + (pp.h % pp.skip > 0);
}

//%%%%%%%%%%%%%%%%%%%%%%%%%%%%%%%%%%%%%%%

void RawImageSource::hflip (Imagefloat* image)
{
    image->hflip();
}

//%%%%%%%%%%%%%%%%%%%%%%%%%%%%%%%%%%%%%%%

void RawImageSource::vflip (Imagefloat* image)
{
    image->vflip();
}


//%%%%%%%%%%%%%%%%%%%%%%%%%%%%%%%%%%%%%%%

int RawImageSource::load (const Glib::ustring &fname, bool batch)
{

    MyTime t1, t2;
    t1.set();
    fileName = fname;

    if (plistener) {
        plistener->setProgressStr ("Decoding...");
        plistener->setProgress (0.0);
    }

    ri = new RawImage(fname);
    int errCode = ri->loadRaw (true, true, plistener, 0.8);

    if (errCode) {
        return errCode;
    }

    ri->compress_image();

    if (plistener) {
        plistener->setProgress (0.9);
    }

    /***** Copy once constant data extracted from raw *******/
    W = ri->get_width();
    H = ri->get_height();
    fuji = ri->get_FujiWidth() != 0;

    for (int i = 0; i < 3; i++)
        for (int j = 0; j < 3; j++) {
            imatrices.rgb_cam[i][j] = ri->get_rgb_cam(i, j);
        }

    // compute inverse of the color transformation matrix
    // first arg is matrix, second arg is inverse
    inverse33 (imatrices.rgb_cam, imatrices.cam_rgb);

    d1x  = ! ri->get_model().compare("D1X");

    if(ri->getSensorType() == ST_FUJI_XTRANS) {
        border = 7;
    } else if(ri->getSensorType() == ST_FOVEON) {
        border = 0;
    }

    if ( ri->get_profile() ) {
        embProfile = cmsOpenProfileFromMem (ri->get_profile(), ri->get_profileLen());
    }

    // create profile
    memset (imatrices.xyz_cam, 0, sizeof(imatrices.xyz_cam));

    for (int i = 0; i < 3; i++)
        for (int j = 0; j < 3; j++)
            for (int k = 0; k < 3; k++) {
                imatrices.xyz_cam[i][j] += xyz_sRGB[i][k] * imatrices.rgb_cam[k][j];
            }

    camProfile = iccStore->createFromMatrix (imatrices.xyz_cam, false, "Camera");
    inverse33 (imatrices.xyz_cam, imatrices.cam_xyz);

    for (int c = 0; c < 4; c++) {
        c_white[c] = ri->get_white(c);
    }

    // First we get the "as shot" ("Camera") white balance and store it
    float pre_mul[4];
    // FIXME: get_colorsCoeff not so much used nowadays, when we have calculate_scale_mul() function here
    ri->get_colorsCoeff( pre_mul, scale_mul, c_black, false);//modify  for black level
    camInitialGain = max(scale_mul[0], scale_mul[1], scale_mul[2], scale_mul[3]) / min(scale_mul[0], scale_mul[1], scale_mul[2], scale_mul[3]);

    double camwb_red = ri->get_pre_mul(0) / pre_mul[0];
    double camwb_green = ri->get_pre_mul(1) / pre_mul[1];
    double camwb_blue = ri->get_pre_mul(2) / pre_mul[2];
    double cam_r = imatrices.rgb_cam[0][0] * camwb_red + imatrices.rgb_cam[0][1] * camwb_green + imatrices.rgb_cam[0][2] * camwb_blue;
    double cam_g = imatrices.rgb_cam[1][0] * camwb_red + imatrices.rgb_cam[1][1] * camwb_green + imatrices.rgb_cam[1][2] * camwb_blue;
    double cam_b = imatrices.rgb_cam[2][0] * camwb_red + imatrices.rgb_cam[2][1] * camwb_green + imatrices.rgb_cam[2][2] * camwb_blue;
    camera_wb = ColorTemp (cam_r, cam_g, cam_b, 1.); // as shot WB

    ColorTemp ReferenceWB;
    double ref_r, ref_g, ref_b;
    {
        // ...then we re-get the constants but now with auto which gives us better demosaicing and CA auto-correct
        // performance for strange white balance settings (such as UniWB)
        ri->get_colorsCoeff( ref_pre_mul, scale_mul, c_black, true);
        refwb_red = ri->get_pre_mul(0) / ref_pre_mul[0];
        refwb_green = ri->get_pre_mul(1) / ref_pre_mul[1];
        refwb_blue = ri->get_pre_mul(2) / ref_pre_mul[2];
        initialGain = max(scale_mul[0], scale_mul[1], scale_mul[2], scale_mul[3]) / min(scale_mul[0], scale_mul[1], scale_mul[2], scale_mul[3]);
        ref_r = imatrices.rgb_cam[0][0] * refwb_red + imatrices.rgb_cam[0][1] * refwb_green + imatrices.rgb_cam[0][2] * refwb_blue;
        ref_g = imatrices.rgb_cam[1][0] * refwb_red + imatrices.rgb_cam[1][1] * refwb_green + imatrices.rgb_cam[1][2] * refwb_blue;
        ref_b = imatrices.rgb_cam[2][0] * refwb_red + imatrices.rgb_cam[2][1] * refwb_green + imatrices.rgb_cam[2][2] * refwb_blue;
        ReferenceWB = ColorTemp (ref_r, ref_g, ref_b, 1.);
    }

    if (settings->verbose) {
        printf("Raw As Shot White balance: temp %f, tint %f\n", camera_wb.getTemp(), camera_wb.getGreen());
        printf("Raw Reference (auto) white balance: temp %f, tint %f, multipliers [%f %f %f | %f %f %f]\n", ReferenceWB.getTemp(), ReferenceWB.getGreen(), ref_r, ref_g, ref_b, refwb_red, refwb_blue, refwb_green);
    }

    /*{
            // Test code: if you want to test a specific white balance
        ColorTemp d50wb = ColorTemp(5000.0, 1.0, 1.0, "Custom");
        double rm,gm,bm,r,g,b;
        d50wb.getMultipliers(r, g, b);
        camwb_red   = imatrices.cam_rgb[0][0]*r + imatrices.cam_rgb[0][1]*g + imatrices.cam_rgb[0][2]*b;
        camwb_green = imatrices.cam_rgb[1][0]*r + imatrices.cam_rgb[1][1]*g + imatrices.cam_rgb[1][2]*b;
        camwb_blue  = imatrices.cam_rgb[2][0]*r + imatrices.cam_rgb[2][1]*g + imatrices.cam_rgb[2][2]*b;
        double pre_mul[3], dmax = 0;
        pre_mul[0] = ri->get_pre_mul(0) / camwb_red;
        pre_mul[1] = ri->get_pre_mul(1) / camwb_green;
        pre_mul[2] = ri->get_pre_mul(2) / camwb_blue;
        for (int c = 0; c < 3; c++) {
            if (dmax < pre_mul[c])
                dmax = pre_mul[c];
                }
                for (int c = 0; c < 3; c++) {
            pre_mul[c] /= dmax;
                }
                camwb_red *= dmax;
                camwb_green *= dmax;
                camwb_blue *= dmax;
                for (int c = 0; c < 3; c++) {
            int sat = ri->get_white(c) - ri->get_cblack(c);
            scale_mul[c] = pre_mul[c] * 65535.0 / sat;
                }
                scale_mul[3] = pre_mul[1] * 65535.0 / (ri->get_white(3) - ri->get_cblack(3));
                initialGain = 1.0 / min(pre_mul[0], pre_mul[1], pre_mul[2]);
    }*/


    ri->set_prefilters();

    //Load complete Exif informations
    RawMetaDataLocation rml;
    rml.exifBase = ri->get_exifBase();
    rml.ciffBase = ri->get_ciffBase();
    rml.ciffLength = ri->get_ciffLen();
    idata = new ImageData (fname, &rml);

    green(W, H);
    red(W, H);
    blue(W, H);
    //hpmap = allocArray<char>(W, H);

    if (plistener) {
        plistener->setProgress (1.0);
    }

    plistener = NULL; // This must be reset, because only load() is called through progressConnector
    t2.set();

    if( settings->verbose ) {
        printf("Load %s: %d usec\n", fname.c_str(), t2.etime(t1));
    }

    return 0; // OK!
}

//%%%%%%%%%%%%%%%%%%%%%%%%%%%%%%%%%%%%%%%

void RawImageSource::preprocess  (const RAWParams &raw, const LensProfParams &lensProf, const CoarseTransformParams& coarse, bool prepareDenoise)
{
//    BENCHFUN
    MyTime t1, t2;
    t1.set();

    Glib::ustring newDF = raw.dark_frame;
    RawImage *rid = NULL;

    if (!raw.df_autoselect) {
        if( !raw.dark_frame.empty()) {
            rid = dfm.searchDarkFrame( raw.dark_frame );
        }
    } else {
        rid = dfm.searchDarkFrame( ri->get_maker(), ri->get_model(), ri->get_ISOspeed(), ri->get_shutter(), ri->get_timestamp());
    }

    if( rid && settings->verbose) {
        printf( "Subtracting Darkframe:%s\n", rid->get_filename().c_str());
    }

    PixelsMap *bitmapBads = nullptr;

    int totBP = 0; // Hold count of bad pixels to correct

    if(ri->zeroIsBad()) { // mark all pixels with value zero as bad, has to be called before FF and DF. dcraw sets this flag only for some cameras (mainly Panasonic and Leica)
        bitmapBads = new PixelsMap(W, H);
#ifdef _OPENMP
        #pragma omp parallel for reduction(+:totBP) schedule(dynamic,16)
#endif

        for(int i = 0; i < H; i++)
            for(int j = 0; j < W; j++) {
                if(ri->data[i][j] == 0.f) {
                    bitmapBads->set(j, i);
                    totBP++;
                }
            }

        if( settings->verbose) {
            printf( "%d pixels with value zero marked as bad pixels\n", totBP);
        }
    }

    //FLATFIELD start
    RawImage *rif = NULL;

    if (!raw.ff_AutoSelect) {
        if( !raw.ff_file.empty()) {
            rif = ffm.searchFlatField( raw.ff_file );
        }
    } else {
        rif = ffm.searchFlatField( idata->getMake(), idata->getModel(), idata->getLens(), idata->getFocalLen(), idata->getFNumber(), idata->getDateTimeAsTS());
    }


    bool hasFlatField = (rif != NULL);

    if( hasFlatField && settings->verbose) {
        printf( "Flat Field Correction:%s\n", rif->get_filename().c_str());
    }

    copyOriginalPixels(raw, ri, rid, rif);
    //FLATFIELD end


    // Always correct camera badpixels from .badpixels file
    std::vector<badPix> *bp = dfm.getBadPixels( ri->get_maker(), ri->get_model(), idata->getSerialNumber() );

    if( bp ) {
        if(!bitmapBads) {
            bitmapBads = new PixelsMap(W, H);
        }

        totBP += bitmapBads->set( *bp );

        if( settings->verbose ) {
            std::cout << "Correcting " << bp->size() << " pixels from .badpixels" << std::endl;
        }
    }

    // If darkframe selected, correct hotpixels found on darkframe
    bp = 0;

    if( raw.df_autoselect ) {
        bp = dfm.getHotPixels( ri->get_maker(), ri->get_model(), ri->get_ISOspeed(), ri->get_shutter(), ri->get_timestamp());
    } else if( !raw.dark_frame.empty() ) {
        bp = dfm.getHotPixels( raw.dark_frame );
    }

    if(bp) {
        if(!bitmapBads) {
            bitmapBads = new PixelsMap(W, H);
        }

        totBP += bitmapBads->set( *bp );

        if( settings->verbose && !bp->empty()) {
            std::cout << "Correcting " << bp->size() << " hotpixels from darkframe" << std::endl;
        }
    }


    scaleColors( 0, 0, W, H, raw); //+ + raw parameters for black level(raw.blackxx)

    // Correct vignetting of lens profile
    if (!hasFlatField && lensProf.useVign) {
        LCPProfile *pLCPProf = lcpStore->getProfile(lensProf.lcpFile);

        if (pLCPProf) { // don't check focal length to allow distortion correction for lenses without chip, also pass dummy focal length 1 in case of 0
            LCPMapper map(pLCPProf, max(idata->getFocalLen(), 1.0), idata->getFocalLen35mm(), idata->getFocusDist(), idata->getFNumber(), true, false, W, H, coarse, -1);

#ifdef _OPENMP
            #pragma omp parallel for
#endif

            for (int y = 0; y < H; y++) {
                for (int x = 0; x < W; x++) {
                    if (rawData[y][x] > 0) {
                        rawData[y][x] *= map.calcVignetteFac(x, y);
                    }
                }
            }
        }
    }

    defGain = 0.0;//log(initialGain) / log(2.0);

    if ( ri->getSensorType() == ST_BAYER && (raw.hotPixelFilter > 0 || raw.deadPixelFilter > 0)) {
        if (plistener) {
            plistener->setProgressStr ("Hot/Dead Pixel Filter...");
            plistener->setProgress (0.0);
        }

        if(!bitmapBads) {
            bitmapBads = new PixelsMap(W, H);
        }

        int nFound = findHotDeadPixels( *bitmapBads, raw.hotdeadpix_thresh, raw.hotPixelFilter, raw.deadPixelFilter );
        totBP += nFound;

        if( settings->verbose && nFound > 0) {
            printf( "Correcting %d hot/dead pixels found inside image\n", nFound );
        }
    }

    // check if it is an olympus E camera, if yes, compute G channel pre-compensation factors
    if ( ri->getSensorType() == ST_BAYER && (raw.bayersensor.greenthresh || (((idata->getMake().size() >= 7 && idata->getMake().substr(0, 7) == "OLYMPUS" && idata->getModel()[0] == 'E') || (idata->getMake().size() >= 9 && idata->getMake().substr(0, 9) == "Panasonic")) && raw.bayersensor.method != RAWParams::BayerSensor::methodstring[ RAWParams::BayerSensor::vng4])) ) {
        // global correction
        int ng1 = 0, ng2 = 0, i = 0;
        double avgg1 = 0., avgg2 = 0.;

#ifdef _OPENMP
        #pragma omp parallel for default(shared) private(i) reduction(+: ng1, ng2, avgg1, avgg2)
#endif

        for (i = border; i < H - border; i++)
            for (int j = border; j < W - border; j++)
                if (ri->ISGREEN(i, j)) {
                    if (i & 1) {
                        avgg2 += rawData[i][j];
                        ng2++;
                    } else {
                        avgg1 += rawData[i][j];
                        ng1++;
                    }
                }

        double corrg1 = ((double)avgg1 / ng1 + (double)avgg2 / ng2) / 2.0 / ((double)avgg1 / ng1);
        double corrg2 = ((double)avgg1 / ng1 + (double)avgg2 / ng2) / 2.0 / ((double)avgg2 / ng2);

#ifdef _OPENMP
        #pragma omp parallel for default(shared)
#endif

        for (int i = border; i < H - border; i++)
            for (int j = border; j < W - border; j++)
                if (ri->ISGREEN(i, j)) {
                    float currData;
                    currData = (float)(rawData[i][j] * ((i & 1) ? corrg2 : corrg1));
                    rawData[i][j] = (currData);
                }
    }

    if ( ri->getSensorType() == ST_BAYER && raw.bayersensor.greenthresh > 0) {
        if (plistener) {
            plistener->setProgressStr ("Green equilibrate...");
            plistener->setProgress (0.0);
        }

        green_equilibrate(0.01 * (raw.bayersensor.greenthresh));
    }


    if( totBP )
        if ( ri->getSensorType() == ST_BAYER ) {
            interpolateBadPixelsBayer( *bitmapBads );
        } else if ( ri->getSensorType() == ST_FUJI_XTRANS ) {
            interpolateBadPixelsXtrans( *bitmapBads );
        } else {
            interpolateBadPixelsNColours( *bitmapBads, ri->get_colors() );
        }

    if ( ri->getSensorType() == ST_BAYER && raw.bayersensor.linenoise > 0 ) {
        if (plistener) {
            plistener->setProgressStr ("Line Denoise...");
            plistener->setProgress (0.0);
        }

        cfa_linedn(0.00002 * (raw.bayersensor.linenoise));
    }

    if ( (raw.ca_autocorrect || fabs(raw.cared) > 0.001 || fabs(raw.cablue) > 0.001) && ri->getSensorType() == ST_BAYER ) { // Auto CA correction disabled for X-Trans, for now...
        if (plistener) {
            plistener->setProgressStr ("CA Auto Correction...");
            plistener->setProgress (0.0);
        }

        CA_correct_RT(raw.cared, raw.cablue, 10.0 - raw.caautostrength);
    }

    if ( raw.expos != 1 ) {
        processRawWhitepoint(raw.expos, raw.preser);
    }

    if(prepareDenoise && dirpyrdenoiseExpComp == INFINITY) {
        LUTu aehist;
        int aehistcompr;
        double clip = 0;
        int brightness, contrast, black, hlcompr, hlcomprthresh;
        getAutoExpHistogram (aehist, aehistcompr);
        ImProcFunctions::getAutoExp (aehist, aehistcompr, getDefGain(), clip, dirpyrdenoiseExpComp, brightness, contrast, black, hlcompr, hlcomprthresh);
    }

    t2.set();

    if( settings->verbose ) {
        printf("Preprocessing: %d usec\n", t2.etime(t1));
    }

    if(bitmapBads) {
        delete bitmapBads;
    }

    return;
}
//%%%%%%%%%%%%%%%%%%%%%%%%%%%%%%%%%%%%%%%

void RawImageSource::demosaic(const RAWParams &raw)
{
    MyTime t1, t2;
    t1.set();

    if (ri->getSensorType() == ST_BAYER) {
        if ( raw.bayersensor.method == RAWParams::BayerSensor::methodstring[RAWParams::BayerSensor::hphd] ) {
            hphd_demosaic ();
        } else if (raw.bayersensor.method == RAWParams::BayerSensor::methodstring[RAWParams::BayerSensor::vng4] ) {
            vng4_demosaic ();
        } else if (raw.bayersensor.method == RAWParams::BayerSensor::methodstring[RAWParams::BayerSensor::ahd] ) {
            ahd_demosaic (0, 0, W, H);
        } else if (raw.bayersensor.method == RAWParams::BayerSensor::methodstring[RAWParams::BayerSensor::amaze] ) {
            amaze_demosaic_RT (0, 0, W, H);
        } else if (raw.bayersensor.method == RAWParams::BayerSensor::methodstring[RAWParams::BayerSensor::dcb] ) {
            dcb_demosaic(raw.bayersensor.dcb_iterations, raw.bayersensor.dcb_enhance);
        } else if (raw.bayersensor.method == RAWParams::BayerSensor::methodstring[RAWParams::BayerSensor::eahd]) {
            eahd_demosaic ();
        } else if (raw.bayersensor.method == RAWParams::BayerSensor::methodstring[RAWParams::BayerSensor::igv]) {
            igv_interpolate(W, H);
        } else if (raw.bayersensor.method == RAWParams::BayerSensor::methodstring[RAWParams::BayerSensor::lmmse]) {
            lmmse_interpolate_omp(W, H, raw.bayersensor.lmmse_iterations);
        } else if (raw.bayersensor.method == RAWParams::BayerSensor::methodstring[RAWParams::BayerSensor::fast] ) {
            fast_demosaic (0, 0, W, H);
        } else if (raw.bayersensor.method == RAWParams::BayerSensor::methodstring[RAWParams::BayerSensor::mono] ) {
            nodemosaic(true);
        } else {
            nodemosaic(false);
        }

        //if (raw.all_enhance) refinement_lassus();

    } else if (ri->getSensorType() == ST_FUJI_XTRANS) {
        if (raw.xtranssensor.method == RAWParams::XTransSensor::methodstring[RAWParams::XTransSensor::fast] ) {
            fast_xtrans_interpolate();
        } else if (raw.xtranssensor.method == RAWParams::XTransSensor::methodstring[RAWParams::XTransSensor::onePass]) {
            xtrans_interpolate(1, false);
        } else if (raw.xtranssensor.method == RAWParams::XTransSensor::methodstring[RAWParams::XTransSensor::threePass] ) {
            xtrans_interpolate(3, true);
        } else if(raw.xtranssensor.method == RAWParams::XTransSensor::methodstring[RAWParams::XTransSensor::mono] ) {
            nodemosaic(true);
        } else {
            nodemosaic(false);
        }
    } else if (ri->get_colors() == 1) {
        // Monochrome
        nodemosaic(true);
    }

    t2.set();


    rgbSourceModified = false;


    if( settings->verbose ) {
        if (getSensorType() == ST_BAYER) {
            printf("Demosaicing Bayer data: %s - %d usec\n", raw.bayersensor.method.c_str(), t2.etime(t1));
        } else if (getSensorType() == ST_FUJI_XTRANS) {
            printf("Demosaicing X-Trans data: %s - %d usec\n", raw.xtranssensor.method.c_str(), t2.etime(t1));
        }
    }
}


//void RawImageSource::retinexPrepareBuffers(ColorManagementParams cmp, RetinexParams retinexParams, multi_array2D<float, 3> &conversionBuffer, LUTu &lhist16RETI)
void RawImageSource::retinexPrepareBuffers(ColorManagementParams cmp, RetinexParams retinexParams, multi_array2D<float, 4> &conversionBuffer, LUTu &lhist16RETI)
{
    bool useHsl = (retinexParams.retinexcolorspace == "HSLLOG" || retinexParams.retinexcolorspace == "HSLLIN");
    conversionBuffer[0] (W - 2 * border, H - 2 * border);
    conversionBuffer[1] (W - 2 * border, H - 2 * border);
    conversionBuffer[2] (W - 2 * border, H - 2 * border);
    conversionBuffer[3] (W - 2 * border, H - 2 * border);

    LUTf *retinexgamtab;//gamma before and after Retinex to restore tones
    LUTf lutTonereti;

    if(retinexParams.gammaretinex == "low") {
        retinexgamtab = &(Color::gammatab_115_2);
    } else if(retinexParams.gammaretinex == "mid") {
        retinexgamtab = &(Color::gammatab_13_2);
    } else if(retinexParams.gammaretinex == "hig") {
        retinexgamtab = &(Color::gammatab_145_3);
    } else if(retinexParams.gammaretinex == "fre") {
        double g_a0, g_a1, g_a2, g_a3, g_a4, g_a5;
        double pwr = 1.0 / retinexParams.gam;
        double gamm = retinexParams.gam;
        double ts = retinexParams.slope;
        double gamm2 = retinexParams.gam;

        if(gamm2 < 1.) {
            std::swap(pwr, gamm);
        }

        int mode = 0, imax = 0;
        Color::calcGamma(pwr, ts, mode, imax, g_a0, g_a1, g_a2, g_a3, g_a4, g_a5); // call to calcGamma with selected gamma and slope

        //    printf("g_a0=%f g_a1=%f g_a2=%f g_a3=%f g_a4=%f\n", g_a0,g_a1,g_a2,g_a3,g_a4);
        double start;
        double add;

        if(gamm2 < 1.) {
            start = g_a2;
            add = g_a4;
        } else {
            start = g_a3;
            add = g_a4;
        }

        double mul = 1. + g_a4;

        lutTonereti(65536);

        for (int i = 0; i < 65536; i++) {
            double val = (i) / 65535.;
            double x;

            if(gamm2 < 1.) {
                x = Color::igammareti (val, gamm, start, ts, mul , add);
            } else {
                x = Color::gammareti (val, gamm, start, ts, mul , add);
            }

            lutTonereti[i] = CLIP(x * 65535.);// CLIP avoid in some case extra values
        }

        retinexgamtab = &lutTonereti;
    }

    /*
    //test with amsterdam.pef and other files
    float rr,gg,bb;
    rr=red[50][2300];
    gg=green[50][2300];
    bb=blue[50][2300];
    printf("rr=%f gg=%f bb=%f \n",rr,gg,bb);
    rr=red[1630][370];
    gg=green[1630][370];
    bb=blue[1630][370];
    printf("rr1=%f gg1=%f bb1=%f \n",rr,gg,bb);
    rr=red[380][1630];
    gg=green[380][1630];
    bb=blue[380][1630];
    printf("rr2=%f gg2=%f bb2=%f \n",rr,gg,bb);
    */
    /*
    if(retinexParams.highlig < 100 && retinexParams.retinexMethod == "highliplus") {//try to recover magenta...very difficult !
        float hig = ((float)retinexParams.highlig)/100.f;
        float higgb = ((float)retinexParams.grbl)/100.f;

    #ifdef _OPENMP
            #pragma omp parallel for
    #endif
            for (int i = border; i < H - border; i++ ) {
                for (int j = border; j < W - border; j++ ) {
                    float R_,G_,B_;
                    R_=red[i][j];
                    G_=green[i][j];
                    B_=blue[i][j];

                    //empirical method to find highlight magenta with no conversion RGB and no white balance
                    //red = master   Gr and Bl default higgb=0.5
         //           if(R_>65535.f*hig  && G_ > 65535.f*higgb && B_ > 65535.f*higgb) conversionBuffer[3][i - border][j - border] = R_;
          //          else conversionBuffer[3][i - border][j - border] = 0.f;
                }
            }
    }
    */
    if(retinexParams.gammaretinex != "none" && retinexParams.str != 0) {//gamma

#ifdef _OPENMP
        #pragma omp parallel for
#endif

        for (int i = border; i < H - border; i++ ) {
            for (int j = border; j < W - border; j++ ) {
                float R_, G_, B_;
                R_ = red[i][j];
                G_ = green[i][j];
                B_ = blue[i][j];

                red[i][j] = (*retinexgamtab)[R_];
                green[i][j] = (*retinexgamtab)[G_];
                blue[i][j] = (*retinexgamtab)[B_];
            }
        }
    }

    if(useHsl) {
#ifdef _OPENMP
        #pragma omp parallel
#endif
        {
            // one LUT per thread
            LUTu lhist16RETIThr;

            if(lhist16RETI)
            {
                lhist16RETIThr(lhist16RETI.getSize());
                lhist16RETIThr.clear();
            }

#ifdef __SSE2__
            vfloat c32768 = F2V(32768.f);
#endif
#ifdef _OPENMP
            #pragma omp for
#endif

            for (int i = border; i < H - border; i++ )
            {
                int j = border;
#ifdef __SSE2__

                for (; j < W - border - 3; j += 4) {
                    vfloat H, S, L;
                    Color::rgb2hsl(LVFU(red[i][j]), LVFU(green[i][j]), LVFU(blue[i][j]), H, S, L);
                    STVFU(conversionBuffer[0][i - border][j - border], H);
                    STVFU(conversionBuffer[1][i - border][j - border], S);
                    L *= c32768;
                    STVFU(conversionBuffer[2][i - border][j - border], L);
                    STVFU(conversionBuffer[3][i - border][j - border], H);

                    if(lhist16RETI) {
                        for(int p = 0; p < 4; p++) {
                            int pos = ( conversionBuffer[2][i - border][j - border + p]);//histogram in curve HSL
                            lhist16RETIThr[pos]++;
                        }
                    }
                }

#endif

                for (; j < W - border; j++) {
                    float H, S, L;
                    //rgb=>lab
                    Color::rgb2hslfloat(red[i][j], green[i][j], blue[i][j], conversionBuffer[0][i - border][j - border], conversionBuffer[1][i - border][j - border], L);
                    L *= 32768.f;
                    conversionBuffer[2][i - border][j - border] = L;

                    if(lhist16RETI) {
                        int pos = L;
                        lhist16RETIThr[pos]++;
                    }
                }
            }

#ifdef _OPENMP
            #pragma omp critical
            {
                if(lhist16RETI)
                {
                    lhist16RETI += lhist16RETIThr; // Add per Thread LUT to global LUT
                }
            }
#endif

        }
    } else {
        TMatrix wprof = iccStore->workingSpaceMatrix (cmp.working);
        float wp[3][3] = {
            {static_cast<float>(wprof[0][0]), static_cast<float>(wprof[0][1]), static_cast<float>(wprof[0][2])},
            {static_cast<float>(wprof[1][0]), static_cast<float>(wprof[1][1]), static_cast<float>(wprof[1][2])},
            {static_cast<float>(wprof[2][0]), static_cast<float>(wprof[2][1]), static_cast<float>(wprof[2][2])}
        };

        // Conversion rgb -> lab is hard to vectorize because it uses a lut (that's not the main problem)
        // and it uses a condition inside XYZ2Lab which is almost impossible to vectorize without making it slower...
#ifdef _OPENMP
        #pragma omp parallel
#endif
        {
            // one LUT per thread
            LUTu lhist16RETIThr;

            if(lhist16RETI) {
                lhist16RETIThr(lhist16RETI.getSize());
                lhist16RETIThr.clear();
            }

#ifdef _OPENMP
            #pragma omp for schedule(dynamic,16)
#endif

            for (int i = border; i < H - border; i++ )
                for (int j = border; j < W - border; j++) {
                    float X, Y, Z, L, aa, bb;
                    //rgb=>lab
                    Color::rgbxyz(red[i][j], green[i][j], blue[i][j], X, Y, Z, wp);
                    //convert Lab
                    Color::XYZ2Lab(X, Y, Z, L, aa, bb);
                    conversionBuffer[0][i - border][j - border] = aa;
                    conversionBuffer[1][i - border][j - border] = bb;
                    conversionBuffer[2][i - border][j - border] = L;
                    conversionBuffer[3][i - border][j - border] = xatan2f(bb, aa);

//                   if(R_>40000.f  && G_ > 30000.f && B_ > 30000.f) conversionBuffer[3][i - border][j - border] = R_;
//                   else conversionBuffer[3][i - border][j - border] = 0.f;
                    if(lhist16RETI) {
                        int pos = L;
                        lhist16RETIThr[pos]++;//histogram in Curve Lab
                    }
                }

#ifdef _OPENMP
            #pragma omp critical
            {
                if(lhist16RETI) {
                    lhist16RETI += lhist16RETIThr; // Add per Thread LUT to global LUT
                }
            }
#endif

        }
    }



}

void RawImageSource::retinexPrepareCurves(RetinexParams retinexParams, LUTf &cdcurve, LUTf &mapcurve, RetinextransmissionCurve &retinextransmissionCurve, RetinexgaintransmissionCurve &retinexgaintransmissionCurve, bool &retinexcontlutili, bool &mapcontlutili, bool &useHsl, LUTu & lhist16RETI, LUTu & histLRETI)
{
    useHsl = (retinexParams.retinexcolorspace == "HSLLOG" || retinexParams.retinexcolorspace == "HSLLIN");

    if(useHsl) {
        CurveFactory::curveDehaContL (retinexcontlutili, retinexParams.cdHcurve, cdcurve, 1, lhist16RETI, histLRETI);
    } else {
        CurveFactory::curveDehaContL (retinexcontlutili, retinexParams.cdcurve, cdcurve, 1, lhist16RETI, histLRETI);
    }

    CurveFactory::mapcurve (mapcontlutili, retinexParams.mapcurve, mapcurve, 1, lhist16RETI, histLRETI);

    retinexParams.getCurves(retinextransmissionCurve, retinexgaintransmissionCurve);
}

void RawImageSource::retinex(ColorManagementParams cmp, RetinexParams deh, ToneCurveParams Tc, LUTf & cdcurve, LUTf & mapcurve, const RetinextransmissionCurve & dehatransmissionCurve, const RetinexgaintransmissionCurve & dehagaintransmissionCurve, multi_array2D<float, 4> &conversionBuffer, bool dehacontlutili, bool mapcontlutili, bool useHsl, float &minCD, float &maxCD, float &mini, float &maxi, float &Tmean, float &Tsigma, float &Tmin, float &Tmax, LUTu &histLRETI)
{
    MyTime t4, t5;
    t4.set();

    if (settings->verbose) {
        printf ("Applying Retinex\n");
    }

    LUTf lutToneireti;
    lutToneireti(65536);

    LUTf *retinexigamtab;//gamma before and after Retinex to restore tones

    if(deh.gammaretinex == "low") {
        retinexigamtab = &(Color::igammatab_115_2);
    } else if(deh.gammaretinex == "mid") {
        retinexigamtab = &(Color::igammatab_13_2);
    } else if(deh.gammaretinex == "hig") {
        retinexigamtab = &(Color::igammatab_145_3);
    } else if(deh.gammaretinex == "fre") {
        double g_a0, g_a1, g_a2, g_a3, g_a4, g_a5;
        double pwr = 1.0 / deh.gam;
        double gamm = deh.gam;
        double gamm2 = gamm;
        double ts = deh.slope;
        int mode = 0, imax = 0;

        if(gamm2 < 1.) {
            std::swap(pwr, gamm);
        }

        Color::calcGamma(pwr, ts, mode, imax, g_a0, g_a1, g_a2, g_a3, g_a4, g_a5); // call to calcGamma with selected gamma and slope

        double mul = 1. + g_a4;
        double add;
        double start;

        if(gamm2 < 1.) {
            start = g_a3;
            add = g_a3;
        } else {
            add = g_a4;
            start = g_a2;
        }

        //    printf("g_a0=%f g_a1=%f g_a2=%f g_a3=%f g_a4=%f\n", g_a0,g_a1,g_a2,g_a3,g_a4);
        for (int i = 0; i < 65536; i++) {
            double val = (i) / 65535.;
            double x;

            if(gamm2 < 1.) {
                x = Color::gammareti (val, gamm, start, ts, mul , add);
            } else {
                x = Color::igammareti (val, gamm, start, ts, mul , add);
            }

            lutToneireti[i] = CLIP(x * 65535.);
        }

        retinexigamtab = &lutToneireti;
    }

    // We need a buffer with original L data to allow correct blending
    // red, green and blue still have original size of raw, but we can't use the borders
    const int HNew = H - 2 * border;
    const int WNew = W - 2 * border;

    array2D<float> LBuffer (WNew, HNew);
    float **temp = conversionBuffer[2]; // one less dereference
    LUTf dLcurve;
    LUTu hist16RET;
    float val;

    if(dehacontlutili && histLRETI) {
        hist16RET(32768);
        hist16RET.clear();
        histLRETI.clear();
        dLcurve(32768);
    }

    FlatCurve* chcurve = NULL;//curve c=f(H)
    bool chutili = false;

    if (deh.enabled && deh.retinexMethod == "highli") {
        chcurve = new FlatCurve(deh.lhcurve);

        if (!chcurve || chcurve->isIdentity()) {
            if (chcurve) {
                delete chcurve;
                chcurve = NULL;
            }
        } else {
            chutili = true;
        }
    }



#ifdef _OPENMP
    #pragma omp parallel
#endif
    {
        // one LUT per thread
        LUTu hist16RETThr;

        if(hist16RET) {
            hist16RETThr(hist16RET.getSize());
            hist16RETThr.clear();
        }

#ifdef _OPENMP
        #pragma omp for
#endif

        for (int i = 0; i < H - 2 * border; i++ )
            if(dehacontlutili)
                for (int j = 0; j < W - 2 * border; j++) {
                    LBuffer[i][j] = cdcurve[2.f * temp[i][j]] / 2.f;

                    if(histLRETI) {
                        int pos = LBuffer[i][j];
                        hist16RETThr[pos]++; //histogram in Curve
                    }
                }
            else
                for (int j = 0; j < W - 2 * border; j++) {
                    LBuffer[i][j] = temp[i][j];
                }

#ifdef _OPENMP
        #pragma omp critical
#endif
        {
            if(hist16RET) {
                hist16RET += hist16RETThr; // Add per Thread LUT to global LUT
            }
        }
    }

    if(hist16RET) {//update histogram
        // TODO : When rgbcurvesspeedup branch is merged into master, replace this by the following 1-liner
        // hist16RET.compressTo(histLRETI);
        // also remove declaration and init of dLcurve some lines above then and finally remove this comment :)
        for (int i = 0; i < 32768; i++) {
            val = (double)i / 32767.0;
            dLcurve[i] = val;
        }

        for (int i = 0; i < 32768; i++) {
            float hval = dLcurve[i];
            int hi = (int)(255.0f * hval);
            histLRETI[hi] += hist16RET[i];
        }
    }

    MSR(LBuffer, conversionBuffer[2], conversionBuffer[3], mapcurve, mapcontlutili, WNew, HNew, deh, dehatransmissionCurve, dehagaintransmissionCurve, minCD, maxCD, mini, maxi, Tmean, Tsigma, Tmin, Tmax);

    if(useHsl) {
        if(chutili) {
#ifdef _OPENMP
            #pragma omp parallel for
#endif

            for (int i = border; i < H - border; i++ ) {
                int j = border;

                for (; j < W - border; j++) {

                    float valp;
                    //   if(chutili) {  // c=f(H)
                    {
                        valp = float((chcurve->getVal(conversionBuffer[3][i - border][j - border]) - 0.5f));

                        conversionBuffer[1][i - border][j - border] *= (1.f + 2.f * valp);
                    }
                    //    }

                }
            }
        }

#ifdef _OPENMP
        #pragma omp parallel for
#endif

        for (int i = border; i < H - border; i++ ) {
            int j = border;
#ifdef __SSE2__
            vfloat c32768 = F2V(32768.f);

            for (; j < W - border - 3; j += 4) {
                vfloat R, G, B;
                Color::hsl2rgb(LVFU(conversionBuffer[0][i - border][j - border]), LVFU(conversionBuffer[1][i - border][j - border]), LVFU(LBuffer[i - border][j - border]) / c32768, R, G, B);

                STVFU(red[i][j], R);
                STVFU(green[i][j], G);
                STVFU(blue[i][j], B);
            }

#endif

            for (; j < W - border; j++) {
                Color::hsl2rgbfloat(conversionBuffer[0][i - border][j - border], conversionBuffer[1][i - border][j - border], LBuffer[i - border][j - border] / 32768.f, red[i][j], green[i][j], blue[i][j]);
            }
        }

    } else {
        TMatrix wiprof = iccStore->workingSpaceInverseMatrix (cmp.working);

        double wip[3][3] = {
            {wiprof[0][0], wiprof[0][1], wiprof[0][2]},
            {wiprof[1][0], wiprof[1][1], wiprof[1][2]},
            {wiprof[2][0], wiprof[2][1], wiprof[2][2]}
        };
        // gamut control only in Lab mode
        const bool highlight = Tc.hrenabled;
#ifdef _OPENMP
        #pragma omp parallel
#endif
        {
#ifdef __SSE2__
            // we need some line buffers to precalculate some expensive stuff using SSE
            float atan2Buffer[W] ALIGNED16;
            float sqrtBuffer[W] ALIGNED16;
            float sincosxBuffer[W] ALIGNED16;
            float sincosyBuffer[W] ALIGNED16;
            const vfloat c327d68v = F2V(327.68);
            const vfloat onev = F2V(1.f);
#endif // __SSE2__
#ifdef _OPENMP
            #pragma omp for
#endif

            for (int i = border; i < H - border; i++ ) {
#ifdef __SSE2__
                // vectorized precalculation
                {
                    int j = border;

                    for (; j < W - border - 3; j += 4)
                    {
                        vfloat av = LVFU(conversionBuffer[0][i - border][j - border]);
                        vfloat bv = LVFU(conversionBuffer[1][i - border][j - border]);
                        vfloat chprovv = vsqrtf(SQRV(av) + SQRV(bv));
                        STVF(sqrtBuffer[j - border], chprovv / c327d68v);
                        vfloat HHv = xatan2f(bv, av);
                        STVF(atan2Buffer[j - border], HHv);
                        av /= chprovv;
                        bv /= chprovv;
                        vmask selMask = vmaskf_eq(chprovv, ZEROV);
                        STVF(sincosyBuffer[j - border], vself(selMask, onev, av));
                        STVF(sincosxBuffer[j - border], vselfnotzero(selMask, bv));
                    }

                    for (; j < W - border; j++)
                    {
                        float aa = conversionBuffer[0][i - border][j - border];
                        float bb = conversionBuffer[1][i - border][j - border];
                        float Chprov1 = sqrt(SQR(aa) + SQR(bb)) / 327.68f;
                        sqrtBuffer[j - border] = Chprov1;
                        float HH = xatan2f(bb, aa);
                        atan2Buffer[j - border] = HH;

                        if(Chprov1 == 0.0f) {
                            sincosyBuffer[j - border] = 1.f;
                            sincosxBuffer[j - border] = 0.0f;
                        } else {
                            sincosyBuffer[j - border] = aa / (Chprov1 * 327.68f);
                            sincosxBuffer[j - border] = bb / (Chprov1 * 327.68f);
                        }
                    }
                }
#endif // __SSE2__

                for (int j = border; j < W - border; j++) {
                    float Lprov1 = (LBuffer[i - border][j - border]) / 327.68f;
#ifdef __SSE2__
                    float Chprov1 = sqrtBuffer[j - border];
                    float  HH = atan2Buffer[j - border];
                    float2 sincosval;
                    sincosval.x = sincosxBuffer[j - border];
                    sincosval.y = sincosyBuffer[j - border];

#else
                    float aa = conversionBuffer[0][i - border][j - border];
                    float bb = conversionBuffer[1][i - border][j - border];
                    float Chprov1 = sqrt(SQR(aa) + SQR(bb)) / 327.68f;
                    float  HH = xatan2f(bb, aa);
                    float2 sincosval;// = xsincosf(HH);

                    if(Chprov1 == 0.0f) {
                        sincosval.y = 1.f;
                        sincosval.x = 0.0f;
                    } else {
                        sincosval.y = aa / (Chprov1 * 327.68f);
                        sincosval.x = bb / (Chprov1 * 327.68f);
                    }

#endif

                    if(chutili) {  // c=f(H)
                        float valp = float((chcurve->getVal(Color::huelab_to_huehsv2(HH)) - 0.5f));
                        Chprov1 *= (1.f + 2.f * valp);
                    }

                    float R, G, B;
#ifdef _DEBUG
                    bool neg = false;
                    bool more_rgb = false;
                    //gamut control : Lab values are in gamut
                    Color::gamutLchonly(HH, sincosval, Lprov1, Chprov1, R, G, B, wip, highlight, 0.15f, 0.96f, neg, more_rgb);
#else
                    //gamut control : Lab values are in gamut
                    Color::gamutLchonly(HH, sincosval, Lprov1, Chprov1, R, G, B, wip, highlight, 0.15f, 0.96f);
#endif



                    conversionBuffer[0][i - border][j - border] = 327.68f * Chprov1 * sincosval.y;
                    conversionBuffer[1][i - border][j - border] = 327.68f * Chprov1 * sincosval.x;
                    LBuffer[i - border][j - border] = Lprov1 * 327.68f;
                }
            }
        }
        //end gamut control
#ifdef __SSE2__
        vfloat wipv[3][3];

        for(int i = 0; i < 3; i++)
            for(int j = 0; j < 3; j++) {
                wipv[i][j] = F2V(wiprof[i][j]);
            }

#endif // __SSE2__
#ifdef _OPENMP
        #pragma omp parallel for
#endif

        for (int i = border; i < H - border; i++ ) {
            int j = border;
#ifdef __SSE2__

            for (; j < W - border - 3; j += 4) {
                vfloat x_, y_, z_;
                vfloat R, G, B;
                Color::Lab2XYZ(LVFU(LBuffer[i - border][j - border]), LVFU(conversionBuffer[0][i - border][j - border]), LVFU(conversionBuffer[1][i - border][j - border]), x_, y_, z_) ;
                Color::xyz2rgb(x_, y_, z_, R, G, B, wipv);

                STVFU(red[i][j], R);
                STVFU(green[i][j], G);
                STVFU(blue[i][j], B);

            }

#endif

            for (; j < W - border; j++) {
                float x_, y_, z_;
                float R, G, B;
                Color::Lab2XYZ(LBuffer[i - border][j - border], conversionBuffer[0][i - border][j - border], conversionBuffer[1][i - border][j - border], x_, y_, z_) ;
                Color::xyz2rgb(x_, y_, z_, R, G, B, wip);
                red[i][j] = R;
                green[i][j] = G;
                blue[i][j] = B;
            }
        }
    }

    if (chcurve) {
        delete chcurve;
    }

    if(deh.gammaretinex != "none"  && deh.str != 0) { //inverse gamma
#ifdef _OPENMP
        #pragma omp parallel for
#endif

        for (int i = border; i < H - border; i++ ) {
            for (int j = border; j < W - border; j++ ) {
                float R_, G_, B_;
                R_ = red[i][j];
                G_ = green[i][j];
                B_ = blue[i][j];
                red[i][j] = (*retinexigamtab)[R_];
                green[i][j] = (*retinexigamtab)[G_];
                blue[i][j] = (*retinexigamtab)[B_];
            }
        }
    }

    rgbSourceModified = false; // tricky handling for Color propagation

    t5.set();

    if( settings->verbose ) {
        printf("Retinex=%d usec\n",  t5.etime(t4));
    }

}

void RawImageSource::flushRawData()
{
    if(cache) {
        delete [] cache;
        cache = 0;
    }

    if (rawData) {
        rawData(0, 0);
    }
}

void RawImageSource::flushRGB()
{
    if (green) {
        green(0, 0);
    }

    if (red) {
        red(0, 0);
    }

    if (blue) {
        blue(0, 0);
    }
}

void RawImageSource::HLRecovery_Global(ToneCurveParams hrp)
{
    if (hrp.hrenabled && hrp.method == "Color") {
        if(!rgbSourceModified) {
            if (settings->verbose) {
                printf ("Applying Highlight Recovery: Color propagation...\n");
            }

            HLRecovery_inpaint (red, green, blue);
            rgbSourceModified = true;
        }
    }

}


void RawImageSource::processFlatField(const RAWParams &raw, RawImage *riFlatFile, unsigned short black[4])
{
//    BENCHFUN
    float *cfablur = (float (*)) malloc (H * W * sizeof * cfablur);
    int BS = raw.ff_BlurRadius;
    BS += BS & 1;

    //function call to cfabloxblur
    if (raw.ff_BlurType == RAWParams::ff_BlurTypestring[RAWParams::v_ff]) {
        cfaboxblur(riFlatFile, cfablur, 2 * BS, 0);
    } else if (raw.ff_BlurType == RAWParams::ff_BlurTypestring[RAWParams::h_ff]) {
        cfaboxblur(riFlatFile, cfablur, 0, 2 * BS);
    } else if (raw.ff_BlurType == RAWParams::ff_BlurTypestring[RAWParams::vh_ff]) {
        //slightly more complicated blur if trying to correct both vertical and horizontal anomalies
        cfaboxblur(riFlatFile, cfablur, BS, BS);    //first do area blur to correct vignette
    } else { //(raw.ff_BlurType == RAWParams::ff_BlurTypestring[RAWParams::area_ff])
        cfaboxblur(riFlatFile, cfablur, BS, BS);
    }

    if(ri->getSensorType() == ST_BAYER) {
        float refcolor[2][2];

        //find centre average values by channel
        for (int m = 0; m < 2; m++)
            for (int n = 0; n < 2; n++) {
                int row = 2 * (H >> 2) + m;
                int col = 2 * (W >> 2) + n;
                int c  = FC(row, col);
                int c4 = ( c == 1 && !(row & 1) ) ? 3 : c;
                refcolor[m][n] = max(0.0f, cfablur[row * W + col] - black[c4]);
            }

        float limitFactor = 1.f;

        if(raw.ff_AutoClipControl) {
            int clipControlGui = 0;

            for (int m = 0; m < 2; m++)
                for (int n = 0; n < 2; n++) {
                    float maxval = 0.f;
                    int c  = FC(m, n);
                    int c4 = ( c == 1 && !(m & 1) ) ? 3 : c;
#ifdef _OPENMP
                    #pragma omp parallel
#endif
                    {
                        float maxvalthr = 0.f;
#ifdef _OPENMP
                        #pragma omp for
#endif

                        for (int row = 0; row < H - m; row += 2) {
                            for (int col = 0; col < W - n; col += 2) {
                                float tempval = (rawData[row + m][col + n] - black[c4]) * ( refcolor[m][n] / max(1e-5f, cfablur[(row + m) * W + col + n] - black[c4]) );

                                if(tempval > maxvalthr) {
                                    maxvalthr = tempval;
                                }
                            }
                        }

#ifdef _OPENMP
                        #pragma omp critical
#endif
                        {

                            if(maxvalthr > maxval) {
                                maxval = maxvalthr;
                            }

                        }
                    }

                    // now we have the max value for the channel
                    // if it clips, calculate factor to avoid clipping
                    if(maxval + black[c4] >= ri->get_white(c4)) {
                        limitFactor = min(limitFactor, ri->get_white(c4) / (maxval + black[c4]));
                    }
                }

            clipControlGui = (1.f - limitFactor) * 100.f;           // this value can be used to set the clip control slider in gui
        } else {
            limitFactor = max((float)(100 - raw.ff_clipControl) / 100.f, 0.01f);
        }

        for (int m = 0; m < 2; m++)
            for (int n = 0; n < 2; n++) {
                refcolor[m][n] *= limitFactor;
            }


        unsigned int c[2][2]  = {{FC(0, 0), FC(0, 1)}, {FC(1, 0), FC(1, 1)}};
        unsigned int c4[2][2];
        c4[0][0] = ( c[0][0] == 1) ? 3 : c[0][0];
        c4[0][1] = ( c[0][1] == 1) ? 3 : c[0][1];
        c4[1][0] = c[1][0];
        c4[1][1] = c[1][1];

#ifdef __SSE2__
        vfloat refcolorv[2] = {_mm_set_ps(refcolor[0][1], refcolor[0][0], refcolor[0][1], refcolor[0][0]),
                               _mm_set_ps(refcolor[1][1], refcolor[1][0], refcolor[1][1], refcolor[1][0])
                              };
        vfloat blackv[2] = {_mm_set_ps(black[c4[0][1]], black[c4[0][0]], black[c4[0][1]], black[c4[0][0]]),
                            _mm_set_ps(black[c4[1][1]], black[c4[1][0]], black[c4[1][1]], black[c4[1][0]])
                           };

        vfloat epsv = F2V(1e-5f);
#endif
#ifdef _OPENMP
        #pragma omp parallel for schedule(dynamic,16)
#endif

        for (int row = 0; row < H; row ++) {
            int col = 0;
#ifdef __SSE2__
            vfloat rowBlackv = blackv[row & 1];
            vfloat rowRefcolorv = refcolorv[row & 1];

            for (; col < W - 3; col += 4) {
                vfloat vignettecorrv = rowRefcolorv / vmaxf(epsv, LVFU(cfablur[(row) * W + col]) - rowBlackv);
                vfloat valv = LVFU(rawData[row][col]);
                valv -= rowBlackv;
                STVFU(rawData[row][col], valv * vignettecorrv + rowBlackv);
            }

#endif

            for (; col < W; col ++) {
                float vignettecorr = refcolor[row & 1][col & 1] / max(1e-5f, cfablur[(row) * W + col] - black[c4[row & 1][col & 1]]);
                rawData[row][col] = (rawData[row][col] - black[c4[row & 1][col & 1]]) * vignettecorr + black[c4[row & 1][col & 1]];
            }
        }
    } else if(ri->getSensorType() == ST_FUJI_XTRANS) {
        float refcolor[3] = {0.f};
        int cCount[3] = {0};

        //find center ave values by channel
        for (int m = -3; m < 3; m++)
            for (int n = -3; n < 3; n++) {
                int row = 2 * (H >> 2) + m;
                int col = 2 * (W >> 2) + n;
                int c  = riFlatFile->XTRANSFC(row, col);
                refcolor[c] += max(0.0f, cfablur[row * W + col] - black[c]);
                cCount[c] ++;
            }

        for(int c = 0; c < 3; c++) {
            refcolor[c] = refcolor[c] / cCount[c];
        }

        float limitFactor = 1.f;

        if(raw.ff_AutoClipControl) {
            // determine maximum calculated value to avoid clipping
            int clipControlGui = 0;
            float maxval = 0.f;
            // xtrans files have only one black level actually, so we can simplify the code a bit
#ifdef _OPENMP
            #pragma omp parallel
#endif
            {
                float maxvalthr = 0.f;
#ifdef _OPENMP
                #pragma omp for schedule(dynamic,16) nowait
#endif

                for (int row = 0; row < H; row++) {
                    for (int col = 0; col < W; col++) {
                        float tempval = (rawData[row][col] - black[0]) * ( refcolor[ri->XTRANSFC(row, col)] / max(1e-5f, cfablur[(row) * W + col] - black[0]) );

                        if(tempval > maxvalthr) {
                            maxvalthr = tempval;
                        }
                    }
                }

#ifdef _OPENMP
                #pragma omp critical
#endif
                {
                    if(maxvalthr > maxval) {
                        maxval = maxvalthr;
                    }
                }
            }

            // there's only one white level for xtrans
            if(maxval + black[0] > ri->get_white(0)) {
                limitFactor = ri->get_white(0) / (maxval + black[0]);
                clipControlGui = (1.f - limitFactor) * 100.f;           // this value can be used to set the clip control slider in gui
            }
        } else {
            limitFactor = max((float)(100 - raw.ff_clipControl) / 100.f, 0.01f);
        }


        for(int c = 0; c < 3; c++) {
            refcolor[c] *= limitFactor;
        }

#ifdef _OPENMP
        #pragma omp parallel for
#endif

        for (int row = 0; row < H; row++) {
            for (int col = 0; col < W; col++) {
                int c  = ri->XTRANSFC(row, col);
                float vignettecorr = ( refcolor[c] / max(1e-5f, cfablur[(row) * W + col] - black[c]) );
                rawData[row][col] = (rawData[row][col] - black[c]) * vignettecorr + black[c];
            }
        }
    }

    if (raw.ff_BlurType == RAWParams::ff_BlurTypestring[RAWParams::vh_ff]) {
        float *cfablur1 = (float (*)) malloc (H * W * sizeof * cfablur1);
        float *cfablur2 = (float (*)) malloc (H * W * sizeof * cfablur2);
        //slightly more complicated blur if trying to correct both vertical and horizontal anomalies
        cfaboxblur(riFlatFile, cfablur1, 0, 2 * BS); //now do horizontal blur
        cfaboxblur(riFlatFile, cfablur2, 2 * BS, 0); //now do vertical blur

        if(ri->getSensorType() == ST_BAYER) {
            unsigned int c[2][2]  = {{FC(0, 0), FC(0, 1)}, {FC(1, 0), FC(1, 1)}};
            unsigned int c4[2][2];
            c4[0][0] = ( c[0][0] == 1) ? 3 : c[0][0];
            c4[0][1] = ( c[0][1] == 1) ? 3 : c[0][1];
            c4[1][0] = c[1][0];
            c4[1][1] = c[1][1];

#ifdef __SSE2__
            vfloat blackv[2] = {_mm_set_ps(black[c4[0][1]], black[c4[0][0]], black[c4[0][1]], black[c4[0][0]]),
                                _mm_set_ps(black[c4[1][1]], black[c4[1][0]], black[c4[1][1]], black[c4[1][0]])
                               };

            vfloat epsv = F2V(1e-5f);
#endif
#ifdef _OPENMP
            #pragma omp parallel for schedule(dynamic,16)
#endif

            for (int row = 0; row < H; row ++) {
                int col = 0;
#ifdef __SSE2__
                vfloat rowBlackv = blackv[row & 1];

                for (; col < W - 3; col += 4) {
                    vfloat linecorrv = SQRV(vmaxf(epsv, LVFU(cfablur[row * W + col]) - rowBlackv)) /
                                       (vmaxf(epsv, LVFU(cfablur1[row * W + col]) - rowBlackv) * vmaxf(epsv, LVFU(cfablur2[row * W + col]) - rowBlackv));
                    vfloat valv = LVFU(rawData[row][col]);
                    valv -= rowBlackv;
                    STVFU(rawData[row][col], valv * linecorrv + rowBlackv);
                }

#endif

                for (; col < W; col ++) {
                    float linecorr = SQR(max(1e-5f, cfablur[row * W + col] - black[c4[row & 1][col & 1]])) /
                                     (max(1e-5f, cfablur1[row * W + col] - black[c4[row & 1][col & 1]]) * max(1e-5f, cfablur2[row * W + col] - black[c4[row & 1][col & 1]])) ;
                    rawData[row][col] = (rawData[row][col] - black[c4[row & 1][col & 1]]) * linecorr + black[c4[row & 1][col & 1]];
                }
            }
        } else if(ri->getSensorType() == ST_FUJI_XTRANS) {
#ifdef _OPENMP
            #pragma omp parallel for
#endif

            for (int row = 0; row < H; row++) {
                for (int col = 0; col < W; col++) {
                    int c  = ri->XTRANSFC(row, col);
                    float hlinecorr = (max(1e-5f, cfablur[(row) * W + col] - black[c]) / max(1e-5f, cfablur1[(row) * W + col] - black[c]) );
                    float vlinecorr = (max(1e-5f, cfablur[(row) * W + col] - black[c]) / max(1e-5f, cfablur2[(row) * W + col] - black[c]) );
                    rawData[row][col] = ((rawData[row][col] - black[c]) * hlinecorr * vlinecorr + black[c]);
                }
            }

        }

        free (cfablur1);
        free (cfablur2);
    }

    free (cfablur);
}

//%%%%%%%%%%%%%%%%%%%%%%%%%%%%%%%%%%%%%%%

/* Copy original pixel data and
 * subtract dark frame (if present) from current image and apply flat field correction (if present)
 */
void RawImageSource::copyOriginalPixels(const RAWParams &raw, RawImage *src, RawImage *riDark, RawImage *riFlatFile )
{
    // TODO: Change type of black[] to float to avoid conversions
    unsigned short black[4] = {
        (unsigned short)ri->get_cblack(0), (unsigned short)ri->get_cblack(1),
        (unsigned short)ri->get_cblack(2), (unsigned short)ri->get_cblack(3)
    };

    if (ri->getSensorType() == ST_BAYER || ri->getSensorType() == ST_FUJI_XTRANS) {
        if (!rawData) {
            rawData(W, H);
        }

        if (riDark && W == riDark->get_width() && H == riDark->get_height()) { // This works also for xtrans-sensors, because black[0] to black[4] are equal for these
            for (int row = 0; row < H; row++) {
                for (int col = 0; col < W; col++) {
                    int c  = FC(row, col);
                    int c4 = ( c == 1 && !(row & 1) ) ? 3 : c;
                    rawData[row][col] = max(src->data[row][col] + black[c4] - riDark->data[row][col], 0.0f);
                }
            }
        } else {
#ifdef _OPENMP
            #pragma omp parallel for
#endif

            for (int row = 0; row < H; row++) {
                for (int col = 0; col < W; col++) {
                    rawData[row][col] = src->data[row][col];
                }
            }
        }


        if (riFlatFile && W == riFlatFile->get_width() && H == riFlatFile->get_height()) {
            processFlatField(raw, riFlatFile, black);
        }  // flatfield
    } else if (ri->get_colors() == 1) {
        // Monochrome
        if (!rawData) {
            rawData(W, H);
        }

        if (riDark && W == riDark->get_width() && H == riDark->get_height()) {
            for (int row = 0; row < H; row++) {
                for (int col = 0; col < W; col++) {
                    rawData[row][col] = max(src->data[row][col] + black[0] - riDark->data[row][col], 0.0f);
                }
            }
        } else {
            for (int row = 0; row < H; row++) {
                for (int col = 0; col < W; col++) {
                    rawData[row][col] = src->data[row][col];
                }
            }
        }
    } else {
        // No bayer pattern
        // TODO: Is there a flat field correction possible?
        if (!rawData) {
            rawData(3 * W, H);
        }

        if (riDark && W == riDark->get_width() && H == riDark->get_height()) {
            for (int row = 0; row < H; row++) {
                for (int col = 0; col < W; col++) {
                    int c  = FC(row, col);
                    int c4 = ( c == 1 && !(row & 1) ) ? 3 : c;
                    rawData[row][3 * col + 0] = max(src->data[row][3 * col + 0] + black[c4] - riDark->data[row][3 * col + 0], 0.0f);
                    rawData[row][3 * col + 1] = max(src->data[row][3 * col + 1] + black[c4] - riDark->data[row][3 * col + 1], 0.0f);
                    rawData[row][3 * col + 2] = max(src->data[row][3 * col + 2] + black[c4] - riDark->data[row][3 * col + 2], 0.0f);
                }
            }
        } else {
            for (int row = 0; row < H; row++) {
                for (int col = 0; col < W; col++) {
                    rawData[row][3 * col + 0] = src->data[row][3 * col + 0];
                    rawData[row][3 * col + 1] = src->data[row][3 * col + 1];
                    rawData[row][3 * col + 2] = src->data[row][3 * col + 2];
                }
            }
        }
    }
}

SSEFUNCTION void RawImageSource::cfaboxblur(RawImage *riFlatFile, float* cfablur, const int boxH, const int boxW)
{

    if(boxW == 0 && boxH == 0) { // nothing to blur
        memcpy(cfablur, riFlatFile->data[0], W * H * sizeof(float));
        return;
    }

    float *tmpBuffer = nullptr;
    float *cfatmp = nullptr;
    float *srcVertical = nullptr;


    if(boxH > 0 && boxW > 0) {
        // we need a temporary buffer if we have to blur both directions
        tmpBuffer = (float (*)) calloc (H * W, sizeof * tmpBuffer);
    }

    if(boxH == 0) {
        // if boxH == 0 we can skip the vertical blur and process the horizontal blur from riFlatFile to cfablur without using a temporary buffer
        cfatmp = cfablur;
    } else {
        cfatmp = tmpBuffer;
    }

    if(boxW == 0) {
        // if boxW == 0 we can skip the horizontal blur and process the vertical blur from riFlatFile to cfablur without using a temporary buffer
        srcVertical = riFlatFile->data[0];
    } else {
        srcVertical = cfatmp;
    }

#ifdef _OPENMP
    #pragma omp parallel
#endif
    {

        if(boxW > 0) {
            //box blur cfa image; box size = BS
            //horizontal blur
#ifdef _OPENMP
            #pragma omp for
#endif

<<<<<<< HEAD
        for (int i = 0; i < H; i++) {
            int iprev, inext, jprev, jnext;
            int med;

            if (i < 2) {
                iprev = i + 2;
            } else {
                iprev = i - 2;
            }

            if (i > H - 3) {
                inext = i - 2;
            } else {
                inext = i + 2;
            }
=======
            for (int row = 0; row < H; row++) {
                int len = boxW / 2 + 1;
                cfatmp[row * W + 0] = riFlatFile->data[row][0] / len;
                cfatmp[row * W + 1] = riFlatFile->data[row][1] / len;
>>>>>>> 3b734e4a

                for (int j = 2; j <= boxW; j += 2) {
                    cfatmp[row * W + 0] += riFlatFile->data[row][j] / len;
                    cfatmp[row * W + 1] += riFlatFile->data[row][j + 1] / len;
                }

                for (int col = 2; col <= boxW; col += 2) {
                    cfatmp[row * W + col] = (cfatmp[row * W + col - 2] * len + riFlatFile->data[row][boxW + col]) / (len + 1);
                    cfatmp[row * W + col + 1] = (cfatmp[row * W + col - 1] * len + riFlatFile->data[row][boxW + col + 1]) / (len + 1);
                    len ++;
                }

<<<<<<< HEAD
                med = median(riFlatFile->data[iprev][j], riFlatFile->data[i][jprev], riFlatFile->data[i][j], riFlatFile->data[i][jnext], riFlatFile->data[inext][j]);

//          if (riFlatFile->data[i][j]>hotdeadthresh*median || median>hotdeadthresh*riFlatFile->data[i][j]) {
                if (((int)riFlatFile->data[i][j] << 1) > med || (med << 1) > riFlatFile->data[i][j]) {
                    cfatmp[i * W + j] = med;
                } else {
                    cfatmp[i * W + j] = riFlatFile->data[i][j];
=======
                for (int col = boxW + 2; col < W - boxW; col++) {
                    cfatmp[row * W + col] = cfatmp[row * W + col - 2] + (riFlatFile->data[row][boxW + col] - cfatmp[row * W + col - boxW - 2]) / len;
>>>>>>> 3b734e4a
                }

                for (int col = W - boxW; col < W; col += 2) {
                    cfatmp[row * W + col] = (cfatmp[row * W + col - 2] * len - cfatmp[row * W + col - boxW - 2]) / (len - 1);

                    if (col + 1 < W) {
                        cfatmp[row * W + col + 1] = (cfatmp[row * W + col - 1] * len - cfatmp[row * W + col - boxW - 1]) / (len - 1);
                    }

                    len --;
                }
            }
        }

        if(boxH > 0) {
            //vertical blur
#ifdef __SSE2__
            vfloat  leninitv = F2V(boxH / 2 + 1);
            vfloat  onev = F2V( 1.0f );
            vfloat  temp1v, temp2v, temp3v, temp4v, lenv, lenp1v, lenm1v;
            int row;
#ifdef _OPENMP
            #pragma omp for nowait
#endif

            for (int col = 0; col < W - 7; col += 8) {
                lenv = leninitv;
                temp1v = LVFU(srcVertical[0 * W + col]) / lenv;
                temp2v = LVFU(srcVertical[1 * W + col]) / lenv;
                temp3v = LVFU(srcVertical[0 * W + col + 4]) / lenv;
                temp4v = LVFU(srcVertical[1 * W + col + 4]) / lenv;

                for (int i = 2; i < boxH + 2; i += 2) {
                    temp1v += LVFU(srcVertical[i * W + col]) / lenv;
                    temp2v += LVFU(srcVertical[(i + 1) * W + col]) / lenv;
                    temp3v += LVFU(srcVertical[i * W + col + 4]) / lenv;
                    temp4v += LVFU(srcVertical[(i + 1) * W + col + 4]) / lenv;
                }

                STVFU(cfablur[0 * W + col], temp1v);
                STVFU(cfablur[1 * W + col], temp2v);
                STVFU(cfablur[0 * W + col + 4], temp3v);
                STVFU(cfablur[1 * W + col + 4], temp4v);

                for (row = 2; row < boxH + 2; row += 2) {
                    lenp1v = lenv + onev;
                    temp1v = (temp1v * lenv + LVFU(srcVertical[(row + boxH) * W + col])) / lenp1v;
                    temp2v = (temp2v * lenv + LVFU(srcVertical[(row + boxH + 1) * W + col])) / lenp1v;
                    temp3v = (temp3v * lenv + LVFU(srcVertical[(row + boxH) * W + col + 4])) / lenp1v;
                    temp4v = (temp4v * lenv + LVFU(srcVertical[(row + boxH + 1) * W + col + 4])) / lenp1v;
                    STVFU(cfablur[row * W + col], temp1v);
                    STVFU(cfablur[(row + 1)*W + col], temp2v);
                    STVFU(cfablur[row * W + col + 4], temp3v);
                    STVFU(cfablur[(row + 1)*W + col + 4], temp4v);
                    lenv = lenp1v;
                }

                for (; row < H - boxH - 1; row += 2) {
                    temp1v = temp1v + (LVFU(srcVertical[(row + boxH) * W + col]) - LVFU(srcVertical[(row - boxH - 2) * W + col])) / lenv;
                    temp2v = temp2v + (LVFU(srcVertical[(row + 1 + boxH) * W + col]) - LVFU(srcVertical[(row + 1 - boxH - 2) * W + col])) / lenv;
                    temp3v = temp3v + (LVFU(srcVertical[(row + boxH) * W + col + 4]) - LVFU(srcVertical[(row - boxH - 2) * W + col + 4])) / lenv;
                    temp4v = temp4v + (LVFU(srcVertical[(row + 1 + boxH) * W + col + 4]) - LVFU(srcVertical[(row + 1 - boxH - 2) * W + col + 4])) / lenv;
                    STVFU(cfablur[row * W + col], temp1v);
                    STVFU(cfablur[(row + 1)*W + col], temp2v);
                    STVFU(cfablur[row * W + col + 4], temp3v);
                    STVFU(cfablur[(row + 1)*W + col + 4], temp4v);
                }

                for(; row < H - boxH; row++) {
                    temp1v = temp1v + (LVFU(srcVertical[(row + boxH) * W + col]) - LVFU(srcVertical[(row - boxH - 2) * W + col])) / lenv;
                    temp3v = temp3v + (LVFU(srcVertical[(row + boxH) * W + col + 4]) - LVFU(srcVertical[(row - boxH - 2) * W + col + 4])) / lenv;
                    STVFU(cfablur[row * W + col], temp1v);
                    STVFU(cfablur[row * W + col + 4], temp3v);
                    vfloat swapv = temp1v;
                    temp1v = temp2v;
                    temp2v = swapv;
                    swapv = temp3v;
                    temp3v = temp4v;
                    temp4v = swapv;
                }

                for (; row < H - 1; row += 2) {
                    lenm1v = lenv - onev;
                    temp1v = (temp1v * lenv - LVFU(srcVertical[(row - boxH - 2) * W + col])) / lenm1v;
                    temp2v = (temp2v * lenv - LVFU(srcVertical[(row - boxH - 1) * W + col])) / lenm1v;
                    temp3v = (temp3v * lenv - LVFU(srcVertical[(row - boxH - 2) * W + col + 4])) / lenm1v;
                    temp4v = (temp4v * lenv - LVFU(srcVertical[(row - boxH - 1) * W + col + 4])) / lenm1v;
                    STVFU(cfablur[row * W + col], temp1v);
                    STVFU(cfablur[(row + 1)*W + col], temp2v);
                    STVFU(cfablur[row * W + col + 4], temp3v);
                    STVFU(cfablur[(row + 1)*W + col + 4], temp4v);
                    lenv = lenm1v;
                }

                for(; row < H; row++) {
                    lenm1v = lenv - onev;
                    temp1v = (temp1v * lenv - LVFU(srcVertical[(row - boxH - 2) * W + col])) / lenm1v;
                    temp3v = (temp3v * lenv - LVFU(srcVertical[(row - boxH - 2) * W + col + 4])) / lenm1v;
                    STVFU(cfablur[(row)*W + col], temp1v);
                    STVFU(cfablur[(row)*W + col + 4], temp3v);
                }

            }

            #pragma omp single

            for (int col = W - (W % 8); col < W; col++) {
                int len = boxH / 2 + 1;
                cfablur[0 * W + col] = srcVertical[0 * W + col] / len;
                cfablur[1 * W + col] = srcVertical[1 * W + col] / len;

                for (int i = 2; i < boxH + 2; i += 2) {
                    cfablur[0 * W + col] += srcVertical[i * W + col] / len;
                    cfablur[1 * W + col] += srcVertical[(i + 1) * W + col] / len;
                }

                for (int row = 2; row < boxH + 2; row += 2) {
                    cfablur[row * W + col] = (cfablur[(row - 2) * W + col] * len + srcVertical[(row + boxH) * W + col]) / (len + 1);
                    cfablur[(row + 1)*W + col] = (cfablur[(row - 1) * W + col] * len + srcVertical[(row + boxH + 1) * W + col]) / (len + 1);
                    len ++;
                }

                for (int row = boxH + 2; row < H - boxH; row++) {
                    cfablur[row * W + col] = cfablur[(row - 2) * W + col] + (srcVertical[(row + boxH) * W + col] - srcVertical[(row - boxH - 2) * W + col]) / len;
                }

                for (int row = H - boxH; row < H; row += 2) {
                    cfablur[row * W + col] = (cfablur[(row - 2) * W + col] * len - srcVertical[(row - boxH - 2) * W + col]) / (len - 1);

                    if (row + 1 < H) {
                        cfablur[(row + 1)*W + col] = (cfablur[(row - 1) * W + col] * len - srcVertical[(row - boxH - 1) * W + col]) / (len - 1);
                    }

                    len --;
                }
            }

#else
#ifdef _OPENMP
            #pragma omp for
#endif

            for (int col = 0; col < W; col++) {
                int len = boxH / 2 + 1;
                cfablur[0 * W + col] = srcVertical[0 * W + col] / len;
                cfablur[1 * W + col] = srcVertical[1 * W + col] / len;

                for (int i = 2; i < boxH + 2; i += 2) {
                    cfablur[0 * W + col] += srcVertical[i * W + col] / len;
                    cfablur[1 * W + col] += srcVertical[(i + 1) * W + col] / len;
                }

                for (int row = 2; row < boxH + 2; row += 2) {
                    cfablur[row * W + col] = (cfablur[(row - 2) * W + col] * len + srcVertical[(row + boxH) * W + col]) / (len + 1);
                    cfablur[(row + 1)*W + col] = (cfablur[(row - 1) * W + col] * len + srcVertical[(row + boxH + 1) * W + col]) / (len + 1);
                    len ++;
                }

                for (int row = boxH + 2; row < H - boxH; row++) {
                    cfablur[row * W + col] = cfablur[(row - 2) * W + col] + (srcVertical[(row + boxH) * W + col] - srcVertical[(row - boxH - 2) * W + col]) / len;
                }

                for (int row = H - boxH; row < H; row += 2) {
                    cfablur[row * W + col] = (cfablur[(row - 2) * W + col] * len - srcVertical[(row - boxH - 2) * W + col]) / (len - 1);

                    if (row + 1 < H) {
                        cfablur[(row + 1)*W + col] = (cfablur[(row - 1) * W + col] * len - srcVertical[(row - boxH - 1) * W + col]) / (len - 1);
                    }

                    len --;
                }
            }

#endif
        }
    }

    if(tmpBuffer) {
        free (tmpBuffer);
    }
}


// Scale original pixels into the range 0 65535 using black offsets and multipliers
void RawImageSource::scaleColors(int winx, int winy, int winw, int winh, const RAWParams &raw)
{
    chmax[0] = chmax[1] = chmax[2] = chmax[3] = 0; //channel maxima
    float black_lev[4] = {0.f};//black level

    //adjust black level  (eg Canon)
    bool isMono = false;

    if (getSensorType() == ST_BAYER || getSensorType() == ST_FOVEON ) {

        black_lev[0] = raw.bayersensor.black1; //R
        black_lev[1] = raw.bayersensor.black0; //G1
        black_lev[2] = raw.bayersensor.black2; //B
        black_lev[3] = raw.bayersensor.black3; //G2

        isMono = RAWParams::BayerSensor::methodstring[RAWParams::BayerSensor::mono] == raw.bayersensor.method;
    } else if (getSensorType() == ST_FUJI_XTRANS) {

        black_lev[0] = raw.xtranssensor.blackred; //R
        black_lev[1] = raw.xtranssensor.blackgreen; //G1
        black_lev[2] = raw.xtranssensor.blackblue; //B
        black_lev[3] = raw.xtranssensor.blackgreen; //G2  (set, only used with a Bayer filter)

        isMono = RAWParams::XTransSensor::methodstring[RAWParams::XTransSensor::mono] == raw.xtranssensor.method;
    }

    for(int i = 0; i < 4 ; i++) {
        cblacksom[i] = max( c_black[i] + black_lev[i], 0.0f );    // adjust black level
    }

    initialGain = calculate_scale_mul(scale_mul, ref_pre_mul, c_white, cblacksom, isMono, ri->get_colors()); // recalculate scale colors with adjusted levels

    //fprintf(stderr, "recalc: %f [%f %f %f %f]\n", initialGain, scale_mul[0], scale_mul[1], scale_mul[2], scale_mul[3]);
    for(int i = 0; i < 4 ; i++) {
        clmax[i] = (c_white[i] - cblacksom[i]) * scale_mul[i];    // raw clip level
    }

    // this seems strange, but it works

    // scale image colors

    if( ri->getSensorType() == ST_BAYER) {
#ifdef _OPENMP
        #pragma omp parallel
#endif
        {
            float tmpchmax[3];
            tmpchmax[0] = tmpchmax[1] = tmpchmax[2] = 0.0f;
#ifdef _OPENMP
            #pragma omp for nowait
#endif

            for (int row = winy; row < winy + winh; row ++)
            {
                for (int col = winx; col < winx + winw; col++) {
                    float val = rawData[row][col];
                    int c  = FC(row, col);                        // three colors,  0=R, 1=G,  2=B
                    int c4 = ( c == 1 && !(row & 1) ) ? 3 : c;    // four  colors,  0=R, 1=G1, 2=B, 3=G2
                    val -= cblacksom[c4];
                    val *= scale_mul[c4];
                    rawData[row][col] = (val);
                    tmpchmax[c] = max(tmpchmax[c], val);
                }
            }

#ifdef _OPENMP
            #pragma omp critical
#endif
            {
                chmax[0] = max(tmpchmax[0], chmax[0]);
                chmax[1] = max(tmpchmax[1], chmax[1]);
                chmax[2] = max(tmpchmax[2], chmax[2]);
            }
        }
    } else if ( ri->get_colors() == 1 ) {
#ifdef _OPENMP
        #pragma omp parallel
#endif
        {
            float tmpchmax = 0.0f;
#ifdef _OPENMP
            #pragma omp for nowait
#endif

            for (int row = winy; row < winy + winh; row ++)
            {
                for (int col = winx; col < winx + winw; col++) {
                    float val = rawData[row][col];
                    val -= cblacksom[0];
                    val *= scale_mul[0];
                    rawData[row][col] = (val);
                    tmpchmax = max(tmpchmax, val);
                }
            }

#ifdef _OPENMP
            #pragma omp critical
#endif
            {
                chmax[0] = chmax[1] = chmax[2] = chmax[3] = max(tmpchmax, chmax[0]);
            }
        }
    } else if(ri->getSensorType() == ST_FUJI_XTRANS) {
#ifdef _OPENMP
        #pragma omp parallel
#endif
        {
            float tmpchmax[3];
            tmpchmax[0] = tmpchmax[1] = tmpchmax[2] = 0.0f;
#ifdef _OPENMP
            #pragma omp for nowait
#endif

            for (int row = winy; row < winy + winh; row ++)
            {
                for (int col = winx; col < winx + winw; col++) {
                    float val = rawData[row][col];
                    int c = ri->XTRANSFC(row, col);
                    val -= cblacksom[c];
                    val *= scale_mul[c];

                    rawData[row][col] = (val);
                    tmpchmax[c] = max(tmpchmax[c], val);
                }
            }

#ifdef _OPENMP
            #pragma omp critical
#endif
            {
                chmax[0] = max(tmpchmax[0], chmax[0]);
                chmax[1] = max(tmpchmax[1], chmax[1]);
                chmax[2] = max(tmpchmax[2], chmax[2]);
            }
        }
    } else {
#ifdef _OPENMP
        #pragma omp parallel
#endif
        {
            float tmpchmax[3];
            tmpchmax[0] = tmpchmax[1] = tmpchmax[2] = 0.0f;
#ifdef _OPENMP
            #pragma omp for nowait
#endif

            for (int row = winy; row < winy + winh; row ++)
            {
                for (int col = winx; col < winx + winw; col++) {
                    for (int c = 0; c < 3; c++) {                 // three colors,  0=R, 1=G,  2=B
                        float val = rawData[row][3 * col + c];
                        val -= cblacksom[c];
                        val *= scale_mul[c];
                        rawData[row][3 * col + c] = (val);
                        tmpchmax[c] = max(tmpchmax[c], val);
                    }
                }
            }

#ifdef _OPENMP
            #pragma omp critical
#endif
            {
                chmax[0] = max(tmpchmax[0], chmax[0]);
                chmax[1] = max(tmpchmax[1], chmax[1]);
                chmax[2] = max(tmpchmax[2], chmax[2]);
            }
        }
        chmax[3] = chmax[1];
    }

}

//%%%%%%%%%%%%%%%%%%%%%%%%%%%%%%%%%%%%%%%

int RawImageSource::defTransform (int tran)
{

    int deg = ri->get_rotateDegree();

    if ((tran & TR_ROT) == TR_R180) {
        deg += 180;
    } else if ((tran & TR_ROT) == TR_R90) {
        deg += 90;
    } else if ((tran & TR_ROT) == TR_R270) {
        deg += 270;
    }

    deg %= 360;

    int ret = 0;

    if (deg == 90) {
        ret |= TR_R90;
    } else if (deg == 180) {
        ret |= TR_R180;
    } else if (deg == 270) {
        ret |= TR_R270;
    }

    if (tran & TR_HFLIP) {
        ret |= TR_HFLIP;
    }

    if (tran & TR_VFLIP) {
        ret |= TR_VFLIP;
    }

    return ret;
}

//%%%%%%%%%%%%%%%%%%%%%%%%%%%%%%%%%%%%%%%

// Thread called part
void RawImageSource::processFalseColorCorrectionThread  (Imagefloat* im, array2D<float> &rbconv_Y, array2D<float> &rbconv_I, array2D<float> &rbconv_Q, array2D<float> &rbout_I, array2D<float> &rbout_Q, const int row_from, const int row_to)
{

    const int W = im->width;
    constexpr float onebynine = 1.f / 9.f;

#ifdef __SSE2__
    vfloat buffer[12];
    vfloat* pre1 = &buffer[0];
    vfloat* pre2 = &buffer[3];
    vfloat* post1 = &buffer[6];
    vfloat* post2 = &buffer[9];
#else
    float buffer[12];
    float* pre1 = &buffer[0];
    float* pre2 = &buffer[3];
    float* post1 = &buffer[6];
    float* post2 = &buffer[9];
#endif

    int px = (row_from - 1) % 3, cx = row_from % 3, nx = 0;

    convert_row_to_YIQ (im->r(row_from - 1), im->g(row_from - 1), im->b(row_from - 1), rbconv_Y[px], rbconv_I[px], rbconv_Q[px], W);
    convert_row_to_YIQ (im->r(row_from), im->g(row_from), im->b(row_from), rbconv_Y[cx], rbconv_I[cx], rbconv_Q[cx], W);

    for (int j = 0; j < W; j++) {
        rbout_I[px][j] = rbconv_I[px][j];
        rbout_Q[px][j] = rbconv_Q[px][j];
    }

    for (int i = row_from; i < row_to; i++) {

        px = (i - 1) % 3;
        cx = i % 3;
        nx = (i + 1) % 3;

        convert_row_to_YIQ (im->r(i + 1), im->g(i + 1), im->b(i + 1), rbconv_Y[nx], rbconv_I[nx], rbconv_Q[nx], W);

#ifdef __SSE2__
        pre1[0] = _mm_setr_ps(rbconv_I[px][0], rbconv_Q[px][0], 0, 0) , pre1[1] = _mm_setr_ps(rbconv_I[cx][0], rbconv_Q[cx][0], 0, 0), pre1[2] = _mm_setr_ps(rbconv_I[nx][0], rbconv_Q[nx][0], 0, 0);
        pre2[0] = _mm_setr_ps(rbconv_I[px][1], rbconv_Q[px][1], 0, 0) , pre2[1] = _mm_setr_ps(rbconv_I[cx][1], rbconv_Q[cx][1], 0, 0), pre2[2] = _mm_setr_ps(rbconv_I[nx][1], rbconv_Q[nx][1], 0, 0);

        // fill first element in rbout_I and rbout_Q
        rbout_I[cx][0] = rbconv_I[cx][0];
        rbout_Q[cx][0] = rbconv_Q[cx][0];

        // median I channel
        for (int j = 1; j < W - 2; j += 2) {
            post1[0] = _mm_setr_ps(rbconv_I[px][j + 1], rbconv_Q[px][j + 1], 0, 0), post1[1] = _mm_setr_ps(rbconv_I[cx][j + 1], rbconv_Q[cx][j + 1], 0, 0), post1[2] = _mm_setr_ps(rbconv_I[nx][j + 1], rbconv_Q[nx][j + 1], 0, 0);
            const auto middle = middle4of6(pre2[0], pre2[1], pre2[2], post1[0], post1[1], post1[2]);
            vfloat medianval = median(pre1[0], pre1[1], pre1[2], middle[0], middle[1], middle[2], middle[3]);
            rbout_I[cx][j] = medianval[0];
            rbout_Q[cx][j] = medianval[1];
            post2[0] = _mm_setr_ps(rbconv_I[px][j + 2], rbconv_Q[px][j + 2], 0, 0), post2[1] = _mm_setr_ps(rbconv_I[cx][j + 2], rbconv_Q[cx][j + 2], 0, 0), post2[2] = _mm_setr_ps(rbconv_I[nx][j + 2], rbconv_Q[nx][j + 2], 0, 0);
            medianval = median(post2[0], post2[1], post2[2], middle[0], middle[1], middle[2], middle[3]);
            rbout_I[cx][j + 1] = medianval[0];
            rbout_Q[cx][j + 1] = medianval[1];
            std::swap(pre1, post1);
            std::swap(pre2, post2);
        }

        // fill last elements in rbout_I and rbout_Q
        rbout_I[cx][W - 1] = rbconv_I[cx][W - 1];
        rbout_I[cx][W - 2] = rbconv_I[cx][W - 2];
        rbout_Q[cx][W - 1] = rbconv_Q[cx][W - 1];
        rbout_Q[cx][W - 2] = rbconv_Q[cx][W - 2];

#else
        pre1[0] = rbconv_I[px][0], pre1[1] = rbconv_I[cx][0], pre1[2] = rbconv_I[nx][0];
        pre2[0] = rbconv_I[px][1], pre2[1] = rbconv_I[cx][1], pre2[2] = rbconv_I[nx][1];

        // fill first element in rbout_I
        rbout_I[cx][0] = rbconv_I[cx][0];

        // median I channel
        for (int j = 1; j < W - 2; j += 2) {
            post1[0] = rbconv_I[px][j + 1], post1[1] = rbconv_I[cx][j + 1], post1[2] = rbconv_I[nx][j + 1];
            const auto middle = middle4of6(pre2[0], pre2[1], pre2[2], post1[0], post1[1], post1[2]);
            rbout_I[cx][j] = median(pre1[0], pre1[1], pre1[2], middle[0], middle[1], middle[2], middle[3]);
            post2[0] = rbconv_I[px][j + 2], post2[1] = rbconv_I[cx][j + 2], post2[2] = rbconv_I[nx][j + 2];
            rbout_I[cx][j + 1] = median(post2[0], post2[1], post2[2], middle[0], middle[1], middle[2], middle[3]);
            std::swap(pre1, post1);
            std::swap(pre2, post2);
        }

        // fill last elements in rbout_I
        rbout_I[cx][W - 1] = rbconv_I[cx][W - 1];
        rbout_I[cx][W - 2] = rbconv_I[cx][W - 2];

        pre1[0] = rbconv_Q[px][0], pre1[1] = rbconv_Q[cx][0], pre1[2] = rbconv_Q[nx][0];
        pre2[0] = rbconv_Q[px][1], pre2[1] = rbconv_Q[cx][1], pre2[2] = rbconv_Q[nx][1];

        // fill first element in rbout_Q
        rbout_Q[cx][0] = rbconv_Q[cx][0];

        // median Q channel
        for (int j = 1; j < W - 2; j += 2) {
            post1[0] = rbconv_Q[px][j + 1], post1[1] = rbconv_Q[cx][j + 1], post1[2] = rbconv_Q[nx][j + 1];
            const auto middle = middle4of6(pre2[0], pre2[1], pre2[2], post1[0], post1[1], post1[2]);
            rbout_Q[cx][j] = median(pre1[0], pre1[1], pre1[2], middle[0], middle[1], middle[2], middle[3]);
            post2[0] = rbconv_Q[px][j + 2], post2[1] = rbconv_Q[cx][j + 2], post2[2] = rbconv_Q[nx][j + 2];
            rbout_Q[cx][j + 1] = median(post2[0], post2[1], post2[2], middle[0], middle[1], middle[2], middle[3]);
            std::swap(pre1, post1);
            std::swap(pre2, post2);
        }

        // fill last elements in rbout_Q
        rbout_Q[cx][W - 1] = rbconv_Q[cx][W - 1];
        rbout_Q[cx][W - 2] = rbconv_Q[cx][W - 2];
#endif

        // blur i-1th row
        if (i > row_from) {
            convert_to_RGB (im->r(i - 1, 0), im->g(i - 1, 0), im->b(i - 1, 0), rbconv_Y[px][0], rbout_I[px][0], rbout_Q[px][0]);

#ifdef _OPENMP
            #pragma omp simd
#endif

            for (int j = 1; j < W - 1; j++) {
                float I = (rbout_I[px][j - 1] + rbout_I[px][j] + rbout_I[px][j + 1] + rbout_I[cx][j - 1] + rbout_I[cx][j] + rbout_I[cx][j + 1] + rbout_I[nx][j - 1] + rbout_I[nx][j] + rbout_I[nx][j + 1]) * onebynine;
                float Q = (rbout_Q[px][j - 1] + rbout_Q[px][j] + rbout_Q[px][j + 1] + rbout_Q[cx][j - 1] + rbout_Q[cx][j] + rbout_Q[cx][j + 1] + rbout_Q[nx][j - 1] + rbout_Q[nx][j] + rbout_Q[nx][j + 1]) * onebynine;
                convert_to_RGB (im->r(i - 1, j), im->g(i - 1, j), im->b(i - 1, j), rbconv_Y[px][j], I, Q);
            }

            convert_to_RGB (im->r(i - 1, W - 1), im->g(i - 1, W - 1), im->b(i - 1, W - 1), rbconv_Y[px][W - 1], rbout_I[px][W - 1], rbout_Q[px][W - 1]);
        }
    }

    // blur last 3 row and finalize H-1th row
    convert_to_RGB (im->r(row_to - 1, 0), im->g(row_to - 1, 0), im->b(row_to - 1, 0), rbconv_Y[cx][0], rbout_I[cx][0], rbout_Q[cx][0]);
#ifdef _OPENMP
    #pragma omp simd
#endif

    for (int j = 1; j < W - 1; j++) {
        float I = (rbout_I[px][j - 1] + rbout_I[px][j] + rbout_I[px][j + 1] + rbout_I[cx][j - 1] + rbout_I[cx][j] + rbout_I[cx][j + 1] + rbconv_I[nx][j - 1] + rbconv_I[nx][j] + rbconv_I[nx][j + 1]) * onebynine;
        float Q = (rbout_Q[px][j - 1] + rbout_Q[px][j] + rbout_Q[px][j + 1] + rbout_Q[cx][j - 1] + rbout_Q[cx][j] + rbout_Q[cx][j + 1] + rbconv_Q[nx][j - 1] + rbconv_Q[nx][j] + rbconv_Q[nx][j + 1]) * onebynine;
        convert_to_RGB (im->r(row_to - 1, j), im->g(row_to - 1, j), im->b(row_to - 1, j), rbconv_Y[cx][j], I, Q);
    }

    convert_to_RGB (im->r(row_to - 1, W - 1), im->g(row_to - 1, W - 1), im->b(row_to - 1, W - 1), rbconv_Y[cx][W - 1], rbout_I[cx][W - 1], rbout_Q[cx][W - 1]);
}

//%%%%%%%%%%%%%%%%%%%%%%%%%%%%%%%%%%%%%%%

// correction_YIQ_LQ
void RawImageSource::processFalseColorCorrection  (Imagefloat* im, const int steps)
{

    if (im->height < 4 || steps < 1) {
        return;
    }

#ifdef _OPENMP
    #pragma omp parallel
    {
        multi_array2D<float, 5> buffer (W, 3);
        int tid = omp_get_thread_num();
        int nthreads = omp_get_num_threads();
        int blk = (im->height - 2) / nthreads;

        for (int t = 0; t < steps; t++) {

            if (tid < nthreads - 1) {
                processFalseColorCorrectionThread (im, buffer[0], buffer[1], buffer[2], buffer[3], buffer[4], 1 + tid * blk, 1 + (tid + 1)*blk);
            } else {
                processFalseColorCorrectionThread (im, buffer[0], buffer[1], buffer[2], buffer[3], buffer[4], 1 + tid * blk, im->height - 1);
            }

            #pragma omp barrier
        }
    }
#else
    multi_array2D<float, 5> buffer (W, 3);

    for (int t = 0; t < steps; t++) {
        processFalseColorCorrectionThread (im, buffer[0], buffer[1], buffer[2], buffer[3], buffer[4], 1 , im->height - 1);
    }

#endif
}

// Some camera input profiles need gamma preprocessing
// gamma is applied before the CMS, correct line fac=lineFac*rawPixel+LineSum after the CMS
void RawImageSource::getProfilePreprocParams(cmsHPROFILE in, float& gammaFac, float& lineFac, float& lineSum)
{
    gammaFac = 0;
    lineFac = 1;
    lineSum = 0;

    char copyright[256];
    copyright[0] = 0;

    if (cmsGetProfileInfoASCII(in, cmsInfoCopyright, cmsNoLanguage, cmsNoCountry, copyright, 256) > 0) {
        if (strstr(copyright, "Phase One") != NULL) {
            gammaFac = 0.55556;    // 1.8
        } else if (strstr(copyright, "Nikon Corporation") != NULL) {
            gammaFac = 0.5;
            lineFac = -0.4;
            lineSum = 1.35; // determined in reverse by measuring NX an RT developed colorchecker PNGs
        }
    }
}

//%%%%%%%%%%%%%%%%%%%%%%%%%%%%%%%%%%%%%%%

static void
lab2ProphotoRgbD50(float L, float A, float B, float& r, float& g, float& b)
{
    float X;
    float Y;
    float Z;
#define CLIP01(a) ((a)>0?((a)<1?(a):1):0)
    {
        // convert from Lab to XYZ
        float x, y, z, fx, fy, fz;

        fy = (L + 16.0f) / 116.0f;
        fx = A / 500.0f + fy;
        fz = fy - B / 200.0f;

        if (fy > 24.0f / 116.0f) {
            y = fy * fy * fy;
        } else {
            y = (fy - 16.0f / 116.0f) / 7.787036979f;
        }

        if (fx > 24.0f / 116.0f) {
            x = fx * fx * fx;
        } else {
            x = (fx - 16.0 / 116.0) / 7.787036979f;
        }

        if (fz > 24.0f / 116.0f) {
            z = fz * fz * fz;
        } else {
            z = (fz - 16.0f / 116.0f) / 7.787036979f;
        }

        //0.9642, 1.0000, 0.8249 D50
        X = x * 0.9642;
        Y = y;
        Z = z * 0.8249;
    }
    r = prophoto_xyz[0][0] * X + prophoto_xyz[0][1] * Y + prophoto_xyz[0][2] * Z;
    g = prophoto_xyz[1][0] * X + prophoto_xyz[1][1] * Y + prophoto_xyz[1][2] * Z;
    b = prophoto_xyz[2][0] * X + prophoto_xyz[2][1] * Y + prophoto_xyz[2][2] * Z;
    r = CLIP01(r);
    g = CLIP01(g);
    b = CLIP01(b);
}

// Converts raw image including ICC input profile to working space - floating point version
void RawImageSource::colorSpaceConversion_ (Imagefloat* im, ColorManagementParams &cmp, const ColorTemp &wb, double pre_mul[3], cmsHPROFILE embedded, cmsHPROFILE camprofile, double camMatrix[3][3], const std::string &camName)
{

//    MyTime t1, t2, t3;
//    t1.set ();
    cmsHPROFILE in;
    DCPProfile *dcpProf;

    if (!findInputProfile(cmp.input, embedded, camName, &dcpProf, in)) {
        return;
    }

    if (dcpProf != NULL) {
        // DCP processing
        const DCPProfile::Triple pre_mul_row = {
            pre_mul[0],
            pre_mul[1],
            pre_mul[2]
        };
        const DCPProfile::Matrix cam_matrix = {{
                {camMatrix[0][0], camMatrix[0][1], camMatrix[0][2]},
                {camMatrix[1][0], camMatrix[1][1], camMatrix[1][2]},
                {camMatrix[2][0], camMatrix[2][1], camMatrix[2][2]}
            }
        };
        dcpProf->apply(im, cmp.dcpIlluminant, cmp.working, wb, pre_mul_row, cam_matrix, cmp.applyHueSatMap);
        return;
    }

    if (in == NULL) {
        // use default camprofile, supplied by dcraw
        // in this case we avoid using the slllllooooooowwww lcms

        // Calculate matrix for direct conversion raw>working space
        TMatrix work = iccStore->workingSpaceInverseMatrix (cmp.working);
        double mat[3][3] = {{0, 0, 0}, {0, 0, 0}, {0, 0, 0}};

        for (int i = 0; i < 3; i++)
            for (int j = 0; j < 3; j++)
                for (int k = 0; k < 3; k++) {
                    mat[i][j] += work[i][k] * camMatrix[k][j];    // rgb_xyz * imatrices.xyz_cam
                }

#ifdef _OPENMP
        #pragma omp parallel for
#endif

        for (int i = 0; i < im->height; i++)
            for (int j = 0; j < im->width; j++) {

                float newr = mat[0][0] * im->r(i, j) + mat[0][1] * im->g(i, j) + mat[0][2] * im->b(i, j);
                float newg = mat[1][0] * im->r(i, j) + mat[1][1] * im->g(i, j) + mat[1][2] * im->b(i, j);
                float newb = mat[2][0] * im->r(i, j) + mat[2][1] * im->g(i, j) + mat[2][2] * im->b(i, j);

                im->r(i, j) = newr;
                im->g(i, j) = newg;
                im->b(i, j) = newb;

            }
    } else {
        const bool working_space_is_prophoto = (cmp.working == "ProPhoto");

        // use supplied input profile

        /*
          The goal here is to in addition to user-made custom ICC profiles also support profiles
          supplied with other popular raw converters. As curves affect color rendering and
          different raw converters deal with them differently (and few if any is as flexible
          as RawTherapee) we cannot really expect to get the *exact* same color rendering here.
          However we try hard to make the best out of it.

          Third-party input profiles that contain a LUT (usually A2B0 tag) often needs some preprocessing,
          as ICC LUTs are not really designed for dealing with linear camera data. Generally one
          must apply some sort of curve to get efficient use of the LUTs. Unfortunately how you
          should preprocess is not standardized so there are almost as many ways as there are
          software makers, and for each one we have to reverse engineer to find out how it has
          been done. (The ICC files made for RT has linear LUTs)

          ICC profiles which only contain the <r,g,b>XYZ tags (ie only a color matrix) should
          (hopefully) not require any pre-processing.

          Some LUT ICC profiles apply a contrast curve and desaturate highlights (to give a "film-like"
          behavior. These will generally work with RawTherapee, but will not produce good results when
          you enable highlight recovery/reconstruction, as that data is added linearly on top of the
          original range. RawTherapee works best with linear ICC profiles.
        */

        enum camera_icc_type {
            CAMERA_ICC_TYPE_GENERIC, // Generic, no special pre-processing required, RTs own is this way
            CAMERA_ICC_TYPE_PHASE_ONE, // Capture One profiles
            CAMERA_ICC_TYPE_LEAF, // Leaf profiles, former Leaf Capture now in Capture One, made for Leaf digital backs
            CAMERA_ICC_TYPE_NIKON // Nikon NX profiles
        } camera_icc_type = CAMERA_ICC_TYPE_GENERIC;

        float leaf_prophoto_mat[3][3];
        {
            // identify ICC type
            char copyright[256] = "";
            char description[256] = "";

            cmsGetProfileInfoASCII(in, cmsInfoCopyright, cmsNoLanguage, cmsNoCountry, copyright, 256);
            cmsGetProfileInfoASCII(in, cmsInfoDescription, cmsNoLanguage, cmsNoCountry, description, 256);
            camera_icc_type = CAMERA_ICC_TYPE_GENERIC;

            // Note: order the identification with the most detailed matching first since the more general ones may also match the more detailed
            if ((strstr(copyright, "Leaf") != NULL ||
                    strstr(copyright, "Phase One A/S") != NULL ||
                    strstr(copyright, "Kodak") != NULL ||
                    strstr(copyright, "Creo") != NULL) &&
                    (strstr(description, "LF2 ") == description ||
                     strstr(description, "LF3 ") == description ||
                     strstr(description, "LeafLF2") == description ||
                     strstr(description, "LeafLF3") == description ||
                     strstr(description, "LeafLF4") == description ||
                     strstr(description, "MamiyaLF2") == description ||
                     strstr(description, "MamiyaLF3") == description)) {
                camera_icc_type = CAMERA_ICC_TYPE_LEAF;
            } else if (strstr(copyright, "Phase One A/S") != NULL) {
                camera_icc_type = CAMERA_ICC_TYPE_PHASE_ONE;
            } else if (strstr(copyright, "Nikon Corporation") != NULL) {
                camera_icc_type = CAMERA_ICC_TYPE_NIKON;
            }
        }

        // Initialize transform
        cmsHTRANSFORM hTransform;
        cmsHPROFILE prophoto = iccStore->workingSpace("ProPhoto"); // We always use Prophoto to apply the ICC profile to minimize problems with clipping in LUT conversion.
        bool transform_via_pcs_lab = false;
        bool separate_pcs_lab_highlights = false;
        lcmsMutex->lock ();

        switch (camera_icc_type) {
            case CAMERA_ICC_TYPE_PHASE_ONE:
            case CAMERA_ICC_TYPE_LEAF: {
                // These profiles have a RGB to Lab cLUT, gives gamma 1.8 output, and expects a "film-like" curve on input
                transform_via_pcs_lab = true;
                separate_pcs_lab_highlights = true;
                // We transform to Lab because we can and that we avoid getting an unnecessary unmatched gamma conversion which we would need to revert.
                hTransform = cmsCreateTransform (in, TYPE_RGB_FLT, NULL, TYPE_Lab_FLT, INTENT_RELATIVE_COLORIMETRIC, cmsFLAGS_NOOPTIMIZE | cmsFLAGS_NOCACHE );

                for (int i = 0; i < 3; i++) {
                    for (int j = 0; j < 3; j++) {
                        leaf_prophoto_mat[i][j] = 0;

                        for (int k = 0; k < 3; k++) {
                            leaf_prophoto_mat[i][j] += prophoto_xyz[i][k] * camMatrix[k][j];
                        }
                    }
                }

                break;
            }

            case CAMERA_ICC_TYPE_NIKON:
            case CAMERA_ICC_TYPE_GENERIC:
            default:
                hTransform = cmsCreateTransform (in, TYPE_RGB_FLT, prophoto, TYPE_RGB_FLT, INTENT_RELATIVE_COLORIMETRIC, cmsFLAGS_NOOPTIMIZE | cmsFLAGS_NOCACHE );  // NOCACHE is important for thread safety
                break;
        }

        lcmsMutex->unlock ();

        if (hTransform == NULL) {
            // Fallback: create transform from camera profile. Should not happen normally.
            lcmsMutex->lock ();
            hTransform = cmsCreateTransform (camprofile, TYPE_RGB_FLT, prophoto, TYPE_RGB_FLT, INTENT_RELATIVE_COLORIMETRIC, cmsFLAGS_NOOPTIMIZE | cmsFLAGS_NOCACHE );
            lcmsMutex->unlock ();
        }

        TMatrix toxyz, torgb;

        if (!working_space_is_prophoto) {
            toxyz = iccStore->workingSpaceMatrix ("ProPhoto");
            torgb = iccStore->workingSpaceInverseMatrix (cmp.working); //sRGB .. Adobe...Wide...
        }

#ifdef _OPENMP
        #pragma omp parallel
#endif
        {
            AlignedBuffer<float> buffer(im->width * 3);
            AlignedBuffer<float> hl_buffer(im->width * 3);
            AlignedBuffer<float> hl_scale(im->width);
#ifdef _OPENMP
            #pragma omp for schedule(static)
#endif

            for ( int h = 0; h < im->height; ++h ) {
                float *p = buffer.data, *pR = im->r(h), *pG = im->g(h), *pB = im->b(h);

                // Apply pre-processing
                for ( int w = 0; w < im->width; ++w ) {
                    float r = *(pR++);
                    float g = *(pG++);
                    float b = *(pB++);

                    // convert to 0-1 range as LCMS expects that
                    r /= 65535.0f;
                    g /= 65535.0f;
                    b /= 65535.0f;

                    float maxc = max(r, g, b);

                    if (maxc <= 1.0) {
                        hl_scale.data[w] = 1.0;
                    } else {
                        // highlight recovery extend the range past the clip point, which means we can get values larger than 1.0 here.
                        // LUT ICC profiles only work in the 0-1 range so we scale down to fit and restore after conversion.
                        hl_scale.data[w] = 1.0 / maxc;
                        r *= hl_scale.data[w];
                        g *= hl_scale.data[w];
                        b *= hl_scale.data[w];
                    }

                    switch (camera_icc_type) {
                        case CAMERA_ICC_TYPE_PHASE_ONE:
                            // Here we apply a curve similar to Capture One's "Film Standard" + gamma, the reason is that the LUTs embedded in the
                            // ICCs are designed to work on such input, and if you provide it with a different curve you don't get as good result.
                            // We will revert this curve after we've made the color transform. However when we revert the curve, we'll notice that
                            // highlight rendering suffers due to that the LUT transform don't expand well, therefore we do a less compressed
                            // conversion too and mix them, this gives us the highest quality and most flexible result.
                            hl_buffer.data[3 * w + 0] = pow_F(r, 1.0 / 1.8);
                            hl_buffer.data[3 * w + 1] = pow_F(g, 1.0 / 1.8);
                            hl_buffer.data[3 * w + 2] = pow_F(b, 1.0 / 1.8);
                            r = phaseOneIccCurveInv->getVal(r);
                            g = phaseOneIccCurveInv->getVal(g);
                            b = phaseOneIccCurveInv->getVal(b);
                            break;

                        case CAMERA_ICC_TYPE_LEAF: {
                            // Leaf profiles expect that the camera native RGB has been converted to Prophoto RGB
                            float newr = leaf_prophoto_mat[0][0] * r + leaf_prophoto_mat[0][1] * g + leaf_prophoto_mat[0][2] * b;
                            float newg = leaf_prophoto_mat[1][0] * r + leaf_prophoto_mat[1][1] * g + leaf_prophoto_mat[1][2] * b;
                            float newb = leaf_prophoto_mat[2][0] * r + leaf_prophoto_mat[2][1] * g + leaf_prophoto_mat[2][2] * b;
                            hl_buffer.data[3 * w + 0] = pow_F(newr, 1.0 / 1.8);
                            hl_buffer.data[3 * w + 1] = pow_F(newg, 1.0 / 1.8);
                            hl_buffer.data[3 * w + 2] = pow_F(newb, 1.0 / 1.8);
                            r = phaseOneIccCurveInv->getVal(newr);
                            g = phaseOneIccCurveInv->getVal(newg);
                            b = phaseOneIccCurveInv->getVal(newb);
                            break;
                        }

                        case CAMERA_ICC_TYPE_NIKON:
                            // gamma 0.5
                            r = sqrtf(r);
                            g = sqrtf(g);
                            b = sqrtf(b);
                            break;

                        case CAMERA_ICC_TYPE_GENERIC:
                        default:
                            // do nothing
                            break;
                    }

                    *(p++) = r;
                    *(p++) = g;
                    *(p++) = b;
                }

                // Run icc transform
                cmsDoTransform (hTransform, buffer.data, buffer.data, im->width);

                if (separate_pcs_lab_highlights) {
                    cmsDoTransform (hTransform, hl_buffer.data, hl_buffer.data, im->width);
                }

                // Apply post-processing
                p = buffer.data;
                pR = im->r(h);
                pG = im->g(h);
                pB = im->b(h);

                for ( int w = 0; w < im->width; ++w ) {

                    float r, g, b, hr, hg, hb;

                    if (transform_via_pcs_lab) {
                        float L = *(p++);
                        float A = *(p++);
                        float B = *(p++);
                        // profile connection space CIELAB should have D50 illuminant
                        lab2ProphotoRgbD50(L, A, B, r, g, b);

                        if (separate_pcs_lab_highlights) {
                            lab2ProphotoRgbD50(hl_buffer.data[3 * w + 0], hl_buffer.data[3 * w + 1], hl_buffer.data[3 * w + 2], hr, hg, hb);
                        }
                    } else {
                        r = *(p++);
                        g = *(p++);
                        b = *(p++);
                    }

                    // restore pre-processing and/or add post-processing for the various ICC types
                    switch (camera_icc_type) {
                        default:
                            break;

                        case CAMERA_ICC_TYPE_PHASE_ONE:
                        case CAMERA_ICC_TYPE_LEAF: {
                            // note the 1/1.8 gamma, it's the gamma that the profile has applied, which we must revert before we can revert the curve
                            r = phaseOneIccCurve->getVal(pow_F(r, 1.0 / 1.8));
                            g = phaseOneIccCurve->getVal(pow_F(g, 1.0 / 1.8));
                            b = phaseOneIccCurve->getVal(pow_F(b, 1.0 / 1.8));
                            const float mix = 0.25; // may seem a low number, but remember this is linear space, mixing starts 2 stops from clipping
                            const float maxc = max(r, g, b);

                            if (maxc > mix) {
                                float fac = (maxc - mix) / (1.0 - mix);
                                fac = sqrtf(sqrtf(fac)); // gamma 0.25 to mix in highlight render relatively quick
                                r = (1.0 - fac) * r + fac * hr;
                                g = (1.0 - fac) * g + fac * hg;
                                b = (1.0 - fac) * b + fac * hb;
                            }

                            break;
                        }

                        case CAMERA_ICC_TYPE_NIKON: {
                            const float lineFac = -0.4;
                            const float lineSum = 1.35;
                            r *= r * lineFac + lineSum;
                            g *= g * lineFac + lineSum;
                            b *= b * lineFac + lineSum;
                            break;
                        }
                    }

                    // restore highlight scaling if any
                    if (hl_scale.data[w] != 1.0) {
                        float fac = 1.0 / hl_scale.data[w];
                        r *= fac;
                        g *= fac;
                        b *= fac;
                    }

                    // If we don't have ProPhoto as chosen working profile, convert. This conversion is clipless, ie if we convert
                    // to a small space such as sRGB we may end up with negative values and values larger than max.
                    if (!working_space_is_prophoto) {
                        //convert from Prophoto to XYZ
                        float x = (toxyz[0][0] * r + toxyz[0][1] * g + toxyz[0][2] * b ) ;
                        float y = (toxyz[1][0] * r + toxyz[1][1] * g + toxyz[1][2] * b ) ;
                        float z = (toxyz[2][0] * r + toxyz[2][1] * g + toxyz[2][2] * b ) ;
                        //convert from XYZ to cmp.working  (sRGB...Adobe...Wide..)
                        r = ((torgb[0][0] * x + torgb[0][1] * y + torgb[0][2] * z)) ;
                        g = ((torgb[1][0] * x + torgb[1][1] * y + torgb[1][2] * z)) ;
                        b = ((torgb[2][0] * x + torgb[2][1] * y + torgb[2][2] * z)) ;
                    }

                    // return to the 0.0 - 65535.0 range (with possible negative and > max values present)
                    r *= 65535.0;
                    g *= 65535.0;
                    b *= 65535.0;

                    *(pR++) = r;
                    *(pG++) = g;
                    *(pB++) = b;
                }
            }
        } // End of parallelization
        cmsDeleteTransform(hTransform);
    }

//t3.set ();
//        printf ("ICM TIME: %d usec\n", t3.etime(t1));
}


// Determine RAW input and output profiles. Returns TRUE on success
bool RawImageSource::findInputProfile(Glib::ustring inProfile, cmsHPROFILE embedded, std::string camName, DCPProfile **dcpProf, cmsHPROFILE& in)
{
    in = NULL; // cam will be taken on NULL
    *dcpProf = NULL;

    if (inProfile == "(none)") {
        return false;
    }

    if (inProfile == "(embedded)" && embedded) {
        in = embedded;
    } else if (inProfile == "(cameraICC)") {
        // DCPs have higher quality, so use them first
        *dcpProf = DCPStore::getInstance()->getStdProfile(camName);

        if (*dcpProf == NULL) {
            in = iccStore->getStdProfile(camName);
        }
    } else if (inProfile != "(camera)" && inProfile != "") {
        Glib::ustring normalName = inProfile;

        if (!inProfile.compare (0, 5, "file:")) {
            normalName = inProfile.substr(5);
        }

        if (DCPStore::getInstance()->isValidDCPFileName(normalName)) {
            *dcpProf = DCPStore::getInstance()->getProfile(normalName);
        }

        if (*dcpProf == NULL) {
            in = iccStore->getProfile (inProfile);
        }
    }

    // "in" might be NULL because of "not found". That's ok, we take the cam profile then

    return true;
}

//%%%%%%%%%%%%%%%%%%%%%%%%%%%%%%%%%%%%%%%
// derived from Dcraw "blend_highlights()"
//  very effective to reduce (or remove) the magenta, but with levels of grey !
void RawImageSource::HLRecovery_blend(float* rin, float* gin, float* bin, int width, float maxval, float* hlmax)
{
    const int ColorCount = 3;

    // Transform matrixes rgb>lab and back
    static const float trans[2][ColorCount][ColorCount] = {
        { { 1, 1, 1 }, { 1.7320508, -1.7320508, 0 }, { -1, -1, 2 } },
        { { 1, 1, 1 }, { 1, -1, 1 }, { 1, 1, -1 } }
    };
    static const float itrans[2][ColorCount][ColorCount] = {
        { { 1, 0.8660254, -0.5 }, { 1, -0.8660254, -0.5 }, { 1, 0, 1 } },
        { { 1, 1, 1 }, { 1, -1, 1 }, { 1, 1, -1 } }
    };

#define FOREACHCOLOR for (int c=0; c < ColorCount; c++)

    float minpt = min(hlmax[0], hlmax[1], hlmax[2]); //min of the raw clip points
    //float maxpt=max(hlmax[0],hlmax[1],hlmax[2]);//max of the raw clip points
    //float medpt=hlmax[0]+hlmax[1]+hlmax[2]-minpt-maxpt;//median of the raw clip points
    float maxave = (hlmax[0] + hlmax[1] + hlmax[2]) / 3; //ave of the raw clip points
    //some thresholds:
    const float clipthresh = 0.95;
    const float fixthresh = 0.5;
    const float satthresh = 0.5;

    float clip[3];
    FOREACHCOLOR clip[c] = min(maxave, hlmax[c]);

    // Determine the maximum level (clip) of all channels
    const float clippt = clipthresh * maxval;
    const float fixpt = fixthresh * minpt;
    const float desatpt = satthresh * maxave + (1 - satthresh) * maxval;

    for (int col = 0; col < width; col++) {
        float rgb[ColorCount], cam[2][ColorCount], lab[2][ColorCount], sum[2], chratio, lratio = 0;
        float L, C, H, Lfrac;

        // Copy input pixel to rgb so it's easier to access in loops
        rgb[0] = rin[col];
        rgb[1] = gin[col];
        rgb[2] = bin[col];

        // If no channel is clipped, do nothing on pixel
        int c;

        for (c = 0; c < ColorCount; c++) {
            if (rgb[c] > clippt) {
                break;
            }
        }

        if (c == ColorCount) {
            continue;
        }

        // Initialize cam with raw input [0] and potentially clipped input [1]
        FOREACHCOLOR {
            lratio += min(rgb[c], clip[c]);
            cam[0][c] = rgb[c];
            cam[1][c] = min(cam[0][c], maxval);
        }

        // Calculate the lightness correction ratio (chratio)
        for (int i = 0; i < 2; i++) {
            FOREACHCOLOR {
                lab[i][c] = 0;

                for (int j = 0; j < ColorCount; j++)
                {
                    lab[i][c] += trans[ColorCount - 3][c][j] * cam[i][j];
                }
            }

            sum[i] = 0;

            for (int c = 1; c < ColorCount; c++) {
                sum[i] += SQR(lab[i][c]);
            }
        }

        chratio = (sqrt(sum[1] / sum[0]));

        // Apply ratio to lightness in LCH space
        for (int c = 1; c < ColorCount; c++) {
            lab[0][c] *= chratio;
        }

        // Transform back from LCH to RGB
        FOREACHCOLOR {
            cam[0][c] = 0;

            for (int j = 0; j < ColorCount; j++)
            {
                cam[0][c] += itrans[ColorCount - 3][c][j] * lab[0][j];
            }
        }
        FOREACHCOLOR rgb[c] = cam[0][c] / ColorCount;

        // Copy converted pixel back
        if (rin[col] > fixpt) {
            float rfrac = SQR((min(clip[0], rin[col]) - fixpt) / (clip[0] - fixpt));
            rin[col] = min(maxave, rfrac * rgb[0] + (1 - rfrac) * rin[col]);
        }

        if (gin[col] > fixpt) {
            float gfrac = SQR((min(clip[1], gin[col]) - fixpt) / (clip[1] - fixpt));
            gin[col] = min(maxave, gfrac * rgb[1] + (1 - gfrac) * gin[col]);
        }

        if (bin[col] > fixpt) {
            float bfrac = SQR((min(clip[2], bin[col]) - fixpt) / (clip[2] - fixpt));
            bin[col] = min(maxave, bfrac * rgb[2] + (1 - bfrac) * bin[col]);
        }

        lratio /= (rin[col] + gin[col] + bin[col]);
        L = (rin[col] + gin[col] + bin[col]) / 3;
        C = lratio * 1.732050808 * (rin[col] - gin[col]);
        H = lratio * (2 * bin[col] - rin[col] - gin[col]);
        rin[col] = L - H / 6.0 + C / 3.464101615;
        gin[col] = L - H / 6.0 - C / 3.464101615;
        bin[col] = L + H / 3.0;

        if ((L = (rin[col] + gin[col] + bin[col]) / 3) > desatpt) {
            Lfrac = max(0.0f, (maxave - L) / (maxave - desatpt));
            C = Lfrac * 1.732050808 * (rin[col] - gin[col]);
            H = Lfrac * (2 * bin[col] - rin[col] - gin[col]);
            rin[col] = L - H / 6.0 + C / 3.464101615;
            gin[col] = L - H / 6.0 - C / 3.464101615;
            bin[col] = L + H / 3.0;
        }
    }
}

void RawImageSource::HLRecovery_Luminance (float* rin, float* gin, float* bin, float* rout, float* gout, float* bout, int width, float maxval)
{

    for (int i = 0; i < width; i++) {
        float r = rin[i], g = gin[i], b = bin[i];

        if (r > maxval || g > maxval || b > maxval) {
            float ro = min(r, maxval);
            float go = min(g, maxval);
            float bo = min(b, maxval);
            double L = r + g + b;
            double C = 1.732050808 * (r - g);
            double H = 2 * b - r - g;
            double Co = 1.732050808 * (ro - go);
            double Ho = 2 * bo - ro - go;

            if (r != g && g != b) {
                double ratio = sqrt ((Co * Co + Ho * Ho) / (C * C + H * H));
                C *= ratio;
                H *= ratio;
            }

            float rr = L / 3.0 - H / 6.0 + C / 3.464101615;
            float gr = L / 3.0 - H / 6.0 - C / 3.464101615;
            float br = L / 3.0 + H / 3.0;
            rout[i] = rr;
            gout[i] = gr;
            bout[i] = br;
        } else {
            rout[i] = rin[i];
            gout[i] = gin[i];
            bout[i] = bin[i];
        }
    }
}

//%%%%%%%%%%%%%%%%%%%%%%%%%%%%%%%%%%%%%%%

void RawImageSource::HLRecovery_CIELab (float* rin, float* gin, float* bin, float* rout, float* gout, float* bout,
                                        int width, float maxval, double xyz_cam[3][3], double cam_xyz[3][3])
{

    //static bool crTableReady = false;

    // lookup table for Lab conversion
    // perhaps should be centralized, universally defined so we don't keep remaking it???
    /*for (int ix=0; ix < 0x10000; ix++) {
            float rx = ix / 65535.0;
            fv[ix] = rx > 0.008856 ? exp(1.0/3 * log(rx)) : 7.787*rx + 16/116.0;
        }*/
    //crTableReady = true;


    for (int i = 0; i < width; i++) {
        float r = rin[i], g = gin[i], b = bin[i];

        if (r > maxval || g > maxval || b > maxval) {
            float ro = min(r, maxval);
            float go = min(g, maxval);
            float bo = min(b, maxval);
            float yy = xyz_cam[1][0] * r + xyz_cam[1][1] * g + xyz_cam[1][2] * b;
            float fy = (yy < 65535.0 ? Color::cachef[yy] / 327.68 : std::cbrt(yy / MAXVALD));
            // compute LCH decompostion of the clipped pixel (only color information, thus C and H will be used)
            float x = xyz_cam[0][0] * ro + xyz_cam[0][1] * go + xyz_cam[0][2] * bo;
            float y = xyz_cam[1][0] * ro + xyz_cam[1][1] * go + xyz_cam[1][2] * bo;
            float z = xyz_cam[2][0] * ro + xyz_cam[2][1] * go + xyz_cam[2][2] * bo;
            x = (x < 65535.0 ? Color::cachef[x] / 327.68 : std::cbrt(x / MAXVALD));
            y = (y < 65535.0 ? Color::cachef[y] / 327.68 : std::cbrt(y / MAXVALD));
            z = (z < 65535.0 ? Color::cachef[z] / 327.68 : std::cbrt(z / MAXVALD));
            // convert back to rgb
            double fz = fy - y + z;
            double fx = fy + x - y;

            double zr = Color::f2xyz(fz);
            double xr = Color::f2xyz(fx);

            x = xr * 65535.0 ;
            y = yy;
            z = zr * 65535.0 ;
            float rr = cam_xyz[0][0] * x + cam_xyz[0][1] * y + cam_xyz[0][2] * z;
            float gr = cam_xyz[1][0] * x + cam_xyz[1][1] * y + cam_xyz[1][2] * z;
            float br = cam_xyz[2][0] * x + cam_xyz[2][1] * y + cam_xyz[2][2] * z;
            rout[i] = (rr);
            gout[i] = (gr);
            bout[i] = (br);
        } else {
            rout[i] = (rin[i]);
            gout[i] = (gin[i]);
            bout[i] = (bin[i]);
        }
    }
}

//%%%%%%%%%%%%%%%%%%%%%%%%%%%%%%%%%%%%%%%

void RawImageSource::hlRecovery (std::string method, float* red, float* green, float* blue, int width, float* hlmax )
{

    if (method == "Luminance") {
        HLRecovery_Luminance (red, green, blue, red, green, blue, width, 65535.0);
    } else if (method == "CIELab blending") {
        HLRecovery_CIELab (red, green, blue, red, green, blue, width, 65535.0, imatrices.xyz_cam, imatrices.cam_xyz);
    }
    /*else if (method=="Color")
        HLRecovery_ColorPropagation (red, green, blue, i, sx1, width, skip);*/
    else if (method == "Blend") { // derived from Dcraw
        HLRecovery_blend(red, green, blue, width, 65535.0, hlmax);
    }

}

//%%%%%%%%%%%%%%%%%%%%%%%%%%%%%%%%%%%%%%%

void RawImageSource::getAutoExpHistogram (LUTu & histogram, int& histcompr)
{
//    BENCHFUN
    histcompr = 3;

    histogram(65536 >> histcompr);
    histogram.clear();
    const float refwb[3] = {static_cast<float>(refwb_red  / (1 << histcompr)), static_cast<float>(refwb_green / (1 << histcompr)), static_cast<float>(refwb_blue / (1 << histcompr))};

#ifdef _OPENMP
    #pragma omp parallel
#endif
    {
        LUTu tmphistogram(histogram.getSize());
        tmphistogram.clear();
#ifdef _OPENMP
        #pragma omp for schedule(dynamic,16) nowait
#endif

        for (int i = border; i < H - border; i++) {
            int start, end;
            getRowStartEnd (i, start, end);

            if (ri->getSensorType() == ST_BAYER) {
                // precalculate factors to avoid expensive per pixel calculations
                float refwb0 =  refwb[ri->FC(i, start)];
                float refwb1 =  refwb[ri->FC(i, start + 1)];
                int j;

                for (j = start; j < end - 1; j += 2) {
                    tmphistogram[(int)(refwb0 * rawData[i][j])] += 4;
                    tmphistogram[(int)(refwb1 * rawData[i][j + 1])] += 4;
                }

                if(j < end) {
                    tmphistogram[(int)(refwb0 * rawData[i][j])] += 4;
                }
            } else if (ri->getSensorType() == ST_FUJI_XTRANS) {
                // precalculate factors to avoid expensive per pixel calculations
                float refwb0 =  refwb[ri->XTRANSFC(i, start)];
                float refwb1 =  refwb[ri->XTRANSFC(i, start + 1)];
                float refwb2 =  refwb[ri->XTRANSFC(i, start + 2)];
                float refwb3 =  refwb[ri->XTRANSFC(i, start + 3)];
                float refwb4 =  refwb[ri->XTRANSFC(i, start + 4)];
                float refwb5 =  refwb[ri->XTRANSFC(i, start + 5)];
                int j;

                for (j = start; j < end - 5; j += 6) {
                    tmphistogram[(int)(refwb0 * rawData[i][j])] += 4;
                    tmphistogram[(int)(refwb1 * rawData[i][j + 1])] += 4;
                    tmphistogram[(int)(refwb2 * rawData[i][j + 2])] += 4;
                    tmphistogram[(int)(refwb3 * rawData[i][j + 3])] += 4;
                    tmphistogram[(int)(refwb4 * rawData[i][j + 4])] += 4;
                    tmphistogram[(int)(refwb5 * rawData[i][j + 5])] += 4;
                }

                for (; j < end; j++) {
                    tmphistogram[(int)(refwb[ri->XTRANSFC(i, j)] * rawData[i][j])] += 4;
                }
            } else if (ri->get_colors() == 1) {
                for (int j = start; j < end; j++) {
                    tmphistogram[(int)(refwb_red *  rawData[i][j])]++;
                }
            } else {
                for (int j = start; j < end; j++) {
                    tmphistogram[CLIP((int)(refwb_red *  rawData[i][3 * j + 0]))]++;
                    tmphistogram[CLIP((int)(refwb_green * rawData[i][3 * j + 1]))] += 2;
                    tmphistogram[CLIP((int)(refwb_blue * rawData[i][3 * j + 2]))]++;
                }
            }
        }

#ifdef _OPENMP
        #pragma omp critical
#endif
        {
            histogram += tmphistogram;
        }
    }
}

// Histogram MUST be 256 in size; gamma is applied, blackpoint and gain also
void RawImageSource::getRAWHistogram (LUTu & histRedRaw, LUTu & histGreenRaw, LUTu & histBlueRaw)
{
//    BENCHFUN
    histRedRaw.clear();
    histGreenRaw.clear();
    histBlueRaw.clear();
    const float mult[4] = { 65535.0f / ri->get_white(0),
                            65535.0f / ri->get_white(1),
                            65535.0f / ri->get_white(2),
                            65535.0f / ri->get_white(3)
                          };

    const bool fourColours = ri->getSensorType() == ST_BAYER && ((mult[1] != mult[3] || cblacksom[1] != cblacksom[3]) || FC(0, 0) == 3 || FC(0, 1) == 3 || FC(1, 0) == 3 || FC(1, 1) == 3);

    constexpr int histoSize = 65536;
    LUTu hist[4];
    hist[0](histoSize);
    hist[0].clear();

    if (ri->get_colors() > 1) {
        hist[1](histoSize);
        hist[1].clear();
        hist[2](histoSize);
        hist[2].clear();
    }

    if (fourColours) {
        hist[3](histoSize);
        hist[3].clear();
    }

#ifdef _OPENMP
    int numThreads;
    // reduce the number of threads under certain conditions to avoid overhead of too many critical regions
    numThreads = sqrt((((H - 2 * border) * (W - 2 * border)) / 262144.f));
    numThreads = std::min(std::max(numThreads, 1), omp_get_max_threads());

    #pragma omp parallel num_threads(numThreads)
#endif
    {
        // we need one LUT per color and thread, which corresponds to 1 MB per thread
        LUTu tmphist[4];
        tmphist[0](histoSize);
        tmphist[0].clear();

        if (ri->get_colors() > 1) {
            tmphist[1](histoSize);
            tmphist[1].clear();
            tmphist[2](histoSize);
            tmphist[2].clear();

            if (fourColours) {
                tmphist[3](histoSize);
                tmphist[3].clear();
            }
        }

#ifdef _OPENMP
        #pragma omp for nowait
#endif

        for (int i = border; i < H - border; i++) {
            int start, end;
            getRowStartEnd (i, start, end);

            if (ri->getSensorType() == ST_BAYER) {
                int j;
                int c1 = FC(i, start);
                c1 = ( fourColours && c1 == 1 && !(i & 1) ) ? 3 : c1;
                int c2 = FC(i, start + 1);
                c2 = ( fourColours && c2 == 1 && !(i & 1) ) ? 3 : c2;

                for (j = start; j < end - 1; j += 2) {
                    tmphist[c1][(int)ri->data[i][j]]++;
                    tmphist[c2][(int)ri->data[i][j + 1]]++;
                }

                if(j < end) { // last pixel of row if width is odd
                    tmphist[c1][(int)ri->data[i][j]]++;
                }
            } else if (ri->get_colors() == 1) {
                for (int j = start; j < end; j++) {
                    tmphist[0][(int)ri->data[i][j]]++;
                }
            } else if(ri->getSensorType() == ST_FUJI_XTRANS) {
                for (int j = start; j < end - 1; j += 2) {
                    int c = ri->XTRANSFC(i, j);
                    tmphist[c][(int)ri->data[i][j]]++;
                }
            } else {
                for (int j = start; j < end; j++) {
                    for (int c = 0; c < 3; c++) {
                        tmphist[c][(int)ri->data[i][3 * j + c]]++;
                    }
                }
            }
        }

#ifdef _OPENMP
        #pragma omp critical
#endif
        {
            hist[0] += tmphist[0];

            if (ri->get_colors() > 1) {
                hist[1] += tmphist[1];
                hist[2] += tmphist[2];

                if (fourColours) {
                    hist[3] += tmphist[3];
                }
            }
        } // end of critical region
    } // end of parallel region

    for(int i = 0; i < 65536; i++) {
        int idx;
        idx = CLIP((int)Color::gamma(mult[0] * (i - (cblacksom[0]/*+black_lev[0]*/))));
        histRedRaw[idx >> 8] += hist[0][i];

        if (ri->get_colors() > 1) {
            idx = CLIP((int)Color::gamma(mult[1] * (i - (cblacksom[1]/*+black_lev[1]*/))));
            histGreenRaw[idx >> 8] += hist[1][i];

            if (fourColours) {
                idx = CLIP((int)Color::gamma(mult[3] * (i - (cblacksom[3]/*+black_lev[3]*/))));
                histGreenRaw[idx >> 8] += hist[3][i];
            }

            idx = CLIP((int)Color::gamma(mult[2] * (i - (cblacksom[2]/*+black_lev[2]*/))));
            histBlueRaw[idx >> 8] += hist[2][i];
        }
    }

    if (ri->getSensorType() == ST_BAYER)    // since there are twice as many greens, correct for it
        for (int i = 0; i < 256; i++) {
            histGreenRaw[i] >>= 1;
        }
    else if(ri->getSensorType() == ST_FUJI_XTRANS)  // since Xtrans has 2.5 as many greens, correct for it
        for (int i = 0; i < 256; i++) {
            histGreenRaw[i] = (histGreenRaw[i] * 2) / 5;
        }
    else if(ri->get_colors() == 1) { // monochrome sensor => set all histograms equal
        histGreenRaw += histRedRaw;
        histBlueRaw += histRedRaw;
    }

}

//%%%%%%%%%%%%%%%%%%%%%%%%%%%%%%%%%%%%%%%

void RawImageSource::getRowStartEnd (int x, int &start, int &end)
{
    if (fuji) {
        int fw = ri->get_FujiWidth();
        start = ABS(fw - x) + border;
        end = min(H + W - fw - x, fw + x) - border;
    } else {
        start = border;
        end = W - border;
    }
}

//%%%%%%%%%%%%%%%%%%%%%%%%%%%%%%%%%%%%%%%
void RawImageSource::getAutoWBMultipliers (double &rm, double &gm, double &bm)
{
//    BENCHFUN
    constexpr double clipHigh = 64000.0;

    if (ri->get_colors() == 1) {
        rm = gm = bm = 1;
        return;
    }

    if (redAWBMul != -1.) {
        rm = redAWBMul;
        gm = greenAWBMul;
        bm = blueAWBMul;
        return;
    }

    if (!isWBProviderReady()) {
        rm = -1.0;
        gm = -1.0;
        bm = -1.0;
        return;
    }

    double avg_r = 0;
    double avg_g = 0;
    double avg_b = 0;
    int rn = 0, gn = 0, bn = 0;

    if (fuji) {
        for (int i = 32; i < H - 32; i++) {
            int fw = ri->get_FujiWidth();
            int start = ABS(fw - i) + 32;
            int end = min(H + W - fw - i, fw + i) - 32;

            for (int j = start; j < end; j++) {
                if (ri->getSensorType() != ST_BAYER) {
                    double dr = CLIP(initialGain * (rawData[i][3 * j]  ));
                    double dg = CLIP(initialGain * (rawData[i][3 * j + 1]));
                    double db = CLIP(initialGain * (rawData[i][3 * j + 2]));

                    if (dr > clipHigh || dg > clipHigh || db > clipHigh) {
                        continue;
                    }

                    avg_r += dr;
                    avg_g += dg;
                    avg_b += db;
                    rn = gn = ++bn;
                } else {
                    int c = FC( i, j);
                    double d = CLIP(initialGain * (rawData[i][j]));

                    if (d > clipHigh) {
                        continue;
                    }

                    // Let's test green first, because they are more numerous
                    if (c == 1) {
                        avg_g += d;
                        gn++;
                    } else if (c == 0) {
                        avg_r += d;
                        rn++;
                    } else { /*if (c==2)*/
                        avg_b += d;
                        bn++;
                    }
                }
            }
        }
    } else {
        if (ri->getSensorType() != ST_BAYER) {
            if(ri->getSensorType() == ST_FUJI_XTRANS) {
                const double compval = clipHigh / initialGain;
#ifdef _OPENMP
                #pragma omp parallel
#endif
                {
                    double avg_c[3] = {0.0};
                    int cn[3] = {0};
#ifdef _OPENMP
                    #pragma omp for schedule(dynamic,16) nowait
#endif

                    for (int i = 32; i < H - 32; i++) {
                        for (int j = 32; j < W - 32; j++) {
                            // each loop read 1 rgb triplet value
                            double d = rawData[i][j];

                            if (d > compval) {
                                continue;
                            }

                            int c = ri->XTRANSFC(i, j);
                            avg_c[c] += d;
                            cn[c]++;
                        }
                    }

#ifdef _OPENMP
                    #pragma omp critical
#endif
                    {
                        avg_r += avg_c[0];
                        avg_g += avg_c[1];
                        avg_b += avg_c[2];
                        rn += cn[0];
                        gn += cn[1];
                        bn += cn[2];
                    }
                }
                avg_r *= initialGain;
                avg_g *= initialGain;
                avg_b *= initialGain;
            } else {
                for (int i = 32; i < H - 32; i++)
                    for (int j = 32; j < W - 32; j++) {
                        // each loop read 1 rgb triplet value

                        double dr = CLIP(initialGain * (rawData[i][3 * j]  ));
                        double dg = CLIP(initialGain * (rawData[i][3 * j + 1]));
                        double db = CLIP(initialGain * (rawData[i][3 * j + 2]));

                        if (dr > clipHigh || dg > clipHigh || db > clipHigh) {
                            continue;
                        }

                        avg_r += dr;
                        rn++;
                        avg_g += dg;
                        avg_b += db;
                    }

                gn = rn;
                bn = rn;
            }
        } else {
            //determine GRBG coset; (ey,ex) is the offset of the R subarray
            int ey, ex;

            if (ri->ISGREEN(0, 0)) { //first pixel is G
                if (ri->ISRED(0, 1)) {
                    ey = 0;
                    ex = 1;
                } else {
                    ey = 1;
                    ex = 0;
                }
            } else {//first pixel is R or B
                if (ri->ISRED(0, 0)) {
                    ey = 0;
                    ex = 0;
                } else {
                    ey = 1;
                    ex = 1;
                }
            }

            const double compval = clipHigh / initialGain;
#ifdef _OPENMP
            #pragma omp parallel for reduction(+:avg_r,avg_g,avg_b,rn,gn,bn) schedule(dynamic,8)
#endif

            for (int i = 32; i < H - 32; i += 2)
                for (int j = 32; j < W - 32; j += 2) {
                    //average each Bayer quartet component individually if non-clipped
                    double d[2][2];
                    d[0][0] = rawData[i][j];
                    d[0][1] = rawData[i][j + 1];
                    d[1][0] = rawData[i + 1][j];
                    d[1][1] = rawData[i + 1][j + 1];

                    if (d[ey][ex] <= compval) {
                        avg_r += d[ey][ex];
                        rn++;
                    }

                    if (d[1 - ey][ex] <= compval) {
                        avg_g += d[1 - ey][ex];
                        gn++;
                    }

                    if (d[ey][1 - ex] <= compval) {
                        avg_g += d[ey][1 - ex];
                        gn++;
                    }

                    if (d[1 - ey][1 - ex] <= compval) {
                        avg_b += d[1 - ey][1 - ex];
                        bn++;
                    }
                }

            avg_r *= initialGain;
            avg_g *= initialGain;
            avg_b *= initialGain;

        }
    }

    if( settings->verbose ) {
        printf ("AVG: %g %g %g\n", avg_r / rn, avg_g / gn, avg_b / bn);
    }

    //    return ColorTemp (pow(avg_r/rn, 1.0/6.0)*img_r, pow(avg_g/gn, 1.0/6.0)*img_g, pow(avg_b/bn, 1.0/6.0)*img_b);

    double reds   = avg_r / rn * refwb_red;
    double greens = avg_g / gn * refwb_green;
    double blues  = avg_b / bn * refwb_blue;

    redAWBMul   = rm = imatrices.rgb_cam[0][0] * reds + imatrices.rgb_cam[0][1] * greens + imatrices.rgb_cam[0][2] * blues;
    greenAWBMul = gm = imatrices.rgb_cam[1][0] * reds + imatrices.rgb_cam[1][1] * greens + imatrices.rgb_cam[1][2] * blues;
    blueAWBMul  = bm = imatrices.rgb_cam[2][0] * reds + imatrices.rgb_cam[2][1] * greens + imatrices.rgb_cam[2][2] * blues;
}

//%%%%%%%%%%%%%%%%%%%%%%%%%%%%%%%%%%%%%%%


ColorTemp RawImageSource::getSpotWB (std::vector<Coord2D> &red, std::vector<Coord2D> &green, std::vector<Coord2D> &blue, int tran, double equal)
{

    int x;
    int y;
    double reds = 0, greens = 0, blues = 0;
    int rn = 0;

    if (ri->getSensorType() != ST_BAYER) {
        if(ri->getSensorType() == ST_FUJI_XTRANS) {
            int d[9][2] = {{0, 0}, { -1, -1}, { -1, 0}, { -1, 1}, {0, -1}, {0, 1}, {1, -1}, {1, 0}, {1, 1}};
            double rloc, gloc, bloc;
            int rnbrs, gnbrs, bnbrs;

            for (size_t i = 0; i < red.size(); i++) {
                transformPosition (red[i].x, red[i].y, tran, x, y);
                rloc = gloc = bloc = rnbrs = gnbrs = bnbrs = 0;

                for (int k = 0; k < 9; k++) {
                    int xv = x + d[k][0];
                    int yv = y + d[k][1];

                    if(xv >= 0 && yv >= 0 && xv < W && yv < H) {
                        if (ri->ISXTRANSRED(yv, xv)) { //RED
                            rloc += (rawData[yv][xv]);
                            rnbrs++;
                            continue;
                        } else if (ri->ISXTRANSBLUE(yv, xv)) { //BLUE
                            bloc += (rawData[yv][xv]);
                            bnbrs++;
                            continue;
                        } else { // GREEN
                            gloc += (rawData[yv][xv]);
                            gnbrs++;
                            continue;
                        }
                    }
                }

                rloc /= rnbrs;
                gloc /= gnbrs;
                bloc /= bnbrs;

                if (rloc * initialGain < 64000. && gloc * initialGain < 64000. && bloc * initialGain < 64000.) {
                    reds += rloc;
                    greens += gloc;
                    blues += bloc;
                    rn++;
                }
            }

        } else {
            int xmin, xmax, ymin, ymax;
            int xr, xg, xb, yr, yg, yb;

            for (size_t i = 0; i < red.size(); i++) {
                transformPosition (red[i].x, red[i].y, tran, xr, yr);
                transformPosition (green[i].x, green[i].y, tran, xg, yg);
                transformPosition (blue[i].x, blue[i].y, tran, xb, yb);

                if (initialGain * (rawData[yr][3 * xr]  ) > 52500 ||
                        initialGain * (rawData[yg][3 * xg + 1]) > 52500 ||
                        initialGain * (rawData[yb][3 * xb + 2]) > 52500) {
                    continue;
                }

                xmin = min(xr, xg, xb);
                xmax = max(xr, xg, xb);
                ymin = min(yr, yg, yb);
                ymax = max(yr, yg, yb);

                if (xmin >= 0 && ymin >= 0 && xmax < W && ymax < H) {
                    reds    += (rawData[yr][3 * xr]  );
                    greens  += (rawData[yg][3 * xg + 1]);
                    blues   += (rawData[yb][3 * xb + 2]);
                    rn++;
                }
            }
        }

    } else {

        int d[9][2] = {{0, 0}, { -1, -1}, { -1, 0}, { -1, 1}, {0, -1}, {0, 1}, {1, -1}, {1, 0}, {1, 1}};
        double rloc, gloc, bloc;
        int rnbrs, gnbrs, bnbrs;

        for (size_t i = 0; i < red.size(); i++) {
            transformPosition (red[i].x, red[i].y, tran, x, y);
            rloc = gloc = bloc = rnbrs = gnbrs = bnbrs = 0;

            for (int k = 0; k < 9; k++) {
                int xv = x + d[k][0];
                int yv = y + d[k][1];
                int c = FC(yv, xv);

                if(xv >= 0 && yv >= 0 && xv < W && yv < H) {
                    if (c == 0) { //RED
                        rloc += (rawData[yv][xv]);
                        rnbrs++;
                        continue;
                    } else if (c == 2) { //BLUE
                        bloc += (rawData[yv][xv]);
                        bnbrs++;
                        continue;
                    } else { // GREEN
                        gloc += (rawData[yv][xv]);
                        gnbrs++;
                        continue;
                    }
                }
            }

            rloc /= rnbrs;
            gloc /= gnbrs;
            bloc /= bnbrs;

            if (rloc * initialGain < 64000. && gloc * initialGain < 64000. && bloc * initialGain < 64000.) {
                reds += rloc;
                greens += gloc;
                blues += bloc;
                rn++;
            }

            transformPosition (green[i].x, green[i].y, tran, x, y);//these are redundant now ??? if not, repeat for these blocks same as for red[]
            rloc = gloc = bloc = rnbrs = gnbrs = bnbrs = 0;

            for (int k = 0; k < 9; k++) {
                int xv = x + d[k][0];
                int yv = y + d[k][1];
                int c = FC(yv, xv);

                if(xv >= 0 && yv >= 0 && xv < W && yv < H) {
                    if (c == 0) { //RED
                        rloc += (rawData[yv][xv]);
                        rnbrs++;
                        continue;
                    } else if (c == 2) { //BLUE
                        bloc += (rawData[yv][xv]);
                        bnbrs++;
                        continue;
                    } else { // GREEN
                        gloc += (rawData[yv][xv]);
                        gnbrs++;
                        continue;
                    }
                }
            }

            rloc /= rnbrs;
            gloc /= gnbrs;
            bloc /= bnbrs;

            if (rloc * initialGain < 64000. && gloc * initialGain < 64000. && bloc * initialGain < 64000.) {
                reds += rloc;
                greens += gloc;
                blues += bloc;
                rn++;
            }

            transformPosition (blue[i].x, blue[i].y, tran, x, y);
            rloc = gloc = bloc = rnbrs = gnbrs = bnbrs = 0;

            for (int k = 0; k < 9; k++) {
                int xv = x + d[k][0];
                int yv = y + d[k][1];
                int c = FC(yv, xv);

                if(xv >= 0 && yv >= 0 && xv < W && yv < H) {
                    if (c == 0) { //RED
                        rloc += (rawData[yv][xv]);
                        rnbrs++;
                        continue;
                    } else if (c == 2) { //BLUE
                        bloc += (rawData[yv][xv]);
                        bnbrs++;
                        continue;
                    } else { // GREEN
                        gloc += (rawData[yv][xv]);
                        gnbrs++;
                        continue;
                    }
                }
            }

            rloc /= rnbrs;
            gloc /= gnbrs;
            bloc /= bnbrs;

            if (rloc * initialGain < 64000. && gloc * initialGain < 64000. && bloc * initialGain < 64000.) {
                reds += rloc;
                greens += gloc;
                blues += bloc;
                rn++;
            }
        }
    }

    if (2 * rn < red.size()) {
        return ColorTemp (equal);
    } else {
        reds = reds / rn * refwb_red;
        greens = greens / rn * refwb_green;
        blues = blues / rn * refwb_blue;

        double rm = imatrices.rgb_cam[0][0] * reds + imatrices.rgb_cam[0][1] * greens + imatrices.rgb_cam[0][2] * blues;
        double gm = imatrices.rgb_cam[1][0] * reds + imatrices.rgb_cam[1][1] * greens + imatrices.rgb_cam[1][2] * blues;
        double bm = imatrices.rgb_cam[2][0] * reds + imatrices.rgb_cam[2][1] * greens + imatrices.rgb_cam[2][2] * blues;

        return ColorTemp (rm, gm, bm, equal);
    }
}


//%%%%%%%%%%%%%%%%%%%%%%%%%%%%%%%%%%%%%%%

void RawImageSource::transformPosition (int x, int y, int tran, int& ttx, int& tty)
{

    tran = defTransform (tran);

    x += border;
    y += border;

    if (d1x) {
        if ((tran & TR_ROT) == TR_R90 || (tran & TR_ROT) == TR_R270) {
            x /= 2;
        } else {
            y /= 2;
        }
    }

    int w = W, h = H;

    if (fuji) {
        w = ri->get_FujiWidth() * 2 + 1;
        h = (H - ri->get_FujiWidth()) * 2 + 1;
    }

    int sw = w, sh = h;

    if ((tran & TR_ROT) == TR_R90 || (tran & TR_ROT) == TR_R270) {
        sw = h;
        sh = w;
    }

    int ppx = x, ppy = y;

    if (tran & TR_HFLIP) {
        ppx = sw - 1 - x ;
    }

    if (tran & TR_VFLIP) {
        ppy = sh - 1 - y;
    }

    int tx = ppx;
    int ty = ppy;

    if ((tran & TR_ROT) == TR_R180) {
        tx = w - 1 - ppx;
        ty = h - 1 - ppy;
    } else if ((tran & TR_ROT) == TR_R90) {
        tx = ppy;
        ty = h - 1 - ppx;
    } else if ((tran & TR_ROT) == TR_R270) {
        tx = w - 1 - ppy;
        ty = ppx;
    }

    if (fuji) {
        ttx = (tx + ty) / 2;
        tty = (ty - tx) / 2 + ri->get_FujiWidth();
    } else {
        ttx = tx;
        tty = ty;
    }
}

//%%%%%%%%%%%%%%%%%%%%%%%%%%%%%%%%%%%%%%%

void RawImageSource::inverse33 (const double (*rgb_cam)[3], double (*cam_rgb)[3])
{
    double nom = (rgb_cam[0][2] * rgb_cam[1][1] * rgb_cam[2][0] - rgb_cam[0][1] * rgb_cam[1][2] * rgb_cam[2][0] -
                  rgb_cam[0][2] * rgb_cam[1][0] * rgb_cam[2][1] + rgb_cam[0][0] * rgb_cam[1][2] * rgb_cam[2][1] +
                  rgb_cam[0][1] * rgb_cam[1][0] * rgb_cam[2][2] - rgb_cam[0][0] * rgb_cam[1][1] * rgb_cam[2][2] );
    cam_rgb[0][0] = (rgb_cam[1][2] * rgb_cam[2][1] - rgb_cam[1][1] * rgb_cam[2][2]) / nom;
    cam_rgb[0][1] = -(rgb_cam[0][2] * rgb_cam[2][1] - rgb_cam[0][1] * rgb_cam[2][2]) / nom;
    cam_rgb[0][2] = (rgb_cam[0][2] * rgb_cam[1][1] - rgb_cam[0][1] * rgb_cam[1][2]) / nom;
    cam_rgb[1][0] = -(rgb_cam[1][2] * rgb_cam[2][0] - rgb_cam[1][0] * rgb_cam[2][2]) / nom;
    cam_rgb[1][1] = (rgb_cam[0][2] * rgb_cam[2][0] - rgb_cam[0][0] * rgb_cam[2][2]) / nom;
    cam_rgb[1][2] = -(rgb_cam[0][2] * rgb_cam[1][0] - rgb_cam[0][0] * rgb_cam[1][2]) / nom;
    cam_rgb[2][0] = (rgb_cam[1][1] * rgb_cam[2][0] - rgb_cam[1][0] * rgb_cam[2][1]) / nom;
    cam_rgb[2][1] = -(rgb_cam[0][1] * rgb_cam[2][0] - rgb_cam[0][0] * rgb_cam[2][1]) / nom;
    cam_rgb[2][2] = (rgb_cam[0][1] * rgb_cam[1][0] - rgb_cam[0][0] * rgb_cam[1][1]) / nom;
}

DiagonalCurve* RawImageSource::phaseOneIccCurve;
DiagonalCurve* RawImageSource::phaseOneIccCurveInv;

void RawImageSource::init ()
{

    {
        // Initialize Phase One ICC curves

        /* This curve is derived from TIFFTAG_TRANSFERFUNCTION of a Capture One P25+ image with applied film curve,
           exported to TIFF with embedded camera ICC. It's assumed to be similar to most standard curves in
           Capture One. It's not necessary to be exactly the same, it's just to be close to a typical curve to
           give the Phase One ICC files a good working space. */
        const double phase_one_forward[] = {
            0.0000000000, 0.0000000000, 0.0152590219, 0.0029602502, 0.0305180438, 0.0058899825, 0.0457770657, 0.0087739376, 0.0610360876, 0.0115968566,
            0.0762951095, 0.0143587396, 0.0915541314, 0.0171969177, 0.1068131533, 0.0201876860, 0.1220721752, 0.0232852674, 0.1373311971, 0.0264744030,
            0.1525902190, 0.0297245747, 0.1678492409, 0.0330205234, 0.1831082628, 0.0363775082, 0.1983672847, 0.0397802701, 0.2136263066, 0.0432593271,
            0.2288853285, 0.0467841611, 0.2441443503, 0.0503700313, 0.2594033722, 0.0540474556, 0.2746623941, 0.0577859159, 0.2899214160, 0.0616159304,
            0.3051804379, 0.0655222400, 0.3204394598, 0.0695353628, 0.3356984817, 0.0736552987, 0.3509575036, 0.0778973068, 0.3662165255, 0.0822461280,
            0.3814755474, 0.0867170214, 0.3967345693, 0.0913252461, 0.4119935912, 0.0960860609, 0.4272526131, 0.1009994659, 0.4425116350, 0.1060654612,
            0.4577706569, 0.1113298238, 0.4730296788, 0.1167925536, 0.4882887007, 0.1224841688, 0.5035477226, 0.1284046693, 0.5188067445, 0.1345540551,
            0.5340657664, 0.1409781033, 0.5493247883, 0.1476615549, 0.5645838102, 0.1546501869, 0.5798428321, 0.1619287404, 0.5951018540, 0.1695277333,
            0.6103608759, 0.1774776837, 0.6256198978, 0.1858091096, 0.6408789197, 0.1945525292, 0.6561379416, 0.2037384604, 0.6713969635, 0.2134279393,
            0.6866559854, 0.2236667430, 0.7019150072, 0.2345159075, 0.7171740291, 0.2460517281, 0.7324330510, 0.2583047227, 0.7476920729, 0.2714122225,
            0.7629510948, 0.2854352636, 0.7782101167, 0.3004959182, 0.7934691386, 0.3167620356, 0.8087281605, 0.3343862058, 0.8239871824, 0.3535820554,
            0.8392462043, 0.3745937285, 0.8545052262, 0.3977111467, 0.8697642481, 0.4232547494, 0.8850232700, 0.4515754940, 0.9002822919, 0.4830701152,
            0.9155413138, 0.5190966659, 0.9308003357, 0.5615320058, 0.9460593576, 0.6136263066, 0.9613183795, 0.6807965209, 0.9765774014, 0.7717402914,
            0.9918364233, 0.9052109560, 1.0000000000, 1.0000000000
        };
        std::vector<double> cForwardPoints;
        cForwardPoints.push_back(double(DCT_Spline));  // The first value is the curve type
        std::vector<double> cInversePoints;
        cInversePoints.push_back(double(DCT_Spline));  // The first value is the curve type

        for (int i = 0; i < sizeof(phase_one_forward) / sizeof(phase_one_forward[0]); i += 2) {
            cForwardPoints.push_back(phase_one_forward[i + 0]);
            cForwardPoints.push_back(phase_one_forward[i + 1]);
            cInversePoints.push_back(phase_one_forward[i + 1]);
            cInversePoints.push_back(phase_one_forward[i + 0]);
        }

        phaseOneIccCurve = new DiagonalCurve(cForwardPoints, CURVES_MIN_POLY_POINTS);
        phaseOneIccCurveInv = new DiagonalCurve(cInversePoints, CURVES_MIN_POLY_POINTS);
    }
}

void RawImageSource::cleanup ()
{
    delete phaseOneIccCurve;
    delete phaseOneIccCurveInv;
}

} /* namespace */<|MERGE_RESOLUTION|>--- conflicted
+++ resolved
@@ -3086,28 +3086,10 @@
             #pragma omp for
 #endif
 
-<<<<<<< HEAD
-        for (int i = 0; i < H; i++) {
-            int iprev, inext, jprev, jnext;
-            int med;
-
-            if (i < 2) {
-                iprev = i + 2;
-            } else {
-                iprev = i - 2;
-            }
-
-            if (i > H - 3) {
-                inext = i - 2;
-            } else {
-                inext = i + 2;
-            }
-=======
             for (int row = 0; row < H; row++) {
                 int len = boxW / 2 + 1;
                 cfatmp[row * W + 0] = riFlatFile->data[row][0] / len;
                 cfatmp[row * W + 1] = riFlatFile->data[row][1] / len;
->>>>>>> 3b734e4a
 
                 for (int j = 2; j <= boxW; j += 2) {
                     cfatmp[row * W + 0] += riFlatFile->data[row][j] / len;
@@ -3120,18 +3102,8 @@
                     len ++;
                 }
 
-<<<<<<< HEAD
-                med = median(riFlatFile->data[iprev][j], riFlatFile->data[i][jprev], riFlatFile->data[i][j], riFlatFile->data[i][jnext], riFlatFile->data[inext][j]);
-
-//          if (riFlatFile->data[i][j]>hotdeadthresh*median || median>hotdeadthresh*riFlatFile->data[i][j]) {
-                if (((int)riFlatFile->data[i][j] << 1) > med || (med << 1) > riFlatFile->data[i][j]) {
-                    cfatmp[i * W + j] = med;
-                } else {
-                    cfatmp[i * W + j] = riFlatFile->data[i][j];
-=======
                 for (int col = boxW + 2; col < W - boxW; col++) {
                     cfatmp[row * W + col] = cfatmp[row * W + col - 2] + (riFlatFile->data[row][boxW + col] - cfatmp[row * W + col - boxW - 2]) / len;
->>>>>>> 3b734e4a
                 }
 
                 for (int col = W - boxW; col < W; col += 2) {
@@ -3804,11 +3776,10 @@
             pre_mul[2]
         };
         const DCPProfile::Matrix cam_matrix = {{
-                {camMatrix[0][0], camMatrix[0][1], camMatrix[0][2]},
-                {camMatrix[1][0], camMatrix[1][1], camMatrix[1][2]},
-                {camMatrix[2][0], camMatrix[2][1], camMatrix[2][2]}
-            }
-        };
+            {camMatrix[0][0], camMatrix[0][1], camMatrix[0][2]},
+            {camMatrix[1][0], camMatrix[1][1], camMatrix[1][2]},
+            {camMatrix[2][0], camMatrix[2][1], camMatrix[2][2]}
+        }};
         dcpProf->apply(im, cmp.dcpIlluminant, cmp.working, wb, pre_mul_row, cam_matrix, cmp.applyHueSatMap);
         return;
     }
