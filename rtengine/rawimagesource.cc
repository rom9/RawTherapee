--- conflicted
+++ resolved
@@ -4805,13 +4805,8 @@
                     tmphist[c2][(int)(ri->data[i][j + 1] * scale)]++;
                 }
 
-<<<<<<< HEAD
                 if (j < end) { // last pixel of row if width is odd
-                    tmphist[c1][(int)ri->data[i][j]]++;
-=======
-                if(j < end) { // last pixel of row if width is odd
                     tmphist[c1][(int)(ri->data[i][j] * scale)]++;
->>>>>>> c34bd317
                 }
             } else if (ri->get_colors() == 1) {
                 for (int j = start; j < end; j++) {
