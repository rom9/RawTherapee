/*
 *  This file is part of RawTherapee.
 *
 *  Copyright (c) 2004-2010 Gabor Horvath <hgabor@rawtherapee.com>
 *
 *  RawTherapee is free software: you can redistribute it and/or modify
 *  it under the terms of the GNU General Public License as published by
 *  the Free Software Foundation, either version 3 of the License, or
 *  (at your option) any later version.
 *
 *  RawTherapee is distributed in the hope that it will be useful,
 *  but WITHOUT ANY WARRANTY; without even the implied warranty of
 *  MERCHANTABILITY or FITNESS FOR A PARTICULAR PURPOSE.  See the
 *  GNU General Public License for more details.
 *
 *  You should have received a copy of the GNU General Public License
 *  along with RawTherapee.  If not, see <http://www.gnu.org/licenses/>.
 */
#include <cmath>
#include <iostream>

#include "rtengine.h"
#include "rawimagesource.h"
#include "rawimagesource_i.h"
#include "jaggedarray.h"
#include "median.h"
#include "rawimage.h"
#include "mytime.h"
#include "iccstore.h"
#include "curves.h"
#include "dfmanager.h"
#include "ffmanager.h"
#include "dcp.h"
#include "rt_math.h"
#include "improcfun.h"
#include "rtlensfun.h"
#ifdef _OPENMP
#include <omp.h>
#endif
#include "opthelper.h"
#define BENCHMARK
#include "StopWatch.h"
#define clipretinex( val, minv, maxv )    (( val = (val < minv ? minv : val ) ) > maxv ? maxv : val )
#undef CLIPD
#define CLIPD(a) ((a)>0.0f?((a)<1.0f?(a):1.0f):0.0f)

namespace
{

void rotateLine(const float* const line, rtengine::PlanarPtr<float> &channel, const int tran, const int i, const int w, const int h)
{
    switch (tran & TR_ROT) {
        case TR_R180:
            for (int j = 0; j < w; j++) {
                channel(h - 1 - i, w - 1 - j) = line[j];
            }

            break;

        case TR_R90:
            for (int j = 0; j < w; j++) {
                channel(j, h - 1 - i) = line[j];
            }

            break;

        case TR_R270:
            for (int j = 0; j < w; j++) {
                channel(w - 1 - j, i) = line[j];
            }

            break;

        case TR_NONE:
        default:
            for (int j = 0; j < w; j++) {
                channel(i, j) = line[j];
            }
    }
}

void transLineStandard(const float* const red, const float* const green, const float* const blue, const int i, rtengine::Imagefloat* const image, const int tran, const int imwidth, const int imheight)
{
    // conventional CCD coarse rotation
    rotateLine(red, image->r, tran, i, imwidth, imheight);
    rotateLine(green, image->g, tran, i, imwidth, imheight);
    rotateLine(blue, image->b, tran, i, imwidth, imheight);
}

void transLineFuji(const float* const red, const float* const green, const float* const blue, const int i, rtengine::Imagefloat* const image, const int tran, const int imheight, const int fw)
{

    // Fuji SuperCCD rotation + coarse rotation
    int start = ABS(fw - i);
    int w = fw * 2 + 1;
    int h = (imheight - fw) * 2 + 1;
    int end = min(h + fw - i, w - fw + i);

    switch (tran & TR_ROT) {
        case TR_R180:
            for (int j = start; j < end; j++) {
                int y = i + j - fw;
                int x = fw - i + j;

                if (x >= 0 && y < image->getHeight() && y >= 0 && x < image->getWidth()) {
                    image->r(image->getHeight() - 1 - y, image->getWidth() - 1 - x) = red[j];
                    image->g(image->getHeight() - 1 - y, image->getWidth() - 1 - x) = green[j];
                    image->b(image->getHeight() - 1 - y, image->getWidth() - 1 - x) = blue[j];
                }
            }

            break;

        case TR_R270:
            for (int j = start; j < end; j++) {
                int y = i + j - fw;
                int x = fw - i + j;

                if (x >= 0 && x < image->getHeight() && y >= 0 && y < image->getWidth()) {
                    image->r(image->getHeight() - 1 - x, y) = red[j];
                    image->g(image->getHeight() - 1 - x, y) = green[j];
                    image->b(image->getHeight() - 1 - x, y) = blue[j];
                }
            }

            break;

        case TR_R90:
            for (int j = start; j < end; j++) {
                int y = i + j - fw;
                int x = fw - i + j;

                if (x >= 0 && y < image->getWidth() && y >= 0 && x < image->getHeight()) {
                    image->r(x, image->getWidth() - 1 - y) = red[j];
                    image->g(x, image->getWidth() - 1 - y) = green[j];
                    image->b(x, image->getWidth() - 1 - y) = blue[j];
                }
            }

            break;

        case TR_NONE:
        default:
            for (int j = start; j < end; j++) {
                int y = i + j - fw;
                int x = fw - i + j;

                if (x >= 0 && y < image->getHeight() && y >= 0 && x < image->getWidth()) {
                    image->r(y, x) = red[j];
                    image->g(y, x) = green[j];
                    image->b(y, x) = blue[j];
                }
            }
    }
}

void transLineD1x(const float* const red, const float* const green, const float* const blue, const int i, rtengine::Imagefloat* const image, const int tran, const int imwidth, const int imheight, const bool oddHeight, const bool clip)
{
    // Nikon D1X has an uncommon sensor with 4028 x 1324 sensels.
    // Vertical sensel size is 2x horizontal sensel size
    // We have to do vertical interpolation for the 'missing' rows
    // We do that in combination with coarse rotation

    switch (tran & TR_ROT) {
        case TR_R180: // rotate 180 degree
            for (int j = 0; j < imwidth; j++) {
                image->r(2 * (imheight - 1 - i), imwidth - 1 - j) = red[j];
                image->g(2 * (imheight - 1 - i), imwidth - 1 - j) = green[j];
                image->b(2 * (imheight - 1 - i), imwidth - 1 - j) = blue[j];
            }

            if (i == 0) {
                for (int j = 0; j < imwidth; j++) {
                    image->r(2 * imheight - 1, imwidth - 1 - j) = red[j];
                    image->g(2 * imheight - 1, imwidth - 1 - j) = green[j];
                    image->b(2 * imheight - 1, imwidth - 1 - j) = blue[j];
                }
            }

            if (i == 1 || i == 2) { // linear interpolation
                int row = 2 * imheight - 1 - 2 * i;

                for (int j = 0; j < imwidth; j++) {
                    int col = imwidth - 1 - j;
                    image->r(row, col) = (red[j] + image->r(row + 1, col)) / 2;
                    image->g(row, col) = (green[j] + image->g(row + 1, col)) / 2;
                    image->b(row, col) = (blue[j] + image->b(row + 1, col)) / 2;
                }

                if (i == 2 && oddHeight) {
                    int row = 2 * imheight;

                    for (int j = 0; j < imwidth; j++) {
                        int col = imwidth - 1 - j;
                        image->r(row, col) = (red[j] + image->r(row - 2, col)) / 2;
                        image->g(row, col) = (green[j] + image->g(row - 2, col)) / 2;
                        image->b(row, col) = (blue[j] + image->b(row - 2, col)) / 2;
                    }
                }
            } else if (i == imheight - 1 || i == imheight - 2) {
                int row = 2 * imheight - 1 - 2 * i;

                for (int j = 0; j < imwidth; j++) {
                    int col = imwidth - 1 - j;
                    image->r(row, col) = (red[j] + image->r(row + 1, col)) / 2;
                    image->g(row, col) = (green[j] + image->g(row + 1, col)) / 2;
                    image->b(row, col) = (blue[j] + image->b(row + 1, col)) / 2;
                }

                row = 2 * imheight - 1 - 2 * i + 2;

                for (int j = 0; j < imwidth; j++) {
                    int col = imwidth - 1 - j;
                    image->r(row, col) = (red[j] + image->r(row + 1, col)) / 2;
                    image->g(row, col) = (green[j] + image->g(row + 1, col)) / 2;
                    image->b(row, col) = (blue[j] + image->b(row + 1, col)) / 2;
                }
            } else if (i > 2 && i < imheight - 1) { // vertical bicubic interpolation
                int row = 2 * imheight - 1 - 2 * i + 2;

                for (int j = 0; j < imwidth; j++) {
                    int col = imwidth - 1 - j;
                    image->r(row, col) = MAX(0.f, -0.0625f * (red[j] + image->r(row + 3, col)) + 0.5625f * (image->r(row - 1, col) + image->r(row + 1, col)));
                    image->g(row, col) = MAX(0.f, -0.0625f * (green[j] + image->g(row + 3, col)) + 0.5625f * (image->g(row - 1, col) + image->g(row + 1, col)));
                    image->b(row, col) = MAX(0.f, -0.0625f * (blue[j] + image->b(row + 3, col)) + 0.5625f * (image->b(row - 1, col) + image->b(row + 1, col)));

                    if (clip) {
                        image->r(row, col) = MIN(image->r(row, col), rtengine::MAXVALF);
                        image->g(row, col) = MIN(image->g(row, col), rtengine::MAXVALF);
                        image->b(row, col) = MIN(image->b(row, col), rtengine::MAXVALF);
                    }
                }
            }

            break;

        case TR_R90: // rotate right
            if (i == 0) {
                for (int j = 0; j < imwidth; j++) {
                    image->r(j, 2 * imheight - 1) = red[j];
                    image->g(j, 2 * imheight - 1) = green[j];
                    image->b(j, 2 * imheight - 1) = blue[j];
                }
            }

            for (int j = 0; j < imwidth; j++) {
                image->r(j, 2 * (imheight - 1 - i)) = red[j];
                image->g(j, 2 * (imheight - 1 - i)) = green[j];
                image->b(j, 2 * (imheight - 1 - i)) = blue[j];
            }

            if (i == 1 || i == 2) { // linear interpolation
                int col = 2 * imheight - 1 - 2 * i;

                for (int j = 0; j < imwidth; j++) {
                    image->r(j, col) = (red[j] + image->r(j, col + 1)) / 2;
                    image->g(j, col) = (green[j] + image->g(j, col + 1)) / 2;
                    image->b(j, col) = (blue[j] + image->b(j, col + 1)) / 2;

                    if (oddHeight && i == 2) {
                        image->r(j, 2 * imheight) = (red[j] + image->r(j, 2 * imheight - 2)) / 2;
                        image->g(j, 2 * imheight) = (green[j] + image->g(j, 2 * imheight - 2)) / 2;
                        image->b(j, 2 * imheight) = (blue[j] + image->b(j, 2 * imheight - 2)) / 2;
                    }
                }
            } else if (i == imheight - 1) {
                int col = 2 * imheight - 1 - 2 * i;

                for (int j = 0; j < imwidth; j++) {
                    image->r(j, col) = (red[j] + image->r(j, col + 1)) / 2;
                    image->g(j, col) = (green[j] + image->g(j, col + 1)) / 2;
                    image->b(j, col) = (blue[j] + image->b(j, col + 1)) / 2;
                }

                col = 2 * imheight - 1 - 2 * i + 2;

                for (int j = 0; j < imwidth; j++) {
                    image->r(j, col) = (red[j] + image->r(j, col + 1)) / 2;
                    image->g(j, col) = (green[j] + image->g(j, col + 1)) / 2;
                    image->b(j, col) = (blue[j] + image->b(j, col + 1)) / 2;
                }
            } else if (i > 2 && i < imheight - 1) { // vertical bicubic interpolation
                int col = 2 * imheight - 1 - 2 * i + 2;

                for (int j = 0; j < imwidth; j++) {
                    image->r(j, col) = MAX(0.f, -0.0625f * (red[j] + image->r(j, col + 3)) + 0.5625f * (image->r(j, col - 1) + image->r(j, col + 1)));
                    image->g(j, col) = MAX(0.f, -0.0625f * (green[j] + image->g(j, col + 3)) + 0.5625f * (image->g(j, col - 1) + image->g(j, col + 1)));
                    image->b(j, col) = MAX(0.f, -0.0625f * (blue[j] + image->b(j, col + 3)) + 0.5625f * (image->b(j, col - 1) + image->b(j, col + 1)));

                    if (clip) {
                        image->r(j, col) = MIN(image->r(j, col), rtengine::MAXVALF);
                        image->g(j, col) = MIN(image->g(j, col), rtengine::MAXVALF);
                        image->b(j, col) = MIN(image->b(j, col), rtengine::MAXVALF);
                    }
                }
            }

            break;

        case TR_R270: // rotate left
            if (i == 0) {
                for (int j = imwidth - 1, row = 0; j >= 0; j--, row++) {
                    image->r(row, 2 * i) = red[j];
                    image->g(row, 2 * i) = green[j];
                    image->b(row, 2 * i) = blue[j];
                }
            } else if (i == 1 || i == 2) { // linear interpolation
                for (int j = imwidth - 1, row = 0; j >= 0; j--, row++) {
                    image->r(row, 2 * i) = red[j];
                    image->g(row, 2 * i) = green[j];
                    image->b(row, 2 * i) = blue[j];
                    image->r(row, 2 * i - 1) = (red[j] + image->r(row, 2 * i - 2)) * 0.5f;
                    image->g(row, 2 * i - 1) = (green[j] + image->g(row, 2 * i - 2)) * 0.5f;
                    image->b(row, 2 * i - 1) = (blue[j] + image->b(row, 2 * i - 2)) * 0.5f;
                }
            } else if (i > 0 && i < imheight) { // vertical bicubic interpolation
                for (int j = imwidth - 1, row = 0; j >= 0; j--, row++) {
                    image->r(row, 2 * i - 3) = MAX(0.f, -0.0625f * (red[j] + image->r(row, 2 * i - 6)) + 0.5625f * (image->r(row, 2 * i - 2) + image->r(row, 2 * i - 4)));
                    image->g(row, 2 * i - 3) = MAX(0.f, -0.0625f * (green[j] + image->g(row, 2 * i - 6)) + 0.5625f * (image->g(row, 2 * i - 2) + image->g(row, 2 * i - 4)));
                    image->b(row, 2 * i - 3) = MAX(0.f, -0.0625f * (blue[j] + image->b(row, 2 * i - 6)) + 0.5625f * (image->b(row, 2 * i - 2) + image->b(row, 2 * i - 4)));

                    if (clip) {
                        image->r(row, 2 * i - 3) = MIN(image->r(row, 2 * i - 3), rtengine::MAXVALF);
                        image->g(row, 2 * i - 3) = MIN(image->g(row, 2 * i - 3), rtengine::MAXVALF);
                        image->b(row, 2 * i - 3) = MIN(image->b(row, 2 * i - 3), rtengine::MAXVALF);
                    }

                    image->r(row, 2 * i) = red[j];
                    image->g(row, 2 * i) = green[j];
                    image->b(row, 2 * i) = blue[j];
                }
            }

            if (i == imheight - 1) {
                for (int j = imwidth - 1, row = 0; j >= 0; j--, row++) {
                    image->r(row, 2 * i - 1) = MAX(0.f, -0.0625f * (red[j] + image->r(row, 2 * i - 4)) + 0.5625f * (image->r(row, 2 * i) + image->r(row, 2 * i - 2)));
                    image->g(row, 2 * i - 1) = MAX(0.f, -0.0625f * (green[j] + image->g(row, 2 * i - 4)) + 0.5625f * (image->g(row, 2 * i) + image->g(row, 2 * i - 2)));
                    image->b(row, 2 * i - 1) = MAX(0.f, -0.0625f * (blue[j] + image->b(row, 2 * i - 4)) + 0.5625f * (image->b(row, 2 * i) + image->b(row, 2 * i - 2)));

                    if (clip) {
                        image->r(j, 2 * i - 1) = MIN(image->r(j, 2 * i - 1), rtengine::MAXVALF);
                        image->g(j, 2 * i - 1) = MIN(image->g(j, 2 * i - 1), rtengine::MAXVALF);
                        image->b(j, 2 * i - 1) = MIN(image->b(j, 2 * i - 1), rtengine::MAXVALF);
                    }

                    image->r(row, 2 * i + 1) = (red[j] + image->r(row, 2 * i - 1)) / 2;
                    image->g(row, 2 * i + 1) = (green[j] + image->g(row, 2 * i - 1)) / 2;
                    image->b(row, 2 * i + 1) = (blue[j] + image->b(row, 2 * i - 1)) / 2;

                    if (oddHeight) {
                        image->r(row, 2 * i + 2) = (red[j] + image->r(row, 2 * i - 2)) / 2;
                        image->g(row, 2 * i + 2) = (green[j] + image->g(row, 2 * i - 2)) / 2;
                        image->b(row, 2 * i + 2) = (blue[j] + image->b(row, 2 * i - 2)) / 2;
                    }
                }
            }

            break;

        case TR_NONE: // no coarse rotation
        default:
            rotateLine(red, image->r, tran, 2 * i, imwidth, imheight);
            rotateLine(green, image->g, tran, 2 * i, imwidth, imheight);
            rotateLine(blue, image->b, tran, 2 * i, imwidth, imheight);

            if (i == 1 || i == 2) { // linear interpolation
                for (int j = 0; j < imwidth; j++) {
                    image->r(2 * i - 1, j) = (red[j] + image->r(2 * i - 2, j)) / 2;
                    image->g(2 * i - 1, j) = (green[j] + image->g(2 * i - 2, j)) / 2;
                    image->b(2 * i - 1, j) = (blue[j] + image->b(2 * i - 2, j)) / 2;
                }
            } else if (i > 2 && i < imheight) { // vertical bicubic interpolation
                for (int j = 0; j < imwidth; j++) {
                    image->r(2 * i - 3, j) = MAX(0.f, -0.0625f * (red[j] + image->r(2 * i - 6, j)) + 0.5625f * (image->r(2 * i - 2, j) + image->r(2 * i - 4, j)));
                    image->g(2 * i - 3, j) = MAX(0.f, -0.0625f * (green[j] + image->g(2 * i - 6, j)) + 0.5625f * (image->g(2 * i - 2, j) + image->g(2 * i - 4, j)));
                    image->b(2 * i - 3, j) = MAX(0.f, -0.0625f * (blue[j] + image->b(2 * i - 6, j)) + 0.5625f * (image->b(2 * i - 2, j) + image->b(2 * i - 4, j)));

                    if (clip) {
                        image->r(2 * i - 3, j) = MIN(image->r(2 * i - 3, j), rtengine::MAXVALF);
                        image->g(2 * i - 3, j) = MIN(image->g(2 * i - 3, j), rtengine::MAXVALF);
                        image->b(2 * i - 3, j) = MIN(image->b(2 * i - 3, j), rtengine::MAXVALF);
                    }
                }
            }

            if (i == imheight - 1) {
                for (int j = 0; j < imwidth; j++) {
                    image->r(2 * i - 1, j) = MAX(0.f, -0.0625f * (red[j] + image->r(2 * i - 4, j)) + 0.5625f * (image->r(2 * i, j) + image->r(2 * i - 2, j)));
                    image->g(2 * i - 1, j) = MAX(0.f, -0.0625f * (green[j] + image->g(2 * i - 4, j)) + 0.5625f * (image->g(2 * i, j) + image->g(2 * i - 2, j)));
                    image->b(2 * i - 1, j) = MAX(0.f, -0.0625f * (blue[j] + image->b(2 * i - 4, j)) + 0.5625f * (image->b(2 * i, j) + image->b(2 * i - 2, j)));

                    if (clip) {
                        image->r(2 * i - 1, j) = MIN(image->r(2 * i - 1, j), rtengine::MAXVALF);
                        image->g(2 * i - 1, j) = MIN(image->g(2 * i - 1, j), rtengine::MAXVALF);
                        image->b(2 * i - 1, j) = MIN(image->b(2 * i - 1, j), rtengine::MAXVALF);
                    }

                    image->r(2 * i + 1, j) = (red[j] + image->r(2 * i - 1, j)) / 2;
                    image->g(2 * i + 1, j) = (green[j] + image->g(2 * i - 1, j)) / 2;
                    image->b(2 * i + 1, j) = (blue[j] + image->b(2 * i - 1, j)) / 2;

                    if (oddHeight) {
                        image->r(2 * i + 2, j) = (red[j] + image->r(2 * i - 2, j)) / 2;
                        image->g(2 * i + 2, j) = (green[j] + image->g(2 * i - 2, j)) / 2;
                        image->b(2 * i + 2, j) = (blue[j] + image->b(2 * i - 2, j)) / 2;
                    }
                }
            }
    }
}

}


namespace rtengine
{

extern const Settings* settings;
#undef ABS
#undef DIST

#define ABS(a) ((a)<0?-(a):(a))
#define DIST(a,b) (ABS(a-b))

RawImageSource::RawImageSource()
    : ImageSource()
    , W(0), H(0)
    , plistener(nullptr)
    , scale_mul{}
    , c_black{}
    , c_white{}
    , cblacksom{}
    , ref_pre_mul{}
    , refwb_red(0.0)
    , refwb_green(0.0)
    , refwb_blue(0.0)
    , rgb_cam{}
    , cam_rgb{}
    , xyz_cam{}
    , cam_xyz{}
    , fuji(false)
    , d1x(false)
    , border(4)
    , chmax{}
    , hlmax{}
    , clmax{}
    , initialGain(0.0)
    , camInitialGain(0.0)
    , defGain(0.0)
    , ri(nullptr)
    , lc00(0.0)
    , lc01(0.0)
    , lc02(0.0)
    , lc10(0.0)
    , lc11(0.0)
    , lc12(0.0)
    , lc20(0.0)
    , lc21(0.0)
    , lc22(0.0)
    , cache(nullptr)
    , threshold(0)
    , rawData(0, 0)
    , green(0, 0)
    , red(0, 0)
    , blue(0, 0)
    , rawDirty(true)
{
    camProfile = nullptr;
    embProfile = nullptr;
    rgbSourceModified = false;

    for (int i = 0; i < 4; ++i) {
        psRedBrightness[i] = psGreenBrightness[i] = psBlueBrightness[i] = 1.f;
    }
}

//%%%%%%%%%%%%%%%%%%%%%%%%%%%%%%%%%%%%%%%

RawImageSource::~RawImageSource()
{

    delete idata;

    for (size_t i = 0; i < numFrames; ++i) {
        delete riFrames[i];
    }

    for (size_t i = 0; i < numFrames - 1; ++i) {
        delete rawDataBuffer[i];
    }

    flushRGB();
    flushRawData();

    if (cache) {
        delete [] cache;
    }

    if (camProfile) {
        cmsCloseProfile(camProfile);
    }

    if (embProfile) {
        cmsCloseProfile(embProfile);
    }
}

//%%%%%%%%%%%%%%%%%%%%%%%%%%%%%%%%%%%%%%%

void RawImageSource::transformRect(const PreviewProps &pp, int tran, int &ssx1, int &ssy1, int &width, int &height, int &fw)
{
    int pp_x = pp.getX() + border;
    int pp_y = pp.getY() + border;
    int pp_width = pp.getWidth();
    int pp_height = pp.getHeight();

    if (d1x) {
        if ((tran & TR_ROT) == TR_R90 || (tran & TR_ROT) == TR_R270) {
            pp_x /= 2;
            pp_width = pp_width / 2 + 1;
        } else {
            pp_y /= 2;
            pp_height = pp_height / 2 + 1;
        }
    }

    int w = W, h = H;

    if (fuji) {
        w = ri->get_FujiWidth() * 2 + 1;
        h = (H - ri->get_FujiWidth()) * 2 + 1;
    }

    int sw = w, sh = h;

    if ((tran & TR_ROT) == TR_R90 || (tran & TR_ROT) == TR_R270) {
        sw = h;
        sh = w;
    }

    if (pp_width > sw - 2 * border) {
        pp_width = sw - 2 * border;
    }

    if (pp_height > sh - 2 * border) {
        pp_height = sh - 2 * border;
    }

    int ppx = pp_x, ppy = pp_y;

    if (tran & TR_HFLIP) {
        ppx = max(sw - pp_x - pp_width, 0);
    }

    if (tran & TR_VFLIP) {
        ppy = max(sh - pp_y - pp_height, 0);
    }

    int sx1 = ppx;        // assuming it's >=0
    int sy1 = ppy;        // assuming it's >=0
    int sx2 = min(ppx + pp_width, w - 1);
    int sy2 = min(ppy + pp_height, h - 1);

    if ((tran & TR_ROT) == TR_R180) {
        sx1 = max(w - ppx - pp_width, 0);
        sy1 = max(h - ppy - pp_height, 0);
        sx2 = min(sx1 + pp_width, w - 1);
        sy2 = min(sy1 + pp_height, h - 1);
    } else if ((tran & TR_ROT) == TR_R90) {
        sx1 = ppy;
        sy1 = max(h - ppx - pp_width, 0);
        sx2 = min(sx1 + pp_height, w - 1);
        sy2 = min(sy1 + pp_width, h - 1);
    } else if ((tran & TR_ROT) == TR_R270) {
        sx1 = max(w - ppy - pp_height, 0);
        sy1 = ppx;
        sx2 = min(sx1 + pp_height, w - 1);
        sy2 = min(sy1 + pp_width, h - 1);
    }

    if (fuji) {
        // atszamoljuk a koordinatakat fuji-ra:
        // recalculate the coordinates fuji-ra:
        ssx1 = (sx1 + sy1) / 2;
        ssy1 = (sy1 - sx2) / 2 + ri->get_FujiWidth();
        int ssx2 = (sx2 + sy2) / 2 + 1;
        int ssy2 = (sy2 - sx1) / 2 + ri->get_FujiWidth();
        fw   = (sx2 - sx1) / 2 / pp.getSkip();
        width  = (ssx2 - ssx1) / pp.getSkip() + ((ssx2 - ssx1) % pp.getSkip() > 0);
        height = (ssy2 - ssy1) / pp.getSkip() + ((ssy2 - ssy1) % pp.getSkip() > 0);
    } else {
        ssx1 = sx1;
        ssy1 = sy1;
        width  = (sx2 - sx1) / pp.getSkip() + ((sx2 - sx1) % pp.getSkip() > 0);
        height = (sy2 - sy1) / pp.getSkip() + ((sy2 - sy1) % pp.getSkip() > 0);
    }
}

float calculate_scale_mul(float scale_mul[4], const float pre_mul_[4], const float c_white[4], const float c_black[4], bool isMono, int colors)
{
    if (isMono || colors == 1) {
        for (int c = 0; c < 4; c++) {
            scale_mul[c] = 65535.0 / (c_white[c] - c_black[c]);
        }
    } else {
        float pre_mul[4];

        for (int c = 0; c < 4; c++) {
            pre_mul[c] = pre_mul_[c];
        }

        if (pre_mul[3] == 0) {
            pre_mul[3] = pre_mul[1]; // G2 == G1
        }

        float maxpremul = max(pre_mul[0], pre_mul[1], pre_mul[2], pre_mul[3]);

        for (int c = 0; c < 4; c++) {
            scale_mul[c] = (pre_mul[c] / maxpremul) * 65535.0 / (c_white[c] - c_black[c]);
        }
    }

    float gain = max(scale_mul[0], scale_mul[1], scale_mul[2], scale_mul[3]) / min(scale_mul[0], scale_mul[1], scale_mul[2], scale_mul[3]);
    return gain;
}

void RawImageSource::getImage(const ColorTemp &ctemp, int tran, Imagefloat* image, const PreviewProps &pp, const ToneCurveParams &hrp, const RAWParams &raw)
{
    MyMutex::MyLock lock(getImageMutex);

    tran = defTransform(tran);

    // compute channel multipliers
    double r, g, b;
    float rm, gm, bm;

    if (ctemp.getTemp() < 0) {
        // no white balance, ie revert the pre-process white balance to restore original unbalanced raw camera color
        rm = ri->get_pre_mul(0);
        gm = ri->get_pre_mul(1);
        bm = ri->get_pre_mul(2);
    } else {
        ctemp.getMultipliers(r, g, b);
        rm = imatrices.cam_rgb[0][0] * r + imatrices.cam_rgb[0][1] * g + imatrices.cam_rgb[0][2] * b;
        gm = imatrices.cam_rgb[1][0] * r + imatrices.cam_rgb[1][1] * g + imatrices.cam_rgb[1][2] * b;
        bm = imatrices.cam_rgb[2][0] * r + imatrices.cam_rgb[2][1] * g + imatrices.cam_rgb[2][2] * b;
    }

    if (true) {
        // adjust gain so the maximum raw value of the least scaled channel just hits max
        const float new_pre_mul[4] = { ri->get_pre_mul(0) / rm, ri->get_pre_mul(1) / gm, ri->get_pre_mul(2) / bm, ri->get_pre_mul(3) / gm };
        float new_scale_mul[4];

        bool isMono = (ri->getSensorType() == ST_FUJI_XTRANS && raw.xtranssensor.method == RAWParams::XTransSensor::getMethodString(RAWParams::XTransSensor::Method::MONO))
                      || (ri->getSensorType() == ST_BAYER && raw.bayersensor.method == RAWParams::BayerSensor::getMethodString(RAWParams::BayerSensor::Method::MONO));
        float gain = calculate_scale_mul(new_scale_mul, new_pre_mul, c_white, cblacksom, isMono, ri->get_colors());
        rm = new_scale_mul[0] / scale_mul[0] * gain;
        gm = new_scale_mul[1] / scale_mul[1] * gain;
        bm = new_scale_mul[2] / scale_mul[2] * gain;
        //fprintf(stderr, "camera gain: %f, current wb gain: %f, diff in stops %f\n", camInitialGain, gain, log2(camInitialGain) - log2(gain));
    } else {
        // old scaling: used a fixed reference gain based on camera (as-shot) white balance

        // how much we need to scale each channel to get our new white balance
        rm = refwb_red / rm;
        gm = refwb_green / gm;
        bm = refwb_blue / bm;
        // normalize so larger multiplier becomes 1.0
        float minval = min(rm, gm, bm);
        rm /= minval;
        gm /= minval;
        bm /= minval;
        // multiply with reference gain, ie as-shot WB
        rm *= camInitialGain;
        gm *= camInitialGain;
        bm *= camInitialGain;
    }

    defGain = 0.0;
    // compute image area to render in order to provide the requested part of the image
    int sx1, sy1, imwidth, imheight, fw, d1xHeightOdd = 0;
    transformRect(pp, tran, sx1, sy1, imwidth, imheight, fw);

    // check possible overflows
    int maximwidth, maximheight;

    if ((tran & TR_ROT) == TR_R90 || (tran & TR_ROT) == TR_R270) {
        maximwidth = image->getHeight();
        maximheight = image->getWidth();
    } else {
        maximwidth = image->getWidth();
        maximheight = image->getHeight();
    }

    if (d1x) {
        // D1X has only half of the required rows
        // we interpolate the missing ones later to get correct aspect ratio
        // if the height is odd we also have to add an additional row to avoid a black line
        d1xHeightOdd = maximheight & 1;
        maximheight /= 2;
        imheight = maximheight;
    }

    // correct if overflow (very rare), but not fuji because it is corrected in transline
    if (!fuji && imwidth > maximwidth) {
        imwidth = maximwidth;
    }

    if (!fuji && imheight > maximheight) {
        imheight = maximheight;
    }

    if (fuji) { // zero image to avoid access to uninitialized values in further processing because fuji super-ccd processing is not clean...
        for (int i = 0; i < image->getHeight(); ++i) {
            for (int j = 0; j < image->getWidth(); ++j) {
                image->r(i, j) = image->g(i, j) = image->b(i, j) = 0;
            }
        }
    }

    int maxx = this->W, maxy = this->H, skip = pp.getSkip();

    // raw clip levels after white balance
    hlmax[0] = clmax[0] * rm;
    hlmax[1] = clmax[1] * gm;
    hlmax[2] = clmax[2] * bm;

    const bool doClip = (chmax[0] >= clmax[0] || chmax[1] >= clmax[1] || chmax[2] >= clmax[2]) && !hrp.hrenabled;

    float area = skip * skip;
    rm /= area;
    gm /= area;
    bm /= area;
    bool doHr = (hrp.hrenabled && hrp.method != "Color");
#ifdef _OPENMP
    #pragma omp parallel if(!d1x)       // omp disabled for D1x to avoid race conditions (see Issue 1088 http://code.google.com/p/rawtherapee/issues/detail?id=1088)
    {
#endif
        // render the requested image part
        float line_red[imwidth] ALIGNED16;
        float line_grn[imwidth] ALIGNED16;
        float line_blue[imwidth] ALIGNED16;

#ifdef _OPENMP
        #pragma omp for schedule(dynamic,16)
#endif

        for (int ix = 0; ix < imheight; ix++) {
            int i = sy1 + skip * ix;

            if (i >= maxy - skip) {
                i = maxy - skip - 1;    // avoid trouble
            }

            if (ri->getSensorType() == ST_BAYER || ri->getSensorType() == ST_FUJI_XTRANS || ri->get_colors() == 1) {
                for (int j = 0, jx = sx1; j < imwidth; j++, jx += skip) {
                    jx = std::min(jx, maxx - skip - 1);  // avoid trouble

                    float rtot = 0.f, gtot = 0.f, btot = 0.f;

                    for (int m = 0; m < skip; m++)
                        for (int n = 0; n < skip; n++) {
                            rtot += red[i + m][jx + n];
                            gtot += green[i + m][jx + n];
                            btot += blue[i + m][jx + n];
                        }

                    rtot *= rm;
                    gtot *= gm;
                    btot *= bm;

                    if (doClip) {
                        // note: as hlmax[] can be larger than CLIP and we can later apply negative
                        // exposure this means that we can clip away local highlights which actually
                        // are not clipped. We have to do that though as we only check pixel by pixel
                        // and don't know if this will transition into a clipped area, if so we need
                        // to clip also surrounding to make a good colour transition
                        rtot = CLIP(rtot);
                        gtot = CLIP(gtot);
                        btot = CLIP(btot);
                    }

                    line_red[j] = rtot;
                    line_grn[j] = gtot;
                    line_blue[j] = btot;
                }
            } else {
                for (int j = 0, jx = sx1; j < imwidth; j++, jx += skip) {
                    if (jx > maxx - skip) {
                        jx = maxx - skip - 1;
                    }

                    float rtot, gtot, btot;
                    rtot = gtot = btot = 0;

                    for (int m = 0; m < skip; m++)
                        for (int n = 0; n < skip; n++) {
                            rtot += rawData[i + m][(jx + n) * 3 + 0];
                            gtot += rawData[i + m][(jx + n) * 3 + 1];
                            btot += rawData[i + m][(jx + n) * 3 + 2];
                        }

                    rtot *= rm;
                    gtot *= gm;
                    btot *= bm;

                    if (doClip) {
                        rtot = CLIP(rtot);
                        gtot = CLIP(gtot);
                        btot = CLIP(btot);
                    }

                    line_red[j] = rtot;
                    line_grn[j] = gtot;
                    line_blue[j] = btot;

                }
            }

            //process all highlight recovery other than "Color"
            if (doHr) {
                hlRecovery(hrp.method, line_red, line_grn, line_blue, imwidth, hlmax);
            }

            if (d1x) {
                transLineD1x(line_red, line_grn, line_blue, ix, image, tran, imwidth, imheight, d1xHeightOdd, doClip);
            } else if (fuji) {
                transLineFuji(line_red, line_grn, line_blue, ix, image, tran, imheight, fw);
            } else {
                transLineStandard(line_red, line_grn, line_blue, ix, image, tran, imwidth, imheight);
            }

        }

#ifdef _OPENMP
    }
#endif

    if (fuji) {
        int a = ((tran & TR_ROT) == TR_R90 && image->getWidth() % 2 == 0) || ((tran & TR_ROT) == TR_R180 && image->getHeight() % 2 + image->getWidth() % 2 == 1) || ((tran & TR_ROT) == TR_R270 && image->getHeight() % 2 == 0);

        // first row
        for (int j = 1 + a; j < image->getWidth() - 1; j += 2) {
            image->r(0, j) = (image->r(1, j) + image->r(0, j + 1) + image->r(0, j - 1)) / 3;
            image->g(0, j) = (image->g(1, j) + image->g(0, j + 1) + image->g(0, j - 1)) / 3;
            image->b(0, j) = (image->b(1, j) + image->b(0, j + 1) + image->b(0, j - 1)) / 3;
        }

        // other rows
        for (int i = 1; i < image->getHeight() - 1; i++) {
            for (int j = 2 - (a + i + 1) % 2; j < image->getWidth() - 1; j += 2) {
                // edge-adaptive interpolation
                double dh = (ABS(image->r(i, j + 1) - image->r(i, j - 1)) + ABS(image->g(i, j + 1) - image->g(i, j - 1)) + ABS(image->b(i, j + 1) - image->b(i, j - 1))) / 1.0;
                double dv = (ABS(image->r(i + 1, j) - image->r(i - 1, j)) + ABS(image->g(i + 1, j) - image->g(i - 1, j)) + ABS(image->b(i + 1, j) - image->b(i - 1, j))) / 1.0;
                double eh = 1.0 / (1.0 + dh);
                double ev = 1.0 / (1.0 + dv);
                image->r(i, j) = (eh * (image->r(i, j + 1) + image->r(i, j - 1)) + ev * (image->r(i + 1, j) + image->r(i - 1, j))) / (2.0 * (eh + ev));
                image->g(i, j) = (eh * (image->g(i, j + 1) + image->g(i, j - 1)) + ev * (image->g(i + 1, j) + image->g(i - 1, j))) / (2.0 * (eh + ev));
                image->b(i, j) = (eh * (image->b(i, j + 1) + image->b(i, j - 1)) + ev * (image->b(i + 1, j) + image->b(i - 1, j))) / (2.0 * (eh + ev));
            }

            // first pixel
            if (2 - (a + i + 1) % 2 == 2) {
                image->r(i, 0) = (image->r(i + 1, 0) + image->r(i - 1, 0) + image->r(i, 1)) / 3;
                image->g(i, 0) = (image->g(i + 1, 0) + image->g(i - 1, 0) + image->g(i, 1)) / 3;
                image->b(i, 0) = (image->b(i + 1, 0) + image->b(i - 1, 0) + image->b(i, 1)) / 3;
            }

            // last pixel
            if (2 - (a + i + image->getWidth()) % 2 == 2) {
                image->r(i, image->getWidth() - 1) = (image->r(i + 1, image->getWidth() - 1) + image->r(i - 1, image->getWidth() - 1) + image->r(i, image->getWidth() - 2)) / 3;
                image->g(i, image->getWidth() - 1) = (image->g(i + 1, image->getWidth() - 1) + image->g(i - 1, image->getWidth() - 1) + image->g(i, image->getWidth() - 2)) / 3;
                image->b(i, image->getWidth() - 1) = (image->b(i + 1, image->getWidth() - 1) + image->b(i - 1, image->getWidth() - 1) + image->b(i, image->getWidth() - 2)) / 3;
            }
        }

        // last row
        int b = (a == 1 && image->getHeight() % 2) || (a == 0 && image->getHeight() % 2 == 0);

        for (int j = 1 + b; j < image->getWidth() - 1; j += 2) {
            image->r(image->getHeight() - 1, j) = (image->r(image->getHeight() - 2, j) + image->r(image->getHeight() - 1, j + 1) + image->r(image->getHeight() - 1, j - 1)) / 3;
            image->g(image->getHeight() - 1, j) = (image->g(image->getHeight() - 2, j) + image->g(image->getHeight() - 1, j + 1) + image->g(image->getHeight() - 1, j - 1)) / 3;
            image->b(image->getHeight() - 1, j) = (image->b(image->getHeight() - 2, j) + image->b(image->getHeight() - 1, j + 1) + image->b(image->getHeight() - 1, j - 1)) / 3;
        }
    }

    // Flip if needed
    if (tran & TR_HFLIP) {
        hflip(image);
    }

    if (tran & TR_VFLIP) {
        vflip(image);
    }

    // Colour correction (only when running on full resolution)
    if (pp.getSkip() == 1) {
        switch (ri->getSensorType()) {
            case ST_BAYER:
                processFalseColorCorrection(image, raw.bayersensor.ccSteps);
                break;

            case ST_FUJI_XTRANS:
                processFalseColorCorrection(image, raw.xtranssensor.ccSteps);
                break;

            case ST_FOVEON:
            case ST_NONE:
                break;
        }
    }
}

DCPProfile *RawImageSource::getDCP(const ColorManagementParams &cmp, DCPProfile::ApplyState &as)
{
    DCPProfile *dcpProf = nullptr;
    cmsHPROFILE dummy;
    findInputProfile(cmp.input, nullptr, (static_cast<const FramesData*>(getMetaData()))->getCamera(), &dcpProf, dummy);

    if (dcpProf == nullptr) {
        if (settings->verbose) {
            printf("Can't load DCP profile '%s'!\n", cmp.input.c_str());
        }

        return nullptr;
    }

    dcpProf->setStep2ApplyState(cmp.working, cmp.toneCurve, cmp.applyLookTable, cmp.applyBaselineExposureOffset, as);
    return dcpProf;
}

void RawImageSource::convertColorSpace(Imagefloat* image, const ColorManagementParams &cmp, const ColorTemp &wb)
{
    double pre_mul[3] = { ri->get_pre_mul(0), ri->get_pre_mul(1), ri->get_pre_mul(2) };
    colorSpaceConversion(image, cmp, wb, pre_mul, embProfile, camProfile, imatrices.xyz_cam, (static_cast<const FramesData*>(getMetaData()))->getCamera());
}

//%%%%%%%%%%%%%%%%%%%%%%%%%%%%%%%%%%%%%%%

/* interpolateBadPixelsBayer: correct raw pixels looking at the bitmap
 * takes into consideration if there are multiple bad pixels in the neighbourhood
 */
int RawImageSource::interpolateBadPixelsBayer(PixelsMap &bitmapBads, array2D<float> &rawData)
{
    static const float eps = 1.f;
    int counter = 0;
#ifdef _OPENMP
    #pragma omp parallel for reduction(+:counter) schedule(dynamic,16)
#endif

    for (int row = 2; row < H - 2; row++) {
        for (int col = 2; col < W - 2; col++) {
            int sk = bitmapBads.skipIfZero(col, row);  //optimization for a stripe all zero

            if (sk) {
                col += sk - 1; //-1 is because of col++ in cycle
                continue;
            }

            if (!bitmapBads.get(col, row)) {
                continue;
            }

            float wtdsum = 0.f, norm = 0.f;

            // diagonal interpolation
            if (FC(row, col) == 1) {
                // green channel. We can use closer pixels than for red or blue channel. Distance to centre pixel is sqrt(2) => weighting is 0.70710678
                // For green channel following pixels will be used for interpolation. Pixel to be interpolated is in centre.
                // 1 means that pixel is used in this step, if itself and his counterpart are not marked bad
                // 0 0 0 0 0
                // 0 1 0 1 0
                // 0 0 0 0 0
                // 0 1 0 1 0
                // 0 0 0 0 0
                for (int dx = -1; dx <= 1; dx += 2) {
                    if (bitmapBads.get(col + dx, row - 1) || bitmapBads.get(col - dx, row + 1)) {
                        continue;
                    }

                    float dirwt = 0.70710678f / (fabsf(rawData[row - 1][col + dx] - rawData[row + 1][col - dx]) + eps);
                    wtdsum += dirwt * (rawData[row - 1][col + dx] + rawData[row + 1][col - dx]);
                    norm += dirwt;
                }
            } else {
                // red and blue channel. Distance to centre pixel is sqrt(8) => weighting is 0.35355339
                // For red and blue channel following pixels will be used for interpolation. Pixel to be interpolated is in centre.
                // 1 means that pixel is used in this step, if itself and his counterpart are not marked bad
                // 1 0 0 0 1
                // 0 0 0 0 0
                // 0 0 0 0 0
                // 0 0 0 0 0
                // 1 0 0 0 1
                for (int dx = -2; dx <= 2; dx += 4) {
                    if (bitmapBads.get(col + dx, row - 2) || bitmapBads.get(col - dx, row + 2)) {
                        continue;
                    }

                    float dirwt = 0.35355339f / (fabsf(rawData[row - 2][col + dx] - rawData[row + 2][col - dx]) + eps);
                    wtdsum += dirwt * (rawData[row - 2][col + dx] + rawData[row + 2][col - dx]);
                    norm += dirwt;
                }
            }

            // channel independent. Distance to centre pixel is 2 => weighting is 0.5
            // Additionally for all channel following pixels will be used for interpolation. Pixel to be interpolated is in centre.
            // 1 means that pixel is used in this step, if itself and his counterpart are not marked bad
            // 0 0 1 0 0
            // 0 0 0 0 0
            // 1 0 0 0 1
            // 0 0 0 0 0
            // 0 0 1 0 0

            // horizontal interpolation
            if (!(bitmapBads.get(col - 2, row) || bitmapBads.get(col + 2, row))) {
                float dirwt = 0.5f / (fabsf(rawData[row][col - 2] - rawData[row][col + 2]) + eps);
                wtdsum += dirwt * (rawData[row][col - 2] + rawData[row][col + 2]);
                norm += dirwt;
            }

            // vertical interpolation
            if (!(bitmapBads.get(col, row - 2) || bitmapBads.get(col, row + 2))) {
                float dirwt = 0.5f / (fabsf(rawData[row - 2][col] - rawData[row + 2][col]) + eps);
                wtdsum += dirwt * (rawData[row - 2][col] + rawData[row + 2][col]);
                norm += dirwt;
            }

            if (LIKELY(norm > 0.f)) {  // This means, we found at least one pair of valid pixels in the steps above, likelihood of this case is about 99.999%
                rawData[row][col] = wtdsum / (2.f * norm); //gradient weighted average, Factor of 2.f is an optimization to avoid multiplications in former steps
                counter++;
            } else { //backup plan -- simple average. Same method for all channels. We could improve this, but it's really unlikely that this case happens
                int tot = 0;
                float sum = 0;

                for (int dy = -2; dy <= 2; dy += 2) {
                    for (int dx = -2; dx <= 2; dx += 2) {
                        if (bitmapBads.get(col + dx, row + dy)) {
                            continue;
                        }

                        sum += rawData[row + dy][col + dx];
                        tot++;
                    }
                }

                if (tot > 0) {
                    rawData[row][col] = sum / tot;
                    counter ++;
                }
            }
        }
    }

    return counter; // Number of interpolated pixels.
}

/* interpolateBadPixels3Colours: correct raw pixels looking at the bitmap
 * takes into consideration if there are multiple bad pixels in the neighbourhood
 */
int RawImageSource::interpolateBadPixelsNColours(PixelsMap &bitmapBads, const int colours)
{
    static const float eps = 1.f;
    int counter = 0;
#ifdef _OPENMP
    #pragma omp parallel for reduction(+:counter) schedule(dynamic,16)
#endif

    for (int row = 2; row < H - 2; row++) {
        for (int col = 2; col < W - 2; col++) {
            int sk = bitmapBads.skipIfZero(col, row);  //optimization for a stripe all zero

            if (sk) {
                col += sk - 1; //-1 is because of col++ in cycle
                continue;
            }

            if (!bitmapBads.get(col, row)) {
                continue;
            }

            float wtdsum[colours], norm[colours];

            for (int i = 0; i < colours; ++i) {
                wtdsum[i] = norm[i] = 0.f;
            }

            // diagonal interpolation
            for (int dx = -1; dx <= 1; dx += 2) {
                if (bitmapBads.get(col + dx, row - 1) || bitmapBads.get(col - dx, row + 1)) {
                    continue;
                }

                for (int c = 0; c < colours; c++) {
                    float dirwt = 0.70710678f / (fabsf(rawData[row - 1][(col + dx) * colours + c] - rawData[row + 1][(col - dx) * colours + c]) + eps);
                    wtdsum[c] += dirwt * (rawData[row - 1][(col + dx) * colours + c] + rawData[row + 1][(col - dx) * colours + c]);
                    norm[c] += dirwt;
                }
            }

            // horizontal interpolation
            if (!(bitmapBads.get(col - 1, row) || bitmapBads.get(col + 1, row))) {
                for (int c = 0; c < colours; c++) {
                    float dirwt = 1.f / (fabsf(rawData[row][(col - 1) * colours + c] - rawData[row][(col + 1) * colours + c]) + eps);
                    wtdsum[c] += dirwt * (rawData[row][(col - 1) * colours + c] + rawData[row][(col + 1) * colours + c]);
                    norm[c] += dirwt;
                }
            }

            // vertical interpolation
            if (!(bitmapBads.get(col, row - 1) || bitmapBads.get(col, row + 1))) {
                for (int c = 0; c < colours; c++) {
                    float dirwt = 1.f / (fabsf(rawData[row - 1][col * colours + c] - rawData[row + 1][col * colours + c]) + eps);
                    wtdsum[c] += dirwt * (rawData[row - 1][col * colours + c] + rawData[row + 1][col * colours + c]);
                    norm[c] += dirwt;
                }
            }

            if (LIKELY(norm[0] > 0.f)) {  // This means, we found at least one pair of valid pixels in the steps above, likelihood of this case is about 99.999%
                for (int c = 0; c < colours; c++) {
                    rawData[row][col * colours + c] = wtdsum[c] / (2.f * norm[c]); //gradient weighted average, Factor of 2.f is an optimization to avoid multiplications in former steps
                }

                counter++;
            } else { //backup plan -- simple average. Same method for all channels. We could improve this, but it's really unlikely that this case happens
                int tot = 0;
                float sum[colours];

                for (int i = 0; i < colours; ++i) {
                    sum[i] = 0.f;
                }

                for (int dy = -2; dy <= 2; dy += 2) {
                    for (int dx = -2; dx <= 2; dx += 2) {
                        if (bitmapBads.get(col + dx, row + dy)) {
                            continue;
                        }

                        for (int c = 0; c < colours; c++) {
                            sum[c] += rawData[row + dy][(col + dx) * colours + c];
                        }

                        tot++;
                    }
                }

                if (tot > 0) {
                    for (int c = 0; c < colours; c++) {
                        rawData[row][col * colours + c] = sum[c] / tot;
                    }

                    counter ++;
                }
            }
        }
    }

    return counter; // Number of interpolated pixels.
}
/* interpolateBadPixelsXtrans: correct raw pixels looking at the bitmap
 * takes into consideration if there are multiple bad pixels in the neighbourhood
 */
int RawImageSource::interpolateBadPixelsXtrans(PixelsMap &bitmapBads)
{
    static const float eps = 1.f;
    int counter = 0;
#ifdef _OPENMP
    #pragma omp parallel for reduction(+:counter) schedule(dynamic,16)
#endif

    for (int row = 2; row < H - 2; row++) {
        for (int col = 2; col < W - 2; col++) {
            int skip = bitmapBads.skipIfZero(col, row);  //optimization for a stripe all zero

            if (skip) {
                col += skip - 1; //-1 is because of col++ in cycle
                continue;
            }

            if (!bitmapBads.get(col, row)) {
                continue;
            }

            float wtdsum = 0.f, norm = 0.f;
            unsigned int pixelColor = ri->XTRANSFC(row, col);

            if (pixelColor == 1) {
                // green channel. A green pixel can either be a solitary green pixel or a member of a 2x2 square of green pixels
                if (ri->XTRANSFC(row, col - 1) == ri->XTRANSFC(row, col + 1)) {
                    // If left and right neighbour have same colour, then this is a solitary green pixel
                    // For these the following pixels will be used for interpolation. Pixel to be interpolated is in centre and marked with a P.
                    // Pairs of pixels used in this step are numbered. A pair will be used if none of the pixels of the pair is marked bad
                    // 0 means, the pixel has a different colour and will not be used
                    // 0 1 0 2 0
                    // 3 5 0 6 4
                    // 0 0 P 0 0
                    // 4 6 0 5 3
                    // 0 2 0 1 0
                    for (int dx = -1; dx <= 1; dx += 2) {  // pixels marked 5 or 6 in above example. Distance to P is sqrt(2) => weighting is 0.70710678f
                        if (bitmapBads.get(col + dx, row - 1) || bitmapBads.get(col - dx, row + 1)) {
                            continue;
                        }

                        float dirwt = 0.70710678f / (fabsf(rawData[row - 1][col + dx] - rawData[row + 1][col - dx]) + eps);
                        wtdsum += dirwt * (rawData[row - 1][col + dx] + rawData[row + 1][col - dx]);
                        norm += dirwt;
                    }

                    for (int dx = -1; dx <= 1; dx += 2) {  // pixels marked 1 or 2 on above example. Distance to P is sqrt(5) => weighting is 0.44721359f
                        if (bitmapBads.get(col + dx, row - 2) || bitmapBads.get(col - dx, row + 2)) {
                            continue;
                        }

                        float dirwt = 0.44721359f / (fabsf(rawData[row - 2][col + dx] - rawData[row + 2][col - dx]) + eps);
                        wtdsum += dirwt * (rawData[row - 2][col + dx] + rawData[row + 2][col - dx]);
                        norm += dirwt;
                    }

                    for (int dx = -2; dx <= 2; dx += 4) {  // pixels marked 3 or 4 on above example. Distance to P is sqrt(5) => weighting is 0.44721359f
                        if (bitmapBads.get(col + dx, row - 1) || bitmapBads.get(col - dx, row + 1)) {
                            continue;
                        }

                        float dirwt = 0.44721359f / (fabsf(rawData[row - 1][col + dx] - rawData[row + 1][col - dx]) + eps);
                        wtdsum += dirwt * (rawData[row - 1][col + dx] + rawData[row + 1][col - dx]);
                        norm += dirwt;
                    }
                } else {
                    // this is a member of a 2x2 square of green pixels
                    // For these the following pixels will be used for interpolation. Pixel to be interpolated is at position P in the example.
                    // Pairs of pixels used in this step are numbered. A pair will be used if none of the pixels of the pair is marked bad
                    // 0 means, the pixel has a different colour and will not be used
                    // 1 0 0 3
                    // 0 P 2 0
                    // 0 2 1 0
                    // 3 0 0 0

                    // pixels marked 1 in above example. Distance to P is sqrt(2) => weighting is 0.70710678f
                    int offset1 = ri->XTRANSFC(row - 1, col - 1) == ri->XTRANSFC(row + 1, col + 1) ? 1 : -1;

                    if (!(bitmapBads.get(col - offset1, row - 1) || bitmapBads.get(col + offset1, row + 1))) {
                        float dirwt = 0.70710678f / (fabsf(rawData[row - 1][col - offset1] - rawData[row + 1][col + offset1]) + eps);
                        wtdsum += dirwt * (rawData[row - 1][col - offset1] + rawData[row + 1][col + offset1]);
                        norm += dirwt;
                    }

                    // pixels marked 2 in above example. Distance to P is 1 => weighting is 1.f
                    int offsety = (ri->XTRANSFC(row - 1, col) != 1 ? 1 : -1);
                    int offsetx = offset1 * offsety;

                    if (!(bitmapBads.get(col + offsetx, row) || bitmapBads.get(col, row + offsety))) {
                        float dirwt = 1.f / (fabsf(rawData[row][col + offsetx] - rawData[row + offsety][col]) + eps);
                        wtdsum += dirwt * (rawData[row][col + offsetx] + rawData[row + offsety][col]);
                        norm += dirwt;
                    }

                    int offsety2 = -offsety;
                    int offsetx2 = -offsetx;
                    offsetx *= 2;
                    offsety *= 2;

                    // pixels marked 3 in above example. Distance to P is sqrt(5) => weighting is 0.44721359f
                    if (!(bitmapBads.get(col + offsetx, row + offsety2) || bitmapBads.get(col + offsetx2, row + offsety))) {
                        float dirwt = 0.44721359f / (fabsf(rawData[row + offsety2][col + offsetx] - rawData[row + offsety][col + offsetx2]) + eps);
                        wtdsum += dirwt * (rawData[row + offsety2][col + offsetx] + rawData[row + offsety][col + offsetx2]);
                        norm += dirwt;
                    }
                }
            } else {
                // red and blue channel.
                // Each red or blue pixel has exactly one neighbour of same colour in distance 2 and four neighbours of same colour which can be reached by a move of a knight in chess.
                // For the distance 2 pixel (marked with an X) we generate a virtual counterpart (marked with a V)
                // For red and blue channel following pixels will be used for interpolation. Pixel to be interpolated is in centre and marked with a P.
                // Pairs of pixels used in this step are numbered except for distance 2 pixels which are marked X and V. A pair will be used if none of the pixels of the pair is marked bad
                // 0 1 0 0 0    0 0 X 0 0   remaining cases are symmetric
                // 0 0 0 0 2    1 0 0 0 2
                // X 0 P 0 V    0 0 P 0 0
                // 0 0 0 0 1    0 0 0 0 0
                // 0 2 0 0 0    0 2 V 1 0

                // Find two knight moves landing on a pixel of same colour as the pixel to be interpolated.
                // If we look at first and last row of 5x5 square, we will find exactly two knight pixels.
                // Additionally we know that the column of this pixel has 1 or -1 horizontal distance to the centre pixel
                // When we find a knight pixel, we get its counterpart, which has distance (+-3,+-3), where the signs of distance depend on the corner of the found knight pixel.
                // These pixels are marked 1 or 2 in above examples. Distance to P is sqrt(5) => weighting is 0.44721359f
                // The following loop simply scans the four possible places. To keep things simple, it does not stop after finding two knight pixels, because it will not find more than two
                for (int d1 = -2, offsety = 3; d1 <= 2; d1 += 4, offsety -= 6) {
                    for (int d2 = -1, offsetx = 3; d2 < 1; d2 += 2, offsetx -= 6) {
                        if (ri->XTRANSFC(row + d1, col + d2) == pixelColor) {
                            if (!(bitmapBads.get(col + d2, row + d1) || bitmapBads.get(col + d2 + offsetx, row + d1 + offsety))) {
                                float dirwt = 0.44721359f / (fabsf(rawData[row + d1][col + d2] - rawData[row + d1 + offsety][col + d2 + offsetx]) + eps);
                                wtdsum += dirwt * (rawData[row + d1][col + d2] + rawData[row + d1 + offsety][col + d2 + offsetx]);
                                norm += dirwt;
                            }
                        }
                    }
                }

                // now scan for the pixel of same colour in distance 2 in each direction (marked with an X in above examples).
                bool distance2PixelFound = false;
                int dx, dy;

                // check horizontal
                for (dx = -2, dy = 0; dx <= 2 && !distance2PixelFound; dx += 4)
                    if (ri->XTRANSFC(row, col + dx) == pixelColor) {
                        distance2PixelFound = true;
                    }

                if (!distance2PixelFound)

                    // no distance 2 pixel on horizontal, check vertical
                    for (dx = 0, dy = -2; dy <= 2 && !distance2PixelFound; dy += 4)
                        if (ri->XTRANSFC(row + dy, col) == pixelColor) {
                            distance2PixelFound = true;
                        }

                // calculate the value of its virtual counterpart (marked with a V in above examples)
                float virtualPixel;

                if (dy == 0) {
                    virtualPixel = 0.5f * (rawData[row - 1][col - dx] + rawData[row + 1][col - dx]);
                } else {
                    virtualPixel = 0.5f * (rawData[row - dy][col - 1] + rawData[row - dy][col + 1]);
                }

                // and weight as usual. Distance to P is 2 => weighting is 0.5f
                float dirwt = 0.5f / (fabsf(virtualPixel - rawData[row + dy][col + dx]) + eps);
                wtdsum += dirwt * (virtualPixel + rawData[row + dy][col + dx]);
                norm += dirwt;
            }

            if (LIKELY(norm > 0.f)) {  // This means, we found at least one pair of valid pixels in the steps above, likelihood of this case is about 99.999%
                rawData[row][col] = wtdsum / (2.f * norm); //gradient weighted average, Factor of 2.f is an optimization to avoid multiplications in former steps
                counter++;
            }
        }
    }

    return counter; // Number of interpolated pixels.
}
//%%%%%%%%%%%%%%%%%%%%%%%%%%%%%%%%%%%%%%%

/*  Search for hot or dead pixels in the image and update the map
 *  For each pixel compare its value to the average of similar colour surrounding
 *  (Taken from Emil Martinec idea)
 *  (Optimized by Ingo Weyrich 2013 and 2015)
 */
SSEFUNCTION int RawImageSource::findHotDeadPixels(PixelsMap &bpMap, float thresh, bool findHotPixels, bool findDeadPixels)
{
    float varthresh = (20.0 * (thresh / 100.0) + 1.0) / 24.f;

    // allocate temporary buffer
    float (*cfablur);
    cfablur = (float (*)) malloc(H * W * sizeof * cfablur);

    // counter for dead or hot pixels
    int counter = 0;

#ifdef _OPENMP
    #pragma omp parallel
#endif
    {
#ifdef _OPENMP
        #pragma omp for schedule(dynamic,16) nowait
#endif

        for (int i = 2; i < H - 2; i++) {
            for (int j = 2; j < W - 2; j++) {
                const float& temp = median(rawData[i - 2][j - 2], rawData[i - 2][j], rawData[i - 2][j + 2],
                                           rawData[i][j - 2], rawData[i][j], rawData[i][j + 2],
                                           rawData[i + 2][j - 2], rawData[i + 2][j], rawData[i + 2][j + 2]);
                cfablur[i * W + j] = rawData[i][j] - temp;
            }
        }

        // process borders. Former version calculated the median using mirrored border which does not make sense because the original pixel loses weight
        // Setting the difference between pixel and median for border pixels to zero should do the job not worse then former version
#ifdef _OPENMP
        #pragma omp single
#endif
        {
            for (int i = 0; i < 2; i++) {
                for (int j = 0; j < W; j++) {
                    cfablur[i * W + j] = 0.f;
                }
            }

            for (int i = 2; i < H - 2; i++) {
                for (int j = 0; j < 2; j++) {
                    cfablur[i * W + j] = 0.f;
                }

                for (int j = W - 2; j < W; j++) {
                    cfablur[i * W + j] = 0.f;
                }
            }

            for (int i = H - 2; i < H; i++) {
                for (int j = 0; j < W; j++) {
                    cfablur[i * W + j] = 0.f;
                }
            }
        }
#ifdef _OPENMP
        #pragma omp barrier // barrier because of nowait clause above

        #pragma omp for reduction(+:counter) schedule(dynamic,16)
#endif

        //cfa pixel heat/death evaluation
        for (int rr = 2; rr < H - 2; rr++) {
            int rrmWpcc = rr * W + 2;

            for (int cc = 2; cc < W - 2; cc++, rrmWpcc++) {
                //evaluate pixel for heat/death
                float pixdev = cfablur[rrmWpcc];

                if (pixdev == 0.f) {
                    continue;
                }

                if ((!findDeadPixels) && pixdev < 0) {
                    continue;
                }

                if ((!findHotPixels) && pixdev > 0) {
                    continue;
                }

                pixdev = fabsf(pixdev);
                float hfnbrave = -pixdev;

#ifdef __SSE2__
                // sum up 5*4 = 20 values using SSE
                // 10 fabs function calls and float 10 additions with SSE
                vfloat sum = vabsf(LVFU(cfablur[(rr - 2) * W + cc - 2])) + vabsf(LVFU(cfablur[(rr - 1) * W + cc - 2]));
                sum += vabsf(LVFU(cfablur[(rr) * W + cc - 2]));
                sum += vabsf(LVFU(cfablur[(rr + 1) * W + cc - 2]));
                sum += vabsf(LVFU(cfablur[(rr + 2) * W + cc - 2]));
                // horizontally add the values and add the result to hfnbrave
                hfnbrave += vhadd(sum);

                // add remaining 5 values of last column
                for (int mm = rr - 2; mm <= rr + 2; mm++) {
                    hfnbrave += fabsf(cfablur[mm * W + cc + 2]);
                }

#else

                //  25 fabs function calls and 25 float additions without SSE
                for (int mm = rr - 2; mm <= rr + 2; mm++) {
                    for (int nn = cc - 2; nn <= cc + 2; nn++) {
                        hfnbrave += fabsf(cfablur[mm * W + nn]);
                    }
                }

#endif

                if (pixdev > varthresh * hfnbrave) {
                    // mark the pixel as "bad"
                    bpMap.set(cc, rr);
                    counter++;
                }
            }//end of pixel evaluation
        }
    }//end of parallel processing
    free(cfablur);
    return counter;
}

//%%%%%%%%%%%%%%%%%%%%%%%%%%%%%%%%%%%%%%%

void RawImageSource::getFullSize(int& w, int& h, int tr)
{

    tr = defTransform(tr);

    if (fuji) {
        w = ri->get_FujiWidth() * 2 + 1;
        h = (H - ri->get_FujiWidth()) * 2 + 1;
    } else if (d1x) {
        w = W;
        h = 2 * H;
    } else {
        w = W;
        h = H;
    }

    if ((tr & TR_ROT) == TR_R90 || (tr & TR_ROT) == TR_R270) {
        int tmp = w;
        w = h;
        h = tmp;
    }

    w -= 2 * border;
    h -= 2 * border;
}

//%%%%%%%%%%%%%%%%%%%%%%%%%%%%%%%%%%%%%%%

void RawImageSource::getSize(const PreviewProps &pp, int& w, int& h)
{
    w = pp.getWidth() / pp.getSkip() + (pp.getWidth() % pp.getSkip() > 0);
    h = pp.getHeight() / pp.getSkip() + (pp.getHeight() % pp.getSkip() > 0);
}

//%%%%%%%%%%%%%%%%%%%%%%%%%%%%%%%%%%%%%%%

void RawImageSource::hflip(Imagefloat* image)
{
    image->hflip();
}

//%%%%%%%%%%%%%%%%%%%%%%%%%%%%%%%%%%%%%%%

void RawImageSource::vflip(Imagefloat* image)
{
    image->vflip();
}


//%%%%%%%%%%%%%%%%%%%%%%%%%%%%%%%%%%%%%%%

int RawImageSource::load(const Glib::ustring &fname)
{

    MyTime t1, t2;
    t1.set();
    fileName = fname;

    if (plistener) {
        plistener->setProgressStr("Decoding...");
        plistener->setProgress(0.0);
    }

    ri = new RawImage(fname);
    int errCode = ri->loadRaw(false, 0, false);

    if (errCode) {
        return errCode;
    }

    numFrames = ri->getFrameCount();

    errCode = 0;

    if (numFrames > 1) {
#ifdef _OPENMP
        #pragma omp parallel
#endif
        {
            int errCodeThr = 0;
#ifdef _OPENMP
            #pragma omp for nowait
#endif

            for (unsigned int i = 0; i < numFrames; ++i)
            {
                if (i == 0) {
                    riFrames[i] = ri;
                    errCodeThr = riFrames[i]->loadRaw(true, i, true, plistener, 0.8);
                } else {
                    riFrames[i] = new RawImage(fname);
                    errCodeThr = riFrames[i]->loadRaw(true, i);
                }
            }

#ifdef _OPENMP
            #pragma omp critical
#endif
            {
                errCode = errCodeThr ? errCodeThr : errCode;
            }
        }
    } else {
        riFrames[0] = ri;
        errCode = riFrames[0]->loadRaw(true, 0, true, plistener, 0.8);
    }

    if (!errCode) {
        for (unsigned int i = 0; i < numFrames; ++i) {
            riFrames[i]->compress_image(i);
        }
    } else {
        return errCode;
    }

    if (numFrames > 1) {  // this disables multi frame support for Fuji S5 until I found a solution to handle different dimensions
        if (riFrames[0]->get_width() != riFrames[1]->get_width() || riFrames[0]->get_height() != riFrames[1]->get_height()) {
            numFrames = 1;
        }
    }

    if (plistener) {
        plistener->setProgress(0.9);
    }

    /***** Copy once constant data extracted from raw *******/
    W = ri->get_width();
    H = ri->get_height();
    fuji = ri->get_FujiWidth() != 0;

    for (int i = 0; i < 3; i++)
        for (int j = 0; j < 3; j++) {
            imatrices.rgb_cam[i][j] = ri->get_rgb_cam(i, j);
        }

    // compute inverse of the color transformation matrix
    // first arg is matrix, second arg is inverse
    inverse33(imatrices.rgb_cam, imatrices.cam_rgb);

    d1x  = ! ri->get_model().compare("D1X");

    if (ri->getSensorType() == ST_FUJI_XTRANS) {
        border = 7;
    } else if (ri->getSensorType() == ST_FOVEON) {
        border = 0;
    }

    if (ri->get_profile()) {
        embProfile = cmsOpenProfileFromMem(ri->get_profile(), ri->get_profileLen());
    }

    // create profile
    memset(imatrices.xyz_cam, 0, sizeof(imatrices.xyz_cam));

    for (int i = 0; i < 3; i++)
        for (int j = 0; j < 3; j++)
            for (int k = 0; k < 3; k++) {
                imatrices.xyz_cam[i][j] += xyz_sRGB[i][k] * imatrices.rgb_cam[k][j];
            }

    camProfile = ICCStore::getInstance()->createFromMatrix(imatrices.xyz_cam, false, "Camera");
    inverse33(imatrices.xyz_cam, imatrices.cam_xyz);

    for (int c = 0; c < 4; c++) {
        c_white[c] = ri->get_white(c);
    }

    // First we get the "as shot" ("Camera") white balance and store it
    float pre_mul[4];
    // FIXME: get_colorsCoeff not so much used nowadays, when we have calculate_scale_mul() function here
    ri->get_colorsCoeff(pre_mul, scale_mul, c_black, false);   //modify  for black level
    camInitialGain = max(scale_mul[0], scale_mul[1], scale_mul[2], scale_mul[3]) / min(scale_mul[0], scale_mul[1], scale_mul[2], scale_mul[3]);

    double camwb_red = ri->get_pre_mul(0) / pre_mul[0];
    double camwb_green = ri->get_pre_mul(1) / pre_mul[1];
    double camwb_blue = ri->get_pre_mul(2) / pre_mul[2];
    double cam_r = imatrices.rgb_cam[0][0] * camwb_red + imatrices.rgb_cam[0][1] * camwb_green + imatrices.rgb_cam[0][2] * camwb_blue;
    double cam_g = imatrices.rgb_cam[1][0] * camwb_red + imatrices.rgb_cam[1][1] * camwb_green + imatrices.rgb_cam[1][2] * camwb_blue;
    double cam_b = imatrices.rgb_cam[2][0] * camwb_red + imatrices.rgb_cam[2][1] * camwb_green + imatrices.rgb_cam[2][2] * camwb_blue;
    camera_wb = ColorTemp(cam_r, cam_g, cam_b, 1.);  // as shot WB

    ColorTemp ReferenceWB;
    double ref_r, ref_g, ref_b;
    {
        // ...then we re-get the constants but now with auto which gives us better demosaicing and CA auto-correct
        // performance for strange white balance settings (such as UniWB)
        ri->get_colorsCoeff(ref_pre_mul, scale_mul, c_black, true);
        refwb_red = ri->get_pre_mul(0) / ref_pre_mul[0];
        refwb_green = ri->get_pre_mul(1) / ref_pre_mul[1];
        refwb_blue = ri->get_pre_mul(2) / ref_pre_mul[2];
        initialGain = max(scale_mul[0], scale_mul[1], scale_mul[2], scale_mul[3]) / min(scale_mul[0], scale_mul[1], scale_mul[2], scale_mul[3]);
        ref_r = imatrices.rgb_cam[0][0] * refwb_red + imatrices.rgb_cam[0][1] * refwb_green + imatrices.rgb_cam[0][2] * refwb_blue;
        ref_g = imatrices.rgb_cam[1][0] * refwb_red + imatrices.rgb_cam[1][1] * refwb_green + imatrices.rgb_cam[1][2] * refwb_blue;
        ref_b = imatrices.rgb_cam[2][0] * refwb_red + imatrices.rgb_cam[2][1] * refwb_green + imatrices.rgb_cam[2][2] * refwb_blue;
        ReferenceWB = ColorTemp(ref_r, ref_g, ref_b, 1.);
    }

    if (settings->verbose) {
        printf("Raw As Shot White balance: temp %f, tint %f\n", camera_wb.getTemp(), camera_wb.getGreen());
        printf("Raw Reference (auto) white balance: temp %f, tint %f, multipliers [%f %f %f | %f %f %f]\n", ReferenceWB.getTemp(), ReferenceWB.getGreen(), ref_r, ref_g, ref_b, refwb_red, refwb_blue, refwb_green);
    }

    /*{
            // Test code: if you want to test a specific white balance
        ColorTemp d50wb = ColorTemp(5000.0, 1.0, 1.0, "Custom");
        double rm,gm,bm,r,g,b;
        d50wb.getMultipliers(r, g, b);
        camwb_red   = imatrices.cam_rgb[0][0]*r + imatrices.cam_rgb[0][1]*g + imatrices.cam_rgb[0][2]*b;
        camwb_green = imatrices.cam_rgb[1][0]*r + imatrices.cam_rgb[1][1]*g + imatrices.cam_rgb[1][2]*b;
        camwb_blue  = imatrices.cam_rgb[2][0]*r + imatrices.cam_rgb[2][1]*g + imatrices.cam_rgb[2][2]*b;
        double pre_mul[3], dmax = 0;
        pre_mul[0] = ri->get_pre_mul(0) / camwb_red;
        pre_mul[1] = ri->get_pre_mul(1) / camwb_green;
        pre_mul[2] = ri->get_pre_mul(2) / camwb_blue;
        for (int c = 0; c < 3; c++) {
            if (dmax < pre_mul[c])
                dmax = pre_mul[c];
                }
                for (int c = 0; c < 3; c++) {
            pre_mul[c] /= dmax;
                }
                camwb_red *= dmax;
                camwb_green *= dmax;
                camwb_blue *= dmax;
                for (int c = 0; c < 3; c++) {
            int sat = ri->get_white(c) - ri->get_cblack(c);
            scale_mul[c] = pre_mul[c] * 65535.0 / sat;
                }
                scale_mul[3] = pre_mul[1] * 65535.0 / (ri->get_white(3) - ri->get_cblack(3));
                initialGain = 1.0 / min(pre_mul[0], pre_mul[1], pre_mul[2]);
    }*/

    for (unsigned int i = 0; i < numFrames; ++i) {
        riFrames[i]->set_prefilters();
    }


    // Load complete Exif informations
    std::unique_ptr<RawMetaDataLocation> rml(new RawMetaDataLocation(ri->get_exifBase(), ri->get_ciffBase(), ri->get_ciffLen()));
    idata = new FramesData(fname, std::move(rml));
    idata->setDCRawFrameCount(numFrames);

    green(W, H);
    red(W, H);
    blue(W, H);
    //hpmap = allocArray<char>(W, H);

    if (plistener) {
        plistener->setProgress(1.0);
    }

    plistener = nullptr; // This must be reset, because only load() is called through progressConnector
    t2.set();

    if (settings->verbose) {
        printf("Load %s: %d usec\n", fname.c_str(), t2.etime(t1));
    }

    return 0; // OK!
}

//%%%%%%%%%%%%%%%%%%%%%%%%%%%%%%%%%%%%%%%

void RawImageSource::preprocess(const RAWParams &raw, const LensProfParams &lensProf, const CoarseTransformParams& coarse, bool prepareDenoise)
{
//    BENCHFUN
    MyTime t1, t2;
    t1.set();

    Glib::ustring newDF = raw.dark_frame;
    RawImage *rid = nullptr;

    if (!raw.df_autoselect) {
        if (!raw.dark_frame.empty()) {
            rid = dfm.searchDarkFrame(raw.dark_frame);
        }
    } else {
        rid = dfm.searchDarkFrame(idata->getMake(), idata->getModel(), idata->getISOSpeed(), idata->getShutterSpeed(), idata->getDateTimeAsTS());
    }

    if (rid && settings->verbose) {
        printf("Subtracting Darkframe:%s\n", rid->get_filename().c_str());
    }

    PixelsMap *bitmapBads = nullptr;

    int totBP = 0; // Hold count of bad pixels to correct

    if (ri->zeroIsBad()) { // mark all pixels with value zero as bad, has to be called before FF and DF. dcraw sets this flag only for some cameras (mainly Panasonic and Leica)
        bitmapBads = new PixelsMap(W, H);
#ifdef _OPENMP
        #pragma omp parallel for reduction(+:totBP) schedule(dynamic,16)
#endif

        for (int i = 0; i < H; i++)
            for (int j = 0; j < W; j++) {
                if (ri->data[i][j] == 0.f) {
                    bitmapBads->set(j, i);
                    totBP++;
                }
            }

        if (settings->verbose) {
            printf("%d pixels with value zero marked as bad pixels\n", totBP);
        }
    }

    //FLATFIELD start
    RawImage *rif = nullptr;

    if (!raw.ff_AutoSelect) {
        if (!raw.ff_file.empty()) {
            rif = ffm.searchFlatField(raw.ff_file);
        }
    } else {
        rif = ffm.searchFlatField(idata->getMake(), idata->getModel(), idata->getLens(), idata->getFocalLen(), idata->getFNumber(), idata->getDateTimeAsTS());
    }


    bool hasFlatField = (rif != nullptr);

    if (hasFlatField && settings->verbose) {
        printf("Flat Field Correction:%s\n", rif->get_filename().c_str());
    }

    if (numFrames == 4) {
        int bufferNumber = 0;

        for (unsigned int i = 0; i < 4; ++i) {
            if (i == currFrame) {
                copyOriginalPixels(raw, ri, rid, rif, rawData);
                rawDataFrames[i] = &rawData;
            } else {
                if (!rawDataBuffer[bufferNumber]) {
                    rawDataBuffer[bufferNumber] = new array2D<float>;
                }

                rawDataFrames[i] = rawDataBuffer[bufferNumber];
                ++bufferNumber;
                copyOriginalPixels(raw, riFrames[i], rid, rif, *rawDataFrames[i]);
            }
        }
    } else {
        copyOriginalPixels(raw, ri, rid, rif, rawData);
    }

    //FLATFIELD end


    // Always correct camera badpixels from .badpixels file
    std::vector<badPix> *bp = dfm.getBadPixels(ri->get_maker(), ri->get_model(), idata->getSerialNumber());

    if (bp) {
        if (!bitmapBads) {
            bitmapBads = new PixelsMap(W, H);
        }

        totBP += bitmapBads->set(*bp);

        if (settings->verbose) {
            std::cout << "Correcting " << bp->size() << " pixels from .badpixels" << std::endl;
        }
    }

    // If darkframe selected, correct hotpixels found on darkframe
    bp = nullptr;

    if (raw.df_autoselect) {
        bp = dfm.getHotPixels(idata->getMake(), idata->getModel(), idata->getISOSpeed(), idata->getShutterSpeed(), idata->getDateTimeAsTS());
    } else if (!raw.dark_frame.empty()) {
        bp = dfm.getHotPixels(raw.dark_frame);
    }

    if (bp) {
        if (!bitmapBads) {
            bitmapBads = new PixelsMap(W, H);
        }

        totBP += bitmapBads->set(*bp);

        if (settings->verbose && !bp->empty()) {
            std::cout << "Correcting " << bp->size() << " hotpixels from darkframe" << std::endl;
        }
    }

    if (numFrames == 4) {
        for (int i = 0; i < 4; ++i) {
            scaleColors(0, 0, W, H, raw, *rawDataFrames[i]);
        }
    } else {
        scaleColors(0, 0, W, H, raw, rawData);   //+ + raw parameters for black level(raw.blackxx)
    }

    // Correct vignetting of lens profile
    if (!hasFlatField && lensProf.useVign) {
        std::unique_ptr<LensCorrection> pmap;

        if (lensProf.useLensfun()) {
            pmap = LFDatabase::findModifier(lensProf, idata, W, H, coarse, -1);
        } else {
            const std::shared_ptr<LCPProfile> pLCPProf = LCPStore::getInstance()->getProfile(lensProf.lcpFile);

            if (pLCPProf) { // don't check focal length to allow distortion correction for lenses without chip, also pass dummy focal length 1 in case of 0
                pmap.reset(new LCPMapper(pLCPProf, max(idata->getFocalLen(), 1.0), idata->getFocalLen35mm(), idata->getFocusDist(), idata->getFNumber(), true, false, W, H, coarse, -1));
            }
        }

        if (pmap) {
            LensCorrection &map = *pmap;

            if (ri->getSensorType() == ST_BAYER || ri->getSensorType() == ST_FUJI_XTRANS || ri->get_colors() == 1) {
                if (numFrames == 4) {
                    for (int i = 0; i < 4; ++i) {
#ifdef _OPENMP
                        #pragma omp parallel for schedule(dynamic,16)
#endif

                        for (int y = 0; y < H; y++) {
                            map.processVignetteLine(W, y, (*rawDataFrames[i])[y]);
                        }
                    }
                } else {

#ifdef _OPENMP
                    #pragma omp parallel for schedule(dynamic,16)
#endif

                    for (int y = 0; y < H; y++) {
                        map.processVignetteLine(W, y, rawData[y]);
                    }
                }
            } else if (ri->get_colors() == 3) {
#ifdef _OPENMP
                #pragma omp parallel for schedule(dynamic,16)
#endif

                for (int y = 0; y < H; y++) {
                    map.processVignetteLine3Channels(W, y, rawData[y]);
                }
            }
        }
    }

    defGain = 0.0;//log(initialGain) / log(2.0);

    if (ri->getSensorType() == ST_BAYER && (raw.hotPixelFilter > 0 || raw.deadPixelFilter > 0)) {
        if (plistener) {
            plistener->setProgressStr("Hot/Dead Pixel Filter...");
            plistener->setProgress(0.0);
        }

        if (!bitmapBads) {
            bitmapBads = new PixelsMap(W, H);
        }

        int nFound = findHotDeadPixels(*bitmapBads, raw.hotdeadpix_thresh, raw.hotPixelFilter, raw.deadPixelFilter);
        totBP += nFound;

        if (settings->verbose && nFound > 0) {
            printf("Correcting %d hot/dead pixels found inside image\n", nFound);
        }
    }

    // check if it is an olympus E camera or green equilibration is enabled. If yes, compute G channel pre-compensation factors
    if (ri->getSensorType() == ST_BAYER && (raw.bayersensor.greenthresh || (((idata->getMake().size() >= 7 && idata->getMake().substr(0, 7) == "OLYMPUS" && idata->getModel()[0] == 'E') || (idata->getMake().size() >= 9 && idata->getMake().substr(0, 9) == "Panasonic")) && raw.bayersensor.method != RAWParams::BayerSensor::getMethodString(RAWParams::BayerSensor::Method::VNG4)))) {
        // global correction
        if (numFrames == 4) {
            for (int i = 0; i < 4; ++i) {
                green_equilibrate_global(*rawDataFrames[i]);
            }
        } else {
            green_equilibrate_global(rawData);
        }
    }

    if (ri->getSensorType() == ST_BAYER && raw.bayersensor.greenthresh > 0) {
        if (plistener) {
            plistener->setProgressStr("Green equilibrate...");
            plistener->setProgress(0.0);
        }

        if (numFrames == 4) {
            for (int i = 0; i < 4; ++i) {
                green_equilibrate(0.01 * raw.bayersensor.greenthresh, *rawDataFrames[i]);
            }
        } else {
            green_equilibrate(0.01 * raw.bayersensor.greenthresh, rawData);
        }
    }


    if (totBP) {
        if (ri->getSensorType() == ST_BAYER) {
            if (numFrames == 4) {
                for (int i = 0; i < 4; ++i) {
                    interpolateBadPixelsBayer(*bitmapBads, *rawDataFrames[i]);
                }
            } else {
                interpolateBadPixelsBayer(*bitmapBads, rawData);
            }
        } else if (ri->getSensorType() == ST_FUJI_XTRANS) {
            interpolateBadPixelsXtrans(*bitmapBads);
        } else {
            interpolateBadPixelsNColours(*bitmapBads, ri->get_colors());
        }
    }

    if (ri->getSensorType() == ST_BAYER && raw.bayersensor.linenoise > 0) {
        if (plistener) {
            plistener->setProgressStr("Line Denoise...");
            plistener->setProgress(0.0);
        }

        cfa_linedn(0.00002 * (raw.bayersensor.linenoise));
    }

    if ((raw.ca_autocorrect || fabs(raw.cared) > 0.001 || fabs(raw.cablue) > 0.001) && ri->getSensorType() == ST_BAYER) {     // Auto CA correction disabled for X-Trans, for now...
        if (plistener) {
            plistener->setProgressStr("CA Auto Correction...");
            plistener->setProgress(0.0);
        }

        if (numFrames == 4) {
            for (int i = 0; i < 4; ++i) {
                CA_correct_RT(raw.ca_autocorrect, raw.cared, raw.cablue, 8.0, *rawDataFrames[i]);
            }
        } else {
            CA_correct_RT(raw.ca_autocorrect, raw.cared, raw.cablue, 8.0, rawData);
        }
    }

    if (raw.expos != 1) {
        if (numFrames == 4) {
            for (int i = 0; i < 4; ++i) {
                processRawWhitepoint(raw.expos, raw.preser, *rawDataFrames[i]);
            }
        } else {
            processRawWhitepoint(raw.expos, raw.preser, rawData);
        }
    }

    if (prepareDenoise && dirpyrdenoiseExpComp == INFINITY) {
        LUTu aehist;
        int aehistcompr;
        double clip = 0;
        int brightness, contrast, black, hlcompr, hlcomprthresh;
        getAutoExpHistogram(aehist, aehistcompr);
        ImProcFunctions::getAutoExp(aehist, aehistcompr, clip, dirpyrdenoiseExpComp, brightness, contrast, black, hlcompr, hlcomprthresh);
    }

    t2.set();

    if (settings->verbose) {
        printf("Preprocessing: %d usec\n", t2.etime(t1));
    }

    if (bitmapBads) {
        delete bitmapBads;
    }

    rawDirty = true;
    return;
}
//%%%%%%%%%%%%%%%%%%%%%%%%%%%%%%%%%%%%%%%

void RawImageSource::demosaic(const RAWParams &raw)
{
    MyTime t1, t2;
    t1.set();

    if (ri->getSensorType() == ST_BAYER) {
        if (raw.bayersensor.method == RAWParams::BayerSensor::getMethodString(RAWParams::BayerSensor::Method::HPHD)) {
            hphd_demosaic();
        } else if (raw.bayersensor.method == RAWParams::BayerSensor::getMethodString(RAWParams::BayerSensor::Method::VNG4)) {
            vng4_demosaic();
        } else if (raw.bayersensor.method == RAWParams::BayerSensor::getMethodString(RAWParams::BayerSensor::Method::AHD)) {
            ahd_demosaic();
        } else if (raw.bayersensor.method == RAWParams::BayerSensor::getMethodString(RAWParams::BayerSensor::Method::AMAZE)) {
            amaze_demosaic_RT(0, 0, W, H, rawData, red, green, blue);
        } else if (raw.bayersensor.method == RAWParams::BayerSensor::getMethodString(RAWParams::BayerSensor::Method::PIXELSHIFT)) {
            pixelshift(0, 0, W, H, raw.bayersensor, currFrame, ri->get_maker(), ri->get_model(), raw.expos);
        } else if (raw.bayersensor.method == RAWParams::BayerSensor::getMethodString(RAWParams::BayerSensor::Method::DCB)) {
            dcb_demosaic(raw.bayersensor.dcb_iterations, raw.bayersensor.dcb_enhance);
        } else if (raw.bayersensor.method == RAWParams::BayerSensor::getMethodString(RAWParams::BayerSensor::Method::EAHD)) {
            eahd_demosaic();
        } else if (raw.bayersensor.method == RAWParams::BayerSensor::getMethodString(RAWParams::BayerSensor::Method::IGV)) {
            igv_interpolate(W, H);
        } else if (raw.bayersensor.method == RAWParams::BayerSensor::getMethodString(RAWParams::BayerSensor::Method::LMMSE)) {
            lmmse_interpolate_omp(W, H, rawData, red, green, blue, raw.bayersensor.lmmse_iterations);
        } else if (raw.bayersensor.method == RAWParams::BayerSensor::getMethodString(RAWParams::BayerSensor::Method::FAST)) {
            fast_demosaic();
        } else if (raw.bayersensor.method == RAWParams::BayerSensor::getMethodString(RAWParams::BayerSensor::Method::MONO)) {
            nodemosaic(true);
        } else if (raw.bayersensor.method == RAWParams::BayerSensor::getMethodString(RAWParams::BayerSensor::Method::RCD)) {
            rcd_demosaic();
        } else {
            nodemosaic(false);
        }

        //if (raw.all_enhance) refinement_lassus();

    } else if (ri->getSensorType() == ST_FUJI_XTRANS) {
        if (raw.xtranssensor.method == RAWParams::XTransSensor::getMethodString(RAWParams::XTransSensor::Method::FAST)) {
            fast_xtrans_interpolate();
        } else if (raw.xtranssensor.method == RAWParams::XTransSensor::getMethodString(RAWParams::XTransSensor::Method::ONE_PASS)) {
            xtrans_interpolate(1, false);
        } else if (raw.xtranssensor.method == RAWParams::XTransSensor::getMethodString(RAWParams::XTransSensor::Method::THREE_PASS)) {
            xtrans_interpolate(3, true);
        } else if (raw.xtranssensor.method == RAWParams::XTransSensor::getMethodString(RAWParams::XTransSensor::Method::MONO)) {
            nodemosaic(true);
        } else {
            nodemosaic(false);
        }
    } else if (ri->get_colors() == 1) {
        // Monochrome
        nodemosaic(true);
    }

    t2.set();


    rgbSourceModified = false;


    if (settings->verbose) {
        if (getSensorType() == ST_BAYER) {
            printf("Demosaicing Bayer data: %s - %d usec\n", raw.bayersensor.method.c_str(), t2.etime(t1));
        } else if (getSensorType() == ST_FUJI_XTRANS) {
            printf("Demosaicing X-Trans data: %s - %d usec\n", raw.xtranssensor.method.c_str(), t2.etime(t1));
        }
    }
}


//void RawImageSource::retinexPrepareBuffers(ColorManagementParams cmp, RetinexParams retinexParams, multi_array2D<float, 3> &conversionBuffer, LUTu &lhist16RETI)
void RawImageSource::retinexPrepareBuffers(const ColorManagementParams& cmp, const RetinexParams &retinexParams, multi_array2D<float, 4> &conversionBuffer, LUTu &lhist16RETI)
{
    bool useHsl = (retinexParams.retinexcolorspace == "HSLLOG" || retinexParams.retinexcolorspace == "HSLLIN");
    conversionBuffer[0](W - 2 * border, H - 2 * border);
    conversionBuffer[1](W - 2 * border, H - 2 * border);
    conversionBuffer[2](W - 2 * border, H - 2 * border);
    conversionBuffer[3](W - 2 * border, H - 2 * border);

    LUTf *retinexgamtab = nullptr;//gamma before and after Retinex to restore tones
    LUTf lutTonereti;

    if (retinexParams.gammaretinex == "low") {
        retinexgamtab = & (Color::gammatab_115_2);
    } else if (retinexParams.gammaretinex == "mid") {
        retinexgamtab = & (Color::gammatab_13_2);
    } else if (retinexParams.gammaretinex == "hig") {
        retinexgamtab = & (Color::gammatab_145_3);
    } else if (retinexParams.gammaretinex == "fre") {
        GammaValues g_a;
        double pwr = 1.0 / retinexParams.gam;
        double gamm = retinexParams.gam;
        double ts = retinexParams.slope;
        double gamm2 = retinexParams.gam;

        if (gamm2 < 1.) {
            std::swap(pwr, gamm);
        }

        int mode = 0;
        Color::calcGamma(pwr, ts, mode, g_a); // call to calcGamma with selected gamma and slope

        //    printf("g_a0=%f g_a1=%f g_a2=%f g_a3=%f g_a4=%f\n", g_a0,g_a1,g_a2,g_a3,g_a4);
        double start;
        double add;

        if (gamm2 < 1.) {
            start = g_a[2];
            add = g_a[4];
        } else {
            start = g_a[3];
            add = g_a[4];
        }

        double mul = 1. + g_a[4];

        lutTonereti(65536);

        for (int i = 0; i < 65536; i++) {
            double val = (i) / 65535.;
            double x;

            if (gamm2 < 1.) {
                x = Color::igammareti(val, gamm, start, ts, mul, add);
            } else {
                x = Color::gammareti(val, gamm, start, ts, mul, add);
            }

            lutTonereti[i] = CLIP(x * 65535.);  // CLIP avoid in some case extra values
        }

        retinexgamtab = &lutTonereti;
    }

    /*
    //test with amsterdam.pef and other files
    float rr,gg,bb;
    rr=red[50][2300];
    gg=green[50][2300];
    bb=blue[50][2300];
    printf("rr=%f gg=%f bb=%f \n",rr,gg,bb);
    rr=red[1630][370];
    gg=green[1630][370];
    bb=blue[1630][370];
    printf("rr1=%f gg1=%f bb1=%f \n",rr,gg,bb);
    rr=red[380][1630];
    gg=green[380][1630];
    bb=blue[380][1630];
    printf("rr2=%f gg2=%f bb2=%f \n",rr,gg,bb);
    */
    /*
    if(retinexParams.highlig < 100 && retinexParams.retinexMethod == "highliplus") {//try to recover magenta...very difficult !
        float hig = ((float)retinexParams.highlig)/100.f;
        float higgb = ((float)retinexParams.grbl)/100.f;

    #ifdef _OPENMP
            #pragma omp parallel for
    #endif
            for (int i = border; i < H - border; i++ ) {
                for (int j = border; j < W - border; j++ ) {
                    float R_,G_,B_;
                    R_=red[i][j];
                    G_=green[i][j];
                    B_=blue[i][j];

                    //empirical method to find highlight magenta with no conversion RGB and no white balance
                    //red = master   Gr and Bl default higgb=0.5
         //           if(R_>65535.f*hig  && G_ > 65535.f*higgb && B_ > 65535.f*higgb) conversionBuffer[3][i - border][j - border] = R_;
          //          else conversionBuffer[3][i - border][j - border] = 0.f;
                }
            }
    }
    */
    if (retinexParams.gammaretinex != "none" && retinexParams.str != 0 && retinexgamtab) { //gamma

#ifdef _OPENMP
        #pragma omp parallel for
#endif

        for (int i = border; i < H - border; i++) {
            for (int j = border; j < W - border; j++) {
                float R_, G_, B_;
                R_ = red[i][j];
                G_ = green[i][j];
                B_ = blue[i][j];

                red[i][j] = (*retinexgamtab)[R_];
                green[i][j] = (*retinexgamtab)[G_];
                blue[i][j] = (*retinexgamtab)[B_];
            }
        }
    }

    if (useHsl) {
#ifdef _OPENMP
        #pragma omp parallel
#endif
        {
            // one LUT per thread
            LUTu lhist16RETIThr;

            if (lhist16RETI)
            {
                lhist16RETIThr(lhist16RETI.getSize());
                lhist16RETIThr.clear();
            }

#ifdef __SSE2__
            vfloat c32768 = F2V(32768.f);
#endif
#ifdef _OPENMP
            #pragma omp for
#endif

            for (int i = border; i < H - border; i++)
            {
                int j = border;
#ifdef __SSE2__

                for (; j < W - border - 3; j += 4) {
                    vfloat H, S, L;
                    Color::rgb2hsl(LVFU(red[i][j]), LVFU(green[i][j]), LVFU(blue[i][j]), H, S, L);
                    STVFU(conversionBuffer[0][i - border][j - border], H);
                    STVFU(conversionBuffer[1][i - border][j - border], S);
                    L *= c32768;
                    STVFU(conversionBuffer[2][i - border][j - border], L);
                    STVFU(conversionBuffer[3][i - border][j - border], H);

                    if (lhist16RETI) {
                        for (int p = 0; p < 4; p++) {
                            int pos = (conversionBuffer[2][i - border][j - border + p]); //histogram in curve HSL
                            lhist16RETIThr[pos]++;
                        }
                    }
                }

#endif

                for (; j < W - border; j++) {
                    float L;
                    //rgb=>lab
                    Color::rgb2hslfloat(red[i][j], green[i][j], blue[i][j], conversionBuffer[0][i - border][j - border], conversionBuffer[1][i - border][j - border], L);
                    L *= 32768.f;
                    conversionBuffer[2][i - border][j - border] = L;

                    if (lhist16RETI) {
                        int pos = L;
                        lhist16RETIThr[pos]++;
                    }
                }
            }

#ifdef _OPENMP
            #pragma omp critical
            {
                if (lhist16RETI)
                {
                    lhist16RETI += lhist16RETIThr; // Add per Thread LUT to global LUT
                }
            }
#endif

        }
    } else {
        TMatrix wprof = ICCStore::getInstance()->workingSpaceMatrix(cmp.working);
        const float wp[3][3] = {
            {static_cast<float>(wprof[0][0]), static_cast<float>(wprof[0][1]), static_cast<float>(wprof[0][2])},
            {static_cast<float>(wprof[1][0]), static_cast<float>(wprof[1][1]), static_cast<float>(wprof[1][2])},
            {static_cast<float>(wprof[2][0]), static_cast<float>(wprof[2][1]), static_cast<float>(wprof[2][2])}
        };

        // Conversion rgb -> lab is hard to vectorize because it uses a lut (that's not the main problem)
        // and it uses a condition inside XYZ2Lab which is almost impossible to vectorize without making it slower...
#ifdef _OPENMP
        #pragma omp parallel
#endif
        {
            // one LUT per thread
            LUTu lhist16RETIThr;

            if (lhist16RETI) {
                lhist16RETIThr(lhist16RETI.getSize());
                lhist16RETIThr.clear();
            }

#ifdef _OPENMP
            #pragma omp for schedule(dynamic,16)
#endif

            for (int i = border; i < H - border; i++)
                for (int j = border; j < W - border; j++) {
                    float X, Y, Z, L, aa, bb;
                    //rgb=>lab
                    Color::rgbxyz(red[i][j], green[i][j], blue[i][j], X, Y, Z, wp);
                    //convert Lab
                    Color::XYZ2Lab(X, Y, Z, L, aa, bb);
                    conversionBuffer[0][i - border][j - border] = aa;
                    conversionBuffer[1][i - border][j - border] = bb;
                    conversionBuffer[2][i - border][j - border] = L;
                    conversionBuffer[3][i - border][j - border] = xatan2f(bb, aa);

//                   if(R_>40000.f  && G_ > 30000.f && B_ > 30000.f) conversionBuffer[3][i - border][j - border] = R_;
//                   else conversionBuffer[3][i - border][j - border] = 0.f;
                    if (lhist16RETI) {
                        int pos = L;
                        lhist16RETIThr[pos]++;//histogram in Curve Lab
                    }
                }

#ifdef _OPENMP
            #pragma omp critical
            {
                if (lhist16RETI) {
                    lhist16RETI += lhist16RETIThr; // Add per Thread LUT to global LUT
                }
            }
#endif

        }
    }



}

void RawImageSource::retinexPrepareCurves(const RetinexParams &retinexParams, LUTf &cdcurve, LUTf &mapcurve, RetinextransmissionCurve &retinextransmissionCurve, RetinexgaintransmissionCurve &retinexgaintransmissionCurve, bool &retinexcontlutili, bool &mapcontlutili, bool &useHsl, LUTu & lhist16RETI, LUTu & histLRETI)
{
    useHsl = (retinexParams.retinexcolorspace == "HSLLOG" || retinexParams.retinexcolorspace == "HSLLIN");

    if (useHsl) {
        CurveFactory::curveDehaContL(retinexcontlutili, retinexParams.cdHcurve, cdcurve, 1, lhist16RETI, histLRETI);
    } else {
        CurveFactory::curveDehaContL(retinexcontlutili, retinexParams.cdcurve, cdcurve, 1, lhist16RETI, histLRETI);
    }

    CurveFactory::mapcurve(mapcontlutili, retinexParams.mapcurve, mapcurve, 1, lhist16RETI, histLRETI);

    retinexParams.getCurves(retinextransmissionCurve, retinexgaintransmissionCurve);
}

void RawImageSource::retinex(const ColorManagementParams& cmp, const RetinexParams &deh, const ToneCurveParams& Tc, LUTf & cdcurve, LUTf & mapcurve, const RetinextransmissionCurve & dehatransmissionCurve, const RetinexgaintransmissionCurve & dehagaintransmissionCurve, multi_array2D<float, 4> &conversionBuffer, bool dehacontlutili, bool mapcontlutili, bool useHsl, float &minCD, float &maxCD, float &mini, float &maxi, float &Tmean, float &Tsigma, float &Tmin, float &Tmax, LUTu &histLRETI)
{
    MyTime t4, t5;
    t4.set();

    if (settings->verbose) {
        printf("Applying Retinex\n");
    }

    LUTf lutToneireti;
    lutToneireti(65536);

    LUTf *retinexigamtab = nullptr;//gamma before and after Retinex to restore tones

    if (deh.gammaretinex == "low") {
        retinexigamtab = & (Color::igammatab_115_2);
    } else if (deh.gammaretinex == "mid") {
        retinexigamtab = & (Color::igammatab_13_2);
    } else if (deh.gammaretinex == "hig") {
        retinexigamtab = & (Color::igammatab_145_3);
    } else if (deh.gammaretinex == "fre") {
        GammaValues g_a;
        double pwr = 1.0 / deh.gam;
        double gamm = deh.gam;
        double gamm2 = gamm;
        double ts = deh.slope;
        int mode = 0;

        if (gamm2 < 1.) {
            std::swap(pwr, gamm);
        }

        Color::calcGamma(pwr, ts, mode, g_a); // call to calcGamma with selected gamma and slope

        double mul = 1. + g_a[4];
        double add;
        double start;

        if (gamm2 < 1.) {
            start = g_a[3];
            add = g_a[3];
        } else {
            add = g_a[4];
            start = g_a[2];
        }

        //    printf("g_a0=%f g_a1=%f g_a2=%f g_a3=%f g_a4=%f\n", g_a0,g_a1,g_a2,g_a3,g_a4);
        for (int i = 0; i < 65536; i++) {
            double val = (i) / 65535.;
            double x;

            if (gamm2 < 1.) {
                x = Color::gammareti(val, gamm, start, ts, mul, add);
            } else {
                x = Color::igammareti(val, gamm, start, ts, mul, add);
            }

            lutToneireti[i] = CLIP(x * 65535.);
        }

        retinexigamtab = &lutToneireti;
    }

    // We need a buffer with original L data to allow correct blending
    // red, green and blue still have original size of raw, but we can't use the borders
    const int HNew = H - 2 * border;
    const int WNew = W - 2 * border;

    array2D<float> LBuffer(WNew, HNew);
    float **temp = conversionBuffer[2]; // one less dereference
    LUTf dLcurve;
    LUTu hist16RET;

    if (dehacontlutili && histLRETI) {
        hist16RET(32768);
        hist16RET.clear();
        histLRETI.clear();
        dLcurve(32768);
    }

    FlatCurve* chcurve = nullptr;//curve c=f(H)
    bool chutili = false;

    if (deh.enabled && deh.retinexMethod == "highli") {
        chcurve = new FlatCurve(deh.lhcurve);

        if (!chcurve || chcurve->isIdentity()) {
            if (chcurve) {
                delete chcurve;
                chcurve = nullptr;
            }
        } else {
            chutili = true;
        }
    }



#ifdef _OPENMP
    #pragma omp parallel
#endif
    {
        // one LUT per thread
        LUTu hist16RETThr;

        if (hist16RET) {
            hist16RETThr(hist16RET.getSize());
            hist16RETThr.clear();
        }

#ifdef _OPENMP
        #pragma omp for
#endif

        for (int i = 0; i < H - 2 * border; i++)
            if (dehacontlutili)
                for (int j = 0; j < W - 2 * border; j++) {
                    LBuffer[i][j] = cdcurve[2.f * temp[i][j]] / 2.f;

                    if (histLRETI) {
                        int pos = LBuffer[i][j];
                        hist16RETThr[pos]++; //histogram in Curve
                    }
                } else
                for (int j = 0; j < W - 2 * border; j++) {
                    LBuffer[i][j] = temp[i][j];
                }

#ifdef _OPENMP
        #pragma omp critical
#endif
        {
            if (hist16RET) {
                hist16RET += hist16RETThr; // Add per Thread LUT to global LUT
            }
        }
    }

    if (hist16RET) { //update histogram
        // TODO : When rgbcurvesspeedup branch is merged into master, replace this by the following 1-liner
        // hist16RET.compressTo(histLRETI);
        // also remove declaration and init of dLcurve some lines above then and finally remove this comment :)
        for (int i = 0; i < 32768; i++) {
            float val = (double)i / 32767.0;
            dLcurve[i] = val;
        }

        for (int i = 0; i < 32768; i++) {
            float hval = dLcurve[i];
            int hi = (int)(255.0f * hval);
            histLRETI[hi] += hist16RET[i];
        }
    }

    MSR(LBuffer, conversionBuffer[2], conversionBuffer[3], mapcurve, mapcontlutili, WNew, HNew, deh, dehatransmissionCurve, dehagaintransmissionCurve, minCD, maxCD, mini, maxi, Tmean, Tsigma, Tmin, Tmax);

    if (useHsl) {
        if (chutili) {
#ifdef _OPENMP
            #pragma omp parallel for
#endif

            for (int i = border; i < H - border; i++) {
                int j = border;

                for (; j < W - border; j++) {

                    float valp = (chcurve->getVal(conversionBuffer[3][i - border][j - border]) - 0.5f);
                    conversionBuffer[1][i - border][j - border] *= (1.f + 2.f * valp);

                }
            }
        }

#ifdef _OPENMP
        #pragma omp parallel for
#endif

        for (int i = border; i < H - border; i++) {
            int j = border;
#ifdef __SSE2__
            vfloat c32768 = F2V(32768.f);

            for (; j < W - border - 3; j += 4) {
                vfloat R, G, B;
                Color::hsl2rgb(LVFU(conversionBuffer[0][i - border][j - border]), LVFU(conversionBuffer[1][i - border][j - border]), LVFU(LBuffer[i - border][j - border]) / c32768, R, G, B);

                STVFU(red[i][j], R);
                STVFU(green[i][j], G);
                STVFU(blue[i][j], B);
            }

#endif

            for (; j < W - border; j++) {
                Color::hsl2rgbfloat(conversionBuffer[0][i - border][j - border], conversionBuffer[1][i - border][j - border], LBuffer[i - border][j - border] / 32768.f, red[i][j], green[i][j], blue[i][j]);
            }
        }

    } else {
        TMatrix wiprof = ICCStore::getInstance()->workingSpaceInverseMatrix(cmp.working);

        double wip[3][3] = {
            {wiprof[0][0], wiprof[0][1], wiprof[0][2]},
            {wiprof[1][0], wiprof[1][1], wiprof[1][2]},
            {wiprof[2][0], wiprof[2][1], wiprof[2][2]}
        };
        // gamut control only in Lab mode
        const bool highlight = Tc.hrenabled;
#ifdef _OPENMP
        #pragma omp parallel
#endif
        {
#ifdef __SSE2__
            // we need some line buffers to precalculate some expensive stuff using SSE
            float atan2Buffer[W] ALIGNED16;
            float sqrtBuffer[W] ALIGNED16;
            float sincosxBuffer[W] ALIGNED16;
            float sincosyBuffer[W] ALIGNED16;
            const vfloat c327d68v = F2V(327.68);
            const vfloat onev = F2V(1.f);
#endif // __SSE2__
#ifdef _OPENMP
            #pragma omp for
#endif

            for (int i = border; i < H - border; i++) {
#ifdef __SSE2__
                // vectorized precalculation
                {
                    int j = border;

                    for (; j < W - border - 3; j += 4)
                    {
                        vfloat av = LVFU(conversionBuffer[0][i - border][j - border]);
                        vfloat bv = LVFU(conversionBuffer[1][i - border][j - border]);
                        vfloat chprovv = vsqrtf(SQRV(av) + SQRV(bv));
                        STVF(sqrtBuffer[j - border], chprovv / c327d68v);
                        vfloat HHv = xatan2f(bv, av);
                        STVF(atan2Buffer[j - border], HHv);
                        av /= chprovv;
                        bv /= chprovv;
                        vmask selMask = vmaskf_eq(chprovv, ZEROV);
                        STVF(sincosyBuffer[j - border], vself(selMask, onev, av));
                        STVF(sincosxBuffer[j - border], vselfnotzero(selMask, bv));
                    }

                    for (; j < W - border; j++)
                    {
                        float aa = conversionBuffer[0][i - border][j - border];
                        float bb = conversionBuffer[1][i - border][j - border];
                        float Chprov1 = sqrt(SQR(aa) + SQR(bb)) / 327.68f;
                        sqrtBuffer[j - border] = Chprov1;
                        float HH = xatan2f(bb, aa);
                        atan2Buffer[j - border] = HH;

                        if (Chprov1 == 0.0f) {
                            sincosyBuffer[j - border] = 1.f;
                            sincosxBuffer[j - border] = 0.0f;
                        } else {
                            sincosyBuffer[j - border] = aa / (Chprov1 * 327.68f);
                            sincosxBuffer[j - border] = bb / (Chprov1 * 327.68f);
                        }
                    }
                }
#endif // __SSE2__

                for (int j = border; j < W - border; j++) {
                    float Lprov1 = (LBuffer[i - border][j - border]) / 327.68f;
#ifdef __SSE2__
                    float Chprov1 = sqrtBuffer[j - border];
                    float  HH = atan2Buffer[j - border];
                    float2 sincosval;
                    sincosval.x = sincosxBuffer[j - border];
                    sincosval.y = sincosyBuffer[j - border];

#else
                    float aa = conversionBuffer[0][i - border][j - border];
                    float bb = conversionBuffer[1][i - border][j - border];
                    float Chprov1 = sqrt(SQR(aa) + SQR(bb)) / 327.68f;
                    float  HH = xatan2f(bb, aa);
                    float2 sincosval;// = xsincosf(HH);

                    if (Chprov1 == 0.0f) {
                        sincosval.y = 1.f;
                        sincosval.x = 0.0f;
                    } else {
                        sincosval.y = aa / (Chprov1 * 327.68f);
                        sincosval.x = bb / (Chprov1 * 327.68f);
                    }

#endif

                    if (chutili) { // c=f(H)
                        float valp = float ((chcurve->getVal(Color::huelab_to_huehsv2(HH)) - 0.5f));
                        Chprov1 *= (1.f + 2.f * valp);
                    }

                    float R, G, B;
#ifdef _DEBUG
                    bool neg = false;
                    bool more_rgb = false;
                    //gamut control : Lab values are in gamut
                    Color::gamutLchonly(HH, sincosval, Lprov1, Chprov1, R, G, B, wip, highlight, 0.15f, 0.96f, neg, more_rgb);
#else
                    //gamut control : Lab values are in gamut
                    Color::gamutLchonly(HH, sincosval, Lprov1, Chprov1, R, G, B, wip, highlight, 0.15f, 0.96f);
#endif



                    conversionBuffer[0][i - border][j - border] = 327.68f * Chprov1 * sincosval.y;
                    conversionBuffer[1][i - border][j - border] = 327.68f * Chprov1 * sincosval.x;
                    LBuffer[i - border][j - border] = Lprov1 * 327.68f;
                }
            }
        }
        //end gamut control
#ifdef __SSE2__
        vfloat wipv[3][3];

        for (int i = 0; i < 3; i++)
            for (int j = 0; j < 3; j++) {
                wipv[i][j] = F2V(wiprof[i][j]);
            }

#endif // __SSE2__
#ifdef _OPENMP
        #pragma omp parallel for
#endif

        for (int i = border; i < H - border; i++) {
            int j = border;
#ifdef __SSE2__

            for (; j < W - border - 3; j += 4) {
                vfloat x_, y_, z_;
                vfloat R, G, B;
                Color::Lab2XYZ(LVFU(LBuffer[i - border][j - border]), LVFU(conversionBuffer[0][i - border][j - border]), LVFU(conversionBuffer[1][i - border][j - border]), x_, y_, z_) ;
                Color::xyz2rgb(x_, y_, z_, R, G, B, wipv);

                STVFU(red[i][j], R);
                STVFU(green[i][j], G);
                STVFU(blue[i][j], B);

            }

#endif

            for (; j < W - border; j++) {
                float x_, y_, z_;
                float R, G, B;
                Color::Lab2XYZ(LBuffer[i - border][j - border], conversionBuffer[0][i - border][j - border], conversionBuffer[1][i - border][j - border], x_, y_, z_) ;
                Color::xyz2rgb(x_, y_, z_, R, G, B, wip);
                red[i][j] = R;
                green[i][j] = G;
                blue[i][j] = B;
            }
        }
    }

    if (chcurve) {
        delete chcurve;
    }

    if (deh.gammaretinex != "none"  && deh.str != 0) { //inverse gamma
#ifdef _OPENMP
        #pragma omp parallel for
#endif

        for (int i = border; i < H - border; i++) {
            for (int j = border; j < W - border; j++) {
                float R_, G_, B_;
                R_ = red[i][j];
                G_ = green[i][j];
                B_ = blue[i][j];
                red[i][j] = (*retinexigamtab)[R_];
                green[i][j] = (*retinexigamtab)[G_];
                blue[i][j] = (*retinexigamtab)[B_];
            }
        }
    }

    rgbSourceModified = false; // tricky handling for Color propagation

    t5.set();

    if (settings->verbose) {
        printf("Retinex=%d usec\n",  t5.etime(t4));
    }

}

void RawImageSource::flushRawData()
{
    if (cache) {
        delete [] cache;
        cache = nullptr;
    }

    if (rawData) {
        rawData(0, 0);
    }
}

void RawImageSource::flushRGB()
{
    if (green) {
        green(0, 0);
    }

    if (red) {
        red(0, 0);
    }

    if (blue) {
        blue(0, 0);
    }
}

void RawImageSource::HLRecovery_Global(ToneCurveParams hrp)
{
    if (hrp.hrenabled && hrp.method == "Color") {
        if (!rgbSourceModified) {
            if (settings->verbose) {
                printf("Applying Highlight Recovery: Color propagation...\n");
            }

            HLRecovery_inpaint(red, green, blue);
            rgbSourceModified = true;
        }
    }

}


void RawImageSource::processFlatField(const RAWParams &raw, RawImage *riFlatFile, unsigned short black[4])
{
//    BENCHFUN
    float *cfablur = (float (*)) malloc(H * W * sizeof * cfablur);
    int BS = raw.ff_BlurRadius;
    BS += BS & 1;

    //function call to cfabloxblur
    if (raw.ff_BlurType == RAWParams::getFlatFieldBlurTypeString(RAWParams::FlatFieldBlurType::V)) {
        cfaboxblur(riFlatFile, cfablur, 2 * BS, 0);
    } else if (raw.ff_BlurType == RAWParams::getFlatFieldBlurTypeString(RAWParams::FlatFieldBlurType::H)) {
        cfaboxblur(riFlatFile, cfablur, 0, 2 * BS);
    } else if (raw.ff_BlurType == RAWParams::getFlatFieldBlurTypeString(RAWParams::FlatFieldBlurType::VH)) {
        //slightly more complicated blur if trying to correct both vertical and horizontal anomalies
        cfaboxblur(riFlatFile, cfablur, BS, BS);    //first do area blur to correct vignette
    } else { //(raw.ff_BlurType == RAWParams::getFlatFieldBlurTypeString(RAWParams::area_ff))
        cfaboxblur(riFlatFile, cfablur, BS, BS);
    }

    if (ri->getSensorType() == ST_BAYER) {
        float refcolor[2][2];

        //find centre average values by channel
        for (int m = 0; m < 2; m++)
            for (int n = 0; n < 2; n++) {
                int row = 2 * (H >> 2) + m;
                int col = 2 * (W >> 2) + n;
                int c  = FC(row, col);
                int c4 = (c == 1 && !(row & 1)) ? 3 : c;
                refcolor[m][n] = max(0.0f, cfablur[row * W + col] - black[c4]);
            }

        float limitFactor = 1.f;

        if (raw.ff_AutoClipControl) {
//            int clipControlGui = 0;

            for (int m = 0; m < 2; m++)
                for (int n = 0; n < 2; n++) {
                    float maxval = 0.f;
                    int c  = FC(m, n);
                    int c4 = (c == 1 && !(m & 1)) ? 3 : c;
#ifdef _OPENMP
                    #pragma omp parallel
#endif
                    {
                        float maxvalthr = 0.f;
#ifdef _OPENMP
                        #pragma omp for
#endif

                        for (int row = 0; row < H - m; row += 2) {
                            for (int col = 0; col < W - n; col += 2) {
                                float tempval = (rawData[row + m][col + n] - black[c4]) * (refcolor[m][n] / max(1e-5f, cfablur[(row + m) * W + col + n] - black[c4]));

                                if (tempval > maxvalthr) {
                                    maxvalthr = tempval;
                                }
                            }
                        }

#ifdef _OPENMP
                        #pragma omp critical
#endif
                        {

                            if (maxvalthr > maxval) {
                                maxval = maxvalthr;
                            }

                        }
                    }

                    // now we have the max value for the channel
                    // if it clips, calculate factor to avoid clipping
                    if (maxval + black[c4] >= ri->get_white(c4)) {
                        limitFactor = min(limitFactor, ri->get_white(c4) / (maxval + black[c4]));
                    }
                }

//            clipControlGui = (1.f - limitFactor) * 100.f;           // this value can be used to set the clip control slider in gui
        } else {
            limitFactor = max((float)(100 - raw.ff_clipControl) / 100.f, 0.01f);
        }

        for (int m = 0; m < 2; m++)
            for (int n = 0; n < 2; n++) {
                refcolor[m][n] *= limitFactor;
            }


        unsigned int c[2][2]  = {{FC(0, 0), FC(0, 1)}, {FC(1, 0), FC(1, 1)}};
        unsigned int c4[2][2];
        c4[0][0] = (c[0][0] == 1) ? 3 : c[0][0];
        c4[0][1] = (c[0][1] == 1) ? 3 : c[0][1];
        c4[1][0] = c[1][0];
        c4[1][1] = c[1][1];

#ifdef __SSE2__
        vfloat refcolorv[2] = {_mm_set_ps(refcolor[0][1], refcolor[0][0], refcolor[0][1], refcolor[0][0]),
                               _mm_set_ps(refcolor[1][1], refcolor[1][0], refcolor[1][1], refcolor[1][0])
                              };
        vfloat blackv[2] = {_mm_set_ps(black[c4[0][1]], black[c4[0][0]], black[c4[0][1]], black[c4[0][0]]),
                            _mm_set_ps(black[c4[1][1]], black[c4[1][0]], black[c4[1][1]], black[c4[1][0]])
                           };

        vfloat epsv = F2V(1e-5f);
#endif
#ifdef _OPENMP
        #pragma omp parallel for schedule(dynamic,16)
#endif

        for (int row = 0; row < H; row ++) {
            int col = 0;
#ifdef __SSE2__
            vfloat rowBlackv = blackv[row & 1];
            vfloat rowRefcolorv = refcolorv[row & 1];

            for (; col < W - 3; col += 4) {
                vfloat vignettecorrv = rowRefcolorv / vmaxf(epsv, LVFU(cfablur[(row) * W + col]) - rowBlackv);
                vfloat valv = LVFU(rawData[row][col]);
                valv -= rowBlackv;
                STVFU(rawData[row][col], valv * vignettecorrv + rowBlackv);
            }

#endif

            for (; col < W; col ++) {
                float vignettecorr = refcolor[row & 1][col & 1] / max(1e-5f, cfablur[(row) * W + col] - black[c4[row & 1][col & 1]]);
                rawData[row][col] = (rawData[row][col] - black[c4[row & 1][col & 1]]) * vignettecorr + black[c4[row & 1][col & 1]];
            }
        }
    } else if (ri->getSensorType() == ST_FUJI_XTRANS) {
        float refcolor[3] = {0.f};
        int cCount[3] = {0};

        //find center ave values by channel
        for (int m = -3; m < 3; m++)
            for (int n = -3; n < 3; n++) {
                int row = 2 * (H >> 2) + m;
                int col = 2 * (W >> 2) + n;
                int c  = riFlatFile->XTRANSFC(row, col);
                refcolor[c] += max(0.0f, cfablur[row * W + col] - black[c]);
                cCount[c] ++;
            }

        for (int c = 0; c < 3; c++) {
            refcolor[c] = refcolor[c] / cCount[c];
        }

        float limitFactor = 1.f;

        if (raw.ff_AutoClipControl) {
            // determine maximum calculated value to avoid clipping
//            int clipControlGui = 0;
            float maxval = 0.f;
            // xtrans files have only one black level actually, so we can simplify the code a bit
#ifdef _OPENMP
            #pragma omp parallel
#endif
            {
                float maxvalthr = 0.f;
#ifdef _OPENMP
                #pragma omp for schedule(dynamic,16) nowait
#endif

                for (int row = 0; row < H; row++) {
                    for (int col = 0; col < W; col++) {
                        float tempval = (rawData[row][col] - black[0]) * (refcolor[ri->XTRANSFC(row, col)] / max(1e-5f, cfablur[(row) * W + col] - black[0]));

                        if (tempval > maxvalthr) {
                            maxvalthr = tempval;
                        }
                    }
                }

#ifdef _OPENMP
                #pragma omp critical
#endif
                {
                    if (maxvalthr > maxval) {
                        maxval = maxvalthr;
                    }
                }
            }

            // there's only one white level for xtrans
            if (maxval + black[0] > ri->get_white(0)) {
                limitFactor = ri->get_white(0) / (maxval + black[0]);
//                clipControlGui = (1.f - limitFactor) * 100.f;           // this value can be used to set the clip control slider in gui
            }
        } else {
            limitFactor = max((float)(100 - raw.ff_clipControl) / 100.f, 0.01f);
        }


        for (int c = 0; c < 3; c++) {
            refcolor[c] *= limitFactor;
        }

#ifdef _OPENMP
        #pragma omp parallel for
#endif

        for (int row = 0; row < H; row++) {
            for (int col = 0; col < W; col++) {
                int c  = ri->XTRANSFC(row, col);
                float vignettecorr = (refcolor[c] / max(1e-5f, cfablur[(row) * W + col] - black[c]));
                rawData[row][col] = (rawData[row][col] - black[c]) * vignettecorr + black[c];
            }
        }
    }

    if (raw.ff_BlurType == RAWParams::getFlatFieldBlurTypeString(RAWParams::FlatFieldBlurType::VH)) {
        float *cfablur1 = (float (*)) malloc(H * W * sizeof * cfablur1);
        float *cfablur2 = (float (*)) malloc(H * W * sizeof * cfablur2);
        //slightly more complicated blur if trying to correct both vertical and horizontal anomalies
        cfaboxblur(riFlatFile, cfablur1, 0, 2 * BS);  //now do horizontal blur
        cfaboxblur(riFlatFile, cfablur2, 2 * BS, 0);  //now do vertical blur

        if (ri->getSensorType() == ST_BAYER) {
            unsigned int c[2][2]  = {{FC(0, 0), FC(0, 1)}, {FC(1, 0), FC(1, 1)}};
            unsigned int c4[2][2];
            c4[0][0] = (c[0][0] == 1) ? 3 : c[0][0];
            c4[0][1] = (c[0][1] == 1) ? 3 : c[0][1];
            c4[1][0] = c[1][0];
            c4[1][1] = c[1][1];

#ifdef __SSE2__
            vfloat blackv[2] = {_mm_set_ps(black[c4[0][1]], black[c4[0][0]], black[c4[0][1]], black[c4[0][0]]),
                                _mm_set_ps(black[c4[1][1]], black[c4[1][0]], black[c4[1][1]], black[c4[1][0]])
                               };

            vfloat epsv = F2V(1e-5f);
#endif
#ifdef _OPENMP
            #pragma omp parallel for schedule(dynamic,16)
#endif

            for (int row = 0; row < H; row ++) {
                int col = 0;
#ifdef __SSE2__
                vfloat rowBlackv = blackv[row & 1];

                for (; col < W - 3; col += 4) {
                    vfloat linecorrv = SQRV(vmaxf(epsv, LVFU(cfablur[row * W + col]) - rowBlackv)) /
                                       (vmaxf(epsv, LVFU(cfablur1[row * W + col]) - rowBlackv) * vmaxf(epsv, LVFU(cfablur2[row * W + col]) - rowBlackv));
                    vfloat valv = LVFU(rawData[row][col]);
                    valv -= rowBlackv;
                    STVFU(rawData[row][col], valv * linecorrv + rowBlackv);
                }

#endif

                for (; col < W; col ++) {
                    float linecorr = SQR(max(1e-5f, cfablur[row * W + col] - black[c4[row & 1][col & 1]])) /
                                     (max(1e-5f, cfablur1[row * W + col] - black[c4[row & 1][col & 1]]) * max(1e-5f, cfablur2[row * W + col] - black[c4[row & 1][col & 1]])) ;
                    rawData[row][col] = (rawData[row][col] - black[c4[row & 1][col & 1]]) * linecorr + black[c4[row & 1][col & 1]];
                }
            }
        } else if (ri->getSensorType() == ST_FUJI_XTRANS) {
#ifdef _OPENMP
            #pragma omp parallel for
#endif

            for (int row = 0; row < H; row++) {
                for (int col = 0; col < W; col++) {
                    int c  = ri->XTRANSFC(row, col);
                    float hlinecorr = (max(1e-5f, cfablur[(row) * W + col] - black[c]) / max(1e-5f, cfablur1[(row) * W + col] - black[c]));
                    float vlinecorr = (max(1e-5f, cfablur[(row) * W + col] - black[c]) / max(1e-5f, cfablur2[(row) * W + col] - black[c]));
                    rawData[row][col] = ((rawData[row][col] - black[c]) * hlinecorr * vlinecorr + black[c]);
                }
            }

        }

        free(cfablur1);
        free(cfablur2);
    }

    free(cfablur);
}

//%%%%%%%%%%%%%%%%%%%%%%%%%%%%%%%%%%%%%%%

/* Copy original pixel data and
 * subtract dark frame (if present) from current image and apply flat field correction (if present)
 */
void RawImageSource::copyOriginalPixels(const RAWParams &raw, RawImage *src, RawImage *riDark, RawImage *riFlatFile, array2D<float> &rawData)
{
    // TODO: Change type of black[] to float to avoid conversions
    unsigned short black[4] = {
        (unsigned short)ri->get_cblack(0), (unsigned short)ri->get_cblack(1),
        (unsigned short)ri->get_cblack(2), (unsigned short)ri->get_cblack(3)
    };

    if (ri->getSensorType() == ST_BAYER || ri->getSensorType() == ST_FUJI_XTRANS) {
        if (!rawData) {
            rawData(W, H);
        }

        if (riDark && W == riDark->get_width() && H == riDark->get_height()) { // This works also for xtrans-sensors, because black[0] to black[4] are equal for these
            for (int row = 0; row < H; row++) {
                for (int col = 0; col < W; col++) {
                    int c  = FC(row, col);
                    int c4 = (c == 1 && !(row & 1)) ? 3 : c;
                    rawData[row][col] = max(src->data[row][col] + black[c4] - riDark->data[row][col], 0.0f);
                }
            }
        } else {
#ifdef _OPENMP
            #pragma omp parallel for
#endif

            for (int row = 0; row < H; row++) {
                for (int col = 0; col < W; col++) {
                    rawData[row][col] = src->data[row][col];
                }
            }
        }


        if (riFlatFile && W == riFlatFile->get_width() && H == riFlatFile->get_height()) {
            processFlatField(raw, riFlatFile, black);
        }  // flatfield
    } else if (ri->get_colors() == 1) {
        // Monochrome
        if (!rawData) {
            rawData(W, H);
        }

        if (riDark && W == riDark->get_width() && H == riDark->get_height()) {
            for (int row = 0; row < H; row++) {
                for (int col = 0; col < W; col++) {
                    rawData[row][col] = max(src->data[row][col] + black[0] - riDark->data[row][col], 0.0f);
                }
            }
        } else {
            for (int row = 0; row < H; row++) {
                for (int col = 0; col < W; col++) {
                    rawData[row][col] = src->data[row][col];
                }
            }
        }
    } else {
        // No bayer pattern
        // TODO: Is there a flat field correction possible?
        if (!rawData) {
            rawData(3 * W, H);
        }

        if (riDark && W == riDark->get_width() && H == riDark->get_height()) {
            for (int row = 0; row < H; row++) {
                for (int col = 0; col < W; col++) {
                    int c  = FC(row, col);
                    int c4 = (c == 1 && !(row & 1)) ? 3 : c;
                    rawData[row][3 * col + 0] = max(src->data[row][3 * col + 0] + black[c4] - riDark->data[row][3 * col + 0], 0.0f);
                    rawData[row][3 * col + 1] = max(src->data[row][3 * col + 1] + black[c4] - riDark->data[row][3 * col + 1], 0.0f);
                    rawData[row][3 * col + 2] = max(src->data[row][3 * col + 2] + black[c4] - riDark->data[row][3 * col + 2], 0.0f);
                }
            }
        } else {
            for (int row = 0; row < H; row++) {
                for (int col = 0; col < W; col++) {
                    rawData[row][3 * col + 0] = src->data[row][3 * col + 0];
                    rawData[row][3 * col + 1] = src->data[row][3 * col + 1];
                    rawData[row][3 * col + 2] = src->data[row][3 * col + 2];
                }
            }
        }
    }
}

SSEFUNCTION void RawImageSource::cfaboxblur(RawImage *riFlatFile, float* cfablur, const int boxH, const int boxW)
{

    if (boxW == 0 && boxH == 0) { // nothing to blur
        memcpy(cfablur, riFlatFile->data[0], W * H * sizeof(float));
        return;
    }

    float *tmpBuffer = nullptr;
    float *cfatmp = nullptr;
    float *srcVertical = nullptr;


    if (boxH > 0 && boxW > 0) {
        // we need a temporary buffer if we have to blur both directions
        tmpBuffer = (float (*)) calloc(H * W, sizeof * tmpBuffer);
    }

    if (boxH == 0) {
        // if boxH == 0 we can skip the vertical blur and process the horizontal blur from riFlatFile to cfablur without using a temporary buffer
        cfatmp = cfablur;
    } else {
        cfatmp = tmpBuffer;
    }

    if (boxW == 0) {
        // if boxW == 0 we can skip the horizontal blur and process the vertical blur from riFlatFile to cfablur without using a temporary buffer
        srcVertical = riFlatFile->data[0];
    } else {
        srcVertical = cfatmp;
    }

#ifdef _OPENMP
    #pragma omp parallel
#endif
    {

        if (boxW > 0) {
            //box blur cfa image; box size = BS
            //horizontal blur
#ifdef _OPENMP
            #pragma omp for
#endif

            for (int row = 0; row < H; row++) {
                int len = boxW / 2 + 1;
                cfatmp[row * W + 0] = riFlatFile->data[row][0] / len;
                cfatmp[row * W + 1] = riFlatFile->data[row][1] / len;

                for (int j = 2; j <= boxW; j += 2) {
                    cfatmp[row * W + 0] += riFlatFile->data[row][j] / len;
                    cfatmp[row * W + 1] += riFlatFile->data[row][j + 1] / len;
                }

                for (int col = 2; col <= boxW; col += 2) {
                    cfatmp[row * W + col] = (cfatmp[row * W + col - 2] * len + riFlatFile->data[row][boxW + col]) / (len + 1);
                    cfatmp[row * W + col + 1] = (cfatmp[row * W + col - 1] * len + riFlatFile->data[row][boxW + col + 1]) / (len + 1);
                    len ++;
                }

                for (int col = boxW + 2; col < W - boxW; col++) {
                    cfatmp[row * W + col] = cfatmp[row * W + col - 2] + (riFlatFile->data[row][boxW + col] - cfatmp[row * W + col - boxW - 2]) / len;
                }

                for (int col = W - boxW; col < W; col += 2) {
                    cfatmp[row * W + col] = (cfatmp[row * W + col - 2] * len - cfatmp[row * W + col - boxW - 2]) / (len - 1);

                    if (col + 1 < W) {
                        cfatmp[row * W + col + 1] = (cfatmp[row * W + col - 1] * len - cfatmp[row * W + col - boxW - 1]) / (len - 1);
                    }

                    len --;
                }
            }
        }

        if (boxH > 0) {
            //vertical blur
#ifdef __SSE2__
            vfloat  leninitv = F2V(boxH / 2 + 1);
            vfloat  onev = F2V(1.0f);
            vfloat  temp1v, temp2v, temp3v, temp4v, lenv, lenp1v, lenm1v;
            int row;
#ifdef _OPENMP
            #pragma omp for nowait
#endif

            for (int col = 0; col < W - 7; col += 8) {
                lenv = leninitv;
                temp1v = LVFU(srcVertical[0 * W + col]) / lenv;
                temp2v = LVFU(srcVertical[1 * W + col]) / lenv;
                temp3v = LVFU(srcVertical[0 * W + col + 4]) / lenv;
                temp4v = LVFU(srcVertical[1 * W + col + 4]) / lenv;

                for (int i = 2; i < boxH + 2; i += 2) {
                    temp1v += LVFU(srcVertical[i * W + col]) / lenv;
                    temp2v += LVFU(srcVertical[(i + 1) * W + col]) / lenv;
                    temp3v += LVFU(srcVertical[i * W + col + 4]) / lenv;
                    temp4v += LVFU(srcVertical[(i + 1) * W + col + 4]) / lenv;
                }

                STVFU(cfablur[0 * W + col], temp1v);
                STVFU(cfablur[1 * W + col], temp2v);
                STVFU(cfablur[0 * W + col + 4], temp3v);
                STVFU(cfablur[1 * W + col + 4], temp4v);

                for (row = 2; row < boxH + 2; row += 2) {
                    lenp1v = lenv + onev;
                    temp1v = (temp1v * lenv + LVFU(srcVertical[(row + boxH) * W + col])) / lenp1v;
                    temp2v = (temp2v * lenv + LVFU(srcVertical[(row + boxH + 1) * W + col])) / lenp1v;
                    temp3v = (temp3v * lenv + LVFU(srcVertical[(row + boxH) * W + col + 4])) / lenp1v;
                    temp4v = (temp4v * lenv + LVFU(srcVertical[(row + boxH + 1) * W + col + 4])) / lenp1v;
                    STVFU(cfablur[row * W + col], temp1v);
                    STVFU(cfablur[(row + 1)*W + col], temp2v);
                    STVFU(cfablur[row * W + col + 4], temp3v);
                    STVFU(cfablur[(row + 1)*W + col + 4], temp4v);
                    lenv = lenp1v;
                }

                for (; row < H - boxH - 1; row += 2) {
                    temp1v = temp1v + (LVFU(srcVertical[(row + boxH) * W + col]) - LVFU(srcVertical[(row - boxH - 2) * W + col])) / lenv;
                    temp2v = temp2v + (LVFU(srcVertical[(row + 1 + boxH) * W + col]) - LVFU(srcVertical[(row + 1 - boxH - 2) * W + col])) / lenv;
                    temp3v = temp3v + (LVFU(srcVertical[(row + boxH) * W + col + 4]) - LVFU(srcVertical[(row - boxH - 2) * W + col + 4])) / lenv;
                    temp4v = temp4v + (LVFU(srcVertical[(row + 1 + boxH) * W + col + 4]) - LVFU(srcVertical[(row + 1 - boxH - 2) * W + col + 4])) / lenv;
                    STVFU(cfablur[row * W + col], temp1v);
                    STVFU(cfablur[(row + 1)*W + col], temp2v);
                    STVFU(cfablur[row * W + col + 4], temp3v);
                    STVFU(cfablur[(row + 1)*W + col + 4], temp4v);
                }

                for (; row < H - boxH; row++) {
                    temp1v = temp1v + (LVFU(srcVertical[(row + boxH) * W + col]) - LVFU(srcVertical[(row - boxH - 2) * W + col])) / lenv;
                    temp3v = temp3v + (LVFU(srcVertical[(row + boxH) * W + col + 4]) - LVFU(srcVertical[(row - boxH - 2) * W + col + 4])) / lenv;
                    STVFU(cfablur[row * W + col], temp1v);
                    STVFU(cfablur[row * W + col + 4], temp3v);
                    vfloat swapv = temp1v;
                    temp1v = temp2v;
                    temp2v = swapv;
                    swapv = temp3v;
                    temp3v = temp4v;
                    temp4v = swapv;
                }

                for (; row < H - 1; row += 2) {
                    lenm1v = lenv - onev;
                    temp1v = (temp1v * lenv - LVFU(srcVertical[(row - boxH - 2) * W + col])) / lenm1v;
                    temp2v = (temp2v * lenv - LVFU(srcVertical[(row - boxH - 1) * W + col])) / lenm1v;
                    temp3v = (temp3v * lenv - LVFU(srcVertical[(row - boxH - 2) * W + col + 4])) / lenm1v;
                    temp4v = (temp4v * lenv - LVFU(srcVertical[(row - boxH - 1) * W + col + 4])) / lenm1v;
                    STVFU(cfablur[row * W + col], temp1v);
                    STVFU(cfablur[(row + 1)*W + col], temp2v);
                    STVFU(cfablur[row * W + col + 4], temp3v);
                    STVFU(cfablur[(row + 1)*W + col + 4], temp4v);
                    lenv = lenm1v;
                }

                for (; row < H; row++) {
                    lenm1v = lenv - onev;
                    temp1v = (temp1v * lenv - LVFU(srcVertical[(row - boxH - 2) * W + col])) / lenm1v;
                    temp3v = (temp3v * lenv - LVFU(srcVertical[(row - boxH - 2) * W + col + 4])) / lenm1v;
                    STVFU(cfablur[(row)*W + col], temp1v);
                    STVFU(cfablur[(row)*W + col + 4], temp3v);
                }

            }

            #pragma omp single

            for (int col = W - (W % 8); col < W; col++) {
                int len = boxH / 2 + 1;
                cfablur[0 * W + col] = srcVertical[0 * W + col] / len;
                cfablur[1 * W + col] = srcVertical[1 * W + col] / len;

                for (int i = 2; i < boxH + 2; i += 2) {
                    cfablur[0 * W + col] += srcVertical[i * W + col] / len;
                    cfablur[1 * W + col] += srcVertical[(i + 1) * W + col] / len;
                }

                for (int row = 2; row < boxH + 2; row += 2) {
                    cfablur[row * W + col] = (cfablur[(row - 2) * W + col] * len + srcVertical[(row + boxH) * W + col]) / (len + 1);
                    cfablur[(row + 1)*W + col] = (cfablur[(row - 1) * W + col] * len + srcVertical[(row + boxH + 1) * W + col]) / (len + 1);
                    len ++;
                }

                for (int row = boxH + 2; row < H - boxH; row++) {
                    cfablur[row * W + col] = cfablur[(row - 2) * W + col] + (srcVertical[(row + boxH) * W + col] - srcVertical[(row - boxH - 2) * W + col]) / len;
                }

                for (int row = H - boxH; row < H; row += 2) {
                    cfablur[row * W + col] = (cfablur[(row - 2) * W + col] * len - srcVertical[(row - boxH - 2) * W + col]) / (len - 1);

                    if (row + 1 < H) {
                        cfablur[(row + 1)*W + col] = (cfablur[(row - 1) * W + col] * len - srcVertical[(row - boxH - 1) * W + col]) / (len - 1);
                    }

                    len --;
                }
            }

#else
#ifdef _OPENMP
            #pragma omp for
#endif

            for (int col = 0; col < W; col++) {
                int len = boxH / 2 + 1;
                cfablur[0 * W + col] = srcVertical[0 * W + col] / len;
                cfablur[1 * W + col] = srcVertical[1 * W + col] / len;

                for (int i = 2; i < boxH + 2; i += 2) {
                    cfablur[0 * W + col] += srcVertical[i * W + col] / len;
                    cfablur[1 * W + col] += srcVertical[(i + 1) * W + col] / len;
                }

                for (int row = 2; row < boxH + 2; row += 2) {
                    cfablur[row * W + col] = (cfablur[(row - 2) * W + col] * len + srcVertical[(row + boxH) * W + col]) / (len + 1);
                    cfablur[(row + 1)*W + col] = (cfablur[(row - 1) * W + col] * len + srcVertical[(row + boxH + 1) * W + col]) / (len + 1);
                    len ++;
                }

                for (int row = boxH + 2; row < H - boxH; row++) {
                    cfablur[row * W + col] = cfablur[(row - 2) * W + col] + (srcVertical[(row + boxH) * W + col] - srcVertical[(row - boxH - 2) * W + col]) / len;
                }

                for (int row = H - boxH; row < H; row += 2) {
                    cfablur[row * W + col] = (cfablur[(row - 2) * W + col] * len - srcVertical[(row - boxH - 2) * W + col]) / (len - 1);

                    if (row + 1 < H) {
                        cfablur[(row + 1)*W + col] = (cfablur[(row - 1) * W + col] * len - srcVertical[(row - boxH - 1) * W + col]) / (len - 1);
                    }

                    len --;
                }
            }

#endif
        }
    }

    if (tmpBuffer) {
        free(tmpBuffer);
    }
}


// Scale original pixels into the range 0 65535 using black offsets and multipliers
void RawImageSource::scaleColors(int winx, int winy, int winw, int winh, const RAWParams &raw, array2D<float> &rawData)
{
    chmax[0] = chmax[1] = chmax[2] = chmax[3] = 0; //channel maxima
    float black_lev[4] = {0.f};//black level

    //adjust black level  (eg Canon)
    bool isMono = false;

    if (getSensorType() == ST_BAYER || getSensorType() == ST_FOVEON) {

        black_lev[0] = raw.bayersensor.black1; //R
        black_lev[1] = raw.bayersensor.black0; //G1
        black_lev[2] = raw.bayersensor.black2; //B
        black_lev[3] = raw.bayersensor.black3; //G2

        isMono = RAWParams::BayerSensor::getMethodString(RAWParams::BayerSensor::Method::MONO) == raw.bayersensor.method;
    } else if (getSensorType() == ST_FUJI_XTRANS) {

        black_lev[0] = raw.xtranssensor.blackred; //R
        black_lev[1] = raw.xtranssensor.blackgreen; //G1
        black_lev[2] = raw.xtranssensor.blackblue; //B
        black_lev[3] = raw.xtranssensor.blackgreen; //G2  (set, only used with a Bayer filter)

        isMono = RAWParams::XTransSensor::getMethodString(RAWParams::XTransSensor::Method::MONO) == raw.xtranssensor.method;
    }

    for (int i = 0; i < 4 ; i++) {
        cblacksom[i] = max(c_black[i] + black_lev[i], 0.0f);      // adjust black level
    }

    initialGain = calculate_scale_mul(scale_mul, ref_pre_mul, c_white, cblacksom, isMono, ri->get_colors());  // recalculate scale colors with adjusted levels

    //fprintf(stderr, "recalc: %f [%f %f %f %f]\n", initialGain, scale_mul[0], scale_mul[1], scale_mul[2], scale_mul[3]);
    for (int i = 0; i < 4 ; i++) {
        clmax[i] = (c_white[i] - cblacksom[i]) * scale_mul[i];    // raw clip level
    }

    // this seems strange, but it works

    // scale image colors

    if (ri->getSensorType() == ST_BAYER) {
#ifdef _OPENMP
        #pragma omp parallel
#endif
        {
            float tmpchmax[3];
            tmpchmax[0] = tmpchmax[1] = tmpchmax[2] = 0.0f;
#ifdef _OPENMP
            #pragma omp for nowait
#endif

            for (int row = winy; row < winy + winh; row ++)
            {
                for (int col = winx; col < winx + winw; col++) {
                    float val = rawData[row][col];
                    int c  = FC(row, col);                        // three colors,  0=R, 1=G,  2=B
                    int c4 = (c == 1 && !(row & 1)) ? 3 : c;      // four  colors,  0=R, 1=G1, 2=B, 3=G2
                    val -= cblacksom[c4];
                    val *= scale_mul[c4];
                    rawData[row][col] = (val);
                    tmpchmax[c] = max(tmpchmax[c], val);
                }
            }

#ifdef _OPENMP
            #pragma omp critical
#endif
            {
                chmax[0] = max(tmpchmax[0], chmax[0]);
                chmax[1] = max(tmpchmax[1], chmax[1]);
                chmax[2] = max(tmpchmax[2], chmax[2]);
            }
        }
    } else if (ri->get_colors() == 1) {
#ifdef _OPENMP
        #pragma omp parallel
#endif
        {
            float tmpchmax = 0.0f;
#ifdef _OPENMP
            #pragma omp for nowait
#endif

            for (int row = winy; row < winy + winh; row ++)
            {
                for (int col = winx; col < winx + winw; col++) {
                    float val = rawData[row][col];
                    val -= cblacksom[0];
                    val *= scale_mul[0];
                    rawData[row][col] = (val);
                    tmpchmax = max(tmpchmax, val);
                }
            }

#ifdef _OPENMP
            #pragma omp critical
#endif
            {
                chmax[0] = chmax[1] = chmax[2] = chmax[3] = max(tmpchmax, chmax[0]);
            }
        }
    } else if (ri->getSensorType() == ST_FUJI_XTRANS) {
#ifdef _OPENMP
        #pragma omp parallel
#endif
        {
            float tmpchmax[3];
            tmpchmax[0] = tmpchmax[1] = tmpchmax[2] = 0.0f;
#ifdef _OPENMP
            #pragma omp for nowait
#endif

            for (int row = winy; row < winy + winh; row ++)
            {
                for (int col = winx; col < winx + winw; col++) {
                    float val = rawData[row][col];
                    int c = ri->XTRANSFC(row, col);
                    val -= cblacksom[c];
                    val *= scale_mul[c];

                    rawData[row][col] = (val);
                    tmpchmax[c] = max(tmpchmax[c], val);
                }
            }

#ifdef _OPENMP
            #pragma omp critical
#endif
            {
                chmax[0] = max(tmpchmax[0], chmax[0]);
                chmax[1] = max(tmpchmax[1], chmax[1]);
                chmax[2] = max(tmpchmax[2], chmax[2]);
            }
        }
    } else {
#ifdef _OPENMP
        #pragma omp parallel
#endif
        {
            float tmpchmax[3];
            tmpchmax[0] = tmpchmax[1] = tmpchmax[2] = 0.0f;
#ifdef _OPENMP
            #pragma omp for nowait
#endif

            for (int row = winy; row < winy + winh; row ++)
            {
                for (int col = winx; col < winx + winw; col++) {
                    for (int c = 0; c < 3; c++) {                 // three colors,  0=R, 1=G,  2=B
                        float val = rawData[row][3 * col + c];
                        val -= cblacksom[c];
                        val *= scale_mul[c];
                        rawData[row][3 * col + c] = (val);
                        tmpchmax[c] = max(tmpchmax[c], val);
                    }
                }
            }

#ifdef _OPENMP
            #pragma omp critical
#endif
            {
                chmax[0] = max(tmpchmax[0], chmax[0]);
                chmax[1] = max(tmpchmax[1], chmax[1]);
                chmax[2] = max(tmpchmax[2], chmax[2]);
            }
        }
        chmax[3] = chmax[1];
    }

}

//%%%%%%%%%%%%%%%%%%%%%%%%%%%%%%%%%%%%%%%

int RawImageSource::defTransform(int tran)
{

    int deg = ri->get_rotateDegree();

    if ((tran & TR_ROT) == TR_R180) {
        deg += 180;
    } else if ((tran & TR_ROT) == TR_R90) {
        deg += 90;
    } else if ((tran & TR_ROT) == TR_R270) {
        deg += 270;
    }

    deg %= 360;

    int ret = 0;

    if (deg == 90) {
        ret |= TR_R90;
    } else if (deg == 180) {
        ret |= TR_R180;
    } else if (deg == 270) {
        ret |= TR_R270;
    }

    if (tran & TR_HFLIP) {
        ret |= TR_HFLIP;
    }

    if (tran & TR_VFLIP) {
        ret |= TR_VFLIP;
    }

    return ret;
}

//%%%%%%%%%%%%%%%%%%%%%%%%%%%%%%%%%%%%%%%

// Thread called part
void RawImageSource::processFalseColorCorrectionThread(Imagefloat* im, array2D<float> &rbconv_Y, array2D<float> &rbconv_I, array2D<float> &rbconv_Q, array2D<float> &rbout_I, array2D<float> &rbout_Q, const int row_from, const int row_to)
{

    const int W = im->getWidth();
    constexpr float onebynine = 1.f / 9.f;

#ifdef __SSE2__
    vfloat buffer[12];
    vfloat* pre1 = &buffer[0];
    vfloat* pre2 = &buffer[3];
    vfloat* post1 = &buffer[6];
    vfloat* post2 = &buffer[9];
#else
    float buffer[12];
    float* pre1 = &buffer[0];
    float* pre2 = &buffer[3];
    float* post1 = &buffer[6];
    float* post2 = &buffer[9];
#endif

    int px = (row_from - 1) % 3, cx = row_from % 3, nx = 0;

    convert_row_to_YIQ(im->r(row_from - 1), im->g(row_from - 1), im->b(row_from - 1), rbconv_Y[px], rbconv_I[px], rbconv_Q[px], W);
    convert_row_to_YIQ(im->r(row_from), im->g(row_from), im->b(row_from), rbconv_Y[cx], rbconv_I[cx], rbconv_Q[cx], W);

    for (int j = 0; j < W; j++) {
        rbout_I[px][j] = rbconv_I[px][j];
        rbout_Q[px][j] = rbconv_Q[px][j];
    }

    for (int i = row_from; i < row_to; i++) {

        px = (i - 1) % 3;
        cx = i % 3;
        nx = (i + 1) % 3;

        convert_row_to_YIQ(im->r(i + 1), im->g(i + 1), im->b(i + 1), rbconv_Y[nx], rbconv_I[nx], rbconv_Q[nx], W);

#ifdef __SSE2__
        pre1[0] = _mm_setr_ps(rbconv_I[px][0], rbconv_Q[px][0], 0, 0), pre1[1] = _mm_setr_ps(rbconv_I[cx][0], rbconv_Q[cx][0], 0, 0), pre1[2] = _mm_setr_ps(rbconv_I[nx][0], rbconv_Q[nx][0], 0, 0);
        pre2[0] = _mm_setr_ps(rbconv_I[px][1], rbconv_Q[px][1], 0, 0), pre2[1] = _mm_setr_ps(rbconv_I[cx][1], rbconv_Q[cx][1], 0, 0), pre2[2] = _mm_setr_ps(rbconv_I[nx][1], rbconv_Q[nx][1], 0, 0);

        // fill first element in rbout_I and rbout_Q
        rbout_I[cx][0] = rbconv_I[cx][0];
        rbout_Q[cx][0] = rbconv_Q[cx][0];

        // median I channel
        for (int j = 1; j < W - 2; j += 2) {
            post1[0] = _mm_setr_ps(rbconv_I[px][j + 1], rbconv_Q[px][j + 1], 0, 0), post1[1] = _mm_setr_ps(rbconv_I[cx][j + 1], rbconv_Q[cx][j + 1], 0, 0), post1[2] = _mm_setr_ps(rbconv_I[nx][j + 1], rbconv_Q[nx][j + 1], 0, 0);
            const auto middle = middle4of6(pre2[0], pre2[1], pre2[2], post1[0], post1[1], post1[2]);
            vfloat medianval = median(pre1[0], pre1[1], pre1[2], middle[0], middle[1], middle[2], middle[3]);
            rbout_I[cx][j] = medianval[0];
            rbout_Q[cx][j] = medianval[1];
            post2[0] = _mm_setr_ps(rbconv_I[px][j + 2], rbconv_Q[px][j + 2], 0, 0), post2[1] = _mm_setr_ps(rbconv_I[cx][j + 2], rbconv_Q[cx][j + 2], 0, 0), post2[2] = _mm_setr_ps(rbconv_I[nx][j + 2], rbconv_Q[nx][j + 2], 0, 0);
            medianval = median(post2[0], post2[1], post2[2], middle[0], middle[1], middle[2], middle[3]);
            rbout_I[cx][j + 1] = medianval[0];
            rbout_Q[cx][j + 1] = medianval[1];
            std::swap(pre1, post1);
            std::swap(pre2, post2);
        }

        // fill last elements in rbout_I and rbout_Q
        rbout_I[cx][W - 1] = rbconv_I[cx][W - 1];
        rbout_I[cx][W - 2] = rbconv_I[cx][W - 2];
        rbout_Q[cx][W - 1] = rbconv_Q[cx][W - 1];
        rbout_Q[cx][W - 2] = rbconv_Q[cx][W - 2];

#else
        pre1[0] = rbconv_I[px][0], pre1[1] = rbconv_I[cx][0], pre1[2] = rbconv_I[nx][0];
        pre2[0] = rbconv_I[px][1], pre2[1] = rbconv_I[cx][1], pre2[2] = rbconv_I[nx][1];

        // fill first element in rbout_I
        rbout_I[cx][0] = rbconv_I[cx][0];

        // median I channel
        for (int j = 1; j < W - 2; j += 2) {
            post1[0] = rbconv_I[px][j + 1], post1[1] = rbconv_I[cx][j + 1], post1[2] = rbconv_I[nx][j + 1];
            const auto middle = middle4of6(pre2[0], pre2[1], pre2[2], post1[0], post1[1], post1[2]);
            rbout_I[cx][j] = median(pre1[0], pre1[1], pre1[2], middle[0], middle[1], middle[2], middle[3]);
            post2[0] = rbconv_I[px][j + 2], post2[1] = rbconv_I[cx][j + 2], post2[2] = rbconv_I[nx][j + 2];
            rbout_I[cx][j + 1] = median(post2[0], post2[1], post2[2], middle[0], middle[1], middle[2], middle[3]);
            std::swap(pre1, post1);
            std::swap(pre2, post2);
        }

        // fill last elements in rbout_I
        rbout_I[cx][W - 1] = rbconv_I[cx][W - 1];
        rbout_I[cx][W - 2] = rbconv_I[cx][W - 2];

        pre1[0] = rbconv_Q[px][0], pre1[1] = rbconv_Q[cx][0], pre1[2] = rbconv_Q[nx][0];
        pre2[0] = rbconv_Q[px][1], pre2[1] = rbconv_Q[cx][1], pre2[2] = rbconv_Q[nx][1];

        // fill first element in rbout_Q
        rbout_Q[cx][0] = rbconv_Q[cx][0];

        // median Q channel
        for (int j = 1; j < W - 2; j += 2) {
            post1[0] = rbconv_Q[px][j + 1], post1[1] = rbconv_Q[cx][j + 1], post1[2] = rbconv_Q[nx][j + 1];
            const auto middle = middle4of6(pre2[0], pre2[1], pre2[2], post1[0], post1[1], post1[2]);
            rbout_Q[cx][j] = median(pre1[0], pre1[1], pre1[2], middle[0], middle[1], middle[2], middle[3]);
            post2[0] = rbconv_Q[px][j + 2], post2[1] = rbconv_Q[cx][j + 2], post2[2] = rbconv_Q[nx][j + 2];
            rbout_Q[cx][j + 1] = median(post2[0], post2[1], post2[2], middle[0], middle[1], middle[2], middle[3]);
            std::swap(pre1, post1);
            std::swap(pre2, post2);
        }

        // fill last elements in rbout_Q
        rbout_Q[cx][W - 1] = rbconv_Q[cx][W - 1];
        rbout_Q[cx][W - 2] = rbconv_Q[cx][W - 2];
#endif

        // blur i-1th row
        if (i > row_from) {
            convert_to_RGB(im->r(i - 1, 0), im->g(i - 1, 0), im->b(i - 1, 0), rbconv_Y[px][0], rbout_I[px][0], rbout_Q[px][0]);

#ifdef _OPENMP
            #pragma omp simd
#endif

            for (int j = 1; j < W - 1; j++) {
                float I = (rbout_I[px][j - 1] + rbout_I[px][j] + rbout_I[px][j + 1] + rbout_I[cx][j - 1] + rbout_I[cx][j] + rbout_I[cx][j + 1] + rbout_I[nx][j - 1] + rbout_I[nx][j] + rbout_I[nx][j + 1]) * onebynine;
                float Q = (rbout_Q[px][j - 1] + rbout_Q[px][j] + rbout_Q[px][j + 1] + rbout_Q[cx][j - 1] + rbout_Q[cx][j] + rbout_Q[cx][j + 1] + rbout_Q[nx][j - 1] + rbout_Q[nx][j] + rbout_Q[nx][j + 1]) * onebynine;
                convert_to_RGB(im->r(i - 1, j), im->g(i - 1, j), im->b(i - 1, j), rbconv_Y[px][j], I, Q);
            }

            convert_to_RGB(im->r(i - 1, W - 1), im->g(i - 1, W - 1), im->b(i - 1, W - 1), rbconv_Y[px][W - 1], rbout_I[px][W - 1], rbout_Q[px][W - 1]);
        }
    }

    // blur last 3 row and finalize H-1th row
    convert_to_RGB(im->r(row_to - 1, 0), im->g(row_to - 1, 0), im->b(row_to - 1, 0), rbconv_Y[cx][0], rbout_I[cx][0], rbout_Q[cx][0]);
#ifdef _OPENMP
    #pragma omp simd
#endif

    for (int j = 1; j < W - 1; j++) {
        float I = (rbout_I[px][j - 1] + rbout_I[px][j] + rbout_I[px][j + 1] + rbout_I[cx][j - 1] + rbout_I[cx][j] + rbout_I[cx][j + 1] + rbconv_I[nx][j - 1] + rbconv_I[nx][j] + rbconv_I[nx][j + 1]) * onebynine;
        float Q = (rbout_Q[px][j - 1] + rbout_Q[px][j] + rbout_Q[px][j + 1] + rbout_Q[cx][j - 1] + rbout_Q[cx][j] + rbout_Q[cx][j + 1] + rbconv_Q[nx][j - 1] + rbconv_Q[nx][j] + rbconv_Q[nx][j + 1]) * onebynine;
        convert_to_RGB(im->r(row_to - 1, j), im->g(row_to - 1, j), im->b(row_to - 1, j), rbconv_Y[cx][j], I, Q);
    }

    convert_to_RGB(im->r(row_to - 1, W - 1), im->g(row_to - 1, W - 1), im->b(row_to - 1, W - 1), rbconv_Y[cx][W - 1], rbout_I[cx][W - 1], rbout_Q[cx][W - 1]);
}

//%%%%%%%%%%%%%%%%%%%%%%%%%%%%%%%%%%%%%%%

// correction_YIQ_LQ
void RawImageSource::processFalseColorCorrection(Imagefloat* im, const int steps)
{

    if (im->getHeight() < 4 || steps < 1) {
        return;
    }

#ifdef _OPENMP
    #pragma omp parallel
    {
        multi_array2D<float, 5> buffer(W, 3);
        int tid = omp_get_thread_num();
        int nthreads = omp_get_num_threads();
        int blk = (im->getHeight() - 2) / nthreads;

        for (int t = 0; t < steps; t++) {

            if (tid < nthreads - 1) {
                processFalseColorCorrectionThread(im, buffer[0], buffer[1], buffer[2], buffer[3], buffer[4], 1 + tid * blk, 1 + (tid + 1)*blk);
            } else {
                processFalseColorCorrectionThread(im, buffer[0], buffer[1], buffer[2], buffer[3], buffer[4], 1 + tid * blk, im->getHeight() - 1);
            }

            #pragma omp barrier
        }
    }
#else
    multi_array2D<float, 5> buffer(W, 3);

    for (int t = 0; t < steps; t++) {
        processFalseColorCorrectionThread(im, buffer[0], buffer[1], buffer[2], buffer[3], buffer[4], 1, im->getHeight() - 1);
    }

#endif
}

// Some camera input profiles need gamma preprocessing
// gamma is applied before the CMS, correct line fac=lineFac*rawPixel+LineSum after the CMS
void RawImageSource::getProfilePreprocParams(cmsHPROFILE in, float& gammaFac, float& lineFac, float& lineSum)
{
    gammaFac = 0;
    lineFac = 1;
    lineSum = 0;

    char copyright[256];
    copyright[0] = 0;

    if (cmsGetProfileInfoASCII(in, cmsInfoCopyright, cmsNoLanguage, cmsNoCountry, copyright, 256) > 0) {
        if (strstr(copyright, "Phase One") != nullptr) {
            gammaFac = 0.55556;    // 1.8
        } else if (strstr(copyright, "Nikon Corporation") != nullptr) {
            gammaFac = 0.5;
            lineFac = -0.4;
            lineSum = 1.35; // determined in reverse by measuring NX an RT developed colorchecker PNGs
        }
    }
}

//%%%%%%%%%%%%%%%%%%%%%%%%%%%%%%%%%%%%%%%

static void
lab2ProphotoRgbD50(float L, float A, float B, float& r, float& g, float& b)
{
    float X;
    float Y;
    float Z;
#define CLIP01(a) ((a)>0?((a)<1?(a):1):0)
    {
        // convert from Lab to XYZ
        float x, y, z, fx, fy, fz;

        fy = (L + 16.0f) / 116.0f;
        fx = A / 500.0f + fy;
        fz = fy - B / 200.0f;

        if (fy > 24.0f / 116.0f) {
            y = fy * fy * fy;
        } else {
            y = (fy - 16.0f / 116.0f) / 7.787036979f;
        }

        if (fx > 24.0f / 116.0f) {
            x = fx * fx * fx;
        } else {
            x = (fx - 16.0 / 116.0) / 7.787036979f;
        }

        if (fz > 24.0f / 116.0f) {
            z = fz * fz * fz;
        } else {
            z = (fz - 16.0f / 116.0f) / 7.787036979f;
        }

        //0.9642, 1.0000, 0.8249 D50
        X = x * 0.9642;
        Y = y;
        Z = z * 0.8249;
    }
    r = prophoto_xyz[0][0] * X + prophoto_xyz[0][1] * Y + prophoto_xyz[0][2] * Z;
    g = prophoto_xyz[1][0] * X + prophoto_xyz[1][1] * Y + prophoto_xyz[1][2] * Z;
    b = prophoto_xyz[2][0] * X + prophoto_xyz[2][1] * Y + prophoto_xyz[2][2] * Z;
    r = CLIP01(r);
    g = CLIP01(g);
    b = CLIP01(b);
}

// Converts raw image including ICC input profile to working space - floating point version
void RawImageSource::colorSpaceConversion_(Imagefloat* im, const ColorManagementParams& cmp, const ColorTemp &wb, double pre_mul[3], cmsHPROFILE embedded, cmsHPROFILE camprofile, double camMatrix[3][3], const std::string &camName)
{

//    MyTime t1, t2, t3;
//    t1.set ();
    cmsHPROFILE in;
    DCPProfile *dcpProf;

    if (!findInputProfile(cmp.input, embedded, camName, &dcpProf, in)) {
        return;
    }

    if (dcpProf != nullptr) {
        // DCP processing
        const DCPProfile::Triple pre_mul_row = {
            pre_mul[0],
            pre_mul[1],
            pre_mul[2]
        };
        const DCPProfile::Matrix cam_matrix = {{
                {camMatrix[0][0], camMatrix[0][1], camMatrix[0][2]},
                {camMatrix[1][0], camMatrix[1][1], camMatrix[1][2]},
                {camMatrix[2][0], camMatrix[2][1], camMatrix[2][2]}
            }
        };
        dcpProf->apply(im, cmp.dcpIlluminant, cmp.working, wb, pre_mul_row, cam_matrix, cmp.applyHueSatMap);
        return;
    }

    if (in == nullptr) {
        // use default camprofile, supplied by dcraw
        // in this case we avoid using the slllllooooooowwww lcms

        // Calculate matrix for direct conversion raw>working space
        TMatrix work = ICCStore::getInstance()->workingSpaceInverseMatrix(cmp.working);
        double mat[3][3] = {{0, 0, 0}, {0, 0, 0}, {0, 0, 0}};

        for (int i = 0; i < 3; i++)
            for (int j = 0; j < 3; j++)
                for (int k = 0; k < 3; k++) {
                    mat[i][j] += work[i][k] * camMatrix[k][j];    // rgb_xyz * imatrices.xyz_cam
                }

#ifdef _OPENMP
        #pragma omp parallel for
#endif

        for (int i = 0; i < im->getHeight(); i++)
            for (int j = 0; j < im->getWidth(); j++) {

                float newr = mat[0][0] * im->r(i, j) + mat[0][1] * im->g(i, j) + mat[0][2] * im->b(i, j);
                float newg = mat[1][0] * im->r(i, j) + mat[1][1] * im->g(i, j) + mat[1][2] * im->b(i, j);
                float newb = mat[2][0] * im->r(i, j) + mat[2][1] * im->g(i, j) + mat[2][2] * im->b(i, j);

                im->r(i, j) = newr;
                im->g(i, j) = newg;
                im->b(i, j) = newb;

            }
    } else {
        const bool working_space_is_prophoto = (cmp.working == "ProPhoto");

        // use supplied input profile

        /*
          The goal here is to in addition to user-made custom ICC profiles also support profiles
          supplied with other popular raw converters. As curves affect color rendering and
          different raw converters deal with them differently (and few if any is as flexible
          as RawTherapee) we cannot really expect to get the *exact* same color rendering here.
          However we try hard to make the best out of it.

          Third-party input profiles that contain a LUT (usually A2B0 tag) often needs some preprocessing,
          as ICC LUTs are not really designed for dealing with linear camera data. Generally one
          must apply some sort of curve to get efficient use of the LUTs. Unfortunately how you
          should preprocess is not standardized so there are almost as many ways as there are
          software makers, and for each one we have to reverse engineer to find out how it has
          been done. (The ICC files made for RT has linear LUTs)

          ICC profiles which only contain the <r,g,b>XYZ tags (ie only a color matrix) should
          (hopefully) not require any pre-processing.

          Some LUT ICC profiles apply a contrast curve and desaturate highlights (to give a "film-like"
          behavior. These will generally work with RawTherapee, but will not produce good results when
          you enable highlight recovery/reconstruction, as that data is added linearly on top of the
          original range. RawTherapee works best with linear ICC profiles.
        */

        enum camera_icc_type {
            CAMERA_ICC_TYPE_GENERIC, // Generic, no special pre-processing required, RTs own is this way
            CAMERA_ICC_TYPE_PHASE_ONE, // Capture One profiles
            CAMERA_ICC_TYPE_LEAF, // Leaf profiles, former Leaf Capture now in Capture One, made for Leaf digital backs
            CAMERA_ICC_TYPE_NIKON // Nikon NX profiles
        } camera_icc_type = CAMERA_ICC_TYPE_GENERIC;

        float leaf_prophoto_mat[3][3];
        {
            // identify ICC type
            char copyright[256] = "";
            char description[256] = "";

            cmsGetProfileInfoASCII(in, cmsInfoCopyright, cmsNoLanguage, cmsNoCountry, copyright, 256);
            cmsGetProfileInfoASCII(in, cmsInfoDescription, cmsNoLanguage, cmsNoCountry, description, 256);
            camera_icc_type = CAMERA_ICC_TYPE_GENERIC;

            // Note: order the identification with the most detailed matching first since the more general ones may also match the more detailed
            if ((strstr(copyright, "Leaf") != nullptr ||
                    strstr(copyright, "Phase One A/S") != nullptr ||
                    strstr(copyright, "Kodak") != nullptr ||
                    strstr(copyright, "Creo") != nullptr) &&
                    (strstr(description, "LF2 ") == description ||
                     strstr(description, "LF3 ") == description ||
                     strstr(description, "LeafLF2") == description ||
                     strstr(description, "LeafLF3") == description ||
                     strstr(description, "LeafLF4") == description ||
                     strstr(description, "MamiyaLF2") == description ||
                     strstr(description, "MamiyaLF3") == description)) {
                camera_icc_type = CAMERA_ICC_TYPE_LEAF;
            } else if (strstr(copyright, "Phase One A/S") != nullptr) {
                camera_icc_type = CAMERA_ICC_TYPE_PHASE_ONE;
            } else if (strstr(copyright, "Nikon Corporation") != nullptr) {
                camera_icc_type = CAMERA_ICC_TYPE_NIKON;
            }
        }

        // Initialize transform
        cmsHTRANSFORM hTransform;
        cmsHPROFILE prophoto = ICCStore::getInstance()->workingSpace("ProPhoto");  // We always use Prophoto to apply the ICC profile to minimize problems with clipping in LUT conversion.
        bool transform_via_pcs_lab = false;
        bool separate_pcs_lab_highlights = false;
        lcmsMutex->lock();

        switch (camera_icc_type) {
            case CAMERA_ICC_TYPE_PHASE_ONE:
            case CAMERA_ICC_TYPE_LEAF: {
                // These profiles have a RGB to Lab cLUT, gives gamma 1.8 output, and expects a "film-like" curve on input
                transform_via_pcs_lab = true;
                separate_pcs_lab_highlights = true;
                // We transform to Lab because we can and that we avoid getting an unnecessary unmatched gamma conversion which we would need to revert.
                hTransform = cmsCreateTransform(in, TYPE_RGB_FLT, nullptr, TYPE_Lab_FLT, INTENT_RELATIVE_COLORIMETRIC, cmsFLAGS_NOOPTIMIZE | cmsFLAGS_NOCACHE);

                for (int i = 0; i < 3; i++) {
                    for (int j = 0; j < 3; j++) {
                        leaf_prophoto_mat[i][j] = 0;

                        for (int k = 0; k < 3; k++) {
                            leaf_prophoto_mat[i][j] += prophoto_xyz[i][k] * camMatrix[k][j];
                        }
                    }
                }

                break;
            }

            case CAMERA_ICC_TYPE_NIKON:
            case CAMERA_ICC_TYPE_GENERIC:
            default:
                hTransform = cmsCreateTransform(in, TYPE_RGB_FLT, prophoto, TYPE_RGB_FLT, INTENT_RELATIVE_COLORIMETRIC, cmsFLAGS_NOOPTIMIZE | cmsFLAGS_NOCACHE);    // NOCACHE is important for thread safety
                break;
        }

        lcmsMutex->unlock();

        if (hTransform == nullptr) {
            // Fallback: create transform from camera profile. Should not happen normally.
            lcmsMutex->lock();
            hTransform = cmsCreateTransform(camprofile, TYPE_RGB_FLT, prophoto, TYPE_RGB_FLT, INTENT_RELATIVE_COLORIMETRIC, cmsFLAGS_NOOPTIMIZE | cmsFLAGS_NOCACHE);
            lcmsMutex->unlock();
        }

        TMatrix toxyz = {}, torgb = {};

        if (!working_space_is_prophoto) {
            toxyz = ICCStore::getInstance()->workingSpaceMatrix("ProPhoto");
            torgb = ICCStore::getInstance()->workingSpaceInverseMatrix(cmp.working);  //sRGB .. Adobe...Wide...
        }

#ifdef _OPENMP
        #pragma omp parallel
#endif
        {
            AlignedBuffer<float> buffer(im->getWidth() * 3);
            AlignedBuffer<float> hl_buffer(im->getWidth() * 3);
            AlignedBuffer<float> hl_scale(im->getWidth());
#ifdef _OPENMP
            #pragma omp for schedule(static)
#endif

            for (int h = 0; h < im->getHeight(); ++h) {
                float *p = buffer.data, *pR = im->r(h), *pG = im->g(h), *pB = im->b(h);

                // Apply pre-processing
                for (int w = 0; w < im->getWidth(); ++w) {
                    float r = * (pR++);
                    float g = * (pG++);
                    float b = * (pB++);

                    // convert to 0-1 range as LCMS expects that
                    r /= 65535.0f;
                    g /= 65535.0f;
                    b /= 65535.0f;

                    float maxc = max(r, g, b);

                    if (maxc <= 1.0) {
                        hl_scale.data[w] = 1.0;
                    } else {
                        // highlight recovery extend the range past the clip point, which means we can get values larger than 1.0 here.
                        // LUT ICC profiles only work in the 0-1 range so we scale down to fit and restore after conversion.
                        hl_scale.data[w] = 1.0 / maxc;
                        r *= hl_scale.data[w];
                        g *= hl_scale.data[w];
                        b *= hl_scale.data[w];
                    }

                    switch (camera_icc_type) {
                        case CAMERA_ICC_TYPE_PHASE_ONE:
                            // Here we apply a curve similar to Capture One's "Film Standard" + gamma, the reason is that the LUTs embedded in the
                            // ICCs are designed to work on such input, and if you provide it with a different curve you don't get as good result.
                            // We will revert this curve after we've made the color transform. However when we revert the curve, we'll notice that
                            // highlight rendering suffers due to that the LUT transform don't expand well, therefore we do a less compressed
                            // conversion too and mix them, this gives us the highest quality and most flexible result.
                            hl_buffer.data[3 * w + 0] = pow_F(r, 1.0 / 1.8);
                            hl_buffer.data[3 * w + 1] = pow_F(g, 1.0 / 1.8);
                            hl_buffer.data[3 * w + 2] = pow_F(b, 1.0 / 1.8);
                            r = phaseOneIccCurveInv->getVal(r);
                            g = phaseOneIccCurveInv->getVal(g);
                            b = phaseOneIccCurveInv->getVal(b);
                            break;

                        case CAMERA_ICC_TYPE_LEAF: {
                            // Leaf profiles expect that the camera native RGB has been converted to Prophoto RGB
                            float newr = leaf_prophoto_mat[0][0] * r + leaf_prophoto_mat[0][1] * g + leaf_prophoto_mat[0][2] * b;
                            float newg = leaf_prophoto_mat[1][0] * r + leaf_prophoto_mat[1][1] * g + leaf_prophoto_mat[1][2] * b;
                            float newb = leaf_prophoto_mat[2][0] * r + leaf_prophoto_mat[2][1] * g + leaf_prophoto_mat[2][2] * b;
                            hl_buffer.data[3 * w + 0] = pow_F(newr, 1.0 / 1.8);
                            hl_buffer.data[3 * w + 1] = pow_F(newg, 1.0 / 1.8);
                            hl_buffer.data[3 * w + 2] = pow_F(newb, 1.0 / 1.8);
                            r = phaseOneIccCurveInv->getVal(newr);
                            g = phaseOneIccCurveInv->getVal(newg);
                            b = phaseOneIccCurveInv->getVal(newb);
                            break;
                        }

                        case CAMERA_ICC_TYPE_NIKON:
                            // gamma 0.5
                            r = sqrtf(r);
                            g = sqrtf(g);
                            b = sqrtf(b);
                            break;

                        case CAMERA_ICC_TYPE_GENERIC:
                        default:
                            // do nothing
                            break;
                    }

                    * (p++) = r;
                    * (p++) = g;
                    * (p++) = b;
                }

                // Run icc transform
                cmsDoTransform(hTransform, buffer.data, buffer.data, im->getWidth());

                if (separate_pcs_lab_highlights) {
                    cmsDoTransform(hTransform, hl_buffer.data, hl_buffer.data, im->getWidth());
                }

                // Apply post-processing
                p = buffer.data;
                pR = im->r(h);
                pG = im->g(h);
                pB = im->b(h);

                for (int w = 0; w < im->getWidth(); ++w) {

                    float r, g, b, hr, hg, hb;

                    if (transform_via_pcs_lab) {
                        float L = * (p++);
                        float A = * (p++);
                        float B = * (p++);
                        // profile connection space CIELAB should have D50 illuminant
                        lab2ProphotoRgbD50(L, A, B, r, g, b);

                        if (separate_pcs_lab_highlights) {
                            lab2ProphotoRgbD50(hl_buffer.data[3 * w + 0], hl_buffer.data[3 * w + 1], hl_buffer.data[3 * w + 2], hr, hg, hb);
                        }
                    } else {
                        r = * (p++);
                        g = * (p++);
                        b = * (p++);
                    }

                    // restore pre-processing and/or add post-processing for the various ICC types
                    switch (camera_icc_type) {
                        default:
                            break;

                        case CAMERA_ICC_TYPE_PHASE_ONE:
                        case CAMERA_ICC_TYPE_LEAF: {
                            // note the 1/1.8 gamma, it's the gamma that the profile has applied, which we must revert before we can revert the curve
                            r = phaseOneIccCurve->getVal(pow_F(r, 1.0 / 1.8));
                            g = phaseOneIccCurve->getVal(pow_F(g, 1.0 / 1.8));
                            b = phaseOneIccCurve->getVal(pow_F(b, 1.0 / 1.8));
                            const float mix = 0.25; // may seem a low number, but remember this is linear space, mixing starts 2 stops from clipping
                            const float maxc = max(r, g, b);

                            if (maxc > mix) {
                                float fac = (maxc - mix) / (1.0 - mix);
                                fac = sqrtf(sqrtf(fac));   // gamma 0.25 to mix in highlight render relatively quick
                                r = (1.0 - fac) * r + fac * hr;
                                g = (1.0 - fac) * g + fac * hg;
                                b = (1.0 - fac) * b + fac * hb;
                            }

                            break;
                        }

                        case CAMERA_ICC_TYPE_NIKON: {
                            const float lineFac = -0.4;
                            const float lineSum = 1.35;
                            r *= r * lineFac + lineSum;
                            g *= g * lineFac + lineSum;
                            b *= b * lineFac + lineSum;
                            break;
                        }
                    }

                    // restore highlight scaling if any
                    if (hl_scale.data[w] != 1.0) {
                        float fac = 1.0 / hl_scale.data[w];
                        r *= fac;
                        g *= fac;
                        b *= fac;
                    }

                    // If we don't have ProPhoto as chosen working profile, convert. This conversion is clipless, ie if we convert
                    // to a small space such as sRGB we may end up with negative values and values larger than max.
                    if (!working_space_is_prophoto) {
                        //convert from Prophoto to XYZ
                        float x = (toxyz[0][0] * r + toxyz[0][1] * g + toxyz[0][2] * b) ;
                        float y = (toxyz[1][0] * r + toxyz[1][1] * g + toxyz[1][2] * b) ;
                        float z = (toxyz[2][0] * r + toxyz[2][1] * g + toxyz[2][2] * b) ;
                        //convert from XYZ to cmp.working  (sRGB...Adobe...Wide..)
                        r = ((torgb[0][0] * x + torgb[0][1] * y + torgb[0][2] * z)) ;
                        g = ((torgb[1][0] * x + torgb[1][1] * y + torgb[1][2] * z)) ;
                        b = ((torgb[2][0] * x + torgb[2][1] * y + torgb[2][2] * z)) ;
                    }

                    // return to the 0.0 - 65535.0 range (with possible negative and > max values present)
                    r *= 65535.0;
                    g *= 65535.0;
                    b *= 65535.0;

                    * (pR++) = r;
                    * (pG++) = g;
                    * (pB++) = b;
                }
            }
        } // End of parallelization
        cmsDeleteTransform(hTransform);
    }

//t3.set ();
//        printf ("ICM TIME: %d usec\n", t3.etime(t1));
}


// Determine RAW input and output profiles. Returns TRUE on success
bool RawImageSource::findInputProfile(Glib::ustring inProfile, cmsHPROFILE embedded, std::string camName, DCPProfile **dcpProf, cmsHPROFILE& in)
{
    in = nullptr; // cam will be taken on NULL
    *dcpProf = nullptr;

    if (inProfile == "(none)") {
        return false;
    }

    if (inProfile == "(embedded)" && embedded) {
        in = embedded;
    } else if (inProfile == "(cameraICC)") {
        // DCPs have higher quality, so use them first
        *dcpProf = DCPStore::getInstance()->getStdProfile(camName);

        if (*dcpProf == nullptr) {
            in = ICCStore::getInstance()->getStdProfile(camName);
        }
    } else if (inProfile != "(camera)" && inProfile != "") {
        Glib::ustring normalName = inProfile;

        if (!inProfile.compare(0, 5, "file:")) {
            normalName = inProfile.substr(5);
        }

        if (DCPStore::getInstance()->isValidDCPFileName(normalName)) {
            *dcpProf = DCPStore::getInstance()->getProfile(normalName);
        }

        if (*dcpProf == nullptr) {
            in = ICCStore::getInstance()->getProfile(inProfile);
        }
    }

    // "in" might be NULL because of "not found". That's ok, we take the cam profile then

    return true;
}

//%%%%%%%%%%%%%%%%%%%%%%%%%%%%%%%%%%%%%%%
// derived from Dcraw "blend_highlights()"
//  very effective to reduce (or remove) the magenta, but with levels of grey !
void RawImageSource::HLRecovery_blend(float* rin, float* gin, float* bin, int width, float maxval, float* hlmax)
{
    const int ColorCount = 3;

    // Transform matrixes rgb>lab and back
    static const float trans[2][ColorCount][ColorCount] = {
        { { 1, 1, 1 }, { 1.7320508, -1.7320508, 0 }, { -1, -1, 2 } },
        { { 1, 1, 1 }, { 1, -1, 1 }, { 1, 1, -1 } }
    };
    static const float itrans[2][ColorCount][ColorCount] = {
        { { 1, 0.8660254, -0.5 }, { 1, -0.8660254, -0.5 }, { 1, 0, 1 } },
        { { 1, 1, 1 }, { 1, -1, 1 }, { 1, 1, -1 } }
    };

#define FOREACHCOLOR for (int c=0; c < ColorCount; c++)

    float minpt = min(hlmax[0], hlmax[1], hlmax[2]);  //min of the raw clip points
    //float maxpt=max(hlmax[0],hlmax[1],hlmax[2]);//max of the raw clip points
    //float medpt=hlmax[0]+hlmax[1]+hlmax[2]-minpt-maxpt;//median of the raw clip points
    float maxave = (hlmax[0] + hlmax[1] + hlmax[2]) / 3; //ave of the raw clip points
    //some thresholds:
    const float clipthresh = 0.95;
    const float fixthresh = 0.5;
    const float satthresh = 0.5;

    float clip[3];
    FOREACHCOLOR clip[c] = min(maxave, hlmax[c]);

    // Determine the maximum level (clip) of all channels
    const float clippt = clipthresh * maxval;
    const float fixpt = fixthresh * minpt;
    const float desatpt = satthresh * maxave + (1 - satthresh) * maxval;

    for (int col = 0; col < width; col++) {
        float rgb[ColorCount], cam[2][ColorCount], lab[2][ColorCount], sum[2], chratio, lratio = 0;
        float L, C, H;

        // Copy input pixel to rgb so it's easier to access in loops
        rgb[0] = rin[col];
        rgb[1] = gin[col];
        rgb[2] = bin[col];

        // If no channel is clipped, do nothing on pixel
        int c;

        for (c = 0; c < ColorCount; c++) {
            if (rgb[c] > clippt) {
                break;
            }
        }

        if (c == ColorCount) {
            continue;
        }

        // Initialize cam with raw input [0] and potentially clipped input [1]
        FOREACHCOLOR {
            lratio += min(rgb[c], clip[c]);
            cam[0][c] = rgb[c];
            cam[1][c] = min(cam[0][c], maxval);
        }

        // Calculate the lightness correction ratio (chratio)
        for (int i = 0; i < 2; i++) {
            FOREACHCOLOR {
                lab[i][c] = 0;

                for (int j = 0; j < ColorCount; j++)
                {
                    lab[i][c] += trans[ColorCount - 3][c][j] * cam[i][j];
                }
            }

            sum[i] = 0;

            for (int c = 1; c < ColorCount; c++) {
                sum[i] += SQR(lab[i][c]);
            }
        }

        chratio = (sqrt(sum[1] / sum[0]));

        // Apply ratio to lightness in LCH space
        for (int c = 1; c < ColorCount; c++) {
            lab[0][c] *= chratio;
        }

        // Transform back from LCH to RGB
        FOREACHCOLOR {
            cam[0][c] = 0;

            for (int j = 0; j < ColorCount; j++)
            {
                cam[0][c] += itrans[ColorCount - 3][c][j] * lab[0][j];
            }
        }
        FOREACHCOLOR rgb[c] = cam[0][c] / ColorCount;

        // Copy converted pixel back
        if (rin[col] > fixpt) {
            float rfrac = SQR((min(clip[0], rin[col]) - fixpt) / (clip[0] - fixpt));
            rin[col] = min(maxave, rfrac * rgb[0] + (1 - rfrac) * rin[col]);
        }

        if (gin[col] > fixpt) {
            float gfrac = SQR((min(clip[1], gin[col]) - fixpt) / (clip[1] - fixpt));
            gin[col] = min(maxave, gfrac * rgb[1] + (1 - gfrac) * gin[col]);
        }

        if (bin[col] > fixpt) {
            float bfrac = SQR((min(clip[2], bin[col]) - fixpt) / (clip[2] - fixpt));
            bin[col] = min(maxave, bfrac * rgb[2] + (1 - bfrac) * bin[col]);
        }

        lratio /= (rin[col] + gin[col] + bin[col]);
        L = (rin[col] + gin[col] + bin[col]) / 3;
        C = lratio * 1.732050808 * (rin[col] - gin[col]);
        H = lratio * (2 * bin[col] - rin[col] - gin[col]);
        rin[col] = L - H / 6.0 + C / 3.464101615;
        gin[col] = L - H / 6.0 - C / 3.464101615;
        bin[col] = L + H / 3.0;

        if ((L = (rin[col] + gin[col] + bin[col]) / 3) > desatpt) {
            float Lfrac = max(0.0f, (maxave - L) / (maxave - desatpt));
            C = Lfrac * 1.732050808 * (rin[col] - gin[col]);
            H = Lfrac * (2 * bin[col] - rin[col] - gin[col]);
            rin[col] = L - H / 6.0 + C / 3.464101615;
            gin[col] = L - H / 6.0 - C / 3.464101615;
            bin[col] = L + H / 3.0;
        }
    }
}

void RawImageSource::HLRecovery_Luminance(float* rin, float* gin, float* bin, float* rout, float* gout, float* bout, int width, float maxval)
{

    for (int i = 0; i < width; i++) {
        float r = rin[i], g = gin[i], b = bin[i];

        if (r > maxval || g > maxval || b > maxval) {
            float ro = min(r, maxval);
            float go = min(g, maxval);
            float bo = min(b, maxval);
            double L = r + g + b;
            double C = 1.732050808 * (r - g);
            double H = 2 * b - r - g;
            double Co = 1.732050808 * (ro - go);
            double Ho = 2 * bo - ro - go;

            if (r != g && g != b) {
                double ratio = sqrt((Co * Co + Ho * Ho) / (C * C + H * H));
                C *= ratio;
                H *= ratio;
            }

            float rr = L / 3.0 - H / 6.0 + C / 3.464101615;
            float gr = L / 3.0 - H / 6.0 - C / 3.464101615;
            float br = L / 3.0 + H / 3.0;
            rout[i] = rr;
            gout[i] = gr;
            bout[i] = br;
        } else {
            rout[i] = rin[i];
            gout[i] = gin[i];
            bout[i] = bin[i];
        }
    }
}

//%%%%%%%%%%%%%%%%%%%%%%%%%%%%%%%%%%%%%%%

void RawImageSource::HLRecovery_CIELab(float* rin, float* gin, float* bin, float* rout, float* gout, float* bout,
                                       int width, float maxval, double xyz_cam[3][3], double cam_xyz[3][3])
{

    //static bool crTableReady = false;

    // lookup table for Lab conversion
    // perhaps should be centralized, universally defined so we don't keep remaking it???
    /*for (int ix=0; ix < 0x10000; ix++) {
            float rx = ix / 65535.0;
            fv[ix] = rx > 0.008856 ? exp(1.0/3 * log(rx)) : 7.787*rx + 16/116.0;
        }*/
    //crTableReady = true;


    for (int i = 0; i < width; i++) {
        float r = rin[i], g = gin[i], b = bin[i];

        if (r > maxval || g > maxval || b > maxval) {
            float ro = min(r, maxval);
            float go = min(g, maxval);
            float bo = min(b, maxval);
            float yy = xyz_cam[1][0] * r + xyz_cam[1][1] * g + xyz_cam[1][2] * b;
            float fy = (yy < 65535.0 ? Color::cachef[yy] / 327.68 : std::cbrt(yy / MAXVALD));
            // compute LCH decompostion of the clipped pixel (only color information, thus C and H will be used)
            float x = xyz_cam[0][0] * ro + xyz_cam[0][1] * go + xyz_cam[0][2] * bo;
            float y = xyz_cam[1][0] * ro + xyz_cam[1][1] * go + xyz_cam[1][2] * bo;
            float z = xyz_cam[2][0] * ro + xyz_cam[2][1] * go + xyz_cam[2][2] * bo;
            x = (x < 65535.0 ? Color::cachef[x] / 327.68 : std::cbrt(x / MAXVALD));
            y = (y < 65535.0 ? Color::cachef[y] / 327.68 : std::cbrt(y / MAXVALD));
            z = (z < 65535.0 ? Color::cachef[z] / 327.68 : std::cbrt(z / MAXVALD));
            // convert back to rgb
            double fz = fy - y + z;
            double fx = fy + x - y;

            double zr = Color::f2xyz(fz);
            double xr = Color::f2xyz(fx);

            x = xr * 65535.0 ;
            y = yy;
            z = zr * 65535.0 ;
            float rr = cam_xyz[0][0] * x + cam_xyz[0][1] * y + cam_xyz[0][2] * z;
            float gr = cam_xyz[1][0] * x + cam_xyz[1][1] * y + cam_xyz[1][2] * z;
            float br = cam_xyz[2][0] * x + cam_xyz[2][1] * y + cam_xyz[2][2] * z;
            rout[i] = (rr);
            gout[i] = (gr);
            bout[i] = (br);
        } else {
            rout[i] = (rin[i]);
            gout[i] = (gin[i]);
            bout[i] = (bin[i]);
        }
    }
}

//%%%%%%%%%%%%%%%%%%%%%%%%%%%%%%%%%%%%%%%

void RawImageSource::hlRecovery(const std::string &method, float* red, float* green, float* blue, int width, float* hlmax)
{

    if (method == "Luminance") {
        HLRecovery_Luminance(red, green, blue, red, green, blue, width, 65535.0);
    } else if (method == "CIELab blending") {
        HLRecovery_CIELab(red, green, blue, red, green, blue, width, 65535.0, imatrices.xyz_cam, imatrices.cam_xyz);
    } else if (method == "Blend") { // derived from Dcraw
        HLRecovery_blend(red, green, blue, width, 65535.0, hlmax);
    }

}

//%%%%%%%%%%%%%%%%%%%%%%%%%%%%%%%%%%%%%%%

void RawImageSource::getAutoExpHistogram(LUTu & histogram, int& histcompr)
{
//    BENCHFUN
    histcompr = 3;

    histogram(65536 >> histcompr);
    histogram.clear();
    const float refwb[3] = {static_cast<float>(refwb_red  / (1 << histcompr)), static_cast<float>(refwb_green / (1 << histcompr)), static_cast<float>(refwb_blue / (1 << histcompr))};

#ifdef _OPENMP
    #pragma omp parallel
#endif
    {
        LUTu tmphistogram(histogram.getSize());
        tmphistogram.clear();
#ifdef _OPENMP
        #pragma omp for schedule(dynamic,16) nowait
#endif

        for (int i = border; i < H - border; i++) {
            int start, end;
            getRowStartEnd(i, start, end);

            if (ri->getSensorType() == ST_BAYER) {
                // precalculate factors to avoid expensive per pixel calculations
                float refwb0 =  refwb[ri->FC(i, start)];
                float refwb1 =  refwb[ri->FC(i, start + 1)];
                int j;

                for (j = start; j < end - 1; j += 2) {
                    tmphistogram[(int)(refwb0 * rawData[i][j])] += 4;
                    tmphistogram[(int)(refwb1 * rawData[i][j + 1])] += 4;
                }

                if (j < end) {
                    tmphistogram[(int)(refwb0 * rawData[i][j])] += 4;
                }
            } else if (ri->getSensorType() == ST_FUJI_XTRANS) {
                // precalculate factors to avoid expensive per pixel calculations
                float refwb0 =  refwb[ri->XTRANSFC(i, start)];
                float refwb1 =  refwb[ri->XTRANSFC(i, start + 1)];
                float refwb2 =  refwb[ri->XTRANSFC(i, start + 2)];
                float refwb3 =  refwb[ri->XTRANSFC(i, start + 3)];
                float refwb4 =  refwb[ri->XTRANSFC(i, start + 4)];
                float refwb5 =  refwb[ri->XTRANSFC(i, start + 5)];
                int j;

                for (j = start; j < end - 5; j += 6) {
                    tmphistogram[(int)(refwb0 * rawData[i][j])] += 4;
                    tmphistogram[(int)(refwb1 * rawData[i][j + 1])] += 4;
                    tmphistogram[(int)(refwb2 * rawData[i][j + 2])] += 4;
                    tmphistogram[(int)(refwb3 * rawData[i][j + 3])] += 4;
                    tmphistogram[(int)(refwb4 * rawData[i][j + 4])] += 4;
                    tmphistogram[(int)(refwb5 * rawData[i][j + 5])] += 4;
                }

                for (; j < end; j++) {
                    tmphistogram[(int)(refwb[ri->XTRANSFC(i, j)] * rawData[i][j])] += 4;
                }
            } else if (ri->get_colors() == 1) {
                for (int j = start; j < end; j++) {
                    tmphistogram[(int)(refwb[0] * rawData[i][j])]++;
                }
            } else {
                for (int j = start; j < end; j++) {
                    tmphistogram[(int)(refwb[0] * rawData[i][3 * j + 0])]++;
                    tmphistogram[(int)(refwb[1] * rawData[i][3 * j + 1])]++;
                    tmphistogram[(int)(refwb[2] * rawData[i][3 * j + 2])]++;
                }
            }
        }

#ifdef _OPENMP
        #pragma omp critical
#endif
        {
            histogram += tmphistogram;
        }
    }
}

// Histogram MUST be 256 in size; gamma is applied, blackpoint and gain also
void RawImageSource::getRAWHistogram(LUTu & histRedRaw, LUTu & histGreenRaw, LUTu & histBlueRaw)
{
//    BENCHFUN
    histRedRaw.clear();
    histGreenRaw.clear();
    histBlueRaw.clear();
    const float mult[4] = { 65535.0f / ri->get_white(0),
                            65535.0f / ri->get_white(1),
                            65535.0f / ri->get_white(2),
                            65535.0f / ri->get_white(3)
                          };

    const bool fourColours = ri->getSensorType() == ST_BAYER && ((mult[1] != mult[3] || cblacksom[1] != cblacksom[3]) || FC(0, 0) == 3 || FC(0, 1) == 3 || FC(1, 0) == 3 || FC(1, 1) == 3);

    constexpr int histoSize = 65536;
    LUTu hist[4];
    hist[0](histoSize);
    hist[0].clear();

    if (ri->get_colors() > 1) {
        hist[1](histoSize);
        hist[1].clear();
        hist[2](histoSize);
        hist[2].clear();
    }

    if (fourColours) {
        hist[3](histoSize);
        hist[3].clear();
    }

#ifdef _OPENMP
    int numThreads;
    // reduce the number of threads under certain conditions to avoid overhead of too many critical regions
    numThreads = sqrt((((H - 2 * border) * (W - 2 * border)) / 262144.f));
    numThreads = std::min(std::max(numThreads, 1), omp_get_max_threads());

    #pragma omp parallel num_threads(numThreads)
#endif
    {
        // we need one LUT per color and thread, which corresponds to 1 MB per thread
        LUTu tmphist[4];
        tmphist[0](histoSize);
        tmphist[0].clear();

        if (ri->get_colors() > 1) {
            tmphist[1](histoSize);
            tmphist[1].clear();
            tmphist[2](histoSize);
            tmphist[2].clear();

            if (fourColours) {
                tmphist[3](histoSize);
                tmphist[3].clear();
            }
        }

#ifdef _OPENMP
        #pragma omp for nowait
#endif

        for (int i = border; i < H - border; i++) {
            int start, end;
            getRowStartEnd(i, start, end);

            if (ri->getSensorType() == ST_BAYER) {
                int j;
                int c1 = FC(i, start);
                c1 = (fourColours && c1 == 1 && !(i & 1)) ? 3 : c1;
                int c2 = FC(i, start + 1);
                c2 = (fourColours && c2 == 1 && !(i & 1)) ? 3 : c2;

                for (j = start; j < end - 1; j += 2) {
                    tmphist[c1][(int)ri->data[i][j]]++;
                    tmphist[c2][(int)ri->data[i][j + 1]]++;
                }

                if (j < end) { // last pixel of row if width is odd
                    tmphist[c1][(int)ri->data[i][j]]++;
                }
            } else if (ri->get_colors() == 1) {
                for (int j = start; j < end; j++) {
                    tmphist[0][(int)ri->data[i][j]]++;
                }
            } else if (ri->getSensorType() == ST_FUJI_XTRANS) {
                for (int j = start; j < end - 1; j += 2) {
                    int c = ri->XTRANSFC(i, j);
                    tmphist[c][(int)ri->data[i][j]]++;
                }
            } else {
                for (int j = start; j < end; j++) {
                    for (int c = 0; c < 3; c++) {
                        tmphist[c][(int)ri->data[i][3 * j + c]]++;
                    }
                }
            }
        }

#ifdef _OPENMP
        #pragma omp critical
#endif
        {
            hist[0] += tmphist[0];

            if (ri->get_colors() > 1) {
                hist[1] += tmphist[1];
                hist[2] += tmphist[2];

                if (fourColours) {
                    hist[3] += tmphist[3];
                }
            }
        } // end of critical region
    } // end of parallel region

<<<<<<< HEAD
    for (int i = 0; i < 65536; i++) {
=======
    constexpr float gammaLimit = 32767.f * 65536.f; // Color::gamma overflows when the LUT is accessed with too large values
    for(int i = 0; i < 65536; i++) {
>>>>>>> 61e411b4
        int idx;
        idx = CLIP((int)Color::gamma(std::min(mult[0] * (i - (cblacksom[0]/*+black_lev[0]*/)), gammaLimit)));
        histRedRaw[idx >> 8] += hist[0][i];

        if (ri->get_colors() > 1) {
            idx = CLIP((int)Color::gamma(std::min(mult[1] * (i - (cblacksom[1]/*+black_lev[1]*/)), gammaLimit)));
            histGreenRaw[idx >> 8] += hist[1][i];

            if (fourColours) {
                idx = CLIP((int)Color::gamma(std::min(mult[3] * (i - (cblacksom[3]/*+black_lev[3]*/)), gammaLimit)));
                histGreenRaw[idx >> 8] += hist[3][i];
            }

            idx = CLIP((int)Color::gamma(std::min(mult[2] * (i - (cblacksom[2]/*+black_lev[2]*/)), gammaLimit)));
            histBlueRaw[idx >> 8] += hist[2][i];
        }
    }

    if (ri->getSensorType() == ST_BAYER)    // since there are twice as many greens, correct for it
        for (int i = 0; i < 256; i++) {
            histGreenRaw[i] >>= 1;
        } else if (ri->getSensorType() == ST_FUJI_XTRANS) // since Xtrans has 2.5 as many greens, correct for it
        for (int i = 0; i < 256; i++) {
            histGreenRaw[i] = (histGreenRaw[i] * 2) / 5;
        } else if (ri->get_colors() == 1) { // monochrome sensor => set all histograms equal
        histGreenRaw += histRedRaw;
        histBlueRaw += histRedRaw;
    }

}

//%%%%%%%%%%%%%%%%%%%%%%%%%%%%%%%%%%%%%%%

void RawImageSource::getRowStartEnd(int x, int &start, int &end)
{
    if (fuji) {
        int fw = ri->get_FujiWidth();
        start = ABS(fw - x) + border;
        end = min(H + W - fw - x, fw + x) - border;
    } else {
        start = border;
        end = W - border;
    }
}

//%%%%%%%%%%%%%%%%%%%%%%%%%%%%%%%%%%%%%%%
void RawImageSource::getAutoWBMultipliers(double &rm, double &gm, double &bm)
{
//    BENCHFUN
    constexpr double clipHigh = 64000.0;

    if (ri->get_colors() == 1) {
        rm = gm = bm = 1;
        return;
    }

    if (redAWBMul != -1.) {
        rm = redAWBMul;
        gm = greenAWBMul;
        bm = blueAWBMul;
        return;
    }

    if (!isWBProviderReady()) {
        rm = -1.0;
        gm = -1.0;
        bm = -1.0;
        return;
    }

    double avg_r = 0;
    double avg_g = 0;
    double avg_b = 0;
    int rn = 0, gn = 0, bn = 0;

    if (fuji) {
        for (int i = 32; i < H - 32; i++) {
            int fw = ri->get_FujiWidth();
            int start = ABS(fw - i) + 32;
            int end = min(H + W - fw - i, fw + i) - 32;

            for (int j = start; j < end; j++) {
                if (ri->getSensorType() != ST_BAYER) {
                    double dr = CLIP(initialGain * (rawData[i][3 * j]));
                    double dg = CLIP(initialGain * (rawData[i][3 * j + 1]));
                    double db = CLIP(initialGain * (rawData[i][3 * j + 2]));

                    if (dr > clipHigh || dg > clipHigh || db > clipHigh) {
                        continue;
                    }

                    avg_r += dr;
                    avg_g += dg;
                    avg_b += db;
                    rn = gn = ++bn;
                } else {
                    int c = FC(i, j);
                    double d = CLIP(initialGain * (rawData[i][j]));

                    if (d > clipHigh) {
                        continue;
                    }

                    // Let's test green first, because they are more numerous
                    if (c == 1) {
                        avg_g += d;
                        gn++;
                    } else if (c == 0) {
                        avg_r += d;
                        rn++;
                    } else { /*if (c==2)*/
                        avg_b += d;
                        bn++;
                    }
                }
            }
        }
    } else {
        if (ri->getSensorType() != ST_BAYER) {
            if (ri->getSensorType() == ST_FUJI_XTRANS) {
                const double compval = clipHigh / initialGain;
#ifdef _OPENMP
                #pragma omp parallel
#endif
                {
                    double avg_c[3] = {0.0};
                    int cn[3] = {0};
#ifdef _OPENMP
                    #pragma omp for schedule(dynamic,16) nowait
#endif

                    for (int i = 32; i < H - 32; i++) {
                        for (int j = 32; j < W - 32; j++) {
                            // each loop read 1 rgb triplet value
                            double d = rawData[i][j];

                            if (d > compval) {
                                continue;
                            }

                            int c = ri->XTRANSFC(i, j);
                            avg_c[c] += d;
                            cn[c]++;
                        }
                    }

#ifdef _OPENMP
                    #pragma omp critical
#endif
                    {
                        avg_r += avg_c[0];
                        avg_g += avg_c[1];
                        avg_b += avg_c[2];
                        rn += cn[0];
                        gn += cn[1];
                        bn += cn[2];
                    }
                }
                avg_r *= initialGain;
                avg_g *= initialGain;
                avg_b *= initialGain;
            } else {
                for (int i = 32; i < H - 32; i++)
                    for (int j = 32; j < W - 32; j++) {
                        // each loop read 1 rgb triplet value

                        double dr = CLIP(initialGain * (rawData[i][3 * j]));
                        double dg = CLIP(initialGain * (rawData[i][3 * j + 1]));
                        double db = CLIP(initialGain * (rawData[i][3 * j + 2]));

                        if (dr > clipHigh || dg > clipHigh || db > clipHigh) {
                            continue;
                        }

                        avg_r += dr;
                        rn++;
                        avg_g += dg;
                        avg_b += db;
                    }

                gn = rn;
                bn = rn;
            }
        } else {
            //determine GRBG coset; (ey,ex) is the offset of the R subarray
            int ey, ex;

            if (ri->ISGREEN(0, 0)) {  //first pixel is G
                if (ri->ISRED(0, 1)) {
                    ey = 0;
                    ex = 1;
                } else {
                    ey = 1;
                    ex = 0;
                }
            } else {//first pixel is R or B
                if (ri->ISRED(0, 0)) {
                    ey = 0;
                    ex = 0;
                } else {
                    ey = 1;
                    ex = 1;
                }
            }

            const double compval = clipHigh / initialGain;
#ifdef _OPENMP
            #pragma omp parallel for reduction(+:avg_r,avg_g,avg_b,rn,gn,bn) schedule(dynamic,8)
#endif

            for (int i = 32; i < H - 32; i += 2)
                for (int j = 32; j < W - 32; j += 2) {
                    //average each Bayer quartet component individually if non-clipped
                    double d[2][2];
                    d[0][0] = rawData[i][j];
                    d[0][1] = rawData[i][j + 1];
                    d[1][0] = rawData[i + 1][j];
                    d[1][1] = rawData[i + 1][j + 1];

                    if (d[ey][ex] <= compval) {
                        avg_r += d[ey][ex];
                        rn++;
                    }

                    if (d[1 - ey][ex] <= compval) {
                        avg_g += d[1 - ey][ex];
                        gn++;
                    }

                    if (d[ey][1 - ex] <= compval) {
                        avg_g += d[ey][1 - ex];
                        gn++;
                    }

                    if (d[1 - ey][1 - ex] <= compval) {
                        avg_b += d[1 - ey][1 - ex];
                        bn++;
                    }
                }

            avg_r *= initialGain;
            avg_g *= initialGain;
            avg_b *= initialGain;

        }
    }

    if (settings->verbose) {
        printf("AVG: %g %g %g\n", avg_r / std::max(1, rn), avg_g / std::max(1, gn), avg_b / std::max(1, bn));
    }

    //    return ColorTemp (pow(avg_r/rn, 1.0/6.0)*img_r, pow(avg_g/gn, 1.0/6.0)*img_g, pow(avg_b/bn, 1.0/6.0)*img_b);

    double reds   = avg_r / std::max(1, rn) * refwb_red;
    double greens = avg_g / std::max(1, gn) * refwb_green;
    double blues  = avg_b / std::max(1, bn) * refwb_blue;

    redAWBMul   = rm = imatrices.rgb_cam[0][0] * reds + imatrices.rgb_cam[0][1] * greens + imatrices.rgb_cam[0][2] * blues;
    greenAWBMul = gm = imatrices.rgb_cam[1][0] * reds + imatrices.rgb_cam[1][1] * greens + imatrices.rgb_cam[1][2] * blues;
    blueAWBMul  = bm = imatrices.rgb_cam[2][0] * reds + imatrices.rgb_cam[2][1] * greens + imatrices.rgb_cam[2][2] * blues;
}

//%%%%%%%%%%%%%%%%%%%%%%%%%%%%%%%%%%%%%%%


ColorTemp RawImageSource::getSpotWB(std::vector<Coord2D> &red, std::vector<Coord2D> &green, std::vector<Coord2D> &blue, int tran, double equal)
{

    int x;
    int y;
    double reds = 0, greens = 0, blues = 0;
    unsigned int rn = 0;

    if (ri->getSensorType() != ST_BAYER) {
        if (ri->getSensorType() == ST_FUJI_XTRANS) {
            int d[9][2] = {{0, 0}, { -1, -1}, { -1, 0}, { -1, 1}, {0, -1}, {0, 1}, {1, -1}, {1, 0}, {1, 1}};

            for (size_t i = 0; i < red.size(); i++) {
                transformPosition(red[i].x, red[i].y, tran, x, y);
                double rloc, gloc, bloc;
                int rnbrs, gnbrs, bnbrs;
                rloc = gloc = bloc = rnbrs = gnbrs = bnbrs = 0;

                for (int k = 0; k < 9; k++) {
                    int xv = x + d[k][0];
                    int yv = y + d[k][1];

                    if (xv >= 0 && yv >= 0 && xv < W && yv < H) {
                        if (ri->ISXTRANSRED(yv, xv)) {  //RED
                            rloc += (rawData[yv][xv]);
                            rnbrs++;
                            continue;
                        } else if (ri->ISXTRANSBLUE(yv, xv)) {  //BLUE
                            bloc += (rawData[yv][xv]);
                            bnbrs++;
                            continue;
                        } else { // GREEN
                            gloc += (rawData[yv][xv]);
                            gnbrs++;
                            continue;
                        }
                    }
                }

                rloc /= rnbrs;
                gloc /= gnbrs;
                bloc /= bnbrs;

                if (rloc * initialGain < 64000. && gloc * initialGain < 64000. && bloc * initialGain < 64000.) {
                    reds += rloc;
                    greens += gloc;
                    blues += bloc;
                    rn++;
                }
            }

        } else {
            int xmin, xmax, ymin, ymax;
            int xr, xg, xb, yr, yg, yb;

            for (size_t i = 0; i < red.size(); i++) {
                transformPosition(red[i].x, red[i].y, tran, xr, yr);
                transformPosition(green[i].x, green[i].y, tran, xg, yg);
                transformPosition(blue[i].x, blue[i].y, tran, xb, yb);

                if (initialGain * (rawData[yr][3 * xr]) > 52500 ||
                        initialGain * (rawData[yg][3 * xg + 1]) > 52500 ||
                        initialGain * (rawData[yb][3 * xb + 2]) > 52500) {
                    continue;
                }

                xmin = min(xr, xg, xb);
                xmax = max(xr, xg, xb);
                ymin = min(yr, yg, yb);
                ymax = max(yr, yg, yb);

                if (xmin >= 0 && ymin >= 0 && xmax < W && ymax < H) {
                    reds    += (rawData[yr][3 * xr]);
                    greens  += (rawData[yg][3 * xg + 1]);
                    blues   += (rawData[yb][3 * xb + 2]);
                    rn++;
                }
            }
        }

    } else {

        int d[9][2] = {{0, 0}, { -1, -1}, { -1, 0}, { -1, 1}, {0, -1}, {0, 1}, {1, -1}, {1, 0}, {1, 1}};

        for (size_t i = 0; i < red.size(); i++) {
            transformPosition(red[i].x, red[i].y, tran, x, y);
            double rloc, gloc, bloc;
            int rnbrs, gnbrs, bnbrs;
            rloc = gloc = bloc = rnbrs = gnbrs = bnbrs = 0;

            for (int k = 0; k < 9; k++) {
                int xv = x + d[k][0];
                int yv = y + d[k][1];
                int c = FC(yv, xv);

                if (xv >= 0 && yv >= 0 && xv < W && yv < H) {
                    if (c == 0) { //RED
                        rloc += (rawData[yv][xv]);
                        rnbrs++;
                        continue;
                    } else if (c == 2) { //BLUE
                        bloc += (rawData[yv][xv]);
                        bnbrs++;
                        continue;
                    } else { // GREEN
                        gloc += (rawData[yv][xv]);
                        gnbrs++;
                        continue;
                    }
                }
            }

            rloc /= std::max(1, rnbrs);
            gloc /= std::max(1, gnbrs);
            bloc /= std::max(1, bnbrs);

            if (rloc * initialGain < 64000. && gloc * initialGain < 64000. && bloc * initialGain < 64000.) {
                reds += rloc;
                greens += gloc;
                blues += bloc;
                rn++;
            }

            transformPosition(green[i].x, green[i].y, tran, x, y); //these are redundant now ??? if not, repeat for these blocks same as for red[]
            rloc = gloc = bloc = rnbrs = gnbrs = bnbrs = 0;

            for (int k = 0; k < 9; k++) {
                int xv = x + d[k][0];
                int yv = y + d[k][1];
                int c = FC(yv, xv);

                if (xv >= 0 && yv >= 0 && xv < W && yv < H) {
                    if (c == 0) { //RED
                        rloc += (rawData[yv][xv]);
                        rnbrs++;
                        continue;
                    } else if (c == 2) { //BLUE
                        bloc += (rawData[yv][xv]);
                        bnbrs++;
                        continue;
                    } else { // GREEN
                        gloc += (rawData[yv][xv]);
                        gnbrs++;
                        continue;
                    }
                }
            }

            rloc /= std::max(rnbrs, 1);
            gloc /= std::max(gnbrs, 1);
            bloc /= std::max(bnbrs, 1);

            if (rloc * initialGain < 64000. && gloc * initialGain < 64000. && bloc * initialGain < 64000.) {
                reds += rloc;
                greens += gloc;
                blues += bloc;
                rn++;
            }

            transformPosition(blue[i].x, blue[i].y, tran, x, y);
            rloc = gloc = bloc = rnbrs = gnbrs = bnbrs = 0;

            for (int k = 0; k < 9; k++) {
                int xv = x + d[k][0];
                int yv = y + d[k][1];
                int c = FC(yv, xv);

                if (xv >= 0 && yv >= 0 && xv < W && yv < H) {
                    if (c == 0) { //RED
                        rloc += (rawData[yv][xv]);
                        rnbrs++;
                        continue;
                    } else if (c == 2) { //BLUE
                        bloc += (rawData[yv][xv]);
                        bnbrs++;
                        continue;
                    } else { // GREEN
                        gloc += (rawData[yv][xv]);
                        gnbrs++;
                        continue;
                    }
                }
            }

            rloc /= std::max(rnbrs, 1);
            gloc /= std::max(gnbrs, 1);
            bloc /= std::max(bnbrs, 1);

            if (rloc * initialGain < 64000. && gloc * initialGain < 64000. && bloc * initialGain < 64000.) {
                reds += rloc;
                greens += gloc;
                blues += bloc;
                rn++;
            }
        }
    }

    if (2u * rn < red.size()) {
        return ColorTemp(equal);
    } else {
        reds = reds / std::max(1u, rn) * refwb_red;
        greens = greens / std::max(1u, rn) * refwb_green;
        blues = blues / std::max(1u, rn) * refwb_blue;

        double rm = imatrices.rgb_cam[0][0] * reds + imatrices.rgb_cam[0][1] * greens + imatrices.rgb_cam[0][2] * blues;
        double gm = imatrices.rgb_cam[1][0] * reds + imatrices.rgb_cam[1][1] * greens + imatrices.rgb_cam[1][2] * blues;
        double bm = imatrices.rgb_cam[2][0] * reds + imatrices.rgb_cam[2][1] * greens + imatrices.rgb_cam[2][2] * blues;

        return ColorTemp(rm, gm, bm, equal);
    }
}


//%%%%%%%%%%%%%%%%%%%%%%%%%%%%%%%%%%%%%%%

void RawImageSource::transformPosition(int x, int y, int tran, int& ttx, int& tty)
{

    tran = defTransform(tran);

    x += border;
    y += border;

    if (d1x) {
        if ((tran & TR_ROT) == TR_R90 || (tran & TR_ROT) == TR_R270) {
            x /= 2;
        } else {
            y /= 2;
        }
    }

    int w = W, h = H;

    if (fuji) {
        w = ri->get_FujiWidth() * 2 + 1;
        h = (H - ri->get_FujiWidth()) * 2 + 1;
    }

    int sw = w, sh = h;

    if ((tran & TR_ROT) == TR_R90 || (tran & TR_ROT) == TR_R270) {
        sw = h;
        sh = w;
    }

    int ppx = x, ppy = y;

    if (tran & TR_HFLIP) {
        ppx = sw - 1 - x ;
    }

    if (tran & TR_VFLIP) {
        ppy = sh - 1 - y;
    }

    int tx = ppx;
    int ty = ppy;

    if ((tran & TR_ROT) == TR_R180) {
        tx = w - 1 - ppx;
        ty = h - 1 - ppy;
    } else if ((tran & TR_ROT) == TR_R90) {
        tx = ppy;
        ty = h - 1 - ppx;
    } else if ((tran & TR_ROT) == TR_R270) {
        tx = w - 1 - ppy;
        ty = ppx;
    }

    if (fuji) {
        ttx = (tx + ty) / 2;
        tty = (ty - tx) / 2 + ri->get_FujiWidth();
    } else {
        ttx = tx;
        tty = ty;
    }
}

//%%%%%%%%%%%%%%%%%%%%%%%%%%%%%%%%%%%%%%%

void RawImageSource::inverse33(const double (*rgb_cam)[3], double (*cam_rgb)[3])
{
    double nom = (rgb_cam[0][2] * rgb_cam[1][1] * rgb_cam[2][0] - rgb_cam[0][1] * rgb_cam[1][2] * rgb_cam[2][0] -
                  rgb_cam[0][2] * rgb_cam[1][0] * rgb_cam[2][1] + rgb_cam[0][0] * rgb_cam[1][2] * rgb_cam[2][1] +
                  rgb_cam[0][1] * rgb_cam[1][0] * rgb_cam[2][2] - rgb_cam[0][0] * rgb_cam[1][1] * rgb_cam[2][2]);
    cam_rgb[0][0] = (rgb_cam[1][2] * rgb_cam[2][1] - rgb_cam[1][1] * rgb_cam[2][2]) / nom;
    cam_rgb[0][1] = - (rgb_cam[0][2] * rgb_cam[2][1] - rgb_cam[0][1] * rgb_cam[2][2]) / nom;
    cam_rgb[0][2] = (rgb_cam[0][2] * rgb_cam[1][1] - rgb_cam[0][1] * rgb_cam[1][2]) / nom;
    cam_rgb[1][0] = - (rgb_cam[1][2] * rgb_cam[2][0] - rgb_cam[1][0] * rgb_cam[2][2]) / nom;
    cam_rgb[1][1] = (rgb_cam[0][2] * rgb_cam[2][0] - rgb_cam[0][0] * rgb_cam[2][2]) / nom;
    cam_rgb[1][2] = - (rgb_cam[0][2] * rgb_cam[1][0] - rgb_cam[0][0] * rgb_cam[1][2]) / nom;
    cam_rgb[2][0] = (rgb_cam[1][1] * rgb_cam[2][0] - rgb_cam[1][0] * rgb_cam[2][1]) / nom;
    cam_rgb[2][1] = - (rgb_cam[0][1] * rgb_cam[2][0] - rgb_cam[0][0] * rgb_cam[2][1]) / nom;
    cam_rgb[2][2] = (rgb_cam[0][1] * rgb_cam[1][0] - rgb_cam[0][0] * rgb_cam[1][1]) / nom;
}

DiagonalCurve* RawImageSource::phaseOneIccCurve;
DiagonalCurve* RawImageSource::phaseOneIccCurveInv;

void RawImageSource::init()
{

    {
        // Initialize Phase One ICC curves

        /* This curve is derived from TIFFTAG_TRANSFERFUNCTION of a Capture One P25+ image with applied film curve,
           exported to TIFF with embedded camera ICC. It's assumed to be similar to most standard curves in
           Capture One. It's not necessary to be exactly the same, it's just to be close to a typical curve to
           give the Phase One ICC files a good working space. */
        const double phase_one_forward[] = {
            0.0000000000, 0.0000000000, 0.0152590219, 0.0029602502, 0.0305180438, 0.0058899825, 0.0457770657, 0.0087739376, 0.0610360876, 0.0115968566,
            0.0762951095, 0.0143587396, 0.0915541314, 0.0171969177, 0.1068131533, 0.0201876860, 0.1220721752, 0.0232852674, 0.1373311971, 0.0264744030,
            0.1525902190, 0.0297245747, 0.1678492409, 0.0330205234, 0.1831082628, 0.0363775082, 0.1983672847, 0.0397802701, 0.2136263066, 0.0432593271,
            0.2288853285, 0.0467841611, 0.2441443503, 0.0503700313, 0.2594033722, 0.0540474556, 0.2746623941, 0.0577859159, 0.2899214160, 0.0616159304,
            0.3051804379, 0.0655222400, 0.3204394598, 0.0695353628, 0.3356984817, 0.0736552987, 0.3509575036, 0.0778973068, 0.3662165255, 0.0822461280,
            0.3814755474, 0.0867170214, 0.3967345693, 0.0913252461, 0.4119935912, 0.0960860609, 0.4272526131, 0.1009994659, 0.4425116350, 0.1060654612,
            0.4577706569, 0.1113298238, 0.4730296788, 0.1167925536, 0.4882887007, 0.1224841688, 0.5035477226, 0.1284046693, 0.5188067445, 0.1345540551,
            0.5340657664, 0.1409781033, 0.5493247883, 0.1476615549, 0.5645838102, 0.1546501869, 0.5798428321, 0.1619287404, 0.5951018540, 0.1695277333,
            0.6103608759, 0.1774776837, 0.6256198978, 0.1858091096, 0.6408789197, 0.1945525292, 0.6561379416, 0.2037384604, 0.6713969635, 0.2134279393,
            0.6866559854, 0.2236667430, 0.7019150072, 0.2345159075, 0.7171740291, 0.2460517281, 0.7324330510, 0.2583047227, 0.7476920729, 0.2714122225,
            0.7629510948, 0.2854352636, 0.7782101167, 0.3004959182, 0.7934691386, 0.3167620356, 0.8087281605, 0.3343862058, 0.8239871824, 0.3535820554,
            0.8392462043, 0.3745937285, 0.8545052262, 0.3977111467, 0.8697642481, 0.4232547494, 0.8850232700, 0.4515754940, 0.9002822919, 0.4830701152,
            0.9155413138, 0.5190966659, 0.9308003357, 0.5615320058, 0.9460593576, 0.6136263066, 0.9613183795, 0.6807965209, 0.9765774014, 0.7717402914,
            0.9918364233, 0.9052109560, 1.0000000000, 1.0000000000
        };
        std::vector<double> cForwardPoints;
        cForwardPoints.push_back(double (DCT_Spline));  // The first value is the curve type
        std::vector<double> cInversePoints;
        cInversePoints.push_back(double (DCT_Spline));  // The first value is the curve type

        for (unsigned int i = 0; i < sizeof(phase_one_forward) / sizeof(phase_one_forward[0]); i += 2) {
            cForwardPoints.push_back(phase_one_forward[i + 0]);
            cForwardPoints.push_back(phase_one_forward[i + 1]);
            cInversePoints.push_back(phase_one_forward[i + 1]);
            cInversePoints.push_back(phase_one_forward[i + 0]);
        }

        phaseOneIccCurve = new DiagonalCurve(cForwardPoints, CURVES_MIN_POLY_POINTS);
        phaseOneIccCurveInv = new DiagonalCurve(cInversePoints, CURVES_MIN_POLY_POINTS);
    }
}

void RawImageSource::getRawValues(int x, int y, int rotate, int &R, int &G, int &B)
{
    int xnew = x + border;
    int ynew = y + border;
    rotate += ri->get_rotateDegree();
    rotate %= 360;

    if (rotate == 90) {
        std::swap(xnew, ynew);
        ynew = H - 1 - ynew;
    } else if (rotate == 180) {
        xnew = W - 1 - xnew;
        ynew = H - 1 - ynew;
    } else if (rotate == 270) {
        std::swap(xnew, ynew);
        ynew = H - 1 - ynew;
        xnew = W - 1 - xnew;
        ynew = H - 1 - ynew;
    }

    int c = ri->getSensorType() == ST_FUJI_XTRANS ? ri->XTRANSFC(ynew, xnew) : ri->FC(ynew, xnew);
    int val = round(rawData[ynew][xnew] / scale_mul[c]);

    if (c == 0) {
        R = val;
        G = 0;
        B = 0;
    } else if (c == 2) {
        R = 0;
        G = 0;
        B = val;
    } else {
        R = 0;
        G = val;
        B = 0;
    }
}

void RawImageSource::cleanup()
{
    delete phaseOneIccCurve;
    delete phaseOneIccCurveInv;
}

} /* namespace */<|MERGE_RESOLUTION|>--- conflicted
+++ resolved
@@ -4748,12 +4748,8 @@
         } // end of critical region
     } // end of parallel region
 
-<<<<<<< HEAD
+    constexpr float gammaLimit = 32767.f * 65536.f; // Color::gamma overflows when the LUT is accessed with too large values
     for (int i = 0; i < 65536; i++) {
-=======
-    constexpr float gammaLimit = 32767.f * 65536.f; // Color::gamma overflows when the LUT is accessed with too large values
-    for(int i = 0; i < 65536; i++) {
->>>>>>> 61e411b4
         int idx;
         idx = CLIP((int)Color::gamma(std::min(mult[0] * (i - (cblacksom[0]/*+black_lev[0]*/)), gammaLimit)));
         histRedRaw[idx >> 8] += hist[0][i];
