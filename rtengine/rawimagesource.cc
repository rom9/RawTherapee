/*
 *  This file is part of RawTherapee.
 *
 *  Copyright (c) 2004-2010 Gabor Horvath <hgabor@rawtherapee.com>
 *
 *  RawTherapee is free software: you can redistribute it and/or modify
 *  it under the terms of the GNU General Public License as published by
 *  the Free Software Foundation, either version 3 of the License, or
 *  (at your option) any later version.
 *
 *  RawTherapee is distributed in the hope that it will be useful,
 *  but WITHOUT ANY WARRANTY; without even the implied warranty of
 *  MERCHANTABILITY or FITNESS FOR A PARTICULAR PURPOSE.  See the
 *  GNU General Public License for more details.
 *
 *  You should have received a copy of the GNU General Public License
 *  along with RawTherapee.  If not, see <http://www.gnu.org/licenses/>.
 */
#include <cmath>
#include <iostream>

#include "rtengine.h"
#include "rawimagesource.h"
#include "rawimagesource_i.h"
#include "jaggedarray.h"
#include "median.h"
#include "rawimage.h"
#include "mytime.h"
#include "iccstore.h"
#include "curves.h"
#include "dfmanager.h"
#include "ffmanager.h"
#include "dcp.h"
#include "rt_math.h"
#include "improcfun.h"
#include "rtlensfun.h"
#ifdef _OPENMP
#include <omp.h>
#endif
#include "opthelper.h"
#define BENCHMARK
#include "StopWatch.h"
#define clipretinex( val, minv, maxv )    (( val = (val < minv ? minv : val ) ) > maxv ? maxv : val )
#undef CLIPD
#define CLIPD(a) ((a)>0.0f?((a)<1.0f?(a):1.0f):0.0f)

namespace
{

void rotateLine (const float* const line, rtengine::PlanarPtr<float> &channel, const int tran, const int i, const int w, const int h)
{
    switch(tran & TR_ROT) {
        case TR_R180:
            for (int j = 0; j < w; j++) {
                channel(h - 1 - i, w - 1 - j) = line[j];
            }

            break;

        case TR_R90:
            for (int j = 0; j < w; j++) {
                channel(j, h - 1 - i) = line[j];
            }

            break;

        case TR_R270:
            for (int j = 0; j < w; j++) {
                channel(w - 1 - j, i) = line[j];
            }

            break;

        case TR_NONE:
        default:
            for (int j = 0; j < w; j++) {
                channel(i, j) = line[j];
            }
    }
}

void transLineStandard (const float* const red, const float* const green, const float* const blue, const int i, rtengine::Imagefloat* const image, const int tran, const int imwidth, const int imheight)
{
    // conventional CCD coarse rotation
    rotateLine (red, image->r, tran, i, imwidth, imheight);
    rotateLine (green, image->g, tran, i, imwidth, imheight);
    rotateLine (blue, image->b, tran, i, imwidth, imheight);
}

void transLineFuji (const float* const red, const float* const green, const float* const blue, const int i, rtengine::Imagefloat* const image, const int tran, const int imheight, const int fw)
{

    // Fuji SuperCCD rotation + coarse rotation
    int start = ABS(fw - i);
    int w = fw * 2 + 1;
    int h = (imheight - fw) * 2 + 1;
    int end = min(h + fw - i, w - fw + i);

    switch(tran & TR_ROT) {
        case TR_R180:
            for (int j = start; j < end; j++) {
                int y = i + j - fw;
                int x = fw - i + j;

                if (x >= 0 && y < image->getHeight() && y >= 0 && x < image->getWidth()) {
                    image->r(image->getHeight() - 1 - y, image->getWidth() - 1 - x) = red[j];
                    image->g(image->getHeight() - 1 - y, image->getWidth() - 1 - x) = green[j];
                    image->b(image->getHeight() - 1 - y, image->getWidth() - 1 - x) = blue[j];
                }
            }

            break;

        case TR_R270:
            for (int j = start; j < end; j++) {
                int y = i + j - fw;
                int x = fw - i + j;

                if (x >= 0 && x < image->getHeight() && y >= 0 && y < image->getWidth()) {
                    image->r(image->getHeight() - 1 - x, y) = red[j];
                    image->g(image->getHeight() - 1 - x, y) = green[j];
                    image->b(image->getHeight() - 1 - x, y) = blue[j];
                }
            }

            break;

        case TR_R90:
            for (int j = start; j < end; j++) {
                int y = i + j - fw;
                int x = fw - i + j;

                if (x >= 0 && y < image->getWidth() && y >= 0 && x < image->getHeight()) {
                    image->r(x, image->getWidth() - 1 - y) = red[j];
                    image->g(x, image->getWidth() - 1 - y) = green[j];
                    image->b(x, image->getWidth() - 1 - y) = blue[j];
                }
            }

            break;

        case TR_NONE:
        default:
            for (int j = start; j < end; j++) {
                int y = i + j - fw;
                int x = fw - i + j;

                if (x >= 0 && y < image->getHeight() && y >= 0 && x < image->getWidth()) {
                    image->r(y, x) = red[j];
                    image->g(y, x) = green[j];
                    image->b(y, x) = blue[j];
                }
            }
    }
}

void transLineD1x (const float* const red, const float* const green, const float* const blue, const int i, rtengine::Imagefloat* const image, const int tran, const int imwidth, const int imheight, const bool oddHeight, const bool clip)
{
    // Nikon D1X has an uncommon sensor with 4028 x 1324 sensels.
    // Vertical sensel size is 2x horizontal sensel size
    // We have to do vertical interpolation for the 'missing' rows
    // We do that in combination with coarse rotation

    switch(tran & TR_ROT) {
        case TR_R180: // rotate 180 degree
            for (int j = 0; j < imwidth; j++) {
                image->r(2 * (imheight - 1 - i), imwidth - 1 - j) = red[j];
                image->g(2 * (imheight - 1 - i), imwidth - 1 - j) = green[j];
                image->b(2 * (imheight - 1 - i), imwidth - 1 - j) = blue[j];
            }

            if (i == 0) {
                for (int j = 0; j < imwidth; j++) {
                    image->r(2 * imheight - 1, imwidth - 1 - j) = red[j];
                    image->g(2 * imheight - 1, imwidth - 1 - j) = green[j];
                    image->b(2 * imheight - 1, imwidth - 1 - j) = blue[j];
                }
            }

            if (i == 1 || i == 2) { // linear interpolation
                int row = 2 * imheight - 1 - 2 * i;

                for (int j = 0; j < imwidth; j++) {
                    int col = imwidth - 1 - j;
                    image->r(row, col) = (red[j] + image->r(row + 1, col)) / 2;
                    image->g(row, col) = (green[j] + image->g(row + 1, col)) / 2;
                    image->b(row, col) = (blue[j] + image->b(row + 1, col)) / 2;
                }

                if(i == 2 && oddHeight) {
                    int row = 2 * imheight;

                    for (int j = 0; j < imwidth; j++) {
                        int col = imwidth - 1 - j;
                        image->r(row, col) = (red[j] + image->r(row - 2, col)) / 2;
                        image->g(row, col) = (green[j] + image->g(row - 2, col)) / 2;
                        image->b(row, col) = (blue[j] + image->b(row - 2, col)) / 2;
                    }
                }
            } else if (i == imheight - 1 || i == imheight - 2) {
                int row = 2 * imheight - 1 - 2 * i;

                for (int j = 0; j < imwidth; j++) {
                    int col = imwidth - 1 - j;
                    image->r(row, col) = (red[j] + image->r(row + 1, col)) / 2;
                    image->g(row, col) = (green[j] + image->g(row + 1, col)) / 2;
                    image->b(row, col) = (blue[j] + image->b(row + 1, col)) / 2;
                }

                row = 2 * imheight - 1 - 2 * i + 2;

                for (int j = 0; j < imwidth; j++) {
                    int col = imwidth - 1 - j;
                    image->r(row, col) = (red[j] + image->r(row + 1, col)) / 2;
                    image->g(row, col) = (green[j] + image->g(row + 1, col)) / 2;
                    image->b(row, col) = (blue[j] + image->b(row + 1, col)) / 2;
                }
            } else if (i > 2 && i < imheight - 1) { // vertical bicubic interpolation
                int row = 2 * imheight - 1 - 2 * i + 2;

                for (int j = 0; j < imwidth; j++) {
                    int col = imwidth - 1 - j;
                    image->r(row, col) = MAX(0.f, -0.0625f * (red[j] + image->r(row + 3, col)) + 0.5625f * (image->r(row - 1, col) + image->r(row + 1, col)));
                    image->g(row, col) = MAX(0.f, -0.0625f * (green[j] + image->g(row + 3, col)) + 0.5625f * (image->g(row - 1, col) + image->g(row + 1, col)));
                    image->b(row, col) = MAX(0.f, -0.0625f * (blue[j] + image->b(row + 3, col)) + 0.5625f * (image->b(row - 1, col) + image->b(row + 1, col)));

                    if(clip) {
                        image->r(row, col) = MIN(image->r(row, col), rtengine::MAXVALF);
                        image->g(row, col) = MIN(image->g(row, col), rtengine::MAXVALF);
                        image->b(row, col) = MIN(image->b(row, col), rtengine::MAXVALF);
                    }
                }
            }

            break;

        case TR_R90: // rotate right
            if( i == 0) {
                for (int j = 0; j < imwidth; j++) {
                    image->r(j, 2 * imheight - 1) = red[j];
                    image->g(j, 2 * imheight - 1) = green[j];
                    image->b(j, 2 * imheight - 1) = blue[j];
                }
            }

            for (int j = 0; j < imwidth; j++) {
                image->r(j, 2 * (imheight - 1 - i)) = red[j];
                image->g(j, 2 * (imheight - 1 - i)) = green[j];
                image->b(j, 2 * (imheight - 1 - i)) = blue[j];
            }

            if (i == 1 || i == 2) { // linear interpolation
                int col = 2 * imheight - 1 - 2 * i;

                for (int j = 0; j < imwidth; j++) {
                    image->r(j, col) = (red[j] + image->r(j, col + 1)) / 2;
                    image->g(j, col) = (green[j] + image->g(j, col + 1)) / 2;
                    image->b(j, col) = (blue[j] + image->b(j, col + 1)) / 2;

                    if(oddHeight && i == 2) {
                        image->r(j, 2 * imheight) = (red[j] + image->r(j, 2 * imheight - 2)) / 2;
                        image->g(j, 2 * imheight) = (green[j] + image->g(j, 2 * imheight - 2)) / 2;
                        image->b(j, 2 * imheight) = (blue[j] + image->b(j, 2 * imheight - 2)) / 2;
                    }
                }
            } else if (i == imheight - 1) {
                int col = 2 * imheight - 1 - 2 * i;

                for (int j = 0; j < imwidth; j++) {
                    image->r(j, col) = (red[j] + image->r(j, col + 1)) / 2;
                    image->g(j, col) = (green[j] + image->g(j, col + 1)) / 2;
                    image->b(j, col) = (blue[j] + image->b(j, col + 1)) / 2;
                }

                col = 2 * imheight - 1 - 2 * i + 2;

                for (int j = 0; j < imwidth; j++) {
                    image->r(j, col) = (red[j] + image->r(j, col + 1)) / 2;
                    image->g(j, col) = (green[j] + image->g(j, col + 1)) / 2;
                    image->b(j, col) = (blue[j] + image->b(j, col + 1)) / 2;
                }
            } else if (i > 2 && i < imheight - 1) { // vertical bicubic interpolation
                int col = 2 * imheight - 1 - 2 * i + 2;

                for (int j = 0; j < imwidth; j++) {
                    image->r(j, col) = MAX(0.f, -0.0625f * (red[j] + image->r(j, col + 3)) + 0.5625f * (image->r(j, col - 1) + image->r(j, col + 1)));
                    image->g(j, col) = MAX(0.f, -0.0625f * (green[j] + image->g(j, col + 3)) + 0.5625f * (image->g(j, col - 1) + image->g(j, col + 1)));
                    image->b(j, col) = MAX(0.f, -0.0625f * (blue[j] + image->b(j, col + 3)) + 0.5625f * (image->b(j, col - 1) + image->b(j, col + 1)));

                    if(clip) {
                        image->r(j, col) = MIN(image->r(j, col), rtengine::MAXVALF);
                        image->g(j, col) = MIN(image->g(j, col), rtengine::MAXVALF);
                        image->b(j, col) = MIN(image->b(j, col), rtengine::MAXVALF);
                    }
                }
            }

            break;

        case TR_R270: // rotate left
            if (i == 0) {
                for (int j = imwidth - 1, row = 0; j >= 0; j--, row++) {
                    image->r(row, 2 * i) = red[j];
                    image->g(row, 2 * i) = green[j];
                    image->b(row, 2 * i) = blue[j];
                }
            } else if (i == 1 || i == 2) { // linear interpolation
                for (int j = imwidth - 1, row = 0; j >= 0; j--, row++) {
                    image->r(row, 2 * i) = red[j];
                    image->g(row, 2 * i) = green[j];
                    image->b(row, 2 * i) = blue[j];
                    image->r(row, 2 * i - 1) = (red[j] + image->r(row, 2 * i - 2)) * 0.5f;
                    image->g(row, 2 * i - 1) = (green[j] + image->g(row, 2 * i - 2)) * 0.5f;
                    image->b(row, 2 * i - 1) = (blue[j] + image->b(row, 2 * i - 2)) * 0.5f;
                }
            } else if (i > 0 && i < imheight) { // vertical bicubic interpolation
                for (int j = imwidth - 1, row = 0; j >= 0; j--, row++) {
                    image->r(row, 2 * i - 3) = MAX(0.f, -0.0625f * (red[j] + image->r(row, 2 * i - 6)) + 0.5625f * (image->r(row, 2 * i - 2) + image->r(row, 2 * i - 4)));
                    image->g(row, 2 * i - 3) = MAX(0.f, -0.0625f * (green[j] + image->g(row, 2 * i - 6)) + 0.5625f * (image->g(row, 2 * i - 2) + image->g(row, 2 * i - 4)));
                    image->b(row, 2 * i - 3) = MAX(0.f, -0.0625f * (blue[j] + image->b(row, 2 * i - 6)) + 0.5625f * (image->b(row, 2 * i - 2) + image->b(row, 2 * i - 4)));

                    if(clip) {
                        image->r(row, 2 * i - 3) = MIN(image->r(row, 2 * i - 3), rtengine::MAXVALF);
                        image->g(row, 2 * i - 3) = MIN(image->g(row, 2 * i - 3), rtengine::MAXVALF);
                        image->b(row, 2 * i - 3) = MIN(image->b(row, 2 * i - 3), rtengine::MAXVALF);
                    }

                    image->r(row, 2 * i) = red[j];
                    image->g(row, 2 * i) = green[j];
                    image->b(row, 2 * i) = blue[j];
                }
            }

            if (i == imheight - 1) {
                for (int j = imwidth - 1, row = 0; j >= 0; j--, row++) {
                    image->r(row, 2 * i - 1) = MAX(0.f, -0.0625f * (red[j] + image->r(row, 2 * i - 4)) + 0.5625f * (image->r(row, 2 * i) + image->r(row, 2 * i - 2)));
                    image->g(row, 2 * i - 1) = MAX(0.f, -0.0625f * (green[j] + image->g(row, 2 * i - 4)) + 0.5625f * (image->g(row, 2 * i) + image->g(row, 2 * i - 2)));
                    image->b(row, 2 * i - 1) = MAX(0.f, -0.0625f * (blue[j] + image->b(row, 2 * i - 4)) + 0.5625f * (image->b(row, 2 * i) + image->b(row, 2 * i - 2)));

                    if(clip) {
                        image->r(j, 2 * i - 1) = MIN(image->r(j, 2 * i - 1), rtengine::MAXVALF);
                        image->g(j, 2 * i - 1) = MIN(image->g(j, 2 * i - 1), rtengine::MAXVALF);
                        image->b(j, 2 * i - 1) = MIN(image->b(j, 2 * i - 1), rtengine::MAXVALF);
                    }

                    image->r(row, 2 * i + 1) = (red[j] + image->r(row, 2 * i - 1)) / 2;
                    image->g(row, 2 * i + 1) = (green[j] + image->g(row, 2 * i - 1)) / 2;
                    image->b(row, 2 * i + 1) = (blue[j] + image->b(row, 2 * i - 1)) / 2;

                    if (oddHeight) {
                        image->r(row, 2 * i + 2) = (red[j] + image->r(row, 2 * i - 2)) / 2;
                        image->g(row, 2 * i + 2) = (green[j] + image->g(row, 2 * i - 2)) / 2;
                        image->b(row, 2 * i + 2) = (blue[j] + image->b(row, 2 * i - 2)) / 2;
                    }
                }
            }

            break;

        case TR_NONE: // no coarse rotation
        default:
            rotateLine (red, image->r, tran, 2 * i, imwidth, imheight);
            rotateLine (green, image->g, tran, 2 * i, imwidth, imheight);
            rotateLine (blue, image->b, tran, 2 * i, imwidth, imheight);

            if (i == 1 || i == 2) { // linear interpolation
                for (int j = 0; j < imwidth; j++) {
                    image->r(2 * i - 1, j) = (red[j] + image->r(2 * i - 2, j)) / 2;
                    image->g(2 * i - 1, j) = (green[j] + image->g(2 * i - 2, j)) / 2;
                    image->b(2 * i - 1, j) = (blue[j] + image->b(2 * i - 2, j)) / 2;
                }
            } else if (i > 2 && i < imheight) { // vertical bicubic interpolation
                for (int j = 0; j < imwidth; j++) {
                    image->r(2 * i - 3, j) = MAX(0.f, -0.0625f * (red[j] + image->r(2 * i - 6, j)) + 0.5625f * (image->r(2 * i - 2, j) + image->r(2 * i - 4, j)));
                    image->g(2 * i - 3, j) = MAX(0.f, -0.0625f * (green[j] + image->g(2 * i - 6, j)) + 0.5625f * (image->g(2 * i - 2, j) + image->g(2 * i - 4, j)));
                    image->b(2 * i - 3, j) = MAX(0.f, -0.0625f * (blue[j] + image->b(2 * i - 6, j)) + 0.5625f * (image->b(2 * i - 2, j) + image->b(2 * i - 4, j)));

                    if(clip) {
                        image->r(2 * i - 3, j) = MIN(image->r(2 * i - 3, j), rtengine::MAXVALF);
                        image->g(2 * i - 3, j) = MIN(image->g(2 * i - 3, j), rtengine::MAXVALF);
                        image->b(2 * i - 3, j) = MIN(image->b(2 * i - 3, j), rtengine::MAXVALF);
                    }
                }
            }

            if (i == imheight - 1) {
                for (int j = 0; j < imwidth; j++) {
                    image->r(2 * i - 1, j) = MAX(0.f, -0.0625f * (red[j] + image->r(2 * i - 4, j)) + 0.5625f * (image->r(2 * i, j) + image->r(2 * i - 2, j)));
                    image->g(2 * i - 1, j) = MAX(0.f, -0.0625f * (green[j] + image->g(2 * i - 4, j)) + 0.5625f * (image->g(2 * i, j) + image->g(2 * i - 2, j)));
                    image->b(2 * i - 1, j) = MAX(0.f, -0.0625f * (blue[j] + image->b(2 * i - 4, j)) + 0.5625f * (image->b(2 * i, j) + image->b(2 * i - 2, j)));

                    if(clip) {
                        image->r(2 * i - 1, j) = MIN(image->r(2 * i - 1, j), rtengine::MAXVALF);
                        image->g(2 * i - 1, j) = MIN(image->g(2 * i - 1, j), rtengine::MAXVALF);
                        image->b(2 * i - 1, j) = MIN(image->b(2 * i - 1, j), rtengine::MAXVALF);
                    }

                    image->r(2 * i + 1, j) = (red[j] + image->r(2 * i - 1, j)) / 2;
                    image->g(2 * i + 1, j) = (green[j] + image->g(2 * i - 1, j)) / 2;
                    image->b(2 * i + 1, j) = (blue[j] + image->b(2 * i - 1, j)) / 2;

                    if (oddHeight) {
                        image->r(2 * i + 2, j) = (red[j] + image->r(2 * i - 2, j)) / 2;
                        image->g(2 * i + 2, j) = (green[j] + image->g(2 * i - 2, j)) / 2;
                        image->b(2 * i + 2, j) = (blue[j] + image->b(2 * i - 2, j)) / 2;
                    }
                }
            }
    }
}

}


namespace rtengine
{

extern const Settings* settings;
#undef ABS
#undef DIST

#define ABS(a) ((a)<0?-(a):(a))
#define DIST(a,b) (ABS(a-b))

RawImageSource::RawImageSource ()
    : ImageSource()
    , W(0), H(0)
    , plistener(nullptr)
    , scale_mul{}
    , c_black{}
    , c_white{}
    , cblacksom{}
    , ref_pre_mul{}
    , refwb_red(0.0)
    , refwb_green(0.0)
    , refwb_blue(0.0)
    , rgb_cam{}
    , cam_rgb{}
    , xyz_cam{}
    , cam_xyz{}
    , fuji(false)
    , d1x(false)
    , border(4)
    , chmax{}
    , hlmax{}
    , clmax{}
    , initialGain(0.0)
    , camInitialGain(0.0)
    , defGain(0.0)
    , ri(nullptr)
    , lc00(0.0)
    , lc01(0.0)
    , lc02(0.0)
    , lc10(0.0)
    , lc11(0.0)
    , lc12(0.0)
    , lc20(0.0)
    , lc21(0.0)
    , lc22(0.0)
    , cache(nullptr)
    , threshold(0)
    , rawData(0, 0)
    , green(0, 0)
    , red(0, 0)
    , blue(0, 0)
    , rawDirty(true)
{
    camProfile = nullptr;
    embProfile = nullptr;
    rgbSourceModified = false;
    for(int i = 0; i < 4; ++i) {
        psRedBrightness[i] = psGreenBrightness[i] = psBlueBrightness[i] = 1.f;
    }
}

//%%%%%%%%%%%%%%%%%%%%%%%%%%%%%%%%%%%%%%%

RawImageSource::~RawImageSource ()
{

    delete idata;

    for(size_t i = 0; i < numFrames; ++i) {
        delete riFrames[i];
    }

    for(size_t i = 0; i < numFrames - 1; ++i) {
        delete rawDataBuffer[i];
    }

    flushRGB();
    flushRawData();

    if( cache ) {
        delete [] cache;
    }

    if (camProfile) {
        cmsCloseProfile (camProfile);
    }

    if (embProfile) {
        cmsCloseProfile (embProfile);
    }
}

//%%%%%%%%%%%%%%%%%%%%%%%%%%%%%%%%%%%%%%%

void RawImageSource::transformRect (const PreviewProps &pp, int tran, int &ssx1, int &ssy1, int &width, int &height, int &fw)
{
    int pp_x = pp.getX() + border;
    int pp_y = pp.getY() + border;
    int pp_width = pp.getWidth();
    int pp_height = pp.getHeight();

    if (d1x) {
        if ((tran & TR_ROT) == TR_R90 || (tran & TR_ROT) == TR_R270) {
            pp_x /= 2;
            pp_width = pp_width / 2 + 1;
        } else {
            pp_y /= 2;
            pp_height = pp_height / 2 + 1;
        }
    }

    int w = W, h = H;

    if (fuji) {
        w = ri->get_FujiWidth() * 2 + 1;
        h = (H - ri->get_FujiWidth()) * 2 + 1;
    }

    int sw = w, sh = h;

    if ((tran & TR_ROT) == TR_R90 || (tran & TR_ROT) == TR_R270) {
        sw = h;
        sh = w;
    }

    if( pp_width > sw - 2 * border) {
        pp_width = sw - 2 * border;
    }

    if( pp_height > sh - 2 * border) {
        pp_height = sh - 2 * border;
    }

    int ppx = pp_x, ppy = pp_y;

    if (tran & TR_HFLIP) {
        ppx = max(sw - pp_x - pp_width, 0);
    }

    if (tran & TR_VFLIP) {
        ppy = max(sh - pp_y - pp_height, 0);
    }

    int sx1 = ppx;        // assuming it's >=0
    int sy1 = ppy;        // assuming it's >=0
    int sx2 = min(ppx + pp_width, w - 1);
    int sy2 = min(ppy + pp_height, h - 1);

    if ((tran & TR_ROT) == TR_R180) {
        sx1 = max(w - ppx - pp_width, 0);
        sy1 = max(h - ppy - pp_height, 0);
        sx2 = min(sx1 + pp_width, w - 1);
        sy2 = min(sy1 + pp_height, h - 1);
    } else if ((tran & TR_ROT) == TR_R90) {
        sx1 = ppy;
        sy1 = max(h - ppx - pp_width, 0);
        sx2 = min(sx1 + pp_height, w - 1);
        sy2 = min(sy1 + pp_width, h - 1);
    } else if ((tran & TR_ROT) == TR_R270) {
        sx1 = max(w - ppy - pp_height, 0);
        sy1 = ppx;
        sx2 = min(sx1 + pp_height, w - 1);
        sy2 = min(sy1 + pp_width, h - 1);
    }

    if (fuji) {
        // atszamoljuk a koordinatakat fuji-ra:
        // recalculate the coordinates fuji-ra:
        ssx1 = (sx1 + sy1) / 2;
        ssy1 = (sy1 - sx2 ) / 2 + ri->get_FujiWidth();
        int ssx2 = (sx2 + sy2) / 2 + 1;
        int ssy2 = (sy2 - sx1) / 2 + ri->get_FujiWidth();
        fw   = (sx2 - sx1) / 2 / pp.getSkip();
        width  = (ssx2 - ssx1) / pp.getSkip() + ((ssx2 - ssx1) % pp.getSkip() > 0);
        height = (ssy2 - ssy1) / pp.getSkip() + ((ssy2 - ssy1) % pp.getSkip() > 0);
    } else {
        ssx1 = sx1;
        ssy1 = sy1;
        width  = (sx2 - sx1) / pp.getSkip() + ((sx2 - sx1) % pp.getSkip() > 0);
        height = (sy2 - sy1) / pp.getSkip() + ((sy2 - sy1) % pp.getSkip() > 0);
    }
}

float calculate_scale_mul(float scale_mul[4], const float pre_mul_[4], const float c_white[4], const float c_black[4], bool isMono, int colors)
{
    if (isMono || colors == 1) {
        for (int c = 0; c < 4; c++) {
            scale_mul[c] = 65535.0 / (c_white[c] - c_black[c]);
        }
    } else {
        float pre_mul[4];

        for (int c = 0; c < 4; c++) {
            pre_mul[c] = pre_mul_[c];
        }

        if (pre_mul[3] == 0) {
            pre_mul[3] = pre_mul[1]; // G2 == G1
        }

        float maxpremul = max(pre_mul[0], pre_mul[1], pre_mul[2], pre_mul[3]);

        for (int c = 0; c < 4; c++) {
            scale_mul[c] = (pre_mul[c] / maxpremul) * 65535.0 / (c_white[c] - c_black[c]);
        }
    }

    float gain = max(scale_mul[0], scale_mul[1], scale_mul[2], scale_mul[3]) / min(scale_mul[0], scale_mul[1], scale_mul[2], scale_mul[3]);
    return gain;
}

void RawImageSource::getImage (const ColorTemp &ctemp, int tran, Imagefloat* image, const PreviewProps &pp, const ToneCurveParams &hrp, const RAWParams &raw )
{
    MyMutex::MyLock lock(getImageMutex);

    tran = defTransform (tran);

    // compute channel multipliers
    double r, g, b;
    float rm, gm, bm;

    if (ctemp.getTemp() < 0) {
        // no white balance, ie revert the pre-process white balance to restore original unbalanced raw camera color
        rm = ri->get_pre_mul(0);
        gm = ri->get_pre_mul(1);
        bm = ri->get_pre_mul(2);
    } else {
        ctemp.getMultipliers (r, g, b);
        rm = imatrices.cam_rgb[0][0] * r + imatrices.cam_rgb[0][1] * g + imatrices.cam_rgb[0][2] * b;
        gm = imatrices.cam_rgb[1][0] * r + imatrices.cam_rgb[1][1] * g + imatrices.cam_rgb[1][2] * b;
        bm = imatrices.cam_rgb[2][0] * r + imatrices.cam_rgb[2][1] * g + imatrices.cam_rgb[2][2] * b;
    }

    if (true) {
        // adjust gain so the maximum raw value of the least scaled channel just hits max
        const float new_pre_mul[4] = { ri->get_pre_mul(0) / rm, ri->get_pre_mul(1) / gm, ri->get_pre_mul(2) / bm, ri->get_pre_mul(3) / gm };
        float new_scale_mul[4];

        bool isMono = (ri->getSensorType() == ST_FUJI_XTRANS && raw.xtranssensor.method == RAWParams::XTransSensor::getMethodString(RAWParams::XTransSensor::Method::MONO))
                      || (ri->getSensorType() == ST_BAYER && raw.bayersensor.method == RAWParams::BayerSensor::getMethodString(RAWParams::BayerSensor::Method::MONO));
        float gain = calculate_scale_mul(new_scale_mul, new_pre_mul, c_white, cblacksom, isMono, ri->get_colors());
        rm = new_scale_mul[0] / scale_mul[0] * gain;
        gm = new_scale_mul[1] / scale_mul[1] * gain;
        bm = new_scale_mul[2] / scale_mul[2] * gain;
        //fprintf(stderr, "camera gain: %f, current wb gain: %f, diff in stops %f\n", camInitialGain, gain, log2(camInitialGain) - log2(gain));
    } else {
        // old scaling: used a fixed reference gain based on camera (as-shot) white balance

        // how much we need to scale each channel to get our new white balance
        rm = refwb_red / rm;
        gm = refwb_green / gm;
        bm = refwb_blue / bm;
        // normalize so larger multiplier becomes 1.0
        float minval = min(rm, gm, bm);
        rm /= minval;
        gm /= minval;
        bm /= minval;
        // multiply with reference gain, ie as-shot WB
        rm *= camInitialGain;
        gm *= camInitialGain;
        bm *= camInitialGain;
    }

    defGain = 0.0;
    // compute image area to render in order to provide the requested part of the image
    int sx1, sy1, imwidth, imheight, fw, d1xHeightOdd = 0;
    transformRect (pp, tran, sx1, sy1, imwidth, imheight, fw);

    // check possible overflows
    int maximwidth, maximheight;

    if ((tran & TR_ROT) == TR_R90 || (tran & TR_ROT) == TR_R270) {
        maximwidth = image->getHeight();
        maximheight = image->getWidth();
    } else {
        maximwidth = image->getWidth();
        maximheight = image->getHeight();
    }

    if (d1x) {
        // D1X has only half of the required rows
        // we interpolate the missing ones later to get correct aspect ratio
        // if the height is odd we also have to add an additional row to avoid a black line
        d1xHeightOdd = maximheight & 1;
        maximheight /= 2;
        imheight = maximheight;
    }

    // correct if overflow (very rare), but not fuji because it is corrected in transline
    if (!fuji && imwidth > maximwidth) {
        imwidth = maximwidth;
    }

    if (!fuji && imheight > maximheight) {
        imheight = maximheight;
    }

    if (fuji) { // zero image to avoid access to uninitialized values in further processing because fuji super-ccd processing is not clean...
        for (int i = 0; i < image->getHeight(); ++i) {
            for (int j = 0; j < image->getWidth(); ++j) {
                image->r(i, j) = image->g(i, j) = image->b(i, j) = 0;
            }
        }
    }

    int maxx = this->W, maxy = this->H, skip = pp.getSkip();

    // raw clip levels after white balance
    hlmax[0] = clmax[0] * rm;
    hlmax[1] = clmax[1] * gm;
    hlmax[2] = clmax[2] * bm;

    const bool doClip = (chmax[0] >= clmax[0] || chmax[1] >= clmax[1] || chmax[2] >= clmax[2]) && !hrp.hrenabled;

    float area = skip * skip;
    rm /= area;
    gm /= area;
    bm /= area;
    bool doHr = (hrp.hrenabled && hrp.method != "Color");
#ifdef _OPENMP
    #pragma omp parallel if(!d1x)       // omp disabled for D1x to avoid race conditions (see Issue 1088 http://code.google.com/p/rawtherapee/issues/detail?id=1088)
    {
#endif
        // render the requested image part
        float line_red[imwidth] ALIGNED16;
        float line_grn[imwidth] ALIGNED16;
        float line_blue[imwidth] ALIGNED16;

#ifdef _OPENMP
        #pragma omp for schedule(dynamic,16)
#endif

        for (int ix = 0; ix < imheight; ix++) {
            int i = sy1 + skip * ix;

            if (i >= maxy - skip) {
                i = maxy - skip - 1;    // avoid trouble
            }

            if (ri->getSensorType() == ST_BAYER || ri->getSensorType() == ST_FUJI_XTRANS || ri->get_colors() == 1) {
                for (int j = 0, jx = sx1; j < imwidth; j++, jx += skip) {
                    jx = std::min(jx, maxx - skip - 1); // avoid trouble

                    float rtot = 0.f, gtot = 0.f, btot = 0.f;

                    for (int m = 0; m < skip; m++)
                        for (int n = 0; n < skip; n++) {
                            rtot += red[i + m][jx + n];
                            gtot += green[i + m][jx + n];
                            btot += blue[i + m][jx + n];
                        }

                    rtot *= rm;
                    gtot *= gm;
                    btot *= bm;

                    if (doClip) {
                        // note: as hlmax[] can be larger than CLIP and we can later apply negative
                        // exposure this means that we can clip away local highlights which actually
                        // are not clipped. We have to do that though as we only check pixel by pixel
                        // and don't know if this will transition into a clipped area, if so we need
                        // to clip also surrounding to make a good colour transition
                        rtot = CLIP(rtot);
                        gtot = CLIP(gtot);
                        btot = CLIP(btot);
                    }

                    line_red[j] = rtot;
                    line_grn[j] = gtot;
                    line_blue[j] = btot;
                }
            } else {
                for (int j = 0, jx = sx1; j < imwidth; j++, jx += skip) {
                    if (jx > maxx - skip) {
                        jx = maxx - skip - 1;
                    }

                    float rtot, gtot, btot;
                    rtot = gtot = btot = 0;

                    for (int m = 0; m < skip; m++)
                        for (int n = 0; n < skip; n++) {
                            rtot += rawData[i + m][(jx + n) * 3 + 0];
                            gtot += rawData[i + m][(jx + n) * 3 + 1];
                            btot += rawData[i + m][(jx + n) * 3 + 2];
                        }

                    rtot *= rm;
                    gtot *= gm;
                    btot *= bm;

                    if (doClip) {
                        rtot = CLIP(rtot);
                        gtot = CLIP(gtot);
                        btot = CLIP(btot);
                    }

                    line_red[j] = rtot;
                    line_grn[j] = gtot;
                    line_blue[j] = btot;

                }
            }

            //process all highlight recovery other than "Color"
            if (doHr) {
                hlRecovery (hrp.method, line_red, line_grn, line_blue, imwidth, hlmax);
            }

            if(d1x) {
                transLineD1x (line_red, line_grn, line_blue, ix, image, tran, imwidth, imheight, d1xHeightOdd, doClip);
            } else if(fuji) {
                transLineFuji (line_red, line_grn, line_blue, ix, image, tran, imheight, fw);
            } else {
                transLineStandard (line_red, line_grn, line_blue, ix, image, tran, imwidth, imheight);
            }

        }

#ifdef _OPENMP
    }
#endif

    if (fuji) {
        int a = ((tran & TR_ROT) == TR_R90 && image->getWidth() % 2 == 0) || ((tran & TR_ROT) == TR_R180 && image->getHeight() % 2 + image->getWidth() % 2 == 1) || ((tran & TR_ROT) == TR_R270 && image->getHeight() % 2 == 0);

        // first row
        for (int j = 1 + a; j < image->getWidth() - 1; j += 2) {
            image->r(0, j) = (image->r(1, j) + image->r(0, j + 1) + image->r(0, j - 1)) / 3;
            image->g(0, j) = (image->g(1, j) + image->g(0, j + 1) + image->g(0, j - 1)) / 3;
            image->b(0, j) = (image->b(1, j) + image->b(0, j + 1) + image->b(0, j - 1)) / 3;
        }

        // other rows
        for (int i = 1; i < image->getHeight() - 1; i++) {
            for (int j = 2 - (a + i + 1) % 2; j < image->getWidth() - 1; j += 2) {
                // edge-adaptive interpolation
                double dh = (ABS(image->r(i, j + 1) - image->r(i, j - 1)) + ABS(image->g(i, j + 1) - image->g(i, j - 1)) + ABS(image->b(i, j + 1) - image->b(i, j - 1))) / 1.0;
                double dv = (ABS(image->r(i + 1, j) - image->r(i - 1, j)) + ABS(image->g(i + 1, j) - image->g(i - 1, j)) + ABS(image->b(i + 1, j) - image->b(i - 1, j))) / 1.0;
                double eh = 1.0 / (1.0 + dh);
                double ev = 1.0 / (1.0 + dv);
                image->r(i, j) = (eh * (image->r(i, j + 1) + image->r(i, j - 1)) + ev * (image->r(i + 1, j) + image->r(i - 1, j))) / (2.0 * (eh + ev));
                image->g(i, j) = (eh * (image->g(i, j + 1) + image->g(i, j - 1)) + ev * (image->g(i + 1, j) + image->g(i - 1, j))) / (2.0 * (eh + ev));
                image->b(i, j) = (eh * (image->b(i, j + 1) + image->b(i, j - 1)) + ev * (image->b(i + 1, j) + image->b(i - 1, j))) / (2.0 * (eh + ev));
            }

            // first pixel
            if (2 - (a + i + 1) % 2 == 2) {
                image->r(i, 0) = (image->r(i + 1, 0) + image->r(i - 1, 0) + image->r(i, 1)) / 3;
                image->g(i, 0) = (image->g(i + 1, 0) + image->g(i - 1, 0) + image->g(i, 1)) / 3;
                image->b(i, 0) = (image->b(i + 1, 0) + image->b(i - 1, 0) + image->b(i, 1)) / 3;
            }

            // last pixel
            if (2 - (a + i + image->getWidth()) % 2 == 2) {
                image->r(i, image->getWidth() - 1) = (image->r(i + 1, image->getWidth() - 1) + image->r(i - 1, image->getWidth() - 1) + image->r(i, image->getWidth() - 2)) / 3;
                image->g(i, image->getWidth() - 1) = (image->g(i + 1, image->getWidth() - 1) + image->g(i - 1, image->getWidth() - 1) + image->g(i, image->getWidth() - 2)) / 3;
                image->b(i, image->getWidth() - 1) = (image->b(i + 1, image->getWidth() - 1) + image->b(i - 1, image->getWidth() - 1) + image->b(i, image->getWidth() - 2)) / 3;
            }
        }

        // last row
        int b = (a == 1 && image->getHeight() % 2) || (a == 0 && image->getHeight() % 2 == 0);

        for (int j = 1 + b; j < image->getWidth() - 1; j += 2) {
            image->r(image->getHeight() - 1, j) = (image->r(image->getHeight() - 2, j) + image->r(image->getHeight() - 1, j + 1) + image->r(image->getHeight() - 1, j - 1)) / 3;
            image->g(image->getHeight() - 1, j) = (image->g(image->getHeight() - 2, j) + image->g(image->getHeight() - 1, j + 1) + image->g(image->getHeight() - 1, j - 1)) / 3;
            image->b(image->getHeight() - 1, j) = (image->b(image->getHeight() - 2, j) + image->b(image->getHeight() - 1, j + 1) + image->b(image->getHeight() - 1, j - 1)) / 3;
        }
    }

    // Flip if needed
    if (tran & TR_HFLIP) {
        hflip (image);
    }

    if (tran & TR_VFLIP) {
        vflip (image);
    }

    // Colour correction (only when running on full resolution)
    if(pp.getSkip() == 1) {
        switch(ri->getSensorType()) {
            case ST_BAYER:
                processFalseColorCorrection (image, raw.bayersensor.ccSteps);
                break;

            case ST_FUJI_XTRANS:
                processFalseColorCorrection (image, raw.xtranssensor.ccSteps);
                break;

            case ST_FOVEON:
            case ST_NONE:
                break;
        }
    }
}

DCPProfile *RawImageSource::getDCP(const ColorManagementParams &cmp, DCPProfile::ApplyState &as)
{
    DCPProfile *dcpProf = nullptr;
    cmsHPROFILE dummy;
    findInputProfile(cmp.input, nullptr, (static_cast<const FramesData*>(getMetaData()))->getCamera(), &dcpProf, dummy);

    if (dcpProf == nullptr) {
        if (settings->verbose) {
            printf("Can't load DCP profile '%s'!\n", cmp.input.c_str());
        }
        return nullptr;
    }

    dcpProf->setStep2ApplyState(cmp.working, cmp.toneCurve, cmp.applyLookTable, cmp.applyBaselineExposureOffset, as);
    return dcpProf;
}

void RawImageSource::convertColorSpace(Imagefloat* image, const ColorManagementParams &cmp, const ColorTemp &wb)
{
    double pre_mul[3] = { ri->get_pre_mul(0), ri->get_pre_mul(1), ri->get_pre_mul(2) };
    colorSpaceConversion (image, cmp, wb, pre_mul, embProfile, camProfile, imatrices.xyz_cam, (static_cast<const FramesData*>(getMetaData()))->getCamera());
}

//%%%%%%%%%%%%%%%%%%%%%%%%%%%%%%%%%%%%%%%

/* interpolateBadPixelsBayer: correct raw pixels looking at the bitmap
 * takes into consideration if there are multiple bad pixels in the neighbourhood
 */
int RawImageSource::interpolateBadPixelsBayer( PixelsMap &bitmapBads, array2D<float> &rawData )
{
    static const float eps = 1.f;
    int counter = 0;
#ifdef _OPENMP
    #pragma omp parallel for reduction(+:counter) schedule(dynamic,16)
#endif

    for( int row = 2; row < H - 2; row++ ) {
        for(int col = 2; col < W - 2; col++ ) {
            int sk = bitmapBads.skipIfZero(col, row); //optimization for a stripe all zero

            if( sk ) {
                col += sk - 1; //-1 is because of col++ in cycle
                continue;
            }

            if(!bitmapBads.get(col, row)) {
                continue;
            }

            float wtdsum = 0.f, norm = 0.f;

            // diagonal interpolation
            if(FC(row, col) == 1) {
                // green channel. We can use closer pixels than for red or blue channel. Distance to centre pixel is sqrt(2) => weighting is 0.70710678
                // For green channel following pixels will be used for interpolation. Pixel to be interpolated is in centre.
                // 1 means that pixel is used in this step, if itself and his counterpart are not marked bad
                // 0 0 0 0 0
                // 0 1 0 1 0
                // 0 0 0 0 0
                // 0 1 0 1 0
                // 0 0 0 0 0
                for( int dx = -1; dx <= 1; dx += 2) {
                    if( bitmapBads.get(col + dx, row - 1) || bitmapBads.get(col - dx, row + 1)) {
                        continue;
                    }

                    float dirwt = 0.70710678f / ( fabsf( rawData[row - 1][col + dx] - rawData[row + 1][col - dx]) + eps);
                    wtdsum += dirwt * (rawData[row - 1][col + dx] + rawData[row + 1][col - dx]);
                    norm += dirwt;
                }
            } else {
                // red and blue channel. Distance to centre pixel is sqrt(8) => weighting is 0.35355339
                // For red and blue channel following pixels will be used for interpolation. Pixel to be interpolated is in centre.
                // 1 means that pixel is used in this step, if itself and his counterpart are not marked bad
                // 1 0 0 0 1
                // 0 0 0 0 0
                // 0 0 0 0 0
                // 0 0 0 0 0
                // 1 0 0 0 1
                for( int dx = -2; dx <= 2; dx += 4) {
                    if( bitmapBads.get(col + dx, row - 2) || bitmapBads.get(col - dx, row + 2)) {
                        continue;
                    }

                    float dirwt = 0.35355339f / ( fabsf( rawData[row - 2][col + dx] - rawData[row + 2][col - dx]) + eps);
                    wtdsum += dirwt * (rawData[row - 2][col + dx] + rawData[row + 2][col - dx]);
                    norm += dirwt;
                }
            }

            // channel independent. Distance to centre pixel is 2 => weighting is 0.5
            // Additionally for all channel following pixels will be used for interpolation. Pixel to be interpolated is in centre.
            // 1 means that pixel is used in this step, if itself and his counterpart are not marked bad
            // 0 0 1 0 0
            // 0 0 0 0 0
            // 1 0 0 0 1
            // 0 0 0 0 0
            // 0 0 1 0 0

            // horizontal interpolation
            if(!(bitmapBads.get(col - 2, row) || bitmapBads.get(col + 2, row))) {
                float dirwt = 0.5f / ( fabsf( rawData[row][col - 2] - rawData[row][col + 2]) + eps);
                wtdsum += dirwt * (rawData[row][col - 2] + rawData[row][col + 2]);
                norm += dirwt;
            }

            // vertical interpolation
            if(!(bitmapBads.get(col, row - 2) || bitmapBads.get(col, row + 2))) {
                float dirwt = 0.5f / ( fabsf( rawData[row - 2][col] - rawData[row + 2][col]) + eps);
                wtdsum += dirwt * (rawData[row - 2][col] + rawData[row + 2][col]);
                norm += dirwt;
            }

            if (LIKELY(norm > 0.f)) { // This means, we found at least one pair of valid pixels in the steps above, likelihood of this case is about 99.999%
                rawData[row][col] = wtdsum / (2.f * norm); //gradient weighted average, Factor of 2.f is an optimization to avoid multiplications in former steps
                counter++;
            } else { //backup plan -- simple average. Same method for all channels. We could improve this, but it's really unlikely that this case happens
                int tot = 0;
                float sum = 0;

                for( int dy = -2; dy <= 2; dy += 2) {
                    for( int dx = -2; dx <= 2; dx += 2) {
                        if(bitmapBads.get(col + dx, row + dy)) {
                            continue;
                        }

                        sum += rawData[row + dy][col + dx];
                        tot++;
                    }
                }

                if (tot > 0) {
                    rawData[row][col] = sum / tot;
                    counter ++;
                }
            }
        }
    }

    return counter; // Number of interpolated pixels.
}

/* interpolateBadPixels3Colours: correct raw pixels looking at the bitmap
 * takes into consideration if there are multiple bad pixels in the neighbourhood
 */
int RawImageSource::interpolateBadPixelsNColours( PixelsMap &bitmapBads, const int colours )
{
    static const float eps = 1.f;
    int counter = 0;
#ifdef _OPENMP
    #pragma omp parallel for reduction(+:counter) schedule(dynamic,16)
#endif

    for( int row = 2; row < H - 2; row++ ) {
        for(int col = 2; col < W - 2; col++ ) {
            int sk = bitmapBads.skipIfZero(col, row); //optimization for a stripe all zero

            if( sk ) {
                col += sk - 1; //-1 is because of col++ in cycle
                continue;
            }

            if(!bitmapBads.get(col, row)) {
                continue;
            }

            float wtdsum[colours], norm[colours];

            for (int i = 0; i < colours; ++i) {
                wtdsum[i] = norm[i] = 0.f;
            }

            // diagonal interpolation
            for( int dx = -1; dx <= 1; dx += 2) {
                if( bitmapBads.get(col + dx, row - 1) || bitmapBads.get(col - dx, row + 1)) {
                    continue;
                }

                for(int c = 0; c < colours; c++) {
                    float dirwt = 0.70710678f / ( fabsf( rawData[row - 1][(col + dx) * colours + c] - rawData[row + 1][(col - dx) * colours + c]) + eps);
                    wtdsum[c] += dirwt * (rawData[row - 1][(col + dx) * colours + c] + rawData[row + 1][(col - dx) * colours + c]);
                    norm[c] += dirwt;
                }
            }

            // horizontal interpolation
            if(!(bitmapBads.get(col - 1, row) || bitmapBads.get(col + 1, row))) {
                for(int c = 0; c < colours; c++) {
                    float dirwt = 1.f / ( fabsf( rawData[row][(col - 1) * colours + c] - rawData[row][(col + 1) * colours + c]) + eps);
                    wtdsum[c] += dirwt * (rawData[row][(col - 1) * colours + c] + rawData[row][(col + 1) * colours + c]);
                    norm[c] += dirwt;
                }
            }

            // vertical interpolation
            if(!(bitmapBads.get(col, row - 1) || bitmapBads.get(col, row + 1))) {
                for(int c = 0; c < colours; c++) {
                    float dirwt = 1.f / ( fabsf( rawData[row - 1][col * colours + c] - rawData[row + 1][col * colours + c]) + eps);
                    wtdsum[c] += dirwt * (rawData[row - 1][col * colours + c] + rawData[row + 1][col * colours + c]);
                    norm[c] += dirwt;
                }
            }

            if (LIKELY(norm[0] > 0.f)) { // This means, we found at least one pair of valid pixels in the steps above, likelihood of this case is about 99.999%
                for(int c = 0; c < colours; c++) {
                    rawData[row][col * colours + c] = wtdsum[c] / (2.f * norm[c]); //gradient weighted average, Factor of 2.f is an optimization to avoid multiplications in former steps
                }

                counter++;
            } else { //backup plan -- simple average. Same method for all channels. We could improve this, but it's really unlikely that this case happens
                int tot = 0;
                float sum[colours];

                for (int i = 0; i < colours; ++i) {
                    sum[i] = 0.f;
                }

                for( int dy = -2; dy <= 2; dy += 2) {
                    for( int dx = -2; dx <= 2; dx += 2) {
                        if(bitmapBads.get(col + dx, row + dy)) {
                            continue;
                        }

                        for(int c = 0; c < colours; c++) {
                            sum[c] += rawData[row + dy][(col + dx) * colours + c];
                        }

                        tot++;
                    }
                }

                if (tot > 0) {
                    for(int c = 0; c < colours; c++) {
                        rawData[row][col * colours + c] = sum[c] / tot;
                    }

                    counter ++;
                }
            }
        }
    }

    return counter; // Number of interpolated pixels.
}
/* interpolateBadPixelsXtrans: correct raw pixels looking at the bitmap
 * takes into consideration if there are multiple bad pixels in the neighbourhood
 */
int RawImageSource::interpolateBadPixelsXtrans( PixelsMap &bitmapBads )
{
    static const float eps = 1.f;
    int counter = 0;
#ifdef _OPENMP
    #pragma omp parallel for reduction(+:counter) schedule(dynamic,16)
#endif

    for( int row = 2; row < H - 2; row++ ) {
        for(int col = 2; col < W - 2; col++ ) {
            int skip = bitmapBads.skipIfZero(col, row); //optimization for a stripe all zero

            if( skip ) {
                col += skip - 1; //-1 is because of col++ in cycle
                continue;
            }

            if(!bitmapBads.get(col, row)) {
                continue;
            }

            float wtdsum = 0.f, norm = 0.f;
            unsigned int pixelColor = ri->XTRANSFC(row, col);

            if(pixelColor == 1) {
                // green channel. A green pixel can either be a solitary green pixel or a member of a 2x2 square of green pixels
                if(ri->XTRANSFC(row, col - 1) == ri->XTRANSFC(row, col + 1)) {
                    // If left and right neighbour have same colour, then this is a solitary green pixel
                    // For these the following pixels will be used for interpolation. Pixel to be interpolated is in centre and marked with a P.
                    // Pairs of pixels used in this step are numbered. A pair will be used if none of the pixels of the pair is marked bad
                    // 0 means, the pixel has a different colour and will not be used
                    // 0 1 0 2 0
                    // 3 5 0 6 4
                    // 0 0 P 0 0
                    // 4 6 0 5 3
                    // 0 2 0 1 0
                    for( int dx = -1; dx <= 1; dx += 2) { // pixels marked 5 or 6 in above example. Distance to P is sqrt(2) => weighting is 0.70710678f
                        if( bitmapBads.get(col + dx, row - 1) || bitmapBads.get(col - dx, row + 1)) {
                            continue;
                        }

                        float dirwt = 0.70710678f / ( fabsf( rawData[row - 1][col + dx] - rawData[row + 1][col - dx]) + eps);
                        wtdsum += dirwt * (rawData[row - 1][col + dx] + rawData[row + 1][col - dx]);
                        norm += dirwt;
                    }

                    for( int dx = -1; dx <= 1; dx += 2) { // pixels marked 1 or 2 on above example. Distance to P is sqrt(5) => weighting is 0.44721359f
                        if( bitmapBads.get(col + dx, row - 2) || bitmapBads.get(col - dx, row + 2)) {
                            continue;
                        }

                        float dirwt = 0.44721359f / ( fabsf( rawData[row - 2][col + dx] - rawData[row + 2][col - dx]) + eps);
                        wtdsum += dirwt * (rawData[row - 2][col + dx] + rawData[row + 2][col - dx]);
                        norm += dirwt;
                    }

                    for( int dx = -2; dx <= 2; dx += 4) { // pixels marked 3 or 4 on above example. Distance to P is sqrt(5) => weighting is 0.44721359f
                        if( bitmapBads.get(col + dx, row - 1) || bitmapBads.get(col - dx, row + 1)) {
                            continue;
                        }

                        float dirwt = 0.44721359f / ( fabsf( rawData[row - 1][col + dx] - rawData[row + 1][col - dx]) + eps);
                        wtdsum += dirwt * (rawData[row - 1][col + dx] + rawData[row + 1][col - dx]);
                        norm += dirwt;
                    }
                } else {
                    // this is a member of a 2x2 square of green pixels
                    // For these the following pixels will be used for interpolation. Pixel to be interpolated is at position P in the example.
                    // Pairs of pixels used in this step are numbered. A pair will be used if none of the pixels of the pair is marked bad
                    // 0 means, the pixel has a different colour and will not be used
                    // 1 0 0 3
                    // 0 P 2 0
                    // 0 2 1 0
                    // 3 0 0 0

                    // pixels marked 1 in above example. Distance to P is sqrt(2) => weighting is 0.70710678f
                    int offset1 = ri->XTRANSFC(row - 1, col - 1) == ri->XTRANSFC(row + 1, col + 1) ? 1 : -1;

                    if( !(bitmapBads.get(col - offset1, row - 1) || bitmapBads.get(col + offset1, row + 1))) {
                        float dirwt = 0.70710678f / ( fabsf( rawData[row - 1][col - offset1] - rawData[row + 1][col + offset1]) + eps);
                        wtdsum += dirwt * (rawData[row - 1][col - offset1] + rawData[row + 1][col + offset1]);
                        norm += dirwt;
                    }

                    // pixels marked 2 in above example. Distance to P is 1 => weighting is 1.f
                    int offsety = (ri->XTRANSFC(row - 1, col) != 1 ? 1 : -1);
                    int offsetx = offset1 * offsety;

                    if( !(bitmapBads.get(col + offsetx, row) || bitmapBads.get(col, row + offsety))) {
                        float dirwt = 1.f / ( fabsf( rawData[row][col + offsetx] - rawData[row + offsety][col]) + eps);
                        wtdsum += dirwt * (rawData[row][col + offsetx] + rawData[row + offsety][col]);
                        norm += dirwt;
                    }

                    int offsety2 = -offsety;
                    int offsetx2 = -offsetx;
                    offsetx *= 2;
                    offsety *= 2;

                    // pixels marked 3 in above example. Distance to P is sqrt(5) => weighting is 0.44721359f
                    if( !(bitmapBads.get(col + offsetx, row + offsety2) || bitmapBads.get(col + offsetx2, row + offsety))) {
                        float dirwt = 0.44721359f / ( fabsf( rawData[row + offsety2][col + offsetx] - rawData[row + offsety][col + offsetx2]) + eps);
                        wtdsum += dirwt * (rawData[row + offsety2][col + offsetx] + rawData[row + offsety][col + offsetx2]);
                        norm += dirwt;
                    }
                }
            } else {
                // red and blue channel.
                // Each red or blue pixel has exactly one neighbour of same colour in distance 2 and four neighbours of same colour which can be reached by a move of a knight in chess.
                // For the distance 2 pixel (marked with an X) we generate a virtual counterpart (marked with a V)
                // For red and blue channel following pixels will be used for interpolation. Pixel to be interpolated is in centre and marked with a P.
                // Pairs of pixels used in this step are numbered except for distance 2 pixels which are marked X and V. A pair will be used if none of the pixels of the pair is marked bad
                // 0 1 0 0 0    0 0 X 0 0   remaining cases are symmetric
                // 0 0 0 0 2    1 0 0 0 2
                // X 0 P 0 V    0 0 P 0 0
                // 0 0 0 0 1    0 0 0 0 0
                // 0 2 0 0 0    0 2 V 1 0

                // Find two knight moves landing on a pixel of same colour as the pixel to be interpolated.
                // If we look at first and last row of 5x5 square, we will find exactly two knight pixels.
                // Additionally we know that the column of this pixel has 1 or -1 horizontal distance to the centre pixel
                // When we find a knight pixel, we get its counterpart, which has distance (+-3,+-3), where the signs of distance depend on the corner of the found knight pixel.
                // These pixels are marked 1 or 2 in above examples. Distance to P is sqrt(5) => weighting is 0.44721359f
                // The following loop simply scans the four possible places. To keep things simple, it does not stop after finding two knight pixels, because it will not find more than two
                for(int d1 = -2, offsety = 3; d1 <= 2; d1 += 4, offsety -= 6) {
                    for(int d2 = -1, offsetx = 3; d2 < 1; d2 += 2, offsetx -= 6) {
                        if(ri->XTRANSFC(row + d1, col + d2) == pixelColor) {
                            if( !(bitmapBads.get(col + d2, row + d1) || bitmapBads.get(col + d2 + offsetx, row + d1 + offsety))) {
                                float dirwt = 0.44721359f / ( fabsf( rawData[row + d1][col + d2] - rawData[row + d1 + offsety][col + d2 + offsetx]) + eps);
                                wtdsum += dirwt * (rawData[row + d1][col + d2] + rawData[row + d1 + offsety][col + d2 + offsetx]);
                                norm += dirwt;
                            }
                        }
                    }
                }

                // now scan for the pixel of same colour in distance 2 in each direction (marked with an X in above examples).
                bool distance2PixelFound = false;
                int dx, dy;

                // check horizontal
                for(dx = -2, dy = 0; dx <= 2 && !distance2PixelFound; dx += 4)
                    if(ri->XTRANSFC(row, col + dx) == pixelColor) {
                        distance2PixelFound = true;
                    }

                if(!distance2PixelFound)

                    // no distance 2 pixel on horizontal, check vertical
                    for(dx = 0, dy = -2; dy <= 2 && !distance2PixelFound; dy += 4)
                        if(ri->XTRANSFC(row + dy, col) == pixelColor) {
                            distance2PixelFound = true;
                        }

                // calculate the value of its virtual counterpart (marked with a V in above examples)
                float virtualPixel;

                if(dy == 0) {
                    virtualPixel = 0.5f * (rawData[row - 1][col - dx] + rawData[row + 1][col - dx]);
                } else {
                    virtualPixel = 0.5f * (rawData[row - dy][col - 1] + rawData[row - dy][col + 1]);
                }

                // and weight as usual. Distance to P is 2 => weighting is 0.5f
                float dirwt = 0.5f / ( fabsf( virtualPixel - rawData[row + dy][col + dx]) + eps);
                wtdsum += dirwt * (virtualPixel + rawData[row + dy][col + dx]);
                norm += dirwt;
            }

            if (LIKELY(norm > 0.f)) { // This means, we found at least one pair of valid pixels in the steps above, likelihood of this case is about 99.999%
                rawData[row][col] = wtdsum / (2.f * norm); //gradient weighted average, Factor of 2.f is an optimization to avoid multiplications in former steps
                counter++;
            }
        }
    }

    return counter; // Number of interpolated pixels.
}
//%%%%%%%%%%%%%%%%%%%%%%%%%%%%%%%%%%%%%%%

/*  Search for hot or dead pixels in the image and update the map
 *  For each pixel compare its value to the average of similar colour surrounding
 *  (Taken from Emil Martinec idea)
 *  (Optimized by Ingo Weyrich 2013 and 2015)
 */
SSEFUNCTION int RawImageSource::findHotDeadPixels( PixelsMap &bpMap, float thresh, bool findHotPixels, bool findDeadPixels )
{
    float varthresh = (20.0 * (thresh / 100.0) + 1.0 ) / 24.f;

    // allocate temporary buffer
    float (*cfablur);
    cfablur = (float (*)) malloc (H * W * sizeof * cfablur);

    // counter for dead or hot pixels
    int counter = 0;

#ifdef _OPENMP
    #pragma omp parallel
#endif
    {
#ifdef _OPENMP
        #pragma omp for schedule(dynamic,16) nowait
#endif

        for (int i = 2; i < H - 2; i++) {
            for (int j = 2; j < W - 2; j++) {
                const float& temp = median(rawData[i - 2][j - 2], rawData[i - 2][j], rawData[i - 2][j + 2],
                                           rawData[i][j - 2], rawData[i][j], rawData[i][j + 2],
                                           rawData[i + 2][j - 2], rawData[i + 2][j], rawData[i + 2][j + 2]);
                cfablur[i * W + j] = rawData[i][j] - temp;
            }
        }

        // process borders. Former version calculated the median using mirrored border which does not make sense because the original pixel loses weight
        // Setting the difference between pixel and median for border pixels to zero should do the job not worse then former version
#ifdef _OPENMP
        #pragma omp single
#endif
        {
            for(int i = 0; i < 2; i++) {
                for(int j = 0; j < W; j++) {
                    cfablur[i * W + j] = 0.f;
                }
            }

            for(int i = 2; i < H - 2; i++) {
                for(int j = 0; j < 2; j++) {
                    cfablur[i * W + j] = 0.f;
                }

                for(int j = W - 2; j < W; j++) {
                    cfablur[i * W + j] = 0.f;
                }
            }

            for(int i = H - 2; i < H; i++) {
                for(int j = 0; j < W; j++) {
                    cfablur[i * W + j] = 0.f;
                }
            }
        }
#ifdef _OPENMP
        #pragma omp barrier // barrier because of nowait clause above

        #pragma omp for reduction(+:counter) schedule(dynamic,16)
#endif

        //cfa pixel heat/death evaluation
        for (int rr = 2; rr < H - 2; rr++) {
            int rrmWpcc = rr * W + 2;

            for (int cc = 2; cc < W - 2; cc++, rrmWpcc++) {
                //evaluate pixel for heat/death
                float pixdev = cfablur[rrmWpcc];

                if(pixdev == 0.f) {
                    continue;
                }

                if((!findDeadPixels) && pixdev < 0) {
                    continue;
                }

                if((!findHotPixels) && pixdev > 0) {
                    continue;
                }

                pixdev = fabsf(pixdev);
                float hfnbrave = -pixdev;

#ifdef __SSE2__
                // sum up 5*4 = 20 values using SSE
                // 10 fabs function calls and float 10 additions with SSE
                vfloat sum = vabsf(LVFU(cfablur[(rr - 2) * W + cc - 2])) + vabsf(LVFU(cfablur[(rr - 1) * W + cc - 2]));
                sum += vabsf(LVFU(cfablur[(rr) * W + cc - 2]));
                sum += vabsf(LVFU(cfablur[(rr + 1) * W + cc - 2]));
                sum += vabsf(LVFU(cfablur[(rr + 2) * W + cc - 2]));
                // horizontally add the values and add the result to hfnbrave
                hfnbrave += vhadd(sum);

                // add remaining 5 values of last column
                for (int mm = rr - 2; mm <= rr + 2; mm++) {
                    hfnbrave += fabsf(cfablur[mm * W + cc + 2]);
                }

#else

                //  25 fabs function calls and 25 float additions without SSE
                for (int mm = rr - 2; mm <= rr + 2; mm++) {
                    for (int nn = cc - 2; nn <= cc + 2; nn++) {
                        hfnbrave += fabsf(cfablur[mm * W + nn]);
                    }
                }

#endif

                if (pixdev > varthresh * hfnbrave) {
                    // mark the pixel as "bad"
                    bpMap.set(cc, rr);
                    counter++;
                }
            }//end of pixel evaluation
        }
    }//end of parallel processing
    free (cfablur);
    return counter;
}

//%%%%%%%%%%%%%%%%%%%%%%%%%%%%%%%%%%%%%%%

void RawImageSource::getFullSize (int& w, int& h, int tr)
{

    tr = defTransform (tr);

    if (fuji) {
        w = ri->get_FujiWidth() * 2 + 1;
        h = (H - ri->get_FujiWidth()) * 2 + 1;
    } else if (d1x) {
        w = W;
        h = 2 * H;
    } else {
        w = W;
        h = H;
    }

    if ((tr & TR_ROT) == TR_R90 || (tr & TR_ROT) == TR_R270) {
        int tmp = w;
        w = h;
        h = tmp;
    }

    w -= 2 * border;
    h -= 2 * border;
}

//%%%%%%%%%%%%%%%%%%%%%%%%%%%%%%%%%%%%%%%

void RawImageSource::getSize (const PreviewProps &pp, int& w, int& h)
{
    w = pp.getWidth() / pp.getSkip() + (pp.getWidth() % pp.getSkip() > 0);
    h = pp.getHeight() / pp.getSkip() + (pp.getHeight() % pp.getSkip() > 0);
}

//%%%%%%%%%%%%%%%%%%%%%%%%%%%%%%%%%%%%%%%

void RawImageSource::hflip (Imagefloat* image)
{
    image->hflip();
}

//%%%%%%%%%%%%%%%%%%%%%%%%%%%%%%%%%%%%%%%

void RawImageSource::vflip (Imagefloat* image)
{
    image->vflip();
}


//%%%%%%%%%%%%%%%%%%%%%%%%%%%%%%%%%%%%%%%

<<<<<<< HEAD
int RawImageSource::load (const Glib::ustring &fname, RAWParams *raw, int imageNum, bool batch)
=======
int RawImageSource::load (const Glib::ustring &fname)
>>>>>>> ba74c5c0
{

    MyTime t1, t2;
    t1.set();
    fileName = fname;

    if (plistener) {
        plistener->setProgressStr ("Decoding...");
        plistener->setProgress (0.0);
    }

    ri = new RawImage(fname, raw);
    int errCode = ri->loadRaw (false, 0, false);

    if (errCode) {
        return errCode;
    }
    numFrames = ri->getFrameCount();

    errCode = 0;

    if(numFrames > 1) {
#ifdef _OPENMP
        #pragma omp parallel
#endif
        {
            int errCodeThr = 0;
#ifdef _OPENMP
            #pragma omp for nowait
#endif
            for(unsigned int i = 0; i < numFrames; ++i) {
                if(i == 0) {
                    riFrames[i] = ri;
                    errCodeThr = riFrames[i]->loadRaw (true, i, true, plistener, 0.8);
                } else {
                    riFrames[i] = new RawImage(fname, raw);
                    errCodeThr = riFrames[i]->loadRaw (true, i);
                }
            }
#ifdef _OPENMP
            #pragma omp critical
#endif
            {
                errCode = errCodeThr ? errCodeThr : errCode;
            }
        }
    } else {
        riFrames[0] = ri;
        errCode = riFrames[0]->loadRaw (true, 0, true, plistener, 0.8);
    }

    if(!errCode) {
        for(unsigned int i = 0; i < numFrames; ++i) {
            riFrames[i]->compress_image(i);
        }
    } else {
        return errCode;
    }

    if(numFrames > 1 ) { // this disables multi frame support for Fuji S5 until I found a solution to handle different dimensions
        if(riFrames[0]->get_width() != riFrames[1]->get_width() || riFrames[0]->get_height() != riFrames[1]->get_height()) {
            numFrames = 1;
        }
    }

    if (plistener) {
        plistener->setProgress (0.9);
    }

    /***** Copy once constant data extracted from raw *******/
    W = ri->get_width();
    H = ri->get_height();
    fuji = ri->get_FujiWidth() != 0;

    for (int i = 0; i < 3; i++)
        for (int j = 0; j < 3; j++) {
            imatrices.rgb_cam[i][j] = ri->get_rgb_cam(i, j);
        }

    // compute inverse of the color transformation matrix
    // first arg is matrix, second arg is inverse
    inverse33 (imatrices.rgb_cam, imatrices.cam_rgb);

    d1x  = ! ri->get_model().compare("D1X");

    if(ri->getSensorType() == ST_FUJI_XTRANS) {
        border = 7;
    } else if(ri->getSensorType() == ST_FOVEON) {
        border = 0;
    }

    if ( ri->get_profile() ) {
        embProfile = cmsOpenProfileFromMem (ri->get_profile(), ri->get_profileLen());
    }

    // create profile
    memset (imatrices.xyz_cam, 0, sizeof(imatrices.xyz_cam));

    for (int i = 0; i < 3; i++)
        for (int j = 0; j < 3; j++)
            for (int k = 0; k < 3; k++) {
                imatrices.xyz_cam[i][j] += xyz_sRGB[i][k] * imatrices.rgb_cam[k][j];
            }

    camProfile = ICCStore::getInstance()->createFromMatrix (imatrices.xyz_cam, false, "Camera");
    inverse33 (imatrices.xyz_cam, imatrices.cam_xyz);

    for (int c = 0; c < 4; c++) {
        c_white[c] = ri->get_white(c);
    }

    // First we get the "as shot" ("Camera") white balance and store it
    float pre_mul[4];
    // FIXME: get_colorsCoeff not so much used nowadays, when we have calculate_scale_mul() function here
    ri->get_colorsCoeff( pre_mul, scale_mul, c_black, false);//modify  for black level
    camInitialGain = max(scale_mul[0], scale_mul[1], scale_mul[2], scale_mul[3]) / min(scale_mul[0], scale_mul[1], scale_mul[2], scale_mul[3]);

    double camwb_red = ri->get_pre_mul(0) / pre_mul[0];
    double camwb_green = ri->get_pre_mul(1) / pre_mul[1];
    double camwb_blue = ri->get_pre_mul(2) / pre_mul[2];
    double cam_r = imatrices.rgb_cam[0][0] * camwb_red + imatrices.rgb_cam[0][1] * camwb_green + imatrices.rgb_cam[0][2] * camwb_blue;
    double cam_g = imatrices.rgb_cam[1][0] * camwb_red + imatrices.rgb_cam[1][1] * camwb_green + imatrices.rgb_cam[1][2] * camwb_blue;
    double cam_b = imatrices.rgb_cam[2][0] * camwb_red + imatrices.rgb_cam[2][1] * camwb_green + imatrices.rgb_cam[2][2] * camwb_blue;
    camera_wb = ColorTemp (cam_r, cam_g, cam_b, 1.); // as shot WB

    ColorTemp ReferenceWB;
    double ref_r, ref_g, ref_b;
    {
        // ...then we re-get the constants but now with auto which gives us better demosaicing and CA auto-correct
        // performance for strange white balance settings (such as UniWB)
        ri->get_colorsCoeff( ref_pre_mul, scale_mul, c_black, true);
        refwb_red = ri->get_pre_mul(0) / ref_pre_mul[0];
        refwb_green = ri->get_pre_mul(1) / ref_pre_mul[1];
        refwb_blue = ri->get_pre_mul(2) / ref_pre_mul[2];
        initialGain = max(scale_mul[0], scale_mul[1], scale_mul[2], scale_mul[3]) / min(scale_mul[0], scale_mul[1], scale_mul[2], scale_mul[3]);
        ref_r = imatrices.rgb_cam[0][0] * refwb_red + imatrices.rgb_cam[0][1] * refwb_green + imatrices.rgb_cam[0][2] * refwb_blue;
        ref_g = imatrices.rgb_cam[1][0] * refwb_red + imatrices.rgb_cam[1][1] * refwb_green + imatrices.rgb_cam[1][2] * refwb_blue;
        ref_b = imatrices.rgb_cam[2][0] * refwb_red + imatrices.rgb_cam[2][1] * refwb_green + imatrices.rgb_cam[2][2] * refwb_blue;
        ReferenceWB = ColorTemp (ref_r, ref_g, ref_b, 1.);
    }

    if (settings->verbose) {
        printf("Raw As Shot White balance: temp %f, tint %f\n", camera_wb.getTemp(), camera_wb.getGreen());
        printf("Raw Reference (auto) white balance: temp %f, tint %f, multipliers [%f %f %f | %f %f %f]\n", ReferenceWB.getTemp(), ReferenceWB.getGreen(), ref_r, ref_g, ref_b, refwb_red, refwb_blue, refwb_green);
    }

    /*{
            // Test code: if you want to test a specific white balance
        ColorTemp d50wb = ColorTemp(5000.0, 1.0, 1.0, "Custom");
        double rm,gm,bm,r,g,b;
        d50wb.getMultipliers(r, g, b);
        camwb_red   = imatrices.cam_rgb[0][0]*r + imatrices.cam_rgb[0][1]*g + imatrices.cam_rgb[0][2]*b;
        camwb_green = imatrices.cam_rgb[1][0]*r + imatrices.cam_rgb[1][1]*g + imatrices.cam_rgb[1][2]*b;
        camwb_blue  = imatrices.cam_rgb[2][0]*r + imatrices.cam_rgb[2][1]*g + imatrices.cam_rgb[2][2]*b;
        double pre_mul[3], dmax = 0;
        pre_mul[0] = ri->get_pre_mul(0) / camwb_red;
        pre_mul[1] = ri->get_pre_mul(1) / camwb_green;
        pre_mul[2] = ri->get_pre_mul(2) / camwb_blue;
        for (int c = 0; c < 3; c++) {
            if (dmax < pre_mul[c])
                dmax = pre_mul[c];
                }
                for (int c = 0; c < 3; c++) {
            pre_mul[c] /= dmax;
                }
                camwb_red *= dmax;
                camwb_green *= dmax;
                camwb_blue *= dmax;
                for (int c = 0; c < 3; c++) {
            int sat = ri->get_white(c) - ri->get_cblack(c);
            scale_mul[c] = pre_mul[c] * 65535.0 / sat;
                }
                scale_mul[3] = pre_mul[1] * 65535.0 / (ri->get_white(3) - ri->get_cblack(3));
                initialGain = 1.0 / min(pre_mul[0], pre_mul[1], pre_mul[2]);
    }*/

    for(unsigned int i = 0;i < numFrames; ++i) {
        riFrames[i]->set_prefilters();
    }


    // Load complete Exif informations
    std::unique_ptr<RawMetaDataLocation> rml(new RawMetaDataLocation (ri->get_exifBase(), ri->get_ciffBase(), ri->get_ciffLen()));
    idata = new FramesData (fname, std::move(rml));
    idata->setDCRawFrameCount (numFrames);

    green(W, H);
    red(W, H);
    blue(W, H);
    //hpmap = allocArray<char>(W, H);

    if (plistener) {
        plistener->setProgress (1.0);
    }

    plistener = nullptr; // This must be reset, because only load() is called through progressConnector
    t2.set();

    if( settings->verbose ) {
        printf("Load %s: %d usec\n", fname.c_str(), t2.etime(t1));
    }

    return 0; // OK!
}

//%%%%%%%%%%%%%%%%%%%%%%%%%%%%%%%%%%%%%%%

void RawImageSource::preprocess  (const RAWParams &raw, const LensProfParams &lensProf, const CoarseTransformParams& coarse, bool prepareDenoise)
{
//    BENCHFUN
    MyTime t1, t2;
    t1.set();

    Glib::ustring newDF = raw.dark_frame;
    RawImage *rid = nullptr;

    if (!raw.df_autoselect) {
        if( !raw.dark_frame.empty()) {
            rid = dfm.searchDarkFrame( raw.dark_frame );
        }
    } else {
        rid = dfm.searchDarkFrame(idata->getMake(), idata->getModel(), idata->getISOSpeed(), idata->getShutterSpeed(), idata->getDateTimeAsTS());
    }

    if( rid && settings->verbose) {
        printf( "Subtracting Darkframe:%s\n", rid->get_filename().c_str());
    }

    PixelsMap *bitmapBads = nullptr;

    int totBP = 0; // Hold count of bad pixels to correct

    if(ri->zeroIsBad()) { // mark all pixels with value zero as bad, has to be called before FF and DF. dcraw sets this flag only for some cameras (mainly Panasonic and Leica)
        bitmapBads = new PixelsMap(W, H);
#ifdef _OPENMP
        #pragma omp parallel for reduction(+:totBP) schedule(dynamic,16)
#endif

        for(int i = 0; i < H; i++) {
            for(int j = 0; j < W; j++) {
                if(ri->data[i][j] == 0.f) {
                    bitmapBads->set(j, i);
                    totBP++;
                }
            }
        }

        if(settings->verbose) {
            printf( "%d pixels with value zero marked as bad pixels\n", totBP);
        }
    }

    //FLATFIELD start
    RawImage *rif = nullptr;

    if (!raw.ff_AutoSelect) {
        if( !raw.ff_file.empty()) {
            rif = ffm.searchFlatField( raw.ff_file );
        }
    } else {
        rif = ffm.searchFlatField( idata->getMake(), idata->getModel(), idata->getLens(), idata->getFocalLen(), idata->getFNumber(), idata->getDateTimeAsTS());
    }


    bool hasFlatField = (rif != nullptr);

    if( hasFlatField && settings->verbose) {
        printf( "Flat Field Correction:%s\n", rif->get_filename().c_str());
    }

    if(numFrames == 4) {
        int bufferNumber = 0;
        for(unsigned int i=0; i<4; ++i) {
            if(i==currFrame) {
                copyOriginalPixels(raw, ri, rid, rif, rawData);
                rawDataFrames[i] = &rawData;
            } else {
                if(!rawDataBuffer[bufferNumber]) {
                    rawDataBuffer[bufferNumber] = new array2D<float>;
                }
                rawDataFrames[i] = rawDataBuffer[bufferNumber];
                ++bufferNumber;
                copyOriginalPixels(raw, riFrames[i], rid, rif, *rawDataFrames[i]);
            }
        }
    } else {
        copyOriginalPixels(raw, ri, rid, rif, rawData);
    }
    //FLATFIELD end


    // Always correct camera badpixels from .badpixels file
    std::vector<badPix> *bp = dfm.getBadPixels( ri->get_maker(), ri->get_model(), idata->getSerialNumber() );

    if( bp ) {
        if(!bitmapBads) {
            bitmapBads = new PixelsMap(W, H);
        }
        int rcX = raw.rawCrop ? raw.rcX : 0;
        int rcY = raw.rawCrop ? raw.rcY : 0;
        int numBadPixels = bitmapBads->set(*bp, rcX, rcY);
        totBP += numBadPixels;

        if(settings->verbose && numBadPixels > 0) {
            std::cout << "Correcting " << numBadPixels << " pixels from .badpixels" << std::endl;
        }
    }

    // If darkframe selected, correct hotpixels found on darkframe
    bp = nullptr;

    if( raw.df_autoselect ) {
        bp = dfm.getHotPixels(idata->getMake(), idata->getModel(), idata->getISOSpeed(), idata->getShutterSpeed(), idata->getDateTimeAsTS());
    } else if( !raw.dark_frame.empty() ) {
        bp = dfm.getHotPixels( raw.dark_frame );
    }

    if(bp) {
        if(!bitmapBads) {
            bitmapBads = new PixelsMap(W, H);
        }
        int rcX = raw.rawCrop ? raw.rcX : 0;
        int rcY = raw.rawCrop ? raw.rcY : 0;
        int numBadPixels = bitmapBads->set(*bp, rcX, rcY);
        totBP += numBadPixels;

        if(settings->verbose && numBadPixels > 0) {
            std::cout << "Correcting " << numBadPixels << " hotpixels from darkframe" << std::endl;
        }
    }

    if(numFrames == 4) {
        for(int i=0; i<4; ++i) {
            scaleColors( 0, 0, W, H, raw, *rawDataFrames[i]);
        }
    } else {
        scaleColors( 0, 0, W, H, raw, rawData); //+ + raw parameters for black level(raw.blackxx)
    }

    // Correct vignetting of lens profile
    if (!hasFlatField && lensProf.useVign) {
        std::unique_ptr<LensCorrection> pmap;
        if (lensProf.useLensfun()) {
            pmap = LFDatabase::findModifier(lensProf, idata, W, H, coarse, -1);
        } else {
            const std::shared_ptr<LCPProfile> pLCPProf = LCPStore::getInstance()->getProfile(lensProf.lcpFile);

            if (pLCPProf) { // don't check focal length to allow distortion correction for lenses without chip, also pass dummy focal length 1 in case of 0
                pmap.reset(new LCPMapper(pLCPProf, max(idata->getFocalLen(), 1.0), idata->getFocalLen35mm(), idata->getFocusDist(), idata->getFNumber(), true, false, W, H, coarse, -1));
            }
        }

        if (pmap) {
            int xoffs = raw.rawCrop ? raw.rcX : 0.f;
            int yoffs = raw.rawCrop ? raw.rcY : 0.f;

            LensCorrection &map = *pmap;
            if (ri->getSensorType() == ST_BAYER || ri->getSensorType() == ST_FUJI_XTRANS || ri->get_colors() == 1) {
                if(numFrames == 4) {
                    for(int i = 0; i < 4; ++i) {
#ifdef _OPENMP
                    #pragma omp parallel for schedule(dynamic,16)
#endif

                        for (int y = 0; y < H; y++) {
                            map.processVignetteLine(W, y, xoffs, yoffs, (*rawDataFrames[i])[y]);
                        }
                    }
                } else {

#ifdef _OPENMP
                    #pragma omp parallel for schedule(dynamic,16)
#endif

                    for (int y = 0; y < H; y++) {
                        map.processVignetteLine(W, y, xoffs, yoffs, rawData[y]);
                    }
                }
            } else if(ri->get_colors() == 3) {
#ifdef _OPENMP
                #pragma omp parallel for schedule(dynamic,16)
#endif

                for (int y = 0; y < H; y++) {
                    map.processVignetteLine3Channels(W, y, rawData[y]);
                }
            }
        }
    }

    defGain = 0.0;//log(initialGain) / log(2.0);

    if ( ri->getSensorType() == ST_BAYER && (raw.hotPixelFilter > 0 || raw.deadPixelFilter > 0)) {
        if (plistener) {
            plistener->setProgressStr ("Hot/Dead Pixel Filter...");
            plistener->setProgress (0.0);
        }

        if(!bitmapBads) {
            bitmapBads = new PixelsMap(W, H);
        }

        int nFound = findHotDeadPixels( *bitmapBads, raw.hotdeadpix_thresh, raw.hotPixelFilter, raw.deadPixelFilter );
        totBP += nFound;

        if( settings->verbose && nFound > 0) {
            printf( "Correcting %d hot/dead pixels found inside image\n", nFound );
        }
    }

    // check if it is an olympus E camera or green equilibration is enabled. If yes, compute G channel pre-compensation factors
    if ( ri->getSensorType() == ST_BAYER && (raw.bayersensor.greenthresh || (((idata->getMake().size() >= 7 && idata->getMake().substr(0, 7) == "OLYMPUS" && idata->getModel()[0] == 'E') || (idata->getMake().size() >= 9 && idata->getMake().substr(0, 9) == "Panasonic")) && raw.bayersensor.method != RAWParams::BayerSensor::getMethodString( RAWParams::BayerSensor::Method::VNG4))) ) {
        // global correction
        if(numFrames == 4) {
            for(int i = 0; i < 4; ++i) {
                green_equilibrate_global(*rawDataFrames[i]);
            }
        } else {
            green_equilibrate_global(rawData);
        }
    }

    if ( ri->getSensorType() == ST_BAYER && raw.bayersensor.greenthresh > 0) {
        if (plistener) {
            plistener->setProgressStr ("Green equilibrate...");
            plistener->setProgress (0.0);
        }

        if(numFrames == 4) {
            for(int i = 0; i < 4; ++i) {
                green_equilibrate(0.01 * raw.bayersensor.greenthresh, *rawDataFrames[i]);
            }
        } else {
            green_equilibrate(0.01 * raw.bayersensor.greenthresh, rawData);
        }
    }


    if( totBP ) {
        if ( ri->getSensorType() == ST_BAYER ) {
            if(numFrames == 4) {
                for(int i = 0; i < 4; ++i) {
                    interpolateBadPixelsBayer( *bitmapBads, *rawDataFrames[i] );
                }
            } else {
                interpolateBadPixelsBayer( *bitmapBads, rawData );
            }
        } else if ( ri->getSensorType() == ST_FUJI_XTRANS ) {
            interpolateBadPixelsXtrans( *bitmapBads );
        } else {
            interpolateBadPixelsNColours( *bitmapBads, ri->get_colors() );
        }
    }

    if ( ri->getSensorType() == ST_BAYER && raw.bayersensor.linenoise > 0 ) {
        if (plistener) {
            plistener->setProgressStr ("Line Denoise...");
            plistener->setProgress (0.0);
        }

        cfa_linedn(0.00002 * (raw.bayersensor.linenoise));
    }

    if ( (raw.ca_autocorrect || fabs(raw.cared) > 0.001 || fabs(raw.cablue) > 0.001) && ri->getSensorType() == ST_BAYER ) { // Auto CA correction disabled for X-Trans, for now...
        if (plistener) {
            plistener->setProgressStr ("CA Auto Correction...");
            plistener->setProgress (0.0);
        }
        if(numFrames == 4) {
            for(int i=0; i<4; ++i) {
                CA_correct_RT(raw.ca_autocorrect, raw.cared, raw.cablue, 8.0, *rawDataFrames[i]);
            }
        } else {
            CA_correct_RT(raw.ca_autocorrect, raw.cared, raw.cablue, 8.0, rawData);
        }
    }

    if ( raw.expos != 1 ) {
        if(numFrames == 4) {
            for(int i = 0; i < 4; ++i) {
                processRawWhitepoint(raw.expos, raw.preser, *rawDataFrames[i]);
            }
        } else {
            processRawWhitepoint(raw.expos, raw.preser, rawData);
        }
    }

    if(prepareDenoise && dirpyrdenoiseExpComp == INFINITY) {
        LUTu aehist;
        int aehistcompr;
        double clip = 0;
        int brightness, contrast, black, hlcompr, hlcomprthresh;
        getAutoExpHistogram (aehist, aehistcompr);
        ImProcFunctions::getAutoExp (aehist, aehistcompr, clip, dirpyrdenoiseExpComp, brightness, contrast, black, hlcompr, hlcomprthresh);
    }

    t2.set();

    if( settings->verbose ) {
        printf("Preprocessing: %d usec\n", t2.etime(t1));
    }

    if(bitmapBads) {
        delete bitmapBads;
    }

    rawDirty = true;
    return;
}
//%%%%%%%%%%%%%%%%%%%%%%%%%%%%%%%%%%%%%%%

void RawImageSource::demosaic(const RAWParams &raw)
{
    MyTime t1, t2;
    t1.set();

    if (ri->getSensorType() == ST_BAYER) {
        if ( raw.bayersensor.method == RAWParams::BayerSensor::getMethodString(RAWParams::BayerSensor::Method::HPHD) ) {
            hphd_demosaic ();
        } else if (raw.bayersensor.method == RAWParams::BayerSensor::getMethodString(RAWParams::BayerSensor::Method::VNG4) ) {
            vng4_demosaic ();
        } else if (raw.bayersensor.method == RAWParams::BayerSensor::getMethodString(RAWParams::BayerSensor::Method::AHD) ) {
            ahd_demosaic ();
        } else if (raw.bayersensor.method == RAWParams::BayerSensor::getMethodString(RAWParams::BayerSensor::Method::AMAZE) ) {
            amaze_demosaic_RT (0, 0, W, H, rawData, red, green, blue);
        } else if (raw.bayersensor.method == RAWParams::BayerSensor::getMethodString(RAWParams::BayerSensor::Method::PIXELSHIFT) ) {
            pixelshift(0, 0, W, H, raw.bayersensor, currFrame, ri->get_model(), raw.expos);
        } else if (raw.bayersensor.method == RAWParams::BayerSensor::getMethodString(RAWParams::BayerSensor::Method::DCB) ) {
            dcb_demosaic(raw.bayersensor.dcb_iterations, raw.bayersensor.dcb_enhance);
        } else if (raw.bayersensor.method == RAWParams::BayerSensor::getMethodString(RAWParams::BayerSensor::Method::EAHD)) {
            eahd_demosaic ();
        } else if (raw.bayersensor.method == RAWParams::BayerSensor::getMethodString(RAWParams::BayerSensor::Method::IGV)) {
            igv_interpolate(W, H);
        } else if (raw.bayersensor.method == RAWParams::BayerSensor::getMethodString(RAWParams::BayerSensor::Method::LMMSE)) {
            lmmse_interpolate_omp(W, H, rawData, red, green, blue, raw.bayersensor.lmmse_iterations);
        } else if (raw.bayersensor.method == RAWParams::BayerSensor::getMethodString(RAWParams::BayerSensor::Method::FAST) ) {
            fast_demosaic();
        } else if (raw.bayersensor.method == RAWParams::BayerSensor::getMethodString(RAWParams::BayerSensor::Method::MONO) ) {
            nodemosaic(true);
        } else if (raw.bayersensor.method == RAWParams::BayerSensor::getMethodString(RAWParams::BayerSensor::Method::RCD) ) {
            rcd_demosaic ();
        } else {
            nodemosaic(false);
        }

        //if (raw.all_enhance) refinement_lassus();

    } else if (ri->getSensorType() == ST_FUJI_XTRANS) {
        if (raw.xtranssensor.method == RAWParams::XTransSensor::getMethodString(RAWParams::XTransSensor::Method::FAST) ) {
            fast_xtrans_interpolate();
        } else if (raw.xtranssensor.method == RAWParams::XTransSensor::getMethodString(RAWParams::XTransSensor::Method::ONE_PASS)) {
            xtrans_interpolate(1, false);
        } else if (raw.xtranssensor.method == RAWParams::XTransSensor::getMethodString(RAWParams::XTransSensor::Method::THREE_PASS) ) {
            xtrans_interpolate(3, true);
        } else if(raw.xtranssensor.method == RAWParams::XTransSensor::getMethodString(RAWParams::XTransSensor::Method::MONO) ) {
            nodemosaic(true);
        } else {
            nodemosaic(false);
        }
    } else if (ri->get_colors() == 1) {
        // Monochrome
        nodemosaic(true);
    }

    t2.set();


    rgbSourceModified = false;


    if( settings->verbose ) {
        if (getSensorType() == ST_BAYER) {
            printf("Demosaicing Bayer data: %s - %d usec\n", raw.bayersensor.method.c_str(), t2.etime(t1));
        } else if (getSensorType() == ST_FUJI_XTRANS) {
            printf("Demosaicing X-Trans data: %s - %d usec\n", raw.xtranssensor.method.c_str(), t2.etime(t1));
        }
    }
}


//void RawImageSource::retinexPrepareBuffers(ColorManagementParams cmp, RetinexParams retinexParams, multi_array2D<float, 3> &conversionBuffer, LUTu &lhist16RETI)
void RawImageSource::retinexPrepareBuffers(ColorManagementParams cmp, const RetinexParams &retinexParams, multi_array2D<float, 4> &conversionBuffer, LUTu &lhist16RETI)
{
    bool useHsl = (retinexParams.retinexcolorspace == "HSLLOG" || retinexParams.retinexcolorspace == "HSLLIN");
    conversionBuffer[0] (W - 2 * border, H - 2 * border);
    conversionBuffer[1] (W - 2 * border, H - 2 * border);
    conversionBuffer[2] (W - 2 * border, H - 2 * border);
    conversionBuffer[3] (W - 2 * border, H - 2 * border);

    LUTf *retinexgamtab = nullptr;//gamma before and after Retinex to restore tones
    LUTf lutTonereti;

    if(retinexParams.gammaretinex == "low") {
        retinexgamtab = &(Color::gammatab_115_2);
    } else if(retinexParams.gammaretinex == "mid") {
        retinexgamtab = &(Color::gammatab_13_2);
    } else if(retinexParams.gammaretinex == "hig") {
        retinexgamtab = &(Color::gammatab_145_3);
    } else if(retinexParams.gammaretinex == "fre") {
        GammaValues g_a;
        double pwr = 1.0 / retinexParams.gam;
        double gamm = retinexParams.gam;
        double ts = retinexParams.slope;
        double gamm2 = retinexParams.gam;

        if(gamm2 < 1.) {
            std::swap(pwr, gamm);
        }

        int mode = 0;
        Color::calcGamma(pwr, ts, mode, g_a); // call to calcGamma with selected gamma and slope

        //    printf("g_a0=%f g_a1=%f g_a2=%f g_a3=%f g_a4=%f\n", g_a0,g_a1,g_a2,g_a3,g_a4);
        double start;
        double add;

        if(gamm2 < 1.) {
            start = g_a[2];
            add = g_a[4];
        } else {
            start = g_a[3];
            add = g_a[4];
        }

        double mul = 1. + g_a[4];

        lutTonereti(65536);

        for (int i = 0; i < 65536; i++) {
            double val = (i) / 65535.;
            double x;

            if(gamm2 < 1.) {
                x = Color::igammareti (val, gamm, start, ts, mul , add);
            } else {
                x = Color::gammareti (val, gamm, start, ts, mul , add);
            }

            lutTonereti[i] = CLIP(x * 65535.);// CLIP avoid in some case extra values
        }

        retinexgamtab = &lutTonereti;
    }

    /*
    //test with amsterdam.pef and other files
    float rr,gg,bb;
    rr=red[50][2300];
    gg=green[50][2300];
    bb=blue[50][2300];
    printf("rr=%f gg=%f bb=%f \n",rr,gg,bb);
    rr=red[1630][370];
    gg=green[1630][370];
    bb=blue[1630][370];
    printf("rr1=%f gg1=%f bb1=%f \n",rr,gg,bb);
    rr=red[380][1630];
    gg=green[380][1630];
    bb=blue[380][1630];
    printf("rr2=%f gg2=%f bb2=%f \n",rr,gg,bb);
    */
    /*
    if(retinexParams.highlig < 100 && retinexParams.retinexMethod == "highliplus") {//try to recover magenta...very difficult !
        float hig = ((float)retinexParams.highlig)/100.f;
        float higgb = ((float)retinexParams.grbl)/100.f;

    #ifdef _OPENMP
            #pragma omp parallel for
    #endif
            for (int i = border; i < H - border; i++ ) {
                for (int j = border; j < W - border; j++ ) {
                    float R_,G_,B_;
                    R_=red[i][j];
                    G_=green[i][j];
                    B_=blue[i][j];

                    //empirical method to find highlight magenta with no conversion RGB and no white balance
                    //red = master   Gr and Bl default higgb=0.5
         //           if(R_>65535.f*hig  && G_ > 65535.f*higgb && B_ > 65535.f*higgb) conversionBuffer[3][i - border][j - border] = R_;
          //          else conversionBuffer[3][i - border][j - border] = 0.f;
                }
            }
    }
    */
    if(retinexParams.gammaretinex != "none" && retinexParams.str != 0 && retinexgamtab) {//gamma

#ifdef _OPENMP
        #pragma omp parallel for
#endif

        for (int i = border; i < H - border; i++ ) {
            for (int j = border; j < W - border; j++ ) {
                float R_, G_, B_;
                R_ = red[i][j];
                G_ = green[i][j];
                B_ = blue[i][j];

                red[i][j] = (*retinexgamtab)[R_];
                green[i][j] = (*retinexgamtab)[G_];
                blue[i][j] = (*retinexgamtab)[B_];
            }
        }
    }

    if(useHsl) {
#ifdef _OPENMP
        #pragma omp parallel
#endif
        {
            // one LUT per thread
            LUTu lhist16RETIThr;

            if(lhist16RETI)
            {
                lhist16RETIThr(lhist16RETI.getSize());
                lhist16RETIThr.clear();
            }

#ifdef __SSE2__
            vfloat c32768 = F2V(32768.f);
#endif
#ifdef _OPENMP
            #pragma omp for
#endif

            for (int i = border; i < H - border; i++ )
            {
                int j = border;
#ifdef __SSE2__

                for (; j < W - border - 3; j += 4) {
                    vfloat H, S, L;
                    Color::rgb2hsl(LVFU(red[i][j]), LVFU(green[i][j]), LVFU(blue[i][j]), H, S, L);
                    STVFU(conversionBuffer[0][i - border][j - border], H);
                    STVFU(conversionBuffer[1][i - border][j - border], S);
                    L *= c32768;
                    STVFU(conversionBuffer[2][i - border][j - border], L);
                    STVFU(conversionBuffer[3][i - border][j - border], H);

                    if(lhist16RETI) {
                        for(int p = 0; p < 4; p++) {
                            int pos = ( conversionBuffer[2][i - border][j - border + p]);//histogram in curve HSL
                            lhist16RETIThr[pos]++;
                        }
                    }
                }

#endif

                for (; j < W - border; j++) {
                    float L;
                    //rgb=>lab
                    Color::rgb2hslfloat(red[i][j], green[i][j], blue[i][j], conversionBuffer[0][i - border][j - border], conversionBuffer[1][i - border][j - border], L);
                    L *= 32768.f;
                    conversionBuffer[2][i - border][j - border] = L;

                    if(lhist16RETI) {
                        int pos = L;
                        lhist16RETIThr[pos]++;
                    }
                }
            }

#ifdef _OPENMP
            #pragma omp critical
            {
                if(lhist16RETI)
                {
                    lhist16RETI += lhist16RETIThr; // Add per Thread LUT to global LUT
                }
            }
#endif

        }
    } else {
        TMatrix wprof = ICCStore::getInstance()->workingSpaceMatrix (cmp.working);
        const float wp[3][3] = {
            {static_cast<float>(wprof[0][0]), static_cast<float>(wprof[0][1]), static_cast<float>(wprof[0][2])},
            {static_cast<float>(wprof[1][0]), static_cast<float>(wprof[1][1]), static_cast<float>(wprof[1][2])},
            {static_cast<float>(wprof[2][0]), static_cast<float>(wprof[2][1]), static_cast<float>(wprof[2][2])}
        };

        // Conversion rgb -> lab is hard to vectorize because it uses a lut (that's not the main problem)
        // and it uses a condition inside XYZ2Lab which is almost impossible to vectorize without making it slower...
#ifdef _OPENMP
        #pragma omp parallel
#endif
        {
            // one LUT per thread
            LUTu lhist16RETIThr;

            if(lhist16RETI) {
                lhist16RETIThr(lhist16RETI.getSize());
                lhist16RETIThr.clear();
            }

#ifdef _OPENMP
            #pragma omp for schedule(dynamic,16)
#endif

            for (int i = border; i < H - border; i++ )
                for (int j = border; j < W - border; j++) {
                    float X, Y, Z, L, aa, bb;
                    //rgb=>lab
                    Color::rgbxyz(red[i][j], green[i][j], blue[i][j], X, Y, Z, wp);
                    //convert Lab
                    Color::XYZ2Lab(X, Y, Z, L, aa, bb);
                    conversionBuffer[0][i - border][j - border] = aa;
                    conversionBuffer[1][i - border][j - border] = bb;
                    conversionBuffer[2][i - border][j - border] = L;
                    conversionBuffer[3][i - border][j - border] = xatan2f(bb, aa);

//                   if(R_>40000.f  && G_ > 30000.f && B_ > 30000.f) conversionBuffer[3][i - border][j - border] = R_;
//                   else conversionBuffer[3][i - border][j - border] = 0.f;
                    if(lhist16RETI) {
                        int pos = L;
                        lhist16RETIThr[pos]++;//histogram in Curve Lab
                    }
                }

#ifdef _OPENMP
            #pragma omp critical
            {
                if(lhist16RETI) {
                    lhist16RETI += lhist16RETIThr; // Add per Thread LUT to global LUT
                }
            }
#endif

        }
    }



}

void RawImageSource::retinexPrepareCurves(const RetinexParams &retinexParams, LUTf &cdcurve, LUTf &mapcurve, RetinextransmissionCurve &retinextransmissionCurve, RetinexgaintransmissionCurve &retinexgaintransmissionCurve, bool &retinexcontlutili, bool &mapcontlutili, bool &useHsl, LUTu & lhist16RETI, LUTu & histLRETI)
{
    useHsl = (retinexParams.retinexcolorspace == "HSLLOG" || retinexParams.retinexcolorspace == "HSLLIN");

    if(useHsl) {
        CurveFactory::curveDehaContL (retinexcontlutili, retinexParams.cdHcurve, cdcurve, 1, lhist16RETI, histLRETI);
    } else {
        CurveFactory::curveDehaContL (retinexcontlutili, retinexParams.cdcurve, cdcurve, 1, lhist16RETI, histLRETI);
    }

    CurveFactory::mapcurve (mapcontlutili, retinexParams.mapcurve, mapcurve, 1, lhist16RETI, histLRETI);

    retinexParams.getCurves(retinextransmissionCurve, retinexgaintransmissionCurve);
}

void RawImageSource::retinex(ColorManagementParams cmp, const RetinexParams &deh, ToneCurveParams Tc, LUTf & cdcurve, LUTf & mapcurve, const RetinextransmissionCurve & dehatransmissionCurve, const RetinexgaintransmissionCurve & dehagaintransmissionCurve, multi_array2D<float, 4> &conversionBuffer, bool dehacontlutili, bool mapcontlutili, bool useHsl, float &minCD, float &maxCD, float &mini, float &maxi, float &Tmean, float &Tsigma, float &Tmin, float &Tmax, LUTu &histLRETI)
{
    MyTime t4, t5;
    t4.set();

    if (settings->verbose) {
        printf ("Applying Retinex\n");
    }

    LUTf lutToneireti;
    lutToneireti(65536);

    LUTf *retinexigamtab = nullptr;//gamma before and after Retinex to restore tones

    if(deh.gammaretinex == "low") {
        retinexigamtab = &(Color::igammatab_115_2);
    } else if(deh.gammaretinex == "mid") {
        retinexigamtab = &(Color::igammatab_13_2);
    } else if(deh.gammaretinex == "hig") {
        retinexigamtab = &(Color::igammatab_145_3);
    } else if(deh.gammaretinex == "fre") {
        GammaValues g_a;
        double pwr = 1.0 / deh.gam;
        double gamm = deh.gam;
        double gamm2 = gamm;
        double ts = deh.slope;
        int mode = 0;

        if(gamm2 < 1.) {
            std::swap(pwr, gamm);
        }

        Color::calcGamma(pwr, ts, mode, g_a); // call to calcGamma with selected gamma and slope

        double mul = 1. + g_a[4];
        double add;
        double start;

        if(gamm2 < 1.) {
            start = g_a[3];
            add = g_a[3];
        } else {
            add = g_a[4];
            start = g_a[2];
        }

        //    printf("g_a0=%f g_a1=%f g_a2=%f g_a3=%f g_a4=%f\n", g_a0,g_a1,g_a2,g_a3,g_a4);
        for (int i = 0; i < 65536; i++) {
            double val = (i) / 65535.;
            double x;

            if(gamm2 < 1.) {
                x = Color::gammareti (val, gamm, start, ts, mul , add);
            } else {
                x = Color::igammareti (val, gamm, start, ts, mul , add);
            }

            lutToneireti[i] = CLIP(x * 65535.);
        }

        retinexigamtab = &lutToneireti;
    }

    // We need a buffer with original L data to allow correct blending
    // red, green and blue still have original size of raw, but we can't use the borders
    const int HNew = H - 2 * border;
    const int WNew = W - 2 * border;

    array2D<float> LBuffer (WNew, HNew);
    float **temp = conversionBuffer[2]; // one less dereference
    LUTf dLcurve;
    LUTu hist16RET;

    if(dehacontlutili && histLRETI) {
        hist16RET(32768);
        hist16RET.clear();
        histLRETI.clear();
        dLcurve(32768);
    }

    FlatCurve* chcurve = nullptr;//curve c=f(H)
    bool chutili = false;

    if (deh.enabled && deh.retinexMethod == "highli") {
        chcurve = new FlatCurve(deh.lhcurve);

        if (!chcurve || chcurve->isIdentity()) {
            if (chcurve) {
                delete chcurve;
                chcurve = nullptr;
            }
        } else {
            chutili = true;
        }
    }



#ifdef _OPENMP
    #pragma omp parallel
#endif
    {
        // one LUT per thread
        LUTu hist16RETThr;

        if(hist16RET) {
            hist16RETThr(hist16RET.getSize());
            hist16RETThr.clear();
        }

#ifdef _OPENMP
        #pragma omp for
#endif

        for (int i = 0; i < H - 2 * border; i++ )
            if(dehacontlutili)
                for (int j = 0; j < W - 2 * border; j++) {
                    LBuffer[i][j] = cdcurve[2.f * temp[i][j]] / 2.f;

                    if(histLRETI) {
                        int pos = LBuffer[i][j];
                        hist16RETThr[pos]++; //histogram in Curve
                    }
                }
            else
                for (int j = 0; j < W - 2 * border; j++) {
                    LBuffer[i][j] = temp[i][j];
                }

#ifdef _OPENMP
        #pragma omp critical
#endif
        {
            if(hist16RET) {
                hist16RET += hist16RETThr; // Add per Thread LUT to global LUT
            }
        }
    }

    if(hist16RET) {//update histogram
        // TODO : When rgbcurvesspeedup branch is merged into master, replace this by the following 1-liner
        // hist16RET.compressTo(histLRETI);
        // also remove declaration and init of dLcurve some lines above then and finally remove this comment :)
        for (int i = 0; i < 32768; i++) {
            float val = (double)i / 32767.0;
            dLcurve[i] = val;
        }

        for (int i = 0; i < 32768; i++) {
            float hval = dLcurve[i];
            int hi = (int)(255.0f * hval);
            histLRETI[hi] += hist16RET[i];
        }
    }

    MSR(LBuffer, conversionBuffer[2], conversionBuffer[3], mapcurve, mapcontlutili, WNew, HNew, deh, dehatransmissionCurve, dehagaintransmissionCurve, minCD, maxCD, mini, maxi, Tmean, Tsigma, Tmin, Tmax);

    if(useHsl) {
        if(chutili) {
#ifdef _OPENMP
            #pragma omp parallel for
#endif

            for (int i = border; i < H - border; i++ ) {
                int j = border;

                for (; j < W - border; j++) {

                    float valp = (chcurve->getVal(conversionBuffer[3][i - border][j - border]) - 0.5f);
                    conversionBuffer[1][i - border][j - border] *= (1.f + 2.f * valp);

                }
            }
        }

#ifdef _OPENMP
        #pragma omp parallel for
#endif

        for (int i = border; i < H - border; i++ ) {
            int j = border;
#ifdef __SSE2__
            vfloat c32768 = F2V(32768.f);

            for (; j < W - border - 3; j += 4) {
                vfloat R, G, B;
                Color::hsl2rgb(LVFU(conversionBuffer[0][i - border][j - border]), LVFU(conversionBuffer[1][i - border][j - border]), LVFU(LBuffer[i - border][j - border]) / c32768, R, G, B);

                STVFU(red[i][j], R);
                STVFU(green[i][j], G);
                STVFU(blue[i][j], B);
            }

#endif

            for (; j < W - border; j++) {
                Color::hsl2rgbfloat(conversionBuffer[0][i - border][j - border], conversionBuffer[1][i - border][j - border], LBuffer[i - border][j - border] / 32768.f, red[i][j], green[i][j], blue[i][j]);
            }
        }

    } else {
        TMatrix wiprof = ICCStore::getInstance()->workingSpaceInverseMatrix (cmp.working);

        double wip[3][3] = {
            {wiprof[0][0], wiprof[0][1], wiprof[0][2]},
            {wiprof[1][0], wiprof[1][1], wiprof[1][2]},
            {wiprof[2][0], wiprof[2][1], wiprof[2][2]}
        };
        // gamut control only in Lab mode
        const bool highlight = Tc.hrenabled;
#ifdef _OPENMP
        #pragma omp parallel
#endif
        {
#ifdef __SSE2__
            // we need some line buffers to precalculate some expensive stuff using SSE
            float atan2Buffer[W] ALIGNED16;
            float sqrtBuffer[W] ALIGNED16;
            float sincosxBuffer[W] ALIGNED16;
            float sincosyBuffer[W] ALIGNED16;
            const vfloat c327d68v = F2V(327.68);
            const vfloat onev = F2V(1.f);
#endif // __SSE2__
#ifdef _OPENMP
            #pragma omp for
#endif

            for (int i = border; i < H - border; i++ ) {
#ifdef __SSE2__
                // vectorized precalculation
                {
                    int j = border;

                    for (; j < W - border - 3; j += 4)
                    {
                        vfloat av = LVFU(conversionBuffer[0][i - border][j - border]);
                        vfloat bv = LVFU(conversionBuffer[1][i - border][j - border]);
                        vfloat chprovv = vsqrtf(SQRV(av) + SQRV(bv));
                        STVF(sqrtBuffer[j - border], chprovv / c327d68v);
                        vfloat HHv = xatan2f(bv, av);
                        STVF(atan2Buffer[j - border], HHv);
                        av /= chprovv;
                        bv /= chprovv;
                        vmask selMask = vmaskf_eq(chprovv, ZEROV);
                        STVF(sincosyBuffer[j - border], vself(selMask, onev, av));
                        STVF(sincosxBuffer[j - border], vselfnotzero(selMask, bv));
                    }

                    for (; j < W - border; j++)
                    {
                        float aa = conversionBuffer[0][i - border][j - border];
                        float bb = conversionBuffer[1][i - border][j - border];
                        float Chprov1 = sqrt(SQR(aa) + SQR(bb)) / 327.68f;
                        sqrtBuffer[j - border] = Chprov1;
                        float HH = xatan2f(bb, aa);
                        atan2Buffer[j - border] = HH;

                        if(Chprov1 == 0.0f) {
                            sincosyBuffer[j - border] = 1.f;
                            sincosxBuffer[j - border] = 0.0f;
                        } else {
                            sincosyBuffer[j - border] = aa / (Chprov1 * 327.68f);
                            sincosxBuffer[j - border] = bb / (Chprov1 * 327.68f);
                        }
                    }
                }
#endif // __SSE2__

                for (int j = border; j < W - border; j++) {
                    float Lprov1 = (LBuffer[i - border][j - border]) / 327.68f;
#ifdef __SSE2__
                    float Chprov1 = sqrtBuffer[j - border];
                    float  HH = atan2Buffer[j - border];
                    float2 sincosval;
                    sincosval.x = sincosxBuffer[j - border];
                    sincosval.y = sincosyBuffer[j - border];

#else
                    float aa = conversionBuffer[0][i - border][j - border];
                    float bb = conversionBuffer[1][i - border][j - border];
                    float Chprov1 = sqrt(SQR(aa) + SQR(bb)) / 327.68f;
                    float  HH = xatan2f(bb, aa);
                    float2 sincosval;// = xsincosf(HH);

                    if(Chprov1 == 0.0f) {
                        sincosval.y = 1.f;
                        sincosval.x = 0.0f;
                    } else {
                        sincosval.y = aa / (Chprov1 * 327.68f);
                        sincosval.x = bb / (Chprov1 * 327.68f);
                    }

#endif

                    if(chutili) {  // c=f(H)
                        float valp = float((chcurve->getVal(Color::huelab_to_huehsv2(HH)) - 0.5f));
                        Chprov1 *= (1.f + 2.f * valp);
                    }

                    float R, G, B;
#ifdef _DEBUG
                    bool neg = false;
                    bool more_rgb = false;
                    //gamut control : Lab values are in gamut
                    Color::gamutLchonly(HH, sincosval, Lprov1, Chprov1, R, G, B, wip, highlight, 0.15f, 0.96f, neg, more_rgb);
#else
                    //gamut control : Lab values are in gamut
                    Color::gamutLchonly(HH, sincosval, Lprov1, Chprov1, R, G, B, wip, highlight, 0.15f, 0.96f);
#endif



                    conversionBuffer[0][i - border][j - border] = 327.68f * Chprov1 * sincosval.y;
                    conversionBuffer[1][i - border][j - border] = 327.68f * Chprov1 * sincosval.x;
                    LBuffer[i - border][j - border] = Lprov1 * 327.68f;
                }
            }
        }
        //end gamut control
#ifdef __SSE2__
        vfloat wipv[3][3];

        for(int i = 0; i < 3; i++)
            for(int j = 0; j < 3; j++) {
                wipv[i][j] = F2V(wiprof[i][j]);
            }

#endif // __SSE2__
#ifdef _OPENMP
        #pragma omp parallel for
#endif

        for (int i = border; i < H - border; i++ ) {
            int j = border;
#ifdef __SSE2__

            for (; j < W - border - 3; j += 4) {
                vfloat x_, y_, z_;
                vfloat R, G, B;
                Color::Lab2XYZ(LVFU(LBuffer[i - border][j - border]), LVFU(conversionBuffer[0][i - border][j - border]), LVFU(conversionBuffer[1][i - border][j - border]), x_, y_, z_) ;
                Color::xyz2rgb(x_, y_, z_, R, G, B, wipv);

                STVFU(red[i][j], R);
                STVFU(green[i][j], G);
                STVFU(blue[i][j], B);

            }

#endif

            for (; j < W - border; j++) {
                float x_, y_, z_;
                float R, G, B;
                Color::Lab2XYZ(LBuffer[i - border][j - border], conversionBuffer[0][i - border][j - border], conversionBuffer[1][i - border][j - border], x_, y_, z_) ;
                Color::xyz2rgb(x_, y_, z_, R, G, B, wip);
                red[i][j] = R;
                green[i][j] = G;
                blue[i][j] = B;
            }
        }
    }

    if (chcurve) {
        delete chcurve;
    }

    if(deh.gammaretinex != "none"  && deh.str != 0) { //inverse gamma
#ifdef _OPENMP
        #pragma omp parallel for
#endif

        for (int i = border; i < H - border; i++ ) {
            for (int j = border; j < W - border; j++ ) {
                float R_, G_, B_;
                R_ = red[i][j];
                G_ = green[i][j];
                B_ = blue[i][j];
                red[i][j] = (*retinexigamtab)[R_];
                green[i][j] = (*retinexigamtab)[G_];
                blue[i][j] = (*retinexigamtab)[B_];
            }
        }
    }

    rgbSourceModified = false; // tricky handling for Color propagation

    t5.set();

    if( settings->verbose ) {
        printf("Retinex=%d usec\n",  t5.etime(t4));
    }

}

void RawImageSource::flushRawData()
{
    if(cache) {
        delete [] cache;
        cache = nullptr;
    }

    if (rawData) {
        rawData(0, 0);
    }
}

void RawImageSource::flushRGB()
{
    if (green) {
        green(0, 0);
    }

    if (red) {
        red(0, 0);
    }

    if (blue) {
        blue(0, 0);
    }
}

void RawImageSource::HLRecovery_Global(ToneCurveParams hrp)
{
    if (hrp.hrenabled && hrp.method == "Color") {
        if(!rgbSourceModified) {
            if (settings->verbose) {
                printf ("Applying Highlight Recovery: Color propagation...\n");
            }

            HLRecovery_inpaint (red, green, blue);
            rgbSourceModified = true;
        }
    }

}


void RawImageSource::processFlatField(const RAWParams &raw, RawImage *riFlatFile, unsigned short black[4])
{
//    BENCHFUN
    const int ffHeight = riFlatFile->get_height();
    const int ffWidth = riFlatFile->get_width();
    const int rcX = raw.rawCrop ? raw.rcX : 0;
    const int rcY = raw.rawCrop ? raw.rcY : 0;

    float *cfablur = (float (*)) malloc (ffHeight * ffWidth * sizeof * cfablur);
    int BS = raw.ff_BlurRadius;
    BS += BS & 1;

    //function call to cfabloxblur
    if (raw.ff_BlurType == RAWParams::getFlatFieldBlurTypeString(RAWParams::FlatFieldBlurType::V)) {
        cfaboxblur(riFlatFile, cfablur, 2 * BS, 0);
    } else if (raw.ff_BlurType == RAWParams::getFlatFieldBlurTypeString(RAWParams::FlatFieldBlurType::H)) {
        cfaboxblur(riFlatFile, cfablur, 0, 2 * BS);
    } else if (raw.ff_BlurType == RAWParams::getFlatFieldBlurTypeString(RAWParams::FlatFieldBlurType::VH)) {
        //slightly more complicated blur if trying to correct both vertical and horizontal anomalies
        cfaboxblur(riFlatFile, cfablur, BS, BS);    //first do area blur to correct vignette
    } else { //(raw.ff_BlurType == RAWParams::getFlatFieldBlurTypeString(RAWParams::area_ff))
        cfaboxblur(riFlatFile, cfablur, BS, BS);
    }

    if(ri->getSensorType() == ST_BAYER) {
        float refcolor[2][2];

        //find centre average values by channel
        for (int m = 0; m < 2; m++)
            for (int n = 0; n < 2; n++) {
                int row = 2 * (ffHeight >> 2) + m;
                int col = 2 * (ffWidth >> 2) + n;
                int c  = riFlatFile->FC(row, col);
                int c4 = ( c == 1 && !(row & 1) ) ? 3 : c;
                refcolor[m][n] = max(0.0f, cfablur[row * ffWidth + col] - black[c4]);
            }

        float limitFactor = 1.f;

        if(raw.ff_AutoClipControl) {
//            int clipControlGui = 0;

            for (int m = 0; m < 2; m++)
                for (int n = 0; n < 2; n++) {
                    float maxval = 0.f;
                    int c  = FC(m, n);
                    int c4 = ( c == 1 && !(m & 1) ) ? 3 : c;
#ifdef _OPENMP
                    #pragma omp parallel
#endif
                    {
                        float maxvalthr = 0.f;
#ifdef _OPENMP
                        #pragma omp for
#endif

                        for (int row = 0; row < H - m; row += 2) {
                            for (int col = 0; col < W - n; col += 2) {
                                float tempval = (rawData[row + m][col + n] - black[c4]) * ( refcolor[m][n] / max(1e-5f, cfablur[(row + m + rcY) * ffWidth + col + n + rcX] - black[c4]) );

                                if(tempval > maxvalthr) {
                                    maxvalthr = tempval;
                                }
                            }
                        }

#ifdef _OPENMP
                        #pragma omp critical
#endif
                        {

                            if(maxvalthr > maxval) {
                                maxval = maxvalthr;
                            }

                        }
                    }

                    // now we have the max value for the channel
                    // if it clips, calculate factor to avoid clipping
                    if(maxval + black[c4] >= ri->get_white(c4)) {
                        limitFactor = min(limitFactor, ri->get_white(c4) / (maxval + black[c4]));
                    }
                }

//            clipControlGui = (1.f - limitFactor) * 100.f;           // this value can be used to set the clip control slider in gui
        } else {
            limitFactor = max((float)(100 - raw.ff_clipControl) / 100.f, 0.01f);
        }

        for (int m = 0; m < 2; m++)
            for (int n = 0; n < 2; n++) {
                refcolor[m][n] *= limitFactor;
            }


        unsigned int c[2][2]  = {{FC(0, 0), FC(0, 1)}, {FC(1, 0), FC(1, 1)}};
        unsigned int c4[2][2];
        c4[0][0] = ( c[0][0] == 1) ? 3 : c[0][0];
        c4[0][1] = ( c[0][1] == 1) ? 3 : c[0][1];
        c4[1][0] = c[1][0];
        c4[1][1] = c[1][1];

#ifdef __SSE2__
        vfloat refcolorv[2] = {_mm_set_ps(refcolor[0][1], refcolor[0][0], refcolor[0][1], refcolor[0][0]),
                               _mm_set_ps(refcolor[1][1], refcolor[1][0], refcolor[1][1], refcolor[1][0])
                              };
        vfloat blackv[2] = {_mm_set_ps(black[c4[0][1]], black[c4[0][0]], black[c4[0][1]], black[c4[0][0]]),
                            _mm_set_ps(black[c4[1][1]], black[c4[1][0]], black[c4[1][1]], black[c4[1][0]])
                           };

        vfloat epsv = F2V(1e-5f);
#endif
#ifdef _OPENMP
        #pragma omp parallel for schedule(dynamic,16)
#endif

        for (int row = 0; row < H; row ++) {
            int col = 0;
#ifdef __SSE2__
            vfloat rowBlackv = blackv[row & 1];
            vfloat rowRefcolorv = refcolorv[row & 1];

            for (; col < W - 3; col += 4) {
                vfloat vignettecorrv = rowRefcolorv / vmaxf(epsv, LVFU(cfablur[(row + rcY) * ffWidth + col + rcX]) - rowBlackv);
                vfloat valv = LVFU(rawData[row][col]);
                valv -= rowBlackv;
                STVFU(rawData[row][col], valv * vignettecorrv + rowBlackv);
            }

#endif

            for (; col < W; col ++) {
                float vignettecorr = refcolor[row & 1][col & 1] / max(1e-5f, cfablur[(row + rcY) * ffWidth + col +  rcY] - black[c4[row & 1][col & 1]]);
                rawData[row][col] = (rawData[row][col] - black[c4[row & 1][col & 1]]) * vignettecorr + black[c4[row & 1][col & 1]];
            }
        }
    } else if(ri->getSensorType() == ST_FUJI_XTRANS) {
        float refcolor[3] = {0.f};
        int cCount[3] = {0};

        //find center ave values by channel
        for (int m = -3; m < 3; m++)
            for (int n = -3; n < 3; n++) {
                int row = 2 * (ffHeight >> 2) + m;
                int col = 2 * (ffWidth >> 2) + n;
                int c  = riFlatFile->XTRANSFC(row, col);
                refcolor[c] += max(0.0f, cfablur[row * ffWidth + col] - black[c]);
                cCount[c] ++;
            }

        for(int c = 0; c < 3; c++) {
            refcolor[c] = refcolor[c] / cCount[c];
        }

        float limitFactor = 1.f;

        if(raw.ff_AutoClipControl) {
            // determine maximum calculated value to avoid clipping
//            int clipControlGui = 0;
            float maxval = 0.f;
            // xtrans files have only one black level actually, so we can simplify the code a bit
#ifdef _OPENMP
            #pragma omp parallel
#endif
            {
                float maxvalthr = 0.f;
#ifdef _OPENMP
                #pragma omp for schedule(dynamic,16) nowait
#endif

                for (int row = 0; row < H; row++) {
                    for (int col = 0; col < W; col++) {
                        float tempval = (rawData[row][col] - black[0]) * ( refcolor[ri->XTRANSFC(row, col)] / max(1e-5f, cfablur[(row + rcY) * ffWidth + col + rcX] - black[0]) );

                        if(tempval > maxvalthr) {
                            maxvalthr = tempval;
                        }
                    }
                }

#ifdef _OPENMP
                #pragma omp critical
#endif
                {
                    if(maxvalthr > maxval) {
                        maxval = maxvalthr;
                    }
                }
            }

            // there's only one white level for xtrans
            if(maxval + black[0] > ri->get_white(0)) {
                limitFactor = ri->get_white(0) / (maxval + black[0]);
//                clipControlGui = (1.f - limitFactor) * 100.f;           // this value can be used to set the clip control slider in gui
            }
        } else {
            limitFactor = max((float)(100 - raw.ff_clipControl) / 100.f, 0.01f);
        }


        for(int c = 0; c < 3; c++) {
            refcolor[c] *= limitFactor;
        }

#ifdef _OPENMP
        #pragma omp parallel for
#endif

        for (int row = 0; row < H; row++) {
            for (int col = 0; col < W; col++) {
                int c  = ri->XTRANSFC(row, col);
                float vignettecorr = ( refcolor[c] / max(1e-5f, cfablur[(row + rcY) * ffWidth + col + rcX] - black[c]) );
                rawData[row][col] = (rawData[row][col] - black[c]) * vignettecorr + black[c];
            }
        }
    }

    if (raw.ff_BlurType == RAWParams::getFlatFieldBlurTypeString(RAWParams::FlatFieldBlurType::VH)) {
        float *cfablur1 = (float (*)) malloc (H * W * sizeof * cfablur1);
        float *cfablur2 = (float (*)) malloc (H * W * sizeof * cfablur2);
        //slightly more complicated blur if trying to correct both vertical and horizontal anomalies
        cfaboxblur(riFlatFile, cfablur1, 0, 2 * BS); //now do horizontal blur
        cfaboxblur(riFlatFile, cfablur2, 2 * BS, 0); //now do vertical blur

        if(ri->getSensorType() == ST_BAYER) {
            unsigned int c[2][2]  = {{FC(0, 0), FC(0, 1)}, {FC(1, 0), FC(1, 1)}};
            unsigned int c4[2][2];
            c4[0][0] = ( c[0][0] == 1) ? 3 : c[0][0];
            c4[0][1] = ( c[0][1] == 1) ? 3 : c[0][1];
            c4[1][0] = c[1][0];
            c4[1][1] = c[1][1];

#ifdef __SSE2__
            vfloat blackv[2] = {_mm_set_ps(black[c4[0][1]], black[c4[0][0]], black[c4[0][1]], black[c4[0][0]]),
                                _mm_set_ps(black[c4[1][1]], black[c4[1][0]], black[c4[1][1]], black[c4[1][0]])
                               };

            vfloat epsv = F2V(1e-5f);
#endif
#ifdef _OPENMP
            #pragma omp parallel for schedule(dynamic,16)
#endif

            for (int row = 0; row < H; row ++) {
                int col = 0;
#ifdef __SSE2__
                vfloat rowBlackv = blackv[row & 1];

                for (; col < W - 3; col += 4) {
                    vfloat linecorrv = SQRV(vmaxf(epsv, LVFU(cfablur[(row + rcX) * ffWidth + col + rcX]) - rowBlackv)) /
                                       (vmaxf(epsv, LVFU(cfablur1[(row + rcX) * ffWidth + col + rcX]) - rowBlackv) * vmaxf(epsv, LVFU(cfablur2[(row + rcX) * ffWidth + col + rcX]) - rowBlackv));
                    vfloat valv = LVFU(rawData[row][col]);
                    valv -= rowBlackv;
                    STVFU(rawData[row][col], valv * linecorrv + rowBlackv);
                }

#endif

                for (; col < W; col ++) {
                    float linecorr = SQR(max(1e-5f, cfablur[(row + rcX) * ffWidth + col + rcX] - black[c4[row & 1][col & 1]])) /
                                     (max(1e-5f, cfablur1[(row + rcX) * ffWidth + col + rcX] - black[c4[row & 1][col & 1]]) * max(1e-5f, cfablur2[(row + rcX) * ffWidth + col + rcX] - black[c4[row & 1][col & 1]])) ;
                    rawData[row][col] = (rawData[row][col] - black[c4[row & 1][col & 1]]) * linecorr + black[c4[row & 1][col & 1]];
                }
            }
        } else if(ri->getSensorType() == ST_FUJI_XTRANS) {
#ifdef _OPENMP
            #pragma omp parallel for
#endif

            for (int row = 0; row < H; row++) {
                for (int col = 0; col < W; col++) {
                    int c  = ri->XTRANSFC(row, col);
                    float hlinecorr = (max(1e-5f, cfablur[(row + rcX) * ffWidth + col + rcX] - black[c]) / max(1e-5f, cfablur1[(row + rcX) * ffWidth + col + rcX] - black[c]) );
                    float vlinecorr = (max(1e-5f, cfablur[(row + rcX) * ffWidth + col + rcX] - black[c]) / max(1e-5f, cfablur2[(row + rcX) * ffWidth + col + rcX] - black[c]) );
                    rawData[row][col] = ((rawData[row][col] - black[c]) * hlinecorr * vlinecorr + black[c]);
                }
            }

        }

        free (cfablur1);
        free (cfablur2);
    }

    free (cfablur);
}

//%%%%%%%%%%%%%%%%%%%%%%%%%%%%%%%%%%%%%%%

/* Copy original pixel data and
 * subtract dark frame (if present) from current image and apply flat field correction (if present)
 */
void RawImageSource::copyOriginalPixels(const RAWParams &raw, RawImage *src, RawImage *riDark, RawImage *riFlatFile, array2D<float> &rawData )
{
    // TODO: Change type of black[] to float to avoid conversions
    unsigned short black[4] = {
        (unsigned short)ri->get_cblack(0), (unsigned short)ri->get_cblack(1),
        (unsigned short)ri->get_cblack(2), (unsigned short)ri->get_cblack(3)
    };

    if (ri->getSensorType() == ST_BAYER || ri->getSensorType() == ST_FUJI_XTRANS) {
        if (!rawData) {
            rawData(W, H);
        }

        if (riDark && W <= riDark->get_width() && H <= riDark->get_height()) { // This works also for xtrans-sensors, because black[0] to black[4] are equal for these
            const int rcX = raw.rcX;
            const int rcY = raw.rcY;
            for (int row = 0; row < H; row++) {
                for (int col = 0; col < W; col++) {
                    int c  = FC(row, col);
                    int c4 = ( c == 1 && !(row & 1) ) ? 3 : c;
                    rawData[row][col] = max(src->data[row][col] + black[c4] - riDark->data[row + rcY][col + rcX], 0.0f);
                }
            }
        } else {
#ifdef _OPENMP
            #pragma omp parallel for
#endif

            for (int row = 0; row < H; row++) {
                for (int col = 0; col < W; col++) {
                    rawData[row][col] = src->data[row][col];
                }
            }
        }


        if (riFlatFile && W <= riFlatFile->get_width() && H <= riFlatFile->get_height()) {
            processFlatField(raw, riFlatFile, black);
        }  // flatfield
    } else if (ri->get_colors() == 1) {
        // Monochrome
        if (!rawData) {
            rawData(W, H);
        }

        if (riDark && W == riDark->get_width() && H == riDark->get_height()) {
            for (int row = 0; row < H; row++) {
                for (int col = 0; col < W; col++) {
                    rawData[row][col] = max(src->data[row][col] + black[0] - riDark->data[row][col], 0.0f);
                }
            }
        } else {
            for (int row = 0; row < H; row++) {
                for (int col = 0; col < W; col++) {
                    rawData[row][col] = src->data[row][col];
                }
            }
        }
    } else {
        // No bayer pattern
        // TODO: Is there a flat field correction possible?
        if (!rawData) {
            rawData(3 * W, H);
        }

        if (riDark && W == riDark->get_width() && H == riDark->get_height()) {
            for (int row = 0; row < H; row++) {
                for (int col = 0; col < W; col++) {
                    int c  = FC(row, col);
                    int c4 = ( c == 1 && !(row & 1) ) ? 3 : c;
                    rawData[row][3 * col + 0] = max(src->data[row][3 * col + 0] + black[c4] - riDark->data[row][3 * col + 0], 0.0f);
                    rawData[row][3 * col + 1] = max(src->data[row][3 * col + 1] + black[c4] - riDark->data[row][3 * col + 1], 0.0f);
                    rawData[row][3 * col + 2] = max(src->data[row][3 * col + 2] + black[c4] - riDark->data[row][3 * col + 2], 0.0f);
                }
            }
        } else {
            for (int row = 0; row < H; row++) {
                for (int col = 0; col < W; col++) {
                    rawData[row][3 * col + 0] = src->data[row][3 * col + 0];
                    rawData[row][3 * col + 1] = src->data[row][3 * col + 1];
                    rawData[row][3 * col + 2] = src->data[row][3 * col + 2];
                }
            }
        }
    }
}

SSEFUNCTION void RawImageSource::cfaboxblur(RawImage *riFlatFile, float* cfablur, const int boxH, const int boxW)
{

    int w = riFlatFile->get_width();
    int h = riFlatFile->get_height();
    if(boxW == 0 && boxH == 0) { // nothing to blur
        memcpy(cfablur, riFlatFile->data[0], w * h * sizeof(float));
        return;
    }

    float *tmpBuffer = nullptr;
    float *cfatmp = nullptr;
    float *srcVertical = nullptr;


    if(boxH > 0 && boxW > 0) {
        // we need a temporary buffer if we have to blur both directions
        tmpBuffer = (float (*)) calloc (h * w, sizeof * tmpBuffer);
    }

    if(boxH == 0) {
        // if boxH == 0 we can skip the vertical blur and process the horizontal blur from riFlatFile to cfablur without using a temporary buffer
        cfatmp = cfablur;
    } else {
        cfatmp = tmpBuffer;
    }

    if(boxW == 0) {
        // if boxW == 0 we can skip the horizontal blur and process the vertical blur from riFlatFile to cfablur without using a temporary buffer
        srcVertical = riFlatFile->data[0];
    } else {
        srcVertical = cfatmp;
    }

#ifdef _OPENMP
    #pragma omp parallel
#endif
    {

        if(boxW > 0) {
            //box blur cfa image; box size = BS
            //horizontal blur
#ifdef _OPENMP
            #pragma omp for
#endif

            for (int row = 0; row < h; row++) {
                int len = boxW / 2 + 1;
                cfatmp[row * w + 0] = riFlatFile->data[row][0] / len;
                cfatmp[row * w + 1] = riFlatFile->data[row][1] / len;

                for (int j = 2; j <= boxW; j += 2) {
                    cfatmp[row * w + 0] += riFlatFile->data[row][j] / len;
                    cfatmp[row * w + 1] += riFlatFile->data[row][j + 1] / len;
                }

                for (int col = 2; col <= boxW; col += 2) {
                    cfatmp[row * w + col] = (cfatmp[row * w + col - 2] * len + riFlatFile->data[row][boxW + col]) / (len + 1);
                    cfatmp[row * w + col + 1] = (cfatmp[row * w + col - 1] * len + riFlatFile->data[row][boxW + col + 1]) / (len + 1);
                    len ++;
                }

                for (int col = boxW + 2; col < w - boxW; col++) {
                    cfatmp[row * w + col] = cfatmp[row * w + col - 2] + (riFlatFile->data[row][boxW + col] - cfatmp[row * w + col - boxW - 2]) / len;
                }

                for (int col = w - boxW; col < w; col += 2) {
                    cfatmp[row * w + col] = (cfatmp[row * w + col - 2] * len - cfatmp[row * w + col - boxW - 2]) / (len - 1);

                    if (col + 1 < w) {
                        cfatmp[row * w + col + 1] = (cfatmp[row * w + col - 1] * len - cfatmp[row * w + col - boxW - 1]) / (len - 1);
                    }

                    len --;
                }
            }
        }

        if(boxH > 0) {
            //vertical blur
#ifdef __SSE2__
            vfloat  leninitv = F2V(boxH / 2 + 1);
            vfloat  onev = F2V( 1.0f );
            vfloat  temp1v, temp2v, temp3v, temp4v, lenv, lenp1v, lenm1v;
            int row;
#ifdef _OPENMP
            #pragma omp for nowait
#endif

            for (int col = 0; col < w - 7; col += 8) {
                lenv = leninitv;
                temp1v = LVFU(srcVertical[0 * w + col]) / lenv;
                temp2v = LVFU(srcVertical[1 * w + col]) / lenv;
                temp3v = LVFU(srcVertical[0 * w + col + 4]) / lenv;
                temp4v = LVFU(srcVertical[1 * w + col + 4]) / lenv;

                for (int i = 2; i < boxH + 2; i += 2) {
                    temp1v += LVFU(srcVertical[i * w + col]) / lenv;
                    temp2v += LVFU(srcVertical[(i + 1) * w + col]) / lenv;
                    temp3v += LVFU(srcVertical[i * w + col + 4]) / lenv;
                    temp4v += LVFU(srcVertical[(i + 1) * w + col + 4]) / lenv;
                }

                STVFU(cfablur[0 * w + col], temp1v);
                STVFU(cfablur[1 * w + col], temp2v);
                STVFU(cfablur[0 * w + col + 4], temp3v);
                STVFU(cfablur[1 * w + col + 4], temp4v);

                for (row = 2; row < boxH + 2; row += 2) {
                    lenp1v = lenv + onev;
                    temp1v = (temp1v * lenv + LVFU(srcVertical[(row + boxH) * w + col])) / lenp1v;
                    temp2v = (temp2v * lenv + LVFU(srcVertical[(row + boxH + 1) * w + col])) / lenp1v;
                    temp3v = (temp3v * lenv + LVFU(srcVertical[(row + boxH) * w + col + 4])) / lenp1v;
                    temp4v = (temp4v * lenv + LVFU(srcVertical[(row + boxH + 1) * w + col + 4])) / lenp1v;
                    STVFU(cfablur[row * w + col], temp1v);
                    STVFU(cfablur[(row + 1)*w + col], temp2v);
                    STVFU(cfablur[row * w + col + 4], temp3v);
                    STVFU(cfablur[(row + 1)*w + col + 4], temp4v);
                    lenv = lenp1v;
                }

                for (; row < h - boxH - 1; row += 2) {
                    temp1v = temp1v + (LVFU(srcVertical[(row + boxH) * w + col]) - LVFU(srcVertical[(row - boxH - 2) * w + col])) / lenv;
                    temp2v = temp2v + (LVFU(srcVertical[(row + 1 + boxH) * w + col]) - LVFU(srcVertical[(row + 1 - boxH - 2) * w + col])) / lenv;
                    temp3v = temp3v + (LVFU(srcVertical[(row + boxH) * w + col + 4]) - LVFU(srcVertical[(row - boxH - 2) * w + col + 4])) / lenv;
                    temp4v = temp4v + (LVFU(srcVertical[(row + 1 + boxH) * w + col + 4]) - LVFU(srcVertical[(row + 1 - boxH - 2) * w + col + 4])) / lenv;
                    STVFU(cfablur[row * w + col], temp1v);
                    STVFU(cfablur[(row + 1)*w + col], temp2v);
                    STVFU(cfablur[row * w + col + 4], temp3v);
                    STVFU(cfablur[(row + 1)*w + col + 4], temp4v);
                }

                for(; row < h - boxH; row++) {
                    temp1v = temp1v + (LVFU(srcVertical[(row + boxH) * w + col]) - LVFU(srcVertical[(row - boxH - 2) * w + col])) / lenv;
                    temp3v = temp3v + (LVFU(srcVertical[(row + boxH) * w + col + 4]) - LVFU(srcVertical[(row - boxH - 2) * w + col + 4])) / lenv;
                    STVFU(cfablur[row * w + col], temp1v);
                    STVFU(cfablur[row * w + col + 4], temp3v);
                    vfloat swapv = temp1v;
                    temp1v = temp2v;
                    temp2v = swapv;
                    swapv = temp3v;
                    temp3v = temp4v;
                    temp4v = swapv;
                }

                for (; row < h - 1; row += 2) {
                    lenm1v = lenv - onev;
                    temp1v = (temp1v * lenv - LVFU(srcVertical[(row - boxH - 2) * w + col])) / lenm1v;
                    temp2v = (temp2v * lenv - LVFU(srcVertical[(row - boxH - 1) * w + col])) / lenm1v;
                    temp3v = (temp3v * lenv - LVFU(srcVertical[(row - boxH - 2) * w + col + 4])) / lenm1v;
                    temp4v = (temp4v * lenv - LVFU(srcVertical[(row - boxH - 1) * w + col + 4])) / lenm1v;
                    STVFU(cfablur[row * w + col], temp1v);
                    STVFU(cfablur[(row + 1)*w + col], temp2v);
                    STVFU(cfablur[row * w + col + 4], temp3v);
                    STVFU(cfablur[(row + 1)*w + col + 4], temp4v);
                    lenv = lenm1v;
                }

                for(; row < h; row++) {
                    lenm1v = lenv - onev;
                    temp1v = (temp1v * lenv - LVFU(srcVertical[(row - boxH - 2) * w + col])) / lenm1v;
                    temp3v = (temp3v * lenv - LVFU(srcVertical[(row - boxH - 2) * w + col + 4])) / lenm1v;
                    STVFU(cfablur[(row)*w + col], temp1v);
                    STVFU(cfablur[(row)*w + col + 4], temp3v);
                }

            }

            #pragma omp single

            for (int col = w - (w % 8); col < w; col++) {
                int len = boxH / 2 + 1;
                cfablur[0 * w + col] = srcVertical[0 * w + col] / len;
                cfablur[1 * w + col] = srcVertical[1 * w + col] / len;

                for (int i = 2; i < boxH + 2; i += 2) {
                    cfablur[0 * w + col] += srcVertical[i * w + col] / len;
                    cfablur[1 * w + col] += srcVertical[(i + 1) * w + col] / len;
                }

                for (int row = 2; row < boxH + 2; row += 2) {
                    cfablur[row * w + col] = (cfablur[(row - 2) * w + col] * len + srcVertical[(row + boxH) * w + col]) / (len + 1);
                    cfablur[(row + 1)*w + col] = (cfablur[(row - 1) * w + col] * len + srcVertical[(row + boxH + 1) * w + col]) / (len + 1);
                    len ++;
                }

                for (int row = boxH + 2; row < h - boxH; row++) {
                    cfablur[row * w + col] = cfablur[(row - 2) * w + col] + (srcVertical[(row + boxH) * w + col] - srcVertical[(row - boxH - 2) * w + col]) / len;
                }

                for (int row = h - boxH; row < h; row += 2) {
                    cfablur[row * w + col] = (cfablur[(row - 2) * w + col] * len - srcVertical[(row - boxH - 2) * w + col]) / (len - 1);

                    if (row + 1 < h) {
                        cfablur[(row + 1)*w + col] = (cfablur[(row - 1) * w + col] * len - srcVertical[(row - boxH - 1) * w + col]) / (len - 1);
                    }

                    len --;
                }
            }

#else
#ifdef _OPENMP
            #pragma omp for
#endif

            for (int col = 0; col < w; col++) {
                int len = boxH / 2 + 1;
                cfablur[0 * w + col] = srcVertical[0 * w + col] / len;
                cfablur[1 * w + col] = srcVertical[1 * w + col] / len;

                for (int i = 2; i < boxH + 2; i += 2) {
                    cfablur[0 * w + col] += srcVertical[i * w + col] / len;
                    cfablur[1 * w + col] += srcVertical[(i + 1) * w + col] / len;
                }

                for (int row = 2; row < boxH + 2; row += 2) {
                    cfablur[row * w + col] = (cfablur[(row - 2) * w + col] * len + srcVertical[(row + boxH) * w + col]) / (len + 1);
                    cfablur[(row + 1)*w + col] = (cfablur[(row - 1) * w + col] * len + srcVertical[(row + boxH + 1) * w + col]) / (len + 1);
                    len ++;
                }

                for (int row = boxH + 2; row < h - boxH; row++) {
                    cfablur[row * w + col] = cfablur[(row - 2) * w + col] + (srcVertical[(row + boxH) * w + col] - srcVertical[(row - boxH - 2) * w + col]) / len;
                }

                for (int row = h - boxH; row < h; row += 2) {
                    cfablur[row * w + col] = (cfablur[(row - 2) * w + col] * len - srcVertical[(row - boxH - 2) * w + col]) / (len - 1);

                    if (row + 1 < h) {
                        cfablur[(row + 1)*w + col] = (cfablur[(row - 1) * w + col] * len - srcVertical[(row - boxH - 1) * w + col]) / (len - 1);
                    }

                    len --;
                }
            }

#endif
        }
    }

    if(tmpBuffer) {
        free (tmpBuffer);
    }
}


// Scale original pixels into the range 0 65535 using black offsets and multipliers
void RawImageSource::scaleColors(int winx, int winy, int winw, int winh, const RAWParams &raw, array2D<float> &rawData)
{
    chmax[0] = chmax[1] = chmax[2] = chmax[3] = 0; //channel maxima
    float black_lev[4] = {0.f};//black level

    //adjust black level  (eg Canon)
    bool isMono = false;

    if (getSensorType() == ST_BAYER || getSensorType() == ST_FOVEON ) {

        black_lev[0] = raw.bayersensor.black1; //R
        black_lev[1] = raw.bayersensor.black0; //G1
        black_lev[2] = raw.bayersensor.black2; //B
        black_lev[3] = raw.bayersensor.black3; //G2

        isMono = RAWParams::BayerSensor::getMethodString(RAWParams::BayerSensor::Method::MONO) == raw.bayersensor.method;
    } else if (getSensorType() == ST_FUJI_XTRANS) {

        black_lev[0] = raw.xtranssensor.blackred; //R
        black_lev[1] = raw.xtranssensor.blackgreen; //G1
        black_lev[2] = raw.xtranssensor.blackblue; //B
        black_lev[3] = raw.xtranssensor.blackgreen; //G2  (set, only used with a Bayer filter)

        isMono = RAWParams::XTransSensor::getMethodString(RAWParams::XTransSensor::Method::MONO) == raw.xtranssensor.method;
    }

    for(int i = 0; i < 4 ; i++) {
        cblacksom[i] = max( c_black[i] + black_lev[i], 0.0f );    // adjust black level
    }

    initialGain = calculate_scale_mul(scale_mul, ref_pre_mul, c_white, cblacksom, isMono, ri->get_colors()); // recalculate scale colors with adjusted levels

    //fprintf(stderr, "recalc: %f [%f %f %f %f]\n", initialGain, scale_mul[0], scale_mul[1], scale_mul[2], scale_mul[3]);
    for(int i = 0; i < 4 ; i++) {
        clmax[i] = (c_white[i] - cblacksom[i]) * scale_mul[i];    // raw clip level
    }

    // this seems strange, but it works

    // scale image colors

    if( ri->getSensorType() == ST_BAYER) {
#ifdef _OPENMP
        #pragma omp parallel
#endif
        {
            float tmpchmax[3];
            tmpchmax[0] = tmpchmax[1] = tmpchmax[2] = 0.0f;
#ifdef _OPENMP
            #pragma omp for nowait
#endif

            for (int row = winy; row < winy + winh; row ++)
            {
                for (int col = winx; col < winx + winw; col++) {
                    float val = rawData[row][col];
                    int c  = FC(row, col);                        // three colors,  0=R, 1=G,  2=B
                    int c4 = ( c == 1 && !(row & 1) ) ? 3 : c;    // four  colors,  0=R, 1=G1, 2=B, 3=G2
                    val -= cblacksom[c4];
                    val *= scale_mul[c4];
                    rawData[row][col] = (val);
                    tmpchmax[c] = max(tmpchmax[c], val);
                }
            }

#ifdef _OPENMP
            #pragma omp critical
#endif
            {
                chmax[0] = max(tmpchmax[0], chmax[0]);
                chmax[1] = max(tmpchmax[1], chmax[1]);
                chmax[2] = max(tmpchmax[2], chmax[2]);
            }
        }
    } else if ( ri->get_colors() == 1 ) {
#ifdef _OPENMP
        #pragma omp parallel
#endif
        {
            float tmpchmax = 0.0f;
#ifdef _OPENMP
            #pragma omp for nowait
#endif

            for (int row = winy; row < winy + winh; row ++)
            {
                for (int col = winx; col < winx + winw; col++) {
                    float val = rawData[row][col];
                    val -= cblacksom[0];
                    val *= scale_mul[0];
                    rawData[row][col] = (val);
                    tmpchmax = max(tmpchmax, val);
                }
            }

#ifdef _OPENMP
            #pragma omp critical
#endif
            {
                chmax[0] = chmax[1] = chmax[2] = chmax[3] = max(tmpchmax, chmax[0]);
            }
        }
    } else if(ri->getSensorType() == ST_FUJI_XTRANS) {
#ifdef _OPENMP
        #pragma omp parallel
#endif
        {
            float tmpchmax[3];
            tmpchmax[0] = tmpchmax[1] = tmpchmax[2] = 0.0f;
#ifdef _OPENMP
            #pragma omp for nowait
#endif

            for (int row = winy; row < winy + winh; row ++)
            {
                for (int col = winx; col < winx + winw; col++) {
                    float val = rawData[row][col];
                    int c = ri->XTRANSFC(row, col);
                    val -= cblacksom[c];
                    val *= scale_mul[c];

                    rawData[row][col] = (val);
                    tmpchmax[c] = max(tmpchmax[c], val);
                }
            }

#ifdef _OPENMP
            #pragma omp critical
#endif
            {
                chmax[0] = max(tmpchmax[0], chmax[0]);
                chmax[1] = max(tmpchmax[1], chmax[1]);
                chmax[2] = max(tmpchmax[2], chmax[2]);
            }
        }
    } else {
#ifdef _OPENMP
        #pragma omp parallel
#endif
        {
            float tmpchmax[3];
            tmpchmax[0] = tmpchmax[1] = tmpchmax[2] = 0.0f;
#ifdef _OPENMP
            #pragma omp for nowait
#endif

            for (int row = winy; row < winy + winh; row ++)
            {
                for (int col = winx; col < winx + winw; col++) {
                    for (int c = 0; c < 3; c++) {                 // three colors,  0=R, 1=G,  2=B
                        float val = rawData[row][3 * col + c];
                        val -= cblacksom[c];
                        val *= scale_mul[c];
                        rawData[row][3 * col + c] = (val);
                        tmpchmax[c] = max(tmpchmax[c], val);
                    }
                }
            }

#ifdef _OPENMP
            #pragma omp critical
#endif
            {
                chmax[0] = max(tmpchmax[0], chmax[0]);
                chmax[1] = max(tmpchmax[1], chmax[1]);
                chmax[2] = max(tmpchmax[2], chmax[2]);
            }
        }
        chmax[3] = chmax[1];
    }

}

//%%%%%%%%%%%%%%%%%%%%%%%%%%%%%%%%%%%%%%%

int RawImageSource::defTransform (int tran)
{

    int deg = ri->get_rotateDegree();

    if ((tran & TR_ROT) == TR_R180) {
        deg += 180;
    } else if ((tran & TR_ROT) == TR_R90) {
        deg += 90;
    } else if ((tran & TR_ROT) == TR_R270) {
        deg += 270;
    }

    deg %= 360;

    int ret = 0;

    if (deg == 90) {
        ret |= TR_R90;
    } else if (deg == 180) {
        ret |= TR_R180;
    } else if (deg == 270) {
        ret |= TR_R270;
    }

    if (tran & TR_HFLIP) {
        ret |= TR_HFLIP;
    }

    if (tran & TR_VFLIP) {
        ret |= TR_VFLIP;
    }

    return ret;
}

//%%%%%%%%%%%%%%%%%%%%%%%%%%%%%%%%%%%%%%%

// Thread called part
void RawImageSource::processFalseColorCorrectionThread  (Imagefloat* im, array2D<float> &rbconv_Y, array2D<float> &rbconv_I, array2D<float> &rbconv_Q, array2D<float> &rbout_I, array2D<float> &rbout_Q, const int row_from, const int row_to)
{

    const int W = im->getWidth();
    constexpr float onebynine = 1.f / 9.f;

#ifdef __SSE2__
    vfloat buffer[12];
    vfloat* pre1 = &buffer[0];
    vfloat* pre2 = &buffer[3];
    vfloat* post1 = &buffer[6];
    vfloat* post2 = &buffer[9];
#else
    float buffer[12];
    float* pre1 = &buffer[0];
    float* pre2 = &buffer[3];
    float* post1 = &buffer[6];
    float* post2 = &buffer[9];
#endif

    int px = (row_from - 1) % 3, cx = row_from % 3, nx = 0;

    convert_row_to_YIQ (im->r(row_from - 1), im->g(row_from - 1), im->b(row_from - 1), rbconv_Y[px], rbconv_I[px], rbconv_Q[px], W);
    convert_row_to_YIQ (im->r(row_from), im->g(row_from), im->b(row_from), rbconv_Y[cx], rbconv_I[cx], rbconv_Q[cx], W);

    for (int j = 0; j < W; j++) {
        rbout_I[px][j] = rbconv_I[px][j];
        rbout_Q[px][j] = rbconv_Q[px][j];
    }

    for (int i = row_from; i < row_to; i++) {

        px = (i - 1) % 3;
        cx = i % 3;
        nx = (i + 1) % 3;

        convert_row_to_YIQ (im->r(i + 1), im->g(i + 1), im->b(i + 1), rbconv_Y[nx], rbconv_I[nx], rbconv_Q[nx], W);

#ifdef __SSE2__
        pre1[0] = _mm_setr_ps(rbconv_I[px][0], rbconv_Q[px][0], 0, 0) , pre1[1] = _mm_setr_ps(rbconv_I[cx][0], rbconv_Q[cx][0], 0, 0), pre1[2] = _mm_setr_ps(rbconv_I[nx][0], rbconv_Q[nx][0], 0, 0);
        pre2[0] = _mm_setr_ps(rbconv_I[px][1], rbconv_Q[px][1], 0, 0) , pre2[1] = _mm_setr_ps(rbconv_I[cx][1], rbconv_Q[cx][1], 0, 0), pre2[2] = _mm_setr_ps(rbconv_I[nx][1], rbconv_Q[nx][1], 0, 0);

        // fill first element in rbout_I and rbout_Q
        rbout_I[cx][0] = rbconv_I[cx][0];
        rbout_Q[cx][0] = rbconv_Q[cx][0];

        // median I channel
        for (int j = 1; j < W - 2; j += 2) {
            post1[0] = _mm_setr_ps(rbconv_I[px][j + 1], rbconv_Q[px][j + 1], 0, 0), post1[1] = _mm_setr_ps(rbconv_I[cx][j + 1], rbconv_Q[cx][j + 1], 0, 0), post1[2] = _mm_setr_ps(rbconv_I[nx][j + 1], rbconv_Q[nx][j + 1], 0, 0);
            const auto middle = middle4of6(pre2[0], pre2[1], pre2[2], post1[0], post1[1], post1[2]);
            vfloat medianval = median(pre1[0], pre1[1], pre1[2], middle[0], middle[1], middle[2], middle[3]);
            rbout_I[cx][j] = medianval[0];
            rbout_Q[cx][j] = medianval[1];
            post2[0] = _mm_setr_ps(rbconv_I[px][j + 2], rbconv_Q[px][j + 2], 0, 0), post2[1] = _mm_setr_ps(rbconv_I[cx][j + 2], rbconv_Q[cx][j + 2], 0, 0), post2[2] = _mm_setr_ps(rbconv_I[nx][j + 2], rbconv_Q[nx][j + 2], 0, 0);
            medianval = median(post2[0], post2[1], post2[2], middle[0], middle[1], middle[2], middle[3]);
            rbout_I[cx][j + 1] = medianval[0];
            rbout_Q[cx][j + 1] = medianval[1];
            std::swap(pre1, post1);
            std::swap(pre2, post2);
        }

        // fill last elements in rbout_I and rbout_Q
        rbout_I[cx][W - 1] = rbconv_I[cx][W - 1];
        rbout_I[cx][W - 2] = rbconv_I[cx][W - 2];
        rbout_Q[cx][W - 1] = rbconv_Q[cx][W - 1];
        rbout_Q[cx][W - 2] = rbconv_Q[cx][W - 2];

#else
        pre1[0] = rbconv_I[px][0], pre1[1] = rbconv_I[cx][0], pre1[2] = rbconv_I[nx][0];
        pre2[0] = rbconv_I[px][1], pre2[1] = rbconv_I[cx][1], pre2[2] = rbconv_I[nx][1];

        // fill first element in rbout_I
        rbout_I[cx][0] = rbconv_I[cx][0];

        // median I channel
        for (int j = 1; j < W - 2; j += 2) {
            post1[0] = rbconv_I[px][j + 1], post1[1] = rbconv_I[cx][j + 1], post1[2] = rbconv_I[nx][j + 1];
            const auto middle = middle4of6(pre2[0], pre2[1], pre2[2], post1[0], post1[1], post1[2]);
            rbout_I[cx][j] = median(pre1[0], pre1[1], pre1[2], middle[0], middle[1], middle[2], middle[3]);
            post2[0] = rbconv_I[px][j + 2], post2[1] = rbconv_I[cx][j + 2], post2[2] = rbconv_I[nx][j + 2];
            rbout_I[cx][j + 1] = median(post2[0], post2[1], post2[2], middle[0], middle[1], middle[2], middle[3]);
            std::swap(pre1, post1);
            std::swap(pre2, post2);
        }

        // fill last elements in rbout_I
        rbout_I[cx][W - 1] = rbconv_I[cx][W - 1];
        rbout_I[cx][W - 2] = rbconv_I[cx][W - 2];

        pre1[0] = rbconv_Q[px][0], pre1[1] = rbconv_Q[cx][0], pre1[2] = rbconv_Q[nx][0];
        pre2[0] = rbconv_Q[px][1], pre2[1] = rbconv_Q[cx][1], pre2[2] = rbconv_Q[nx][1];

        // fill first element in rbout_Q
        rbout_Q[cx][0] = rbconv_Q[cx][0];

        // median Q channel
        for (int j = 1; j < W - 2; j += 2) {
            post1[0] = rbconv_Q[px][j + 1], post1[1] = rbconv_Q[cx][j + 1], post1[2] = rbconv_Q[nx][j + 1];
            const auto middle = middle4of6(pre2[0], pre2[1], pre2[2], post1[0], post1[1], post1[2]);
            rbout_Q[cx][j] = median(pre1[0], pre1[1], pre1[2], middle[0], middle[1], middle[2], middle[3]);
            post2[0] = rbconv_Q[px][j + 2], post2[1] = rbconv_Q[cx][j + 2], post2[2] = rbconv_Q[nx][j + 2];
            rbout_Q[cx][j + 1] = median(post2[0], post2[1], post2[2], middle[0], middle[1], middle[2], middle[3]);
            std::swap(pre1, post1);
            std::swap(pre2, post2);
        }

        // fill last elements in rbout_Q
        rbout_Q[cx][W - 1] = rbconv_Q[cx][W - 1];
        rbout_Q[cx][W - 2] = rbconv_Q[cx][W - 2];
#endif

        // blur i-1th row
        if (i > row_from) {
            convert_to_RGB (im->r(i - 1, 0), im->g(i - 1, 0), im->b(i - 1, 0), rbconv_Y[px][0], rbout_I[px][0], rbout_Q[px][0]);

#ifdef _OPENMP
            #pragma omp simd
#endif

            for (int j = 1; j < W - 1; j++) {
                float I = (rbout_I[px][j - 1] + rbout_I[px][j] + rbout_I[px][j + 1] + rbout_I[cx][j - 1] + rbout_I[cx][j] + rbout_I[cx][j + 1] + rbout_I[nx][j - 1] + rbout_I[nx][j] + rbout_I[nx][j + 1]) * onebynine;
                float Q = (rbout_Q[px][j - 1] + rbout_Q[px][j] + rbout_Q[px][j + 1] + rbout_Q[cx][j - 1] + rbout_Q[cx][j] + rbout_Q[cx][j + 1] + rbout_Q[nx][j - 1] + rbout_Q[nx][j] + rbout_Q[nx][j + 1]) * onebynine;
                convert_to_RGB (im->r(i - 1, j), im->g(i - 1, j), im->b(i - 1, j), rbconv_Y[px][j], I, Q);
            }

            convert_to_RGB (im->r(i - 1, W - 1), im->g(i - 1, W - 1), im->b(i - 1, W - 1), rbconv_Y[px][W - 1], rbout_I[px][W - 1], rbout_Q[px][W - 1]);
        }
    }

    // blur last 3 row and finalize h-1th row
    convert_to_RGB (im->r(row_to - 1, 0), im->g(row_to - 1, 0), im->b(row_to - 1, 0), rbconv_Y[cx][0], rbout_I[cx][0], rbout_Q[cx][0]);
#ifdef _OPENMP
    #pragma omp simd
#endif

    for (int j = 1; j < W - 1; j++) {
        float I = (rbout_I[px][j - 1] + rbout_I[px][j] + rbout_I[px][j + 1] + rbout_I[cx][j - 1] + rbout_I[cx][j] + rbout_I[cx][j + 1] + rbconv_I[nx][j - 1] + rbconv_I[nx][j] + rbconv_I[nx][j + 1]) * onebynine;
        float Q = (rbout_Q[px][j - 1] + rbout_Q[px][j] + rbout_Q[px][j + 1] + rbout_Q[cx][j - 1] + rbout_Q[cx][j] + rbout_Q[cx][j + 1] + rbconv_Q[nx][j - 1] + rbconv_Q[nx][j] + rbconv_Q[nx][j + 1]) * onebynine;
        convert_to_RGB (im->r(row_to - 1, j), im->g(row_to - 1, j), im->b(row_to - 1, j), rbconv_Y[cx][j], I, Q);
    }

    convert_to_RGB (im->r(row_to - 1, W - 1), im->g(row_to - 1, W - 1), im->b(row_to - 1, W - 1), rbconv_Y[cx][W - 1], rbout_I[cx][W - 1], rbout_Q[cx][W - 1]);
}

//%%%%%%%%%%%%%%%%%%%%%%%%%%%%%%%%%%%%%%%

// correction_YIQ_LQ
void RawImageSource::processFalseColorCorrection  (Imagefloat* im, const int steps)
{

    if (im->getHeight() < 4 || steps < 1) {
        return;
    }

#ifdef _OPENMP
    #pragma omp parallel
    {
        multi_array2D<float, 5> buffer (W, 3);
        int tid = omp_get_thread_num();
        int nthreads = omp_get_num_threads();
        int blk = (im->getHeight() - 2) / nthreads;

        for (int t = 0; t < steps; t++) {

            if (tid < nthreads - 1) {
                processFalseColorCorrectionThread (im, buffer[0], buffer[1], buffer[2], buffer[3], buffer[4], 1 + tid * blk, 1 + (tid + 1)*blk);
            } else {
                processFalseColorCorrectionThread (im, buffer[0], buffer[1], buffer[2], buffer[3], buffer[4], 1 + tid * blk, im->getHeight() - 1);
            }

            #pragma omp barrier
        }
    }
#else
    multi_array2D<float, 5> buffer (W, 3);

    for (int t = 0; t < steps; t++) {
        processFalseColorCorrectionThread (im, buffer[0], buffer[1], buffer[2], buffer[3], buffer[4], 1 , im->getHeight() - 1);
    }

#endif
}

// Some camera input profiles need gamma preprocessing
// gamma is applied before the CMS, correct line fac=lineFac*rawPixel+LineSum after the CMS
void RawImageSource::getProfilePreprocParams(cmsHPROFILE in, float& gammaFac, float& lineFac, float& lineSum)
{
    gammaFac = 0;
    lineFac = 1;
    lineSum = 0;

    char copyright[256];
    copyright[0] = 0;

    if (cmsGetProfileInfoASCII(in, cmsInfoCopyright, cmsNoLanguage, cmsNoCountry, copyright, 256) > 0) {
        if (strstr(copyright, "Phase One") != nullptr) {
            gammaFac = 0.55556;    // 1.8
        } else if (strstr(copyright, "Nikon Corporation") != nullptr) {
            gammaFac = 0.5;
            lineFac = -0.4;
            lineSum = 1.35; // determined in reverse by measuring NX an RT developed colorchecker PNGs
        }
    }
}

//%%%%%%%%%%%%%%%%%%%%%%%%%%%%%%%%%%%%%%%

static void
lab2ProphotoRgbD50(float L, float A, float B, float& r, float& g, float& b)
{
    float X;
    float Y;
    float Z;
#define CLIP01(a) ((a)>0?((a)<1?(a):1):0)
    {
        // convert from Lab to XYZ
        float x, y, z, fx, fy, fz;

        fy = (L + 16.0f) / 116.0f;
        fx = A / 500.0f + fy;
        fz = fy - B / 200.0f;

        if (fy > 24.0f / 116.0f) {
            y = fy * fy * fy;
        } else {
            y = (fy - 16.0f / 116.0f) / 7.787036979f;
        }

        if (fx > 24.0f / 116.0f) {
            x = fx * fx * fx;
        } else {
            x = (fx - 16.0 / 116.0) / 7.787036979f;
        }

        if (fz > 24.0f / 116.0f) {
            z = fz * fz * fz;
        } else {
            z = (fz - 16.0f / 116.0f) / 7.787036979f;
        }

        //0.9642, 1.0000, 0.8249 D50
        X = x * 0.9642;
        Y = y;
        Z = z * 0.8249;
    }
    r = prophoto_xyz[0][0] * X + prophoto_xyz[0][1] * Y + prophoto_xyz[0][2] * Z;
    g = prophoto_xyz[1][0] * X + prophoto_xyz[1][1] * Y + prophoto_xyz[1][2] * Z;
    b = prophoto_xyz[2][0] * X + prophoto_xyz[2][1] * Y + prophoto_xyz[2][2] * Z;
    r = CLIP01(r);
    g = CLIP01(g);
    b = CLIP01(b);
}

// Converts raw image including ICC input profile to working space - floating point version
void RawImageSource::colorSpaceConversion_ (Imagefloat* im, ColorManagementParams &cmp, const ColorTemp &wb, double pre_mul[3], cmsHPROFILE embedded, cmsHPROFILE camprofile, double camMatrix[3][3], const std::string &camName)
{

//    MyTime t1, t2, t3;
//    t1.set ();
    cmsHPROFILE in;
    DCPProfile *dcpProf;

    if (!findInputProfile(cmp.input, embedded, camName, &dcpProf, in)) {
        return;
    }

    if (dcpProf != nullptr) {
        // DCP processing
        const DCPProfile::Triple pre_mul_row = {
            pre_mul[0],
            pre_mul[1],
            pre_mul[2]
        };
        const DCPProfile::Matrix cam_matrix = {{
                {camMatrix[0][0], camMatrix[0][1], camMatrix[0][2]},
                {camMatrix[1][0], camMatrix[1][1], camMatrix[1][2]},
                {camMatrix[2][0], camMatrix[2][1], camMatrix[2][2]}
            }
        };
        dcpProf->apply(im, cmp.dcpIlluminant, cmp.working, wb, pre_mul_row, cam_matrix, cmp.applyHueSatMap);
        return;
    }

    if (in == nullptr) {
        // use default camprofile, supplied by dcraw
        // in this case we avoid using the slllllooooooowwww lcms

        // Calculate matrix for direct conversion raw>working space
        TMatrix work = ICCStore::getInstance()->workingSpaceInverseMatrix (cmp.working);
        double mat[3][3] = {{0, 0, 0}, {0, 0, 0}, {0, 0, 0}};

        for (int i = 0; i < 3; i++)
            for (int j = 0; j < 3; j++)
                for (int k = 0; k < 3; k++) {
                    mat[i][j] += work[i][k] * camMatrix[k][j];    // rgb_xyz * imatrices.xyz_cam
                }

#ifdef _OPENMP
        #pragma omp parallel for
#endif

        for (int i = 0; i < im->getHeight(); i++)
            for (int j = 0; j < im->getWidth(); j++) {

                float newr = mat[0][0] * im->r(i, j) + mat[0][1] * im->g(i, j) + mat[0][2] * im->b(i, j);
                float newg = mat[1][0] * im->r(i, j) + mat[1][1] * im->g(i, j) + mat[1][2] * im->b(i, j);
                float newb = mat[2][0] * im->r(i, j) + mat[2][1] * im->g(i, j) + mat[2][2] * im->b(i, j);

                im->r(i, j) = newr;
                im->g(i, j) = newg;
                im->b(i, j) = newb;

            }
    } else {
        const bool working_space_is_prophoto = (cmp.working == "ProPhoto");

        // use supplied input profile

        /*
          The goal here is to in addition to user-made custom ICC profiles also support profiles
          supplied with other popular raw converters. As curves affect color rendering and
          different raw converters deal with them differently (and few if any is as flexible
          as RawTherapee) we cannot really expect to get the *exact* same color rendering here.
          However we try hard to make the best out of it.

          Third-party input profiles that contain a LUT (usually A2B0 tag) often needs some preprocessing,
          as ICC LUTs are not really designed for dealing with linear camera data. Generally one
          must apply some sort of curve to get efficient use of the LUTs. Unfortunately how you
          should preprocess is not standardized so there are almost as many ways as there are
          software makers, and for each one we have to reverse engineer to find out how it has
          been done. (The ICC files made for RT has linear LUTs)

          ICC profiles which only contain the <r,g,b>XYZ tags (ie only a color matrix) should
          (hopefully) not require any pre-processing.

          Some LUT ICC profiles apply a contrast curve and desaturate highlights (to give a "film-like"
          behavior. These will generally work with RawTherapee, but will not produce good results when
          you enable highlight recovery/reconstruction, as that data is added linearly on top of the
          original range. RawTherapee works best with linear ICC profiles.
        */

        enum camera_icc_type {
            CAMERA_ICC_TYPE_GENERIC, // Generic, no special pre-processing required, RTs own is this way
            CAMERA_ICC_TYPE_PHASE_ONE, // Capture One profiles
            CAMERA_ICC_TYPE_LEAF, // Leaf profiles, former Leaf Capture now in Capture One, made for Leaf digital backs
            CAMERA_ICC_TYPE_NIKON // Nikon NX profiles
        } camera_icc_type = CAMERA_ICC_TYPE_GENERIC;

        float leaf_prophoto_mat[3][3];
        {
            // identify ICC type
            char copyright[256] = "";
            char description[256] = "";

            cmsGetProfileInfoASCII(in, cmsInfoCopyright, cmsNoLanguage, cmsNoCountry, copyright, 256);
            cmsGetProfileInfoASCII(in, cmsInfoDescription, cmsNoLanguage, cmsNoCountry, description, 256);
            camera_icc_type = CAMERA_ICC_TYPE_GENERIC;

            // Note: order the identification with the most detailed matching first since the more general ones may also match the more detailed
            if ((strstr(copyright, "Leaf") != nullptr ||
                    strstr(copyright, "Phase One A/S") != nullptr ||
                    strstr(copyright, "Kodak") != nullptr ||
                    strstr(copyright, "Creo") != nullptr) &&
                    (strstr(description, "LF2 ") == description ||
                     strstr(description, "LF3 ") == description ||
                     strstr(description, "LeafLF2") == description ||
                     strstr(description, "LeafLF3") == description ||
                     strstr(description, "LeafLF4") == description ||
                     strstr(description, "MamiyaLF2") == description ||
                     strstr(description, "MamiyaLF3") == description)) {
                camera_icc_type = CAMERA_ICC_TYPE_LEAF;
            } else if (strstr(copyright, "Phase One A/S") != nullptr) {
                camera_icc_type = CAMERA_ICC_TYPE_PHASE_ONE;
            } else if (strstr(copyright, "Nikon Corporation") != nullptr) {
                camera_icc_type = CAMERA_ICC_TYPE_NIKON;
            }
        }

        // Initialize transform
        cmsHTRANSFORM hTransform;
        cmsHPROFILE prophoto = ICCStore::getInstance()->workingSpace("ProPhoto"); // We always use Prophoto to apply the ICC profile to minimize problems with clipping in LUT conversion.
        bool transform_via_pcs_lab = false;
        bool separate_pcs_lab_highlights = false;
        lcmsMutex->lock ();

        switch (camera_icc_type) {
            case CAMERA_ICC_TYPE_PHASE_ONE:
            case CAMERA_ICC_TYPE_LEAF: {
                // These profiles have a RGB to Lab cLUT, gives gamma 1.8 output, and expects a "film-like" curve on input
                transform_via_pcs_lab = true;
                separate_pcs_lab_highlights = true;
                // We transform to Lab because we can and that we avoid getting an unnecessary unmatched gamma conversion which we would need to revert.
                hTransform = cmsCreateTransform (in, TYPE_RGB_FLT, nullptr, TYPE_Lab_FLT, INTENT_RELATIVE_COLORIMETRIC, cmsFLAGS_NOOPTIMIZE | cmsFLAGS_NOCACHE );

                for (int i = 0; i < 3; i++) {
                    for (int j = 0; j < 3; j++) {
                        leaf_prophoto_mat[i][j] = 0;

                        for (int k = 0; k < 3; k++) {
                            leaf_prophoto_mat[i][j] += prophoto_xyz[i][k] * camMatrix[k][j];
                        }
                    }
                }

                break;
            }

            case CAMERA_ICC_TYPE_NIKON:
            case CAMERA_ICC_TYPE_GENERIC:
            default:
                hTransform = cmsCreateTransform (in, TYPE_RGB_FLT, prophoto, TYPE_RGB_FLT, INTENT_RELATIVE_COLORIMETRIC, cmsFLAGS_NOOPTIMIZE | cmsFLAGS_NOCACHE );  // NOCACHE is important for thread safety
                break;
        }

        lcmsMutex->unlock ();

        if (hTransform == nullptr) {
            // Fallback: create transform from camera profile. Should not happen normally.
            lcmsMutex->lock ();
            hTransform = cmsCreateTransform (camprofile, TYPE_RGB_FLT, prophoto, TYPE_RGB_FLT, INTENT_RELATIVE_COLORIMETRIC, cmsFLAGS_NOOPTIMIZE | cmsFLAGS_NOCACHE );
            lcmsMutex->unlock ();
        }

        TMatrix toxyz = {}, torgb = {};

        if (!working_space_is_prophoto) {
            toxyz = ICCStore::getInstance()->workingSpaceMatrix ("ProPhoto");
            torgb = ICCStore::getInstance()->workingSpaceInverseMatrix (cmp.working); //sRGB .. Adobe...Wide...
        }

#ifdef _OPENMP
        #pragma omp parallel
#endif
        {
            AlignedBuffer<float> buffer(im->getWidth() * 3);
            AlignedBuffer<float> hl_buffer(im->getWidth() * 3);
            AlignedBuffer<float> hl_scale(im->getWidth());
#ifdef _OPENMP
            #pragma omp for schedule(static)
#endif

            for ( int h = 0; h < im->getHeight(); ++h ) {
                float *p = buffer.data, *pR = im->r(h), *pG = im->g(h), *pB = im->b(h);

                // Apply pre-processing
                for ( int w = 0; w < im->getWidth(); ++w ) {
                    float r = *(pR++);
                    float g = *(pG++);
                    float b = *(pB++);

                    // convert to 0-1 range as LCMS expects that
                    r /= 65535.0f;
                    g /= 65535.0f;
                    b /= 65535.0f;

                    float maxc = max(r, g, b);

                    if (maxc <= 1.0) {
                        hl_scale.data[w] = 1.0;
                    } else {
                        // highlight recovery extend the range past the clip point, which means we can get values larger than 1.0 here.
                        // LUT ICC profiles only work in the 0-1 range so we scale down to fit and restore after conversion.
                        hl_scale.data[w] = 1.0 / maxc;
                        r *= hl_scale.data[w];
                        g *= hl_scale.data[w];
                        b *= hl_scale.data[w];
                    }

                    switch (camera_icc_type) {
                        case CAMERA_ICC_TYPE_PHASE_ONE:
                            // Here we apply a curve similar to Capture One's "Film Standard" + gamma, the reason is that the LUTs embedded in the
                            // ICCs are designed to work on such input, and if you provide it with a different curve you don't get as good result.
                            // We will revert this curve after we've made the color transform. However when we revert the curve, we'll notice that
                            // highlight rendering suffers due to that the LUT transform don't expand well, therefore we do a less compressed
                            // conversion too and mix them, this gives us the highest quality and most flexible result.
                            hl_buffer.data[3 * w + 0] = pow_F(r, 1.0 / 1.8);
                            hl_buffer.data[3 * w + 1] = pow_F(g, 1.0 / 1.8);
                            hl_buffer.data[3 * w + 2] = pow_F(b, 1.0 / 1.8);
                            r = phaseOneIccCurveInv->getVal(r);
                            g = phaseOneIccCurveInv->getVal(g);
                            b = phaseOneIccCurveInv->getVal(b);
                            break;

                        case CAMERA_ICC_TYPE_LEAF: {
                            // Leaf profiles expect that the camera native RGB has been converted to Prophoto RGB
                            float newr = leaf_prophoto_mat[0][0] * r + leaf_prophoto_mat[0][1] * g + leaf_prophoto_mat[0][2] * b;
                            float newg = leaf_prophoto_mat[1][0] * r + leaf_prophoto_mat[1][1] * g + leaf_prophoto_mat[1][2] * b;
                            float newb = leaf_prophoto_mat[2][0] * r + leaf_prophoto_mat[2][1] * g + leaf_prophoto_mat[2][2] * b;
                            hl_buffer.data[3 * w + 0] = pow_F(newr, 1.0 / 1.8);
                            hl_buffer.data[3 * w + 1] = pow_F(newg, 1.0 / 1.8);
                            hl_buffer.data[3 * w + 2] = pow_F(newb, 1.0 / 1.8);
                            r = phaseOneIccCurveInv->getVal(newr);
                            g = phaseOneIccCurveInv->getVal(newg);
                            b = phaseOneIccCurveInv->getVal(newb);
                            break;
                        }

                        case CAMERA_ICC_TYPE_NIKON:
                            // gamma 0.5
                            r = sqrtf(r);
                            g = sqrtf(g);
                            b = sqrtf(b);
                            break;

                        case CAMERA_ICC_TYPE_GENERIC:
                        default:
                            // do nothing
                            break;
                    }

                    *(p++) = r;
                    *(p++) = g;
                    *(p++) = b;
                }

                // Run icc transform
                cmsDoTransform (hTransform, buffer.data, buffer.data, im->getWidth());

                if (separate_pcs_lab_highlights) {
                    cmsDoTransform (hTransform, hl_buffer.data, hl_buffer.data, im->getWidth());
                }

                // Apply post-processing
                p = buffer.data;
                pR = im->r(h);
                pG = im->g(h);
                pB = im->b(h);

                for ( int w = 0; w < im->getWidth(); ++w ) {

                    float r, g, b, hr, hg, hb;

                    if (transform_via_pcs_lab) {
                        float L = *(p++);
                        float A = *(p++);
                        float B = *(p++);
                        // profile connection space CIELAB should have D50 illuminant
                        lab2ProphotoRgbD50(L, A, B, r, g, b);

                        if (separate_pcs_lab_highlights) {
                            lab2ProphotoRgbD50(hl_buffer.data[3 * w + 0], hl_buffer.data[3 * w + 1], hl_buffer.data[3 * w + 2], hr, hg, hb);
                        }
                    } else {
                        r = *(p++);
                        g = *(p++);
                        b = *(p++);
                    }

                    // restore pre-processing and/or add post-processing for the various ICC types
                    switch (camera_icc_type) {
                        default:
                            break;

                        case CAMERA_ICC_TYPE_PHASE_ONE:
                        case CAMERA_ICC_TYPE_LEAF: {
                            // note the 1/1.8 gamma, it's the gamma that the profile has applied, which we must revert before we can revert the curve
                            r = phaseOneIccCurve->getVal(pow_F(r, 1.0 / 1.8));
                            g = phaseOneIccCurve->getVal(pow_F(g, 1.0 / 1.8));
                            b = phaseOneIccCurve->getVal(pow_F(b, 1.0 / 1.8));
                            const float mix = 0.25; // may seem a low number, but remember this is linear space, mixing starts 2 stops from clipping
                            const float maxc = max(r, g, b);

                            if (maxc > mix) {
                                float fac = (maxc - mix) / (1.0 - mix);
                                fac = sqrtf(sqrtf(fac)); // gamma 0.25 to mix in highlight render relatively quick
                                r = (1.0 - fac) * r + fac * hr;
                                g = (1.0 - fac) * g + fac * hg;
                                b = (1.0 - fac) * b + fac * hb;
                            }

                            break;
                        }

                        case CAMERA_ICC_TYPE_NIKON: {
                            const float lineFac = -0.4;
                            const float lineSum = 1.35;
                            r *= r * lineFac + lineSum;
                            g *= g * lineFac + lineSum;
                            b *= b * lineFac + lineSum;
                            break;
                        }
                    }

                    // restore highlight scaling if any
                    if (hl_scale.data[w] != 1.0) {
                        float fac = 1.0 / hl_scale.data[w];
                        r *= fac;
                        g *= fac;
                        b *= fac;
                    }

                    // If we don't have ProPhoto as chosen working profile, convert. This conversion is clipless, ie if we convert
                    // to a small space such as sRGB we may end up with negative values and values larger than max.
                    if (!working_space_is_prophoto) {
                        //convert from Prophoto to XYZ
                        float x = (toxyz[0][0] * r + toxyz[0][1] * g + toxyz[0][2] * b ) ;
                        float y = (toxyz[1][0] * r + toxyz[1][1] * g + toxyz[1][2] * b ) ;
                        float z = (toxyz[2][0] * r + toxyz[2][1] * g + toxyz[2][2] * b ) ;
                        //convert from XYZ to cmp.working  (sRGB...Adobe...Wide..)
                        r = ((torgb[0][0] * x + torgb[0][1] * y + torgb[0][2] * z)) ;
                        g = ((torgb[1][0] * x + torgb[1][1] * y + torgb[1][2] * z)) ;
                        b = ((torgb[2][0] * x + torgb[2][1] * y + torgb[2][2] * z)) ;
                    }

                    // return to the 0.0 - 65535.0 range (with possible negative and > max values present)
                    r *= 65535.0;
                    g *= 65535.0;
                    b *= 65535.0;

                    *(pR++) = r;
                    *(pG++) = g;
                    *(pB++) = b;
                }
            }
        } // End of parallelization
        cmsDeleteTransform(hTransform);
    }

//t3.set ();
//        printf ("ICM TIME: %d usec\n", t3.etime(t1));
}


// Determine RAW input and output profiles. Returns TRUE on success
bool RawImageSource::findInputProfile(Glib::ustring inProfile, cmsHPROFILE embedded, std::string camName, DCPProfile **dcpProf, cmsHPROFILE& in)
{
    in = nullptr; // cam will be taken on NULL
    *dcpProf = nullptr;

    if (inProfile == "(none)") {
        return false;
    }

    if (inProfile == "(embedded)" && embedded) {
        in = embedded;
    } else if (inProfile == "(cameraICC)") {
        // DCPs have higher quality, so use them first
        *dcpProf = DCPStore::getInstance()->getStdProfile(camName);

        if (*dcpProf == nullptr) {
            in = ICCStore::getInstance()->getStdProfile(camName);
        }
    } else if (inProfile != "(camera)" && inProfile != "") {
        Glib::ustring normalName = inProfile;

        if (!inProfile.compare (0, 5, "file:")) {
            normalName = inProfile.substr(5);
        }

        if (DCPStore::getInstance()->isValidDCPFileName(normalName)) {
            *dcpProf = DCPStore::getInstance()->getProfile(normalName);
        }

        if (*dcpProf == nullptr) {
            in = ICCStore::getInstance()->getProfile (inProfile);
        }
    }

    // "in" might be NULL because of "not found". That's ok, we take the cam profile then

    return true;
}

//%%%%%%%%%%%%%%%%%%%%%%%%%%%%%%%%%%%%%%%
// derived from Dcraw "blend_highlights()"
//  very effective to reduce (or remove) the magenta, but with levels of grey !
void RawImageSource::HLRecovery_blend(float* rin, float* gin, float* bin, int width, float maxval, float* hlmax)
{
    const int ColorCount = 3;

    // Transform matrixes rgb>lab and back
    static const float trans[2][ColorCount][ColorCount] = {
        { { 1, 1, 1 }, { 1.7320508, -1.7320508, 0 }, { -1, -1, 2 } },
        { { 1, 1, 1 }, { 1, -1, 1 }, { 1, 1, -1 } }
    };
    static const float itrans[2][ColorCount][ColorCount] = {
        { { 1, 0.8660254, -0.5 }, { 1, -0.8660254, -0.5 }, { 1, 0, 1 } },
        { { 1, 1, 1 }, { 1, -1, 1 }, { 1, 1, -1 } }
    };

#define FOREACHCOLOR for (int c=0; c < ColorCount; c++)

    float minpt = min(hlmax[0], hlmax[1], hlmax[2]); //min of the raw clip points
    //float maxpt=max(hlmax[0],hlmax[1],hlmax[2]);//max of the raw clip points
    //float medpt=hlmax[0]+hlmax[1]+hlmax[2]-minpt-maxpt;//median of the raw clip points
    float maxave = (hlmax[0] + hlmax[1] + hlmax[2]) / 3; //ave of the raw clip points
    //some thresholds:
    const float clipthresh = 0.95;
    const float fixthresh = 0.5;
    const float satthresh = 0.5;

    float clip[3];
    FOREACHCOLOR clip[c] = min(maxave, hlmax[c]);

    // Determine the maximum level (clip) of all channels
    const float clippt = clipthresh * maxval;
    const float fixpt = fixthresh * minpt;
    const float desatpt = satthresh * maxave + (1 - satthresh) * maxval;

    for (int col = 0; col < width; col++) {
        float rgb[ColorCount], cam[2][ColorCount], lab[2][ColorCount], sum[2], chratio, lratio = 0;
        float L, C, H;

        // Copy input pixel to rgb so it's easier to access in loops
        rgb[0] = rin[col];
        rgb[1] = gin[col];
        rgb[2] = bin[col];

        // If no channel is clipped, do nothing on pixel
        int c;

        for (c = 0; c < ColorCount; c++) {
            if (rgb[c] > clippt) {
                break;
            }
        }

        if (c == ColorCount) {
            continue;
        }

        // Initialize cam with raw input [0] and potentially clipped input [1]
        FOREACHCOLOR {
            lratio += min(rgb[c], clip[c]);
            cam[0][c] = rgb[c];
            cam[1][c] = min(cam[0][c], maxval);
        }

        // Calculate the lightness correction ratio (chratio)
        for (int i = 0; i < 2; i++) {
            FOREACHCOLOR {
                lab[i][c] = 0;

                for (int j = 0; j < ColorCount; j++)
                {
                    lab[i][c] += trans[ColorCount - 3][c][j] * cam[i][j];
                }
            }

            sum[i] = 0;

            for (int c = 1; c < ColorCount; c++) {
                sum[i] += SQR(lab[i][c]);
            }
        }

        chratio = (sqrt(sum[1] / sum[0]));

        // Apply ratio to lightness in LCH space
        for (int c = 1; c < ColorCount; c++) {
            lab[0][c] *= chratio;
        }

        // Transform back from LCH to RGB
        FOREACHCOLOR {
            cam[0][c] = 0;

            for (int j = 0; j < ColorCount; j++)
            {
                cam[0][c] += itrans[ColorCount - 3][c][j] * lab[0][j];
            }
        }
        FOREACHCOLOR rgb[c] = cam[0][c] / ColorCount;

        // Copy converted pixel back
        if (rin[col] > fixpt) {
            float rfrac = SQR((min(clip[0], rin[col]) - fixpt) / (clip[0] - fixpt));
            rin[col] = min(maxave, rfrac * rgb[0] + (1 - rfrac) * rin[col]);
        }

        if (gin[col] > fixpt) {
            float gfrac = SQR((min(clip[1], gin[col]) - fixpt) / (clip[1] - fixpt));
            gin[col] = min(maxave, gfrac * rgb[1] + (1 - gfrac) * gin[col]);
        }

        if (bin[col] > fixpt) {
            float bfrac = SQR((min(clip[2], bin[col]) - fixpt) / (clip[2] - fixpt));
            bin[col] = min(maxave, bfrac * rgb[2] + (1 - bfrac) * bin[col]);
        }

        lratio /= (rin[col] + gin[col] + bin[col]);
        L = (rin[col] + gin[col] + bin[col]) / 3;
        C = lratio * 1.732050808 * (rin[col] - gin[col]);
        H = lratio * (2 * bin[col] - rin[col] - gin[col]);
        rin[col] = L - H / 6.0 + C / 3.464101615;
        gin[col] = L - H / 6.0 - C / 3.464101615;
        bin[col] = L + H / 3.0;

        if ((L = (rin[col] + gin[col] + bin[col]) / 3) > desatpt) {
            float Lfrac = max(0.0f, (maxave - L) / (maxave - desatpt));
            C = Lfrac * 1.732050808 * (rin[col] - gin[col]);
            H = Lfrac * (2 * bin[col] - rin[col] - gin[col]);
            rin[col] = L - H / 6.0 + C / 3.464101615;
            gin[col] = L - H / 6.0 - C / 3.464101615;
            bin[col] = L + H / 3.0;
        }
    }
}

void RawImageSource::HLRecovery_Luminance (float* rin, float* gin, float* bin, float* rout, float* gout, float* bout, int width, float maxval)
{

    for (int i = 0; i < width; i++) {
        float r = rin[i], g = gin[i], b = bin[i];

        if (r > maxval || g > maxval || b > maxval) {
            float ro = min(r, maxval);
            float go = min(g, maxval);
            float bo = min(b, maxval);
            double L = r + g + b;
            double C = 1.732050808 * (r - g);
            double H = 2 * b - r - g;
            double Co = 1.732050808 * (ro - go);
            double Ho = 2 * bo - ro - go;

            if (r != g && g != b) {
                double ratio = sqrt ((Co * Co + Ho * Ho) / (C * C + H * H));
                C *= ratio;
                H *= ratio;
            }

            float rr = L / 3.0 - H / 6.0 + C / 3.464101615;
            float gr = L / 3.0 - H / 6.0 - C / 3.464101615;
            float br = L / 3.0 + H / 3.0;
            rout[i] = rr;
            gout[i] = gr;
            bout[i] = br;
        } else {
            rout[i] = rin[i];
            gout[i] = gin[i];
            bout[i] = bin[i];
        }
    }
}

//%%%%%%%%%%%%%%%%%%%%%%%%%%%%%%%%%%%%%%%

void RawImageSource::HLRecovery_CIELab (float* rin, float* gin, float* bin, float* rout, float* gout, float* bout,
                                        int width, float maxval, double xyz_cam[3][3], double cam_xyz[3][3])
{

    //static bool crTableReady = false;

    // lookup table for Lab conversion
    // perhaps should be centralized, universally defined so we don't keep remaking it???
    /*for (int ix=0; ix < 0x10000; ix++) {
            float rx = ix / 65535.0;
            fv[ix] = rx > 0.008856 ? exp(1.0/3 * log(rx)) : 7.787*rx + 16/116.0;
        }*/
    //crTableReady = true;


    for (int i = 0; i < width; i++) {
        float r = rin[i], g = gin[i], b = bin[i];

        if (r > maxval || g > maxval || b > maxval) {
            float ro = min(r, maxval);
            float go = min(g, maxval);
            float bo = min(b, maxval);
            float yy = xyz_cam[1][0] * r + xyz_cam[1][1] * g + xyz_cam[1][2] * b;
            float fy = (yy < 65535.0 ? Color::cachef[yy] / 327.68 : std::cbrt(yy / MAXVALD));
            // compute LCH decompostion of the clipped pixel (only color information, thus C and H will be used)
            float x = xyz_cam[0][0] * ro + xyz_cam[0][1] * go + xyz_cam[0][2] * bo;
            float y = xyz_cam[1][0] * ro + xyz_cam[1][1] * go + xyz_cam[1][2] * bo;
            float z = xyz_cam[2][0] * ro + xyz_cam[2][1] * go + xyz_cam[2][2] * bo;
            x = (x < 65535.0 ? Color::cachef[x] / 327.68 : std::cbrt(x / MAXVALD));
            y = (y < 65535.0 ? Color::cachef[y] / 327.68 : std::cbrt(y / MAXVALD));
            z = (z < 65535.0 ? Color::cachef[z] / 327.68 : std::cbrt(z / MAXVALD));
            // convert back to rgb
            double fz = fy - y + z;
            double fx = fy + x - y;

            double zr = Color::f2xyz(fz);
            double xr = Color::f2xyz(fx);

            x = xr * 65535.0 ;
            y = yy;
            z = zr * 65535.0 ;
            float rr = cam_xyz[0][0] * x + cam_xyz[0][1] * y + cam_xyz[0][2] * z;
            float gr = cam_xyz[1][0] * x + cam_xyz[1][1] * y + cam_xyz[1][2] * z;
            float br = cam_xyz[2][0] * x + cam_xyz[2][1] * y + cam_xyz[2][2] * z;
            rout[i] = (rr);
            gout[i] = (gr);
            bout[i] = (br);
        } else {
            rout[i] = (rin[i]);
            gout[i] = (gin[i]);
            bout[i] = (bin[i]);
        }
    }
}

//%%%%%%%%%%%%%%%%%%%%%%%%%%%%%%%%%%%%%%%

void RawImageSource::hlRecovery (const std::string &method, float* red, float* green, float* blue, int width, float* hlmax )
{

    if (method == "Luminance") {
        HLRecovery_Luminance (red, green, blue, red, green, blue, width, 65535.0);
    } else if (method == "CIELab blending") {
        HLRecovery_CIELab (red, green, blue, red, green, blue, width, 65535.0, imatrices.xyz_cam, imatrices.cam_xyz);
    }
    else if (method == "Blend") { // derived from Dcraw
        HLRecovery_blend(red, green, blue, width, 65535.0, hlmax);
    }

}

//%%%%%%%%%%%%%%%%%%%%%%%%%%%%%%%%%%%%%%%

void RawImageSource::getAutoExpHistogram (LUTu & histogram, int& histcompr)
{
//    BENCHFUN
    histcompr = 3;

    histogram(65536 >> histcompr);
    histogram.clear();
    const float refwb[3] = {static_cast<float>(refwb_red  / (1 << histcompr)), static_cast<float>(refwb_green / (1 << histcompr)), static_cast<float>(refwb_blue / (1 << histcompr))};

#ifdef _OPENMP
    #pragma omp parallel
#endif
    {
        LUTu tmphistogram(histogram.getSize());
        tmphistogram.clear();
#ifdef _OPENMP
        #pragma omp for schedule(dynamic,16) nowait
#endif

        for (int i = border; i < H - border; i++) {
            int start, end;
            getRowStartEnd (i, start, end);

            if (ri->getSensorType() == ST_BAYER) {
                // precalculate factors to avoid expensive per pixel calculations
                float refwb0 =  refwb[ri->FC(i, start)];
                float refwb1 =  refwb[ri->FC(i, start + 1)];
                int j;

                for (j = start; j < end - 1; j += 2) {
                    tmphistogram[(int)(refwb0 * rawData[i][j])] += 4;
                    tmphistogram[(int)(refwb1 * rawData[i][j + 1])] += 4;
                }

                if(j < end) {
                    tmphistogram[(int)(refwb0 * rawData[i][j])] += 4;
                }
            } else if (ri->getSensorType() == ST_FUJI_XTRANS) {
                // precalculate factors to avoid expensive per pixel calculations
                float refwb0 =  refwb[ri->XTRANSFC(i, start)];
                float refwb1 =  refwb[ri->XTRANSFC(i, start + 1)];
                float refwb2 =  refwb[ri->XTRANSFC(i, start + 2)];
                float refwb3 =  refwb[ri->XTRANSFC(i, start + 3)];
                float refwb4 =  refwb[ri->XTRANSFC(i, start + 4)];
                float refwb5 =  refwb[ri->XTRANSFC(i, start + 5)];
                int j;

                for (j = start; j < end - 5; j += 6) {
                    tmphistogram[(int)(refwb0 * rawData[i][j])] += 4;
                    tmphistogram[(int)(refwb1 * rawData[i][j + 1])] += 4;
                    tmphistogram[(int)(refwb2 * rawData[i][j + 2])] += 4;
                    tmphistogram[(int)(refwb3 * rawData[i][j + 3])] += 4;
                    tmphistogram[(int)(refwb4 * rawData[i][j + 4])] += 4;
                    tmphistogram[(int)(refwb5 * rawData[i][j + 5])] += 4;
                }

                for (; j < end; j++) {
                    tmphistogram[(int)(refwb[ri->XTRANSFC(i, j)] * rawData[i][j])] += 4;
                }
            } else if (ri->get_colors() == 1) {
                for (int j = start; j < end; j++) {
                    tmphistogram[(int)(refwb[0] * rawData[i][j])]++;
                }
            } else {
                for (int j = start; j < end; j++) {
                    tmphistogram[(int)(refwb[0] * rawData[i][3 * j + 0])]++;
                    tmphistogram[(int)(refwb[1] * rawData[i][3 * j + 1])]++;
                    tmphistogram[(int)(refwb[2] * rawData[i][3 * j + 2])]++;
                }
            }
        }

#ifdef _OPENMP
        #pragma omp critical
#endif
        {
            histogram += tmphistogram;
        }
    }
}

// Histogram MUST be 256 in size; gamma is applied, blackpoint and gain also
void RawImageSource::getRAWHistogram (LUTu & histRedRaw, LUTu & histGreenRaw, LUTu & histBlueRaw)
{
//    BENCHFUN
    histRedRaw.clear();
    histGreenRaw.clear();
    histBlueRaw.clear();
    const float mult[4] = { 65535.0f / ri->get_white(0),
                            65535.0f / ri->get_white(1),
                            65535.0f / ri->get_white(2),
                            65535.0f / ri->get_white(3)
                          };

    const bool fourColours = ri->getSensorType() == ST_BAYER && ((mult[1] != mult[3] || cblacksom[1] != cblacksom[3]) || FC(0, 0) == 3 || FC(0, 1) == 3 || FC(1, 0) == 3 || FC(1, 1) == 3);

    constexpr int histoSize = 65536;
    LUTu hist[4];
    hist[0](histoSize);
    hist[0].clear();

    if (ri->get_colors() > 1) {
        hist[1](histoSize);
        hist[1].clear();
        hist[2](histoSize);
        hist[2].clear();
    }

    if (fourColours) {
        hist[3](histoSize);
        hist[3].clear();
    }

#ifdef _OPENMP
    int numThreads;
    // reduce the number of threads under certain conditions to avoid overhead of too many critical regions
    numThreads = sqrt((((H - 2 * border) * (W - 2 * border)) / 262144.f));
    numThreads = std::min(std::max(numThreads, 1), omp_get_max_threads());

    #pragma omp parallel num_threads(numThreads)
#endif
    {
        // we need one LUT per color and thread, which corresponds to 1 MB per thread
        LUTu tmphist[4];
        tmphist[0](histoSize);
        tmphist[0].clear();

        if (ri->get_colors() > 1) {
            tmphist[1](histoSize);
            tmphist[1].clear();
            tmphist[2](histoSize);
            tmphist[2].clear();

            if (fourColours) {
                tmphist[3](histoSize);
                tmphist[3].clear();
            }
        }

#ifdef _OPENMP
        #pragma omp for nowait
#endif

        for (int i = border; i < H - border; i++) {
            int start, end;
            getRowStartEnd (i, start, end);

            if (ri->getSensorType() == ST_BAYER) {
                int j;
                int c1 = FC(i, start);
                c1 = ( fourColours && c1 == 1 && !(i & 1) ) ? 3 : c1;
                int c2 = FC(i, start + 1);
                c2 = ( fourColours && c2 == 1 && !(i & 1) ) ? 3 : c2;

                for (j = start; j < end - 1; j += 2) {
                    tmphist[c1][(int)ri->data[i][j]]++;
                    tmphist[c2][(int)ri->data[i][j + 1]]++;
                }

                if(j < end) { // last pixel of row if width is odd
                    tmphist[c1][(int)ri->data[i][j]]++;
                }
            } else if (ri->get_colors() == 1) {
                for (int j = start; j < end; j++) {
                    tmphist[0][(int)ri->data[i][j]]++;
                }
            } else if(ri->getSensorType() == ST_FUJI_XTRANS) {
                for (int j = start; j < end - 1; j += 2) {
                    int c = ri->XTRANSFC(i, j);
                    tmphist[c][(int)ri->data[i][j]]++;
                }
            } else {
                for (int j = start; j < end; j++) {
                    for (int c = 0; c < 3; c++) {
                        tmphist[c][(int)ri->data[i][3 * j + c]]++;
                    }
                }
            }
        }

#ifdef _OPENMP
        #pragma omp critical
#endif
        {
            hist[0] += tmphist[0];

            if (ri->get_colors() > 1) {
                hist[1] += tmphist[1];
                hist[2] += tmphist[2];

                if (fourColours) {
                    hist[3] += tmphist[3];
                }
            }
        } // end of critical region
    } // end of parallel region

    for(int i = 0; i < 65536; i++) {
        int idx;
        idx = CLIP((int)Color::gamma(mult[0] * (i - (cblacksom[0]/*+black_lev[0]*/))));
        histRedRaw[idx >> 8] += hist[0][i];

        if (ri->get_colors() > 1) {
            idx = CLIP((int)Color::gamma(mult[1] * (i - (cblacksom[1]/*+black_lev[1]*/))));
            histGreenRaw[idx >> 8] += hist[1][i];

            if (fourColours) {
                idx = CLIP((int)Color::gamma(mult[3] * (i - (cblacksom[3]/*+black_lev[3]*/))));
                histGreenRaw[idx >> 8] += hist[3][i];
            }

            idx = CLIP((int)Color::gamma(mult[2] * (i - (cblacksom[2]/*+black_lev[2]*/))));
            histBlueRaw[idx >> 8] += hist[2][i];
        }
    }

    if (ri->getSensorType() == ST_BAYER)    // since there are twice as many greens, correct for it
        for (int i = 0; i < 256; i++) {
            histGreenRaw[i] >>= 1;
        }
    else if(ri->getSensorType() == ST_FUJI_XTRANS)  // since Xtrans has 2.5 as many greens, correct for it
        for (int i = 0; i < 256; i++) {
            histGreenRaw[i] = (histGreenRaw[i] * 2) / 5;
        }
    else if(ri->get_colors() == 1) { // monochrome sensor => set all histograms equal
        histGreenRaw += histRedRaw;
        histBlueRaw += histRedRaw;
    }

}

//%%%%%%%%%%%%%%%%%%%%%%%%%%%%%%%%%%%%%%%

void RawImageSource::getRowStartEnd (int x, int &start, int &end)
{
    if (fuji) {
        int fw = ri->get_FujiWidth();
        start = ABS(fw - x) + border;
        end = min(H + W - fw - x, fw + x) - border;
    } else {
        start = border;
        end = W - border;
    }
}

//%%%%%%%%%%%%%%%%%%%%%%%%%%%%%%%%%%%%%%%
void RawImageSource::getAutoWBMultipliers (double &rm, double &gm, double &bm)
{
//    BENCHFUN
    constexpr double clipHigh = 64000.0;

    if (ri->get_colors() == 1) {
        rm = gm = bm = 1;
        return;
    }

    if (redAWBMul != -1.) {
        rm = redAWBMul;
        gm = greenAWBMul;
        bm = blueAWBMul;
        return;
    }

    if (!isWBProviderReady()) {
        rm = -1.0;
        gm = -1.0;
        bm = -1.0;
        return;
    }

    double avg_r = 0;
    double avg_g = 0;
    double avg_b = 0;
    int rn = 0, gn = 0, bn = 0;

    if (fuji) {
        for (int i = 32; i < H - 32; i++) {
            int fw = ri->get_FujiWidth();
            int start = ABS(fw - i) + 32;
            int end = min(H + W - fw - i, fw + i) - 32;

            for (int j = start; j < end; j++) {
                if (ri->getSensorType() != ST_BAYER) {
                    double dr = CLIP(initialGain * (rawData[i][3 * j]  ));
                    double dg = CLIP(initialGain * (rawData[i][3 * j + 1]));
                    double db = CLIP(initialGain * (rawData[i][3 * j + 2]));

                    if (dr > clipHigh || dg > clipHigh || db > clipHigh) {
                        continue;
                    }

                    avg_r += dr;
                    avg_g += dg;
                    avg_b += db;
                    rn = gn = ++bn;
                } else {
                    int c = FC( i, j);
                    double d = CLIP(initialGain * (rawData[i][j]));

                    if (d > clipHigh) {
                        continue;
                    }

                    // Let's test green first, because they are more numerous
                    if (c == 1) {
                        avg_g += d;
                        gn++;
                    } else if (c == 0) {
                        avg_r += d;
                        rn++;
                    } else { /*if (c==2)*/
                        avg_b += d;
                        bn++;
                    }
                }
            }
        }
    } else {
        if (ri->getSensorType() != ST_BAYER) {
            if(ri->getSensorType() == ST_FUJI_XTRANS) {
                const double compval = clipHigh / initialGain;
#ifdef _OPENMP
                #pragma omp parallel
#endif
                {
                    double avg_c[3] = {0.0};
                    int cn[3] = {0};
#ifdef _OPENMP
                    #pragma omp for schedule(dynamic,16) nowait
#endif

                    for (int i = 32; i < H - 32; i++) {
                        for (int j = 32; j < W - 32; j++) {
                            // each loop read 1 rgb triplet value
                            double d = rawData[i][j];

                            if (d > compval) {
                                continue;
                            }

                            int c = ri->XTRANSFC(i, j);
                            avg_c[c] += d;
                            cn[c]++;
                        }
                    }

#ifdef _OPENMP
                    #pragma omp critical
#endif
                    {
                        avg_r += avg_c[0];
                        avg_g += avg_c[1];
                        avg_b += avg_c[2];
                        rn += cn[0];
                        gn += cn[1];
                        bn += cn[2];
                    }
                }
                avg_r *= initialGain;
                avg_g *= initialGain;
                avg_b *= initialGain;
            } else {
                for (int i = 32; i < H - 32; i++)
                    for (int j = 32; j < W - 32; j++) {
                        // each loop read 1 rgb triplet value

                        double dr = CLIP(initialGain * (rawData[i][3 * j]  ));
                        double dg = CLIP(initialGain * (rawData[i][3 * j + 1]));
                        double db = CLIP(initialGain * (rawData[i][3 * j + 2]));

                        if (dr > clipHigh || dg > clipHigh || db > clipHigh) {
                            continue;
                        }

                        avg_r += dr;
                        rn++;
                        avg_g += dg;
                        avg_b += db;
                    }

                gn = rn;
                bn = rn;
            }
        } else {
            //determine GRBG coset; (ey,ex) is the offset of the R subarray
            int ey, ex;

            if (ri->ISGREEN(0, 0)) { //first pixel is G
                if (ri->ISRED(0, 1)) {
                    ey = 0;
                    ex = 1;
                } else {
                    ey = 1;
                    ex = 0;
                }
            } else {//first pixel is R or B
                if (ri->ISRED(0, 0)) {
                    ey = 0;
                    ex = 0;
                } else {
                    ey = 1;
                    ex = 1;
                }
            }

            const double compval = clipHigh / initialGain;
#ifdef _OPENMP
            #pragma omp parallel for reduction(+:avg_r,avg_g,avg_b,rn,gn,bn) schedule(dynamic,8)
#endif

            for (int i = 32; i < H - 32; i += 2)
                for (int j = 32; j < W - 32; j += 2) {
                    //average each Bayer quartet component individually if non-clipped
                    double d[2][2];
                    d[0][0] = rawData[i][j];
                    d[0][1] = rawData[i][j + 1];
                    d[1][0] = rawData[i + 1][j];
                    d[1][1] = rawData[i + 1][j + 1];

                    if (d[ey][ex] <= compval) {
                        avg_r += d[ey][ex];
                        rn++;
                    }

                    if (d[1 - ey][ex] <= compval) {
                        avg_g += d[1 - ey][ex];
                        gn++;
                    }

                    if (d[ey][1 - ex] <= compval) {
                        avg_g += d[ey][1 - ex];
                        gn++;
                    }

                    if (d[1 - ey][1 - ex] <= compval) {
                        avg_b += d[1 - ey][1 - ex];
                        bn++;
                    }
                }

            avg_r *= initialGain;
            avg_g *= initialGain;
            avg_b *= initialGain;

        }
    }

    if( settings->verbose ) {
        printf ("AVG: %g %g %g\n", avg_r / std::max(1, rn), avg_g / std::max(1, gn), avg_b / std::max(1, bn));
    }

    //    return ColorTemp (pow(avg_r/rn, 1.0/6.0)*img_r, pow(avg_g/gn, 1.0/6.0)*img_g, pow(avg_b/bn, 1.0/6.0)*img_b);

    double reds   = avg_r / std::max(1, rn) * refwb_red;
    double greens = avg_g / std::max(1, gn) * refwb_green;
    double blues  = avg_b / std::max(1, bn) * refwb_blue;

    redAWBMul   = rm = imatrices.rgb_cam[0][0] * reds + imatrices.rgb_cam[0][1] * greens + imatrices.rgb_cam[0][2] * blues;
    greenAWBMul = gm = imatrices.rgb_cam[1][0] * reds + imatrices.rgb_cam[1][1] * greens + imatrices.rgb_cam[1][2] * blues;
    blueAWBMul  = bm = imatrices.rgb_cam[2][0] * reds + imatrices.rgb_cam[2][1] * greens + imatrices.rgb_cam[2][2] * blues;
}

//%%%%%%%%%%%%%%%%%%%%%%%%%%%%%%%%%%%%%%%


ColorTemp RawImageSource::getSpotWB (std::vector<Coord2D> &red, std::vector<Coord2D> &green, std::vector<Coord2D> &blue, int tran, double equal)
{

    int x;
    int y;
    double reds = 0, greens = 0, blues = 0;
    unsigned int rn = 0;

    if (ri->getSensorType() != ST_BAYER) {
        if(ri->getSensorType() == ST_FUJI_XTRANS) {
            int d[9][2] = {{0, 0}, { -1, -1}, { -1, 0}, { -1, 1}, {0, -1}, {0, 1}, {1, -1}, {1, 0}, {1, 1}};

            for (size_t i = 0; i < red.size(); i++) {
                transformPosition (red[i].x, red[i].y, tran, x, y);
                double rloc, gloc, bloc;
                int rnbrs, gnbrs, bnbrs;
                rloc = gloc = bloc = rnbrs = gnbrs = bnbrs = 0;

                for (int k = 0; k < 9; k++) {
                    int xv = x + d[k][0];
                    int yv = y + d[k][1];

                    if(xv >= 0 && yv >= 0 && xv < W && yv < H) {
                        if (ri->ISXTRANSRED(yv, xv)) { //RED
                            rloc += (rawData[yv][xv]);
                            rnbrs++;
                            continue;
                        } else if (ri->ISXTRANSBLUE(yv, xv)) { //BLUE
                            bloc += (rawData[yv][xv]);
                            bnbrs++;
                            continue;
                        } else { // GREEN
                            gloc += (rawData[yv][xv]);
                            gnbrs++;
                            continue;
                        }
                    }
                }

                rloc /= rnbrs;
                gloc /= gnbrs;
                bloc /= bnbrs;

                if (rloc * initialGain < 64000. && gloc * initialGain < 64000. && bloc * initialGain < 64000.) {
                    reds += rloc;
                    greens += gloc;
                    blues += bloc;
                    rn++;
                }
            }

        } else {
            int xmin, xmax, ymin, ymax;
            int xr, xg, xb, yr, yg, yb;

            for (size_t i = 0; i < red.size(); i++) {
                transformPosition (red[i].x, red[i].y, tran, xr, yr);
                transformPosition (green[i].x, green[i].y, tran, xg, yg);
                transformPosition (blue[i].x, blue[i].y, tran, xb, yb);

                if (initialGain * (rawData[yr][3 * xr]  ) > 52500 ||
                        initialGain * (rawData[yg][3 * xg + 1]) > 52500 ||
                        initialGain * (rawData[yb][3 * xb + 2]) > 52500) {
                    continue;
                }

                xmin = min(xr, xg, xb);
                xmax = max(xr, xg, xb);
                ymin = min(yr, yg, yb);
                ymax = max(yr, yg, yb);

                if (xmin >= 0 && ymin >= 0 && xmax < W && ymax < H) {
                    reds    += (rawData[yr][3 * xr]  );
                    greens  += (rawData[yg][3 * xg + 1]);
                    blues   += (rawData[yb][3 * xb + 2]);
                    rn++;
                }
            }
        }

    } else {

        int d[9][2] = {{0, 0}, { -1, -1}, { -1, 0}, { -1, 1}, {0, -1}, {0, 1}, {1, -1}, {1, 0}, {1, 1}};

        for (size_t i = 0; i < red.size(); i++) {
            transformPosition (red[i].x, red[i].y, tran, x, y);
            double rloc, gloc, bloc;
            int rnbrs, gnbrs, bnbrs;
            rloc = gloc = bloc = rnbrs = gnbrs = bnbrs = 0;

            for (int k = 0; k < 9; k++) {
                int xv = x + d[k][0];
                int yv = y + d[k][1];
                int c = FC(yv, xv);

                if(xv >= 0 && yv >= 0 && xv < W && yv < H) {
                    if (c == 0) { //RED
                        rloc += (rawData[yv][xv]);
                        rnbrs++;
                        continue;
                    } else if (c == 2) { //BLUE
                        bloc += (rawData[yv][xv]);
                        bnbrs++;
                        continue;
                    } else { // GREEN
                        gloc += (rawData[yv][xv]);
                        gnbrs++;
                        continue;
                    }
                }
            }

            rloc /= std::max(1, rnbrs);
            gloc /= std::max(1, gnbrs);
            bloc /= std::max(1, bnbrs);

            if (rloc * initialGain < 64000. && gloc * initialGain < 64000. && bloc * initialGain < 64000.) {
                reds += rloc;
                greens += gloc;
                blues += bloc;
                rn++;
            }

            transformPosition (green[i].x, green[i].y, tran, x, y);//these are redundant now ??? if not, repeat for these blocks same as for red[]
            rloc = gloc = bloc = rnbrs = gnbrs = bnbrs = 0;

            for (int k = 0; k < 9; k++) {
                int xv = x + d[k][0];
                int yv = y + d[k][1];
                int c = FC(yv, xv);

                if(xv >= 0 && yv >= 0 && xv < W && yv < H) {
                    if (c == 0) { //RED
                        rloc += (rawData[yv][xv]);
                        rnbrs++;
                        continue;
                    } else if (c == 2) { //BLUE
                        bloc += (rawData[yv][xv]);
                        bnbrs++;
                        continue;
                    } else { // GREEN
                        gloc += (rawData[yv][xv]);
                        gnbrs++;
                        continue;
                    }
                }
            }

            rloc /= std::max(rnbrs, 1);
            gloc /= std::max(gnbrs, 1);
            bloc /= std::max(bnbrs, 1);

            if (rloc * initialGain < 64000. && gloc * initialGain < 64000. && bloc * initialGain < 64000.) {
                reds += rloc;
                greens += gloc;
                blues += bloc;
                rn++;
            }

            transformPosition (blue[i].x, blue[i].y, tran, x, y);
            rloc = gloc = bloc = rnbrs = gnbrs = bnbrs = 0;

            for (int k = 0; k < 9; k++) {
                int xv = x + d[k][0];
                int yv = y + d[k][1];
                int c = FC(yv, xv);

                if(xv >= 0 && yv >= 0 && xv < W && yv < H) {
                    if (c == 0) { //RED
                        rloc += (rawData[yv][xv]);
                        rnbrs++;
                        continue;
                    } else if (c == 2) { //BLUE
                        bloc += (rawData[yv][xv]);
                        bnbrs++;
                        continue;
                    } else { // GREEN
                        gloc += (rawData[yv][xv]);
                        gnbrs++;
                        continue;
                    }
                }
            }

            rloc /= std::max(rnbrs, 1);
            gloc /= std::max(gnbrs, 1);
            bloc /= std::max(bnbrs, 1);

            if (rloc * initialGain < 64000. && gloc * initialGain < 64000. && bloc * initialGain < 64000.) {
                reds += rloc;
                greens += gloc;
                blues += bloc;
                rn++;
            }
        }
    }

    if (2u * rn < red.size()) {
        return ColorTemp (equal);
    } else {
        reds = reds / std::max(1u, rn) * refwb_red;
        greens = greens / std::max(1u, rn) * refwb_green;
        blues = blues / std::max(1u, rn) * refwb_blue;

        double rm = imatrices.rgb_cam[0][0] * reds + imatrices.rgb_cam[0][1] * greens + imatrices.rgb_cam[0][2] * blues;
        double gm = imatrices.rgb_cam[1][0] * reds + imatrices.rgb_cam[1][1] * greens + imatrices.rgb_cam[1][2] * blues;
        double bm = imatrices.rgb_cam[2][0] * reds + imatrices.rgb_cam[2][1] * greens + imatrices.rgb_cam[2][2] * blues;

        return ColorTemp (rm, gm, bm, equal);
    }
}


//%%%%%%%%%%%%%%%%%%%%%%%%%%%%%%%%%%%%%%%

void RawImageSource::transformPosition (int x, int y, int tran, int& ttx, int& tty)
{

    tran = defTransform (tran);

    x += border;
    y += border;

    if (d1x) {
        if ((tran & TR_ROT) == TR_R90 || (tran & TR_ROT) == TR_R270) {
            x /= 2;
        } else {
            y /= 2;
        }
    }

    int w = W, h = H;

    if (fuji) {
        w = ri->get_FujiWidth() * 2 + 1;
        h = (H - ri->get_FujiWidth()) * 2 + 1;
    }

    int sw = w, sh = h;

    if ((tran & TR_ROT) == TR_R90 || (tran & TR_ROT) == TR_R270) {
        sw = h;
        sh = w;
    }

    int ppx = x, ppy = y;

    if (tran & TR_HFLIP) {
        ppx = sw - 1 - x ;
    }

    if (tran & TR_VFLIP) {
        ppy = sh - 1 - y;
    }

    int tx = ppx;
    int ty = ppy;

    if ((tran & TR_ROT) == TR_R180) {
        tx = w - 1 - ppx;
        ty = h - 1 - ppy;
    } else if ((tran & TR_ROT) == TR_R90) {
        tx = ppy;
        ty = h - 1 - ppx;
    } else if ((tran & TR_ROT) == TR_R270) {
        tx = w - 1 - ppy;
        ty = ppx;
    }

    if (fuji) {
        ttx = (tx + ty) / 2;
        tty = (ty - tx) / 2 + ri->get_FujiWidth();
    } else {
        ttx = tx;
        tty = ty;
    }
}

//%%%%%%%%%%%%%%%%%%%%%%%%%%%%%%%%%%%%%%%

void RawImageSource::inverse33 (const double (*rgb_cam)[3], double (*cam_rgb)[3])
{
    double nom = (rgb_cam[0][2] * rgb_cam[1][1] * rgb_cam[2][0] - rgb_cam[0][1] * rgb_cam[1][2] * rgb_cam[2][0] -
                  rgb_cam[0][2] * rgb_cam[1][0] * rgb_cam[2][1] + rgb_cam[0][0] * rgb_cam[1][2] * rgb_cam[2][1] +
                  rgb_cam[0][1] * rgb_cam[1][0] * rgb_cam[2][2] - rgb_cam[0][0] * rgb_cam[1][1] * rgb_cam[2][2] );
    cam_rgb[0][0] = (rgb_cam[1][2] * rgb_cam[2][1] - rgb_cam[1][1] * rgb_cam[2][2]) / nom;
    cam_rgb[0][1] = -(rgb_cam[0][2] * rgb_cam[2][1] - rgb_cam[0][1] * rgb_cam[2][2]) / nom;
    cam_rgb[0][2] = (rgb_cam[0][2] * rgb_cam[1][1] - rgb_cam[0][1] * rgb_cam[1][2]) / nom;
    cam_rgb[1][0] = -(rgb_cam[1][2] * rgb_cam[2][0] - rgb_cam[1][0] * rgb_cam[2][2]) / nom;
    cam_rgb[1][1] = (rgb_cam[0][2] * rgb_cam[2][0] - rgb_cam[0][0] * rgb_cam[2][2]) / nom;
    cam_rgb[1][2] = -(rgb_cam[0][2] * rgb_cam[1][0] - rgb_cam[0][0] * rgb_cam[1][2]) / nom;
    cam_rgb[2][0] = (rgb_cam[1][1] * rgb_cam[2][0] - rgb_cam[1][0] * rgb_cam[2][1]) / nom;
    cam_rgb[2][1] = -(rgb_cam[0][1] * rgb_cam[2][0] - rgb_cam[0][0] * rgb_cam[2][1]) / nom;
    cam_rgb[2][2] = (rgb_cam[0][1] * rgb_cam[1][0] - rgb_cam[0][0] * rgb_cam[1][1]) / nom;
}

DiagonalCurve* RawImageSource::phaseOneIccCurve;
DiagonalCurve* RawImageSource::phaseOneIccCurveInv;

void RawImageSource::init ()
{

    {
        // Initialize Phase One ICC curves

        /* This curve is derived from TIFFTAG_TRANSFERFUNCTION of a Capture One P25+ image with applied film curve,
           exported to TIFF with embedded camera ICC. It's assumed to be similar to most standard curves in
           Capture One. It's not necessary to be exactly the same, it's just to be close to a typical curve to
           give the Phase One ICC files a good working space. */
        const double phase_one_forward[] = {
            0.0000000000, 0.0000000000, 0.0152590219, 0.0029602502, 0.0305180438, 0.0058899825, 0.0457770657, 0.0087739376, 0.0610360876, 0.0115968566,
            0.0762951095, 0.0143587396, 0.0915541314, 0.0171969177, 0.1068131533, 0.0201876860, 0.1220721752, 0.0232852674, 0.1373311971, 0.0264744030,
            0.1525902190, 0.0297245747, 0.1678492409, 0.0330205234, 0.1831082628, 0.0363775082, 0.1983672847, 0.0397802701, 0.2136263066, 0.0432593271,
            0.2288853285, 0.0467841611, 0.2441443503, 0.0503700313, 0.2594033722, 0.0540474556, 0.2746623941, 0.0577859159, 0.2899214160, 0.0616159304,
            0.3051804379, 0.0655222400, 0.3204394598, 0.0695353628, 0.3356984817, 0.0736552987, 0.3509575036, 0.0778973068, 0.3662165255, 0.0822461280,
            0.3814755474, 0.0867170214, 0.3967345693, 0.0913252461, 0.4119935912, 0.0960860609, 0.4272526131, 0.1009994659, 0.4425116350, 0.1060654612,
            0.4577706569, 0.1113298238, 0.4730296788, 0.1167925536, 0.4882887007, 0.1224841688, 0.5035477226, 0.1284046693, 0.5188067445, 0.1345540551,
            0.5340657664, 0.1409781033, 0.5493247883, 0.1476615549, 0.5645838102, 0.1546501869, 0.5798428321, 0.1619287404, 0.5951018540, 0.1695277333,
            0.6103608759, 0.1774776837, 0.6256198978, 0.1858091096, 0.6408789197, 0.1945525292, 0.6561379416, 0.2037384604, 0.6713969635, 0.2134279393,
            0.6866559854, 0.2236667430, 0.7019150072, 0.2345159075, 0.7171740291, 0.2460517281, 0.7324330510, 0.2583047227, 0.7476920729, 0.2714122225,
            0.7629510948, 0.2854352636, 0.7782101167, 0.3004959182, 0.7934691386, 0.3167620356, 0.8087281605, 0.3343862058, 0.8239871824, 0.3535820554,
            0.8392462043, 0.3745937285, 0.8545052262, 0.3977111467, 0.8697642481, 0.4232547494, 0.8850232700, 0.4515754940, 0.9002822919, 0.4830701152,
            0.9155413138, 0.5190966659, 0.9308003357, 0.5615320058, 0.9460593576, 0.6136263066, 0.9613183795, 0.6807965209, 0.9765774014, 0.7717402914,
            0.9918364233, 0.9052109560, 1.0000000000, 1.0000000000
        };
        std::vector<double> cForwardPoints;
        cForwardPoints.push_back(double(DCT_Spline));  // The first value is the curve type
        std::vector<double> cInversePoints;
        cInversePoints.push_back(double(DCT_Spline));  // The first value is the curve type

        for (unsigned int i = 0; i < sizeof(phase_one_forward) / sizeof(phase_one_forward[0]); i += 2) {
            cForwardPoints.push_back(phase_one_forward[i + 0]);
            cForwardPoints.push_back(phase_one_forward[i + 1]);
            cInversePoints.push_back(phase_one_forward[i + 1]);
            cInversePoints.push_back(phase_one_forward[i + 0]);
        }

        phaseOneIccCurve = new DiagonalCurve(cForwardPoints, CURVES_MIN_POLY_POINTS);
        phaseOneIccCurveInv = new DiagonalCurve(cInversePoints, CURVES_MIN_POLY_POINTS);
    }
}

void RawImageSource::getRawValues(int x, int y, int rotate, int &R, int &G, int &B)
{
    int xnew = x + border;
    int ynew = y + border;
    rotate += ri->get_rotateDegree();
    rotate %= 360;
    if (rotate == 90) {
        std::swap(xnew,ynew);
        ynew = H - 1 - ynew;
    } else if (rotate == 180) {
        xnew = W - 1 - xnew;
        ynew = H - 1 - ynew;
    } else if (rotate == 270) {
        std::swap(xnew,ynew);
        ynew = H - 1 - ynew;
        xnew = W - 1 - xnew;
        ynew = H - 1 - ynew;
    }

    int c = ri->getSensorType() == ST_FUJI_XTRANS ? ri->XTRANSFC(ynew,xnew) : ri->FC(ynew,xnew);
    int val = round(rawData[ynew][xnew] / scale_mul[c]);
    if(c == 0) {
        R = val; G = 0; B = 0;
    } else if(c == 2) {
        R = 0; G = 0; B = val;
    } else {
        R = 0; G = val; B = 0;
    }
}

void RawImageSource::cleanup ()
{
    delete phaseOneIccCurve;
    delete phaseOneIccCurveInv;
}

} /* namespace */<|MERGE_RESOLUTION|>--- conflicted
+++ resolved
@@ -1518,11 +1518,7 @@
 
 //%%%%%%%%%%%%%%%%%%%%%%%%%%%%%%%%%%%%%%%
 
-<<<<<<< HEAD
-int RawImageSource::load (const Glib::ustring &fname, RAWParams *raw, int imageNum, bool batch)
-=======
-int RawImageSource::load (const Glib::ustring &fname)
->>>>>>> ba74c5c0
+int RawImageSource::load (const Glib::ustring &fname, RAWParams *raw)
 {
 
     MyTime t1, t2;
