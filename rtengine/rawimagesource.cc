/*
 *  This file is part of RawTherapee.
 *
 *  Copyright (c) 2004-2010 Gabor Horvath <hgabor@rawtherapee.com>
 *
 *  RawTherapee is free software: you can redistribute it and/or modify
 *  it under the terms of the GNU General Public License as published by
 *  the Free Software Foundation, either version 3 of the License, or
 *  (at your option) any later version.
 *
 *  RawTherapee is distributed in the hope that it will be useful,
 *  but WITHOUT ANY WARRANTY; without even the implied warranty of
 *  MERCHANTABILITY or FITNESS FOR A PARTICULAR PURPOSE.  See the
 *  GNU General Public License for more details.
 *
 *  You should have received a copy of the GNU General Public License
 *  along with RawTherapee.  If not, see <http://www.gnu.org/licenses/>.
 */
#include <cmath>
#include <iostream>

#include "rtengine.h"
#include "rawimagesource.h"
#include "rawimagesource_i.h"
#include "jaggedarray.h"
#include "median.h"
#include "rawimage.h"
#include "mytime.h"
#include "iccstore.h"
#include "curves.h"
#include "dfmanager.h"
#include "ffmanager.h"
#include "dcp.h"
#include "rt_math.h"
#include "improcfun.h"
#include "rtlensfun.h"
#include "pdaflinesfilter.h"
#include "camconst.h"
#ifdef _OPENMP
#include <omp.h>
#endif
#include "opthelper.h"
#define clipretinex( val, minv, maxv )    (( val = (val < minv ? minv : val ) ) > maxv ? maxv : val )
#undef CLIPD
#define CLIPD(a) ((a)>0.0f?((a)<1.0f?(a):1.0f):0.0f)

namespace
{

void rotateLine (const float* const line, rtengine::PlanarPtr<float> &channel, const int tran, const int i, const int w, const int h)
{
    switch (tran & TR_ROT) {
        case TR_R180:
            for (int j = 0; j < w; j++) {
                channel (h - 1 - i, w - 1 - j) = line[j];
            }

            break;

        case TR_R90:
            for (int j = 0; j < w; j++) {
                channel (j, h - 1 - i) = line[j];
            }

            break;

        case TR_R270:
            for (int j = 0; j < w; j++) {
                channel (w - 1 - j, i) = line[j];
            }

            break;

        case TR_NONE:
        default:
            for (int j = 0; j < w; j++) {
                channel (i, j) = line[j];
            }
    }
}

void transLineStandard (const float* const red, const float* const green, const float* const blue, const int i, rtengine::Imagefloat* const image, const int tran, const int imwidth, const int imheight)
{
    // conventional CCD coarse rotation
    rotateLine (red, image->r, tran, i, imwidth, imheight);
    rotateLine (green, image->g, tran, i, imwidth, imheight);
    rotateLine (blue, image->b, tran, i, imwidth, imheight);
}

void transLineFuji (const float* const red, const float* const green, const float* const blue, const int i, rtengine::Imagefloat* const image, const int tran, const int imheight, const int fw)
{

    // Fuji SuperCCD rotation + coarse rotation
    int start = ABS (fw - i);
    int w = fw * 2 + 1;
    int h = (imheight - fw) * 2 + 1;
    int end = min (h + fw - i, w - fw + i);

    switch (tran & TR_ROT) {
        case TR_R180:
            for (int j = start; j < end; j++) {
                int y = i + j - fw;
                int x = fw - i + j;

                if (x >= 0 && y < image->getHeight() && y >= 0 && x < image->getWidth()) {
                    image->r (image->getHeight() - 1 - y, image->getWidth() - 1 - x) = red[j];
                    image->g (image->getHeight() - 1 - y, image->getWidth() - 1 - x) = green[j];
                    image->b (image->getHeight() - 1 - y, image->getWidth() - 1 - x) = blue[j];
                }
            }

            break;

        case TR_R270:
            for (int j = start; j < end; j++) {
                int y = i + j - fw;
                int x = fw - i + j;

                if (x >= 0 && x < image->getHeight() && y >= 0 && y < image->getWidth()) {
                    image->r (image->getHeight() - 1 - x, y) = red[j];
                    image->g (image->getHeight() - 1 - x, y) = green[j];
                    image->b (image->getHeight() - 1 - x, y) = blue[j];
                }
            }

            break;

        case TR_R90:
            for (int j = start; j < end; j++) {
                int y = i + j - fw;
                int x = fw - i + j;

                if (x >= 0 && y < image->getWidth() && y >= 0 && x < image->getHeight()) {
                    image->r (x, image->getWidth() - 1 - y) = red[j];
                    image->g (x, image->getWidth() - 1 - y) = green[j];
                    image->b (x, image->getWidth() - 1 - y) = blue[j];
                }
            }

            break;

        case TR_NONE:
        default:
            for (int j = start; j < end; j++) {
                int y = i + j - fw;
                int x = fw - i + j;

                if (x >= 0 && y < image->getHeight() && y >= 0 && x < image->getWidth()) {
                    image->r (y, x) = red[j];
                    image->g (y, x) = green[j];
                    image->b (y, x) = blue[j];
                }
            }
    }
}

void transLineD1x (const float* const red, const float* const green, const float* const blue, const int i, rtengine::Imagefloat* const image, const int tran, const int imwidth, const int imheight, const bool oddHeight, const bool clip)
{
    // Nikon D1X has an uncommon sensor with 4028 x 1324 sensels.
    // Vertical sensel size is 2x horizontal sensel size
    // We have to do vertical interpolation for the 'missing' rows
    // We do that in combination with coarse rotation

    switch (tran & TR_ROT) {
        case TR_R180: // rotate 180 degree
            for (int j = 0; j < imwidth; j++) {
                image->r (2 * (imheight - 1 - i), imwidth - 1 - j) = red[j];
                image->g (2 * (imheight - 1 - i), imwidth - 1 - j) = green[j];
                image->b (2 * (imheight - 1 - i), imwidth - 1 - j) = blue[j];
            }

            if (i == 0) {
                for (int j = 0; j < imwidth; j++) {
                    image->r (2 * imheight - 1, imwidth - 1 - j) = red[j];
                    image->g (2 * imheight - 1, imwidth - 1 - j) = green[j];
                    image->b (2 * imheight - 1, imwidth - 1 - j) = blue[j];
                }
            }

            if (i == 1 || i == 2) { // linear interpolation
                int row = 2 * imheight - 1 - 2 * i;

                for (int j = 0; j < imwidth; j++) {
                    int col = imwidth - 1 - j;
                    image->r (row, col) = (red[j] + image->r (row + 1, col)) / 2;
                    image->g (row, col) = (green[j] + image->g (row + 1, col)) / 2;
                    image->b (row, col) = (blue[j] + image->b (row + 1, col)) / 2;
                }

                if (i == 2 && oddHeight) {
                    int row = 2 * imheight;

                    for (int j = 0; j < imwidth; j++) {
                        int col = imwidth - 1 - j;
                        image->r (row, col) = (red[j] + image->r (row - 2, col)) / 2;
                        image->g (row, col) = (green[j] + image->g (row - 2, col)) / 2;
                        image->b (row, col) = (blue[j] + image->b (row - 2, col)) / 2;
                    }
                }
            } else if (i == imheight - 1 || i == imheight - 2) {
                int row = 2 * imheight - 1 - 2 * i;

                for (int j = 0; j < imwidth; j++) {
                    int col = imwidth - 1 - j;
                    image->r (row, col) = (red[j] + image->r (row + 1, col)) / 2;
                    image->g (row, col) = (green[j] + image->g (row + 1, col)) / 2;
                    image->b (row, col) = (blue[j] + image->b (row + 1, col)) / 2;
                }

                row = 2 * imheight - 1 - 2 * i + 2;

                for (int j = 0; j < imwidth; j++) {
                    int col = imwidth - 1 - j;
                    image->r (row, col) = (red[j] + image->r (row + 1, col)) / 2;
                    image->g (row, col) = (green[j] + image->g (row + 1, col)) / 2;
                    image->b (row, col) = (blue[j] + image->b (row + 1, col)) / 2;
                }
            } else if (i > 2 && i < imheight - 1) { // vertical bicubic interpolation
                int row = 2 * imheight - 1 - 2 * i + 2;

                for (int j = 0; j < imwidth; j++) {
                    int col = imwidth - 1 - j;
                    image->r (row, col) = MAX (0.f, -0.0625f * (red[j] + image->r (row + 3, col)) + 0.5625f * (image->r (row - 1, col) + image->r (row + 1, col)));
                    image->g (row, col) = MAX (0.f, -0.0625f * (green[j] + image->g (row + 3, col)) + 0.5625f * (image->g (row - 1, col) + image->g (row + 1, col)));
                    image->b (row, col) = MAX (0.f, -0.0625f * (blue[j] + image->b (row + 3, col)) + 0.5625f * (image->b (row - 1, col) + image->b (row + 1, col)));

                    if(clip) {
                        image->r(row, col) = MIN(image->r(row, col), rtengine::MAXVALF);
                        image->g(row, col) = MIN(image->g(row, col), rtengine::MAXVALF);
                        image->b(row, col) = MIN(image->b(row, col), rtengine::MAXVALF);
                    }
                }
            }

            break;

        case TR_R90: // rotate right
            if ( i == 0) {
                for (int j = 0; j < imwidth; j++) {
                    image->r (j, 2 * imheight - 1) = red[j];
                    image->g (j, 2 * imheight - 1) = green[j];
                    image->b (j, 2 * imheight - 1) = blue[j];
                }
            }

            for (int j = 0; j < imwidth; j++) {
                image->r (j, 2 * (imheight - 1 - i)) = red[j];
                image->g (j, 2 * (imheight - 1 - i)) = green[j];
                image->b (j, 2 * (imheight - 1 - i)) = blue[j];
            }

            if (i == 1 || i == 2) { // linear interpolation
                int col = 2 * imheight - 1 - 2 * i;

                for (int j = 0; j < imwidth; j++) {
                    image->r (j, col) = (red[j] + image->r (j, col + 1)) / 2;
                    image->g (j, col) = (green[j] + image->g (j, col + 1)) / 2;
                    image->b (j, col) = (blue[j] + image->b (j, col + 1)) / 2;

                    if (oddHeight && i == 2) {
                        image->r (j, 2 * imheight) = (red[j] + image->r (j, 2 * imheight - 2)) / 2;
                        image->g (j, 2 * imheight) = (green[j] + image->g (j, 2 * imheight - 2)) / 2;
                        image->b (j, 2 * imheight) = (blue[j] + image->b (j, 2 * imheight - 2)) / 2;
                    }
                }
            } else if (i == imheight - 1) {
                int col = 2 * imheight - 1 - 2 * i;

                for (int j = 0; j < imwidth; j++) {
                    image->r (j, col) = (red[j] + image->r (j, col + 1)) / 2;
                    image->g (j, col) = (green[j] + image->g (j, col + 1)) / 2;
                    image->b (j, col) = (blue[j] + image->b (j, col + 1)) / 2;
                }

                col = 2 * imheight - 1 - 2 * i + 2;

                for (int j = 0; j < imwidth; j++) {
                    image->r (j, col) = (red[j] + image->r (j, col + 1)) / 2;
                    image->g (j, col) = (green[j] + image->g (j, col + 1)) / 2;
                    image->b (j, col) = (blue[j] + image->b (j, col + 1)) / 2;
                }
            } else if (i > 2 && i < imheight - 1) { // vertical bicubic interpolation
                int col = 2 * imheight - 1 - 2 * i + 2;

                for (int j = 0; j < imwidth; j++) {
                    image->r (j, col) = MAX (0.f, -0.0625f * (red[j] + image->r (j, col + 3)) + 0.5625f * (image->r (j, col - 1) + image->r (j, col + 1)));
                    image->g (j, col) = MAX (0.f, -0.0625f * (green[j] + image->g (j, col + 3)) + 0.5625f * (image->g (j, col - 1) + image->g (j, col + 1)));
                    image->b (j, col) = MAX (0.f, -0.0625f * (blue[j] + image->b (j, col + 3)) + 0.5625f * (image->b (j, col - 1) + image->b (j, col + 1)));

                    if(clip) {
                        image->r(j, col) = MIN(image->r(j, col), rtengine::MAXVALF);
                        image->g(j, col) = MIN(image->g(j, col), rtengine::MAXVALF);
                        image->b(j, col) = MIN(image->b(j, col), rtengine::MAXVALF);
                    }
                }
            }

            break;

        case TR_R270: // rotate left
            if (i == 0) {
                for (int j = imwidth - 1, row = 0; j >= 0; j--, row++) {
                    image->r (row, 2 * i) = red[j];
                    image->g (row, 2 * i) = green[j];
                    image->b (row, 2 * i) = blue[j];
                }
            } else if (i == 1 || i == 2) { // linear interpolation
                for (int j = imwidth - 1, row = 0; j >= 0; j--, row++) {
                    image->r (row, 2 * i) = red[j];
                    image->g (row, 2 * i) = green[j];
                    image->b (row, 2 * i) = blue[j];
                    image->r (row, 2 * i - 1) = (red[j] + image->r (row, 2 * i - 2)) * 0.5f;
                    image->g (row, 2 * i - 1) = (green[j] + image->g (row, 2 * i - 2)) * 0.5f;
                    image->b (row, 2 * i - 1) = (blue[j] + image->b (row, 2 * i - 2)) * 0.5f;
                }
            } else if (i > 0 && i < imheight) { // vertical bicubic interpolation
                for (int j = imwidth - 1, row = 0; j >= 0; j--, row++) {
                    image->r (row, 2 * i - 3) = MAX (0.f, -0.0625f * (red[j] + image->r (row, 2 * i - 6)) + 0.5625f * (image->r (row, 2 * i - 2) + image->r (row, 2 * i - 4)));
                    image->g (row, 2 * i - 3) = MAX (0.f, -0.0625f * (green[j] + image->g (row, 2 * i - 6)) + 0.5625f * (image->g (row, 2 * i - 2) + image->g (row, 2 * i - 4)));
                    image->b (row, 2 * i - 3) = MAX (0.f, -0.0625f * (blue[j] + image->b (row, 2 * i - 6)) + 0.5625f * (image->b (row, 2 * i - 2) + image->b (row, 2 * i - 4)));

                    if(clip) {
                        image->r(row, 2 * i - 3) = MIN(image->r(row, 2 * i - 3), rtengine::MAXVALF);
                        image->g(row, 2 * i - 3) = MIN(image->g(row, 2 * i - 3), rtengine::MAXVALF);
                        image->b(row, 2 * i - 3) = MIN(image->b(row, 2 * i - 3), rtengine::MAXVALF);
                    }

                    image->r (row, 2 * i) = red[j];
                    image->g (row, 2 * i) = green[j];
                    image->b (row, 2 * i) = blue[j];
                }
            }

            if (i == imheight - 1) {
                for (int j = imwidth - 1, row = 0; j >= 0; j--, row++) {
                    image->r (row, 2 * i - 1) = MAX (0.f, -0.0625f * (red[j] + image->r (row, 2 * i - 4)) + 0.5625f * (image->r (row, 2 * i) + image->r (row, 2 * i - 2)));
                    image->g (row, 2 * i - 1) = MAX (0.f, -0.0625f * (green[j] + image->g (row, 2 * i - 4)) + 0.5625f * (image->g (row, 2 * i) + image->g (row, 2 * i - 2)));
                    image->b (row, 2 * i - 1) = MAX (0.f, -0.0625f * (blue[j] + image->b (row, 2 * i - 4)) + 0.5625f * (image->b (row, 2 * i) + image->b (row, 2 * i - 2)));

                    if(clip) {
                        image->r(j, 2 * i - 1) = MIN(image->r(j, 2 * i - 1), rtengine::MAXVALF);
                        image->g(j, 2 * i - 1) = MIN(image->g(j, 2 * i - 1), rtengine::MAXVALF);
                        image->b(j, 2 * i - 1) = MIN(image->b(j, 2 * i - 1), rtengine::MAXVALF);
                    }

                    image->r (row, 2 * i + 1) = (red[j] + image->r (row, 2 * i - 1)) / 2;
                    image->g (row, 2 * i + 1) = (green[j] + image->g (row, 2 * i - 1)) / 2;
                    image->b (row, 2 * i + 1) = (blue[j] + image->b (row, 2 * i - 1)) / 2;

                    if (oddHeight) {
                        image->r (row, 2 * i + 2) = (red[j] + image->r (row, 2 * i - 2)) / 2;
                        image->g (row, 2 * i + 2) = (green[j] + image->g (row, 2 * i - 2)) / 2;
                        image->b (row, 2 * i + 2) = (blue[j] + image->b (row, 2 * i - 2)) / 2;
                    }
                }
            }

            break;

        case TR_NONE: // no coarse rotation
        default:
            rotateLine (red, image->r, tran, 2 * i, imwidth, imheight);
            rotateLine (green, image->g, tran, 2 * i, imwidth, imheight);
            rotateLine (blue, image->b, tran, 2 * i, imwidth, imheight);

            if (i == 1 || i == 2) { // linear interpolation
                for (int j = 0; j < imwidth; j++) {
                    image->r (2 * i - 1, j) = (red[j] + image->r (2 * i - 2, j)) / 2;
                    image->g (2 * i - 1, j) = (green[j] + image->g (2 * i - 2, j)) / 2;
                    image->b (2 * i - 1, j) = (blue[j] + image->b (2 * i - 2, j)) / 2;
                }
            } else if (i > 2 && i < imheight) { // vertical bicubic interpolation
                for (int j = 0; j < imwidth; j++) {
                    image->r (2 * i - 3, j) = MAX (0.f, -0.0625f * (red[j] + image->r (2 * i - 6, j)) + 0.5625f * (image->r (2 * i - 2, j) + image->r (2 * i - 4, j)));
                    image->g (2 * i - 3, j) = MAX (0.f, -0.0625f * (green[j] + image->g (2 * i - 6, j)) + 0.5625f * (image->g (2 * i - 2, j) + image->g (2 * i - 4, j)));
                    image->b (2 * i - 3, j) = MAX (0.f, -0.0625f * (blue[j] + image->b (2 * i - 6, j)) + 0.5625f * (image->b (2 * i - 2, j) + image->b (2 * i - 4, j)));

                    if(clip) {
                        image->r(2 * i - 3, j) = MIN(image->r(2 * i - 3, j), rtengine::MAXVALF);
                        image->g(2 * i - 3, j) = MIN(image->g(2 * i - 3, j), rtengine::MAXVALF);
                        image->b(2 * i - 3, j) = MIN(image->b(2 * i - 3, j), rtengine::MAXVALF);
                    }
                }
            }

            if (i == imheight - 1) {
                for (int j = 0; j < imwidth; j++) {
                    image->r (2 * i - 1, j) = MAX (0.f, -0.0625f * (red[j] + image->r (2 * i - 4, j)) + 0.5625f * (image->r (2 * i, j) + image->r (2 * i - 2, j)));
                    image->g (2 * i - 1, j) = MAX (0.f, -0.0625f * (green[j] + image->g (2 * i - 4, j)) + 0.5625f * (image->g (2 * i, j) + image->g (2 * i - 2, j)));
                    image->b (2 * i - 1, j) = MAX (0.f, -0.0625f * (blue[j] + image->b (2 * i - 4, j)) + 0.5625f * (image->b (2 * i, j) + image->b (2 * i - 2, j)));

                    if(clip) {
                        image->r(2 * i - 1, j) = MIN(image->r(2 * i - 1, j), rtengine::MAXVALF);
                        image->g(2 * i - 1, j) = MIN(image->g(2 * i - 1, j), rtengine::MAXVALF);
                        image->b(2 * i - 1, j) = MIN(image->b(2 * i - 1, j), rtengine::MAXVALF);
                    }

                    image->r (2 * i + 1, j) = (red[j] + image->r (2 * i - 1, j)) / 2;
                    image->g (2 * i + 1, j) = (green[j] + image->g (2 * i - 1, j)) / 2;
                    image->b (2 * i + 1, j) = (blue[j] + image->b (2 * i - 1, j)) / 2;

                    if (oddHeight) {
                        image->r (2 * i + 2, j) = (red[j] + image->r (2 * i - 2, j)) / 2;
                        image->g (2 * i + 2, j) = (green[j] + image->g (2 * i - 2, j)) / 2;
                        image->b (2 * i + 2, j) = (blue[j] + image->b (2 * i - 2, j)) / 2;
                    }
                }
            }
    }
}

}


namespace rtengine
{

extern const Settings* settings;
#undef ABS
#undef DIST

#define ABS(a) ((a)<0?-(a):(a))
#define DIST(a,b) (ABS(a-b))

RawImageSource::RawImageSource ()
    : ImageSource()
    , W (0), H (0)
    , plistener (nullptr)
    , scale_mul{}
    , c_black{}
    , c_white{}
    , cblacksom{}
    , ref_pre_mul{}
    , refwb_red (0.0)
    , refwb_green (0.0)
    , refwb_blue (0.0)
    , rgb_cam{}
    , cam_rgb{}
    , xyz_cam{}
    , cam_xyz{}
    , fuji (false)
    , d1x (false)
    , border (4)
    , chmax{}
    , hlmax{}
    , clmax{}
    , initialGain(0.0)
    , camInitialGain(0.0)
    , defGain(0.0)
    , ri(nullptr)
    , lc00(0.0)
    , lc01(0.0)
    , lc02(0.0)
    , lc10(0.0)
    , lc11(0.0)
    , lc12(0.0)
    , lc20(0.0)
    , lc21(0.0)
    , lc22(0.0)
    , cache(nullptr)
    , threshold(0)
    , rawData(0, 0)
    , green(0, 0)
    , red(0, 0)
    , blue(0, 0)
    , rawDirty(true)
{
    camProfile = nullptr;
    embProfile = nullptr;
    rgbSourceModified = false;
    for(int i = 0; i < 4; ++i) {
        psRedBrightness[i] = psGreenBrightness[i] = psBlueBrightness[i] = 1.f;
    }
}

//%%%%%%%%%%%%%%%%%%%%%%%%%%%%%%%%%%%%%%%

RawImageSource::~RawImageSource ()
{

    delete idata;

    for (size_t i = 0; i < numFrames; ++i) {
        delete riFrames[i];
    }

    for (size_t i = 0; i < numFrames - 1; ++i) {
        delete rawDataBuffer[i];
    }

    flushRGB();
    flushRawData();

    if ( cache ) {
        delete [] cache;
    }

    if (camProfile) {
        cmsCloseProfile (camProfile);
    }

    if (embProfile) {
        cmsCloseProfile (embProfile);
    }
}

//%%%%%%%%%%%%%%%%%%%%%%%%%%%%%%%%%%%%%%%

void RawImageSource::transformRect (const PreviewProps &pp, int tran, int &ssx1, int &ssy1, int &width, int &height, int &fw)
{
    int pp_x = pp.getX() + border;
    int pp_y = pp.getY() + border;
    int pp_width = pp.getWidth();
    int pp_height = pp.getHeight();

    if (d1x) {
        if ((tran & TR_ROT) == TR_R90 || (tran & TR_ROT) == TR_R270) {
            pp_x /= 2;
            pp_width = pp_width / 2 + 1;
        } else {
            pp_y /= 2;
            pp_height = pp_height / 2 + 1;
        }
    }

    int w = W, h = H;

    if (fuji) {
        w = ri->get_FujiWidth() * 2 + 1;
        h = (H - ri->get_FujiWidth()) * 2 + 1;
    }

    int sw = w, sh = h;

    if ((tran & TR_ROT) == TR_R90 || (tran & TR_ROT) == TR_R270) {
        sw = h;
        sh = w;
    }

    if ( pp_width > sw - 2 * border) {
        pp_width = sw - 2 * border;
    }

    if ( pp_height > sh - 2 * border) {
        pp_height = sh - 2 * border;
    }

    int ppx = pp_x, ppy = pp_y;

    if (tran & TR_HFLIP) {
        ppx = max (sw - pp_x - pp_width, 0);
    }

    if (tran & TR_VFLIP) {
        ppy = max (sh - pp_y - pp_height, 0);
    }

    int sx1 = ppx;        // assuming it's >=0
    int sy1 = ppy;        // assuming it's >=0
    int sx2 = min (ppx + pp_width, w - 1);
    int sy2 = min (ppy + pp_height, h - 1);

    if ((tran & TR_ROT) == TR_R180) {
        sx1 = max (w - ppx - pp_width, 0);
        sy1 = max (h - ppy - pp_height, 0);
        sx2 = min (sx1 + pp_width, w - 1);
        sy2 = min (sy1 + pp_height, h - 1);
    } else if ((tran & TR_ROT) == TR_R90) {
        sx1 = ppy;
        sy1 = max (h - ppx - pp_width, 0);
        sx2 = min (sx1 + pp_height, w - 1);
        sy2 = min (sy1 + pp_width, h - 1);
    } else if ((tran & TR_ROT) == TR_R270) {
        sx1 = max (w - ppy - pp_height, 0);
        sy1 = ppx;
        sx2 = min (sx1 + pp_height, w - 1);
        sy2 = min (sy1 + pp_width, h - 1);
    }

    if (fuji) {
        // atszamoljuk a koordinatakat fuji-ra:
        // recalculate the coordinates fuji-ra:
        ssx1 = (sx1 + sy1) / 2;
        ssy1 = (sy1 - sx2 ) / 2 + ri->get_FujiWidth();
        int ssx2 = (sx2 + sy2) / 2 + 1;
        int ssy2 = (sy2 - sx1) / 2 + ri->get_FujiWidth();
        fw   = (sx2 - sx1) / 2 / pp.getSkip();
        width  = (ssx2 - ssx1) / pp.getSkip() + ((ssx2 - ssx1) % pp.getSkip() > 0);
        height = (ssy2 - ssy1) / pp.getSkip() + ((ssy2 - ssy1) % pp.getSkip() > 0);
    } else {
        ssx1 = sx1;
        ssy1 = sy1;
        width  = (sx2 + 1 - sx1) / pp.getSkip() + ((sx2 + 1 - sx1) % pp.getSkip() > 0);
        height = (sy2 + 1 - sy1) / pp.getSkip() + ((sy2 + 1 - sy1) % pp.getSkip() > 0);
    }
}

float calculate_scale_mul (float scale_mul[4], const float pre_mul_[4], const float c_white[4], const float c_black[4], bool isMono, int colors)
{
    if (isMono || colors == 1) {
        for (int c = 0; c < 4; c++) {
            scale_mul[c] = 65535.0 / (c_white[c] - c_black[c]);
        }
    } else {
        float pre_mul[4];

        for (int c = 0; c < 4; c++) {
            pre_mul[c] = pre_mul_[c];
        }

        if (pre_mul[3] == 0) {
            pre_mul[3] = pre_mul[1]; // G2 == G1
        }

        float maxpremul = max (pre_mul[0], pre_mul[1], pre_mul[2], pre_mul[3]);

        for (int c = 0; c < 4; c++) {
            scale_mul[c] = (pre_mul[c] / maxpremul) * 65535.0 / (c_white[c] - c_black[c]);
        }
    }

    float gain = max (scale_mul[0], scale_mul[1], scale_mul[2], scale_mul[3]) / min (scale_mul[0], scale_mul[1], scale_mul[2], scale_mul[3]);
    return gain;
}

void RawImageSource::getImage (const ColorTemp &ctemp, int tran, Imagefloat* image, const PreviewProps &pp, const ToneCurveParams &hrp, const RAWParams &raw )
{
    MyMutex::MyLock lock (getImageMutex);

    tran = defTransform (tran);

    // compute channel multipliers
    double r, g, b;
    float rm, gm, bm;

    if (ctemp.getTemp() < 0) {
        // no white balance, ie revert the pre-process white balance to restore original unbalanced raw camera color
        rm = ri->get_pre_mul (0);
        gm = ri->get_pre_mul (1);
        bm = ri->get_pre_mul (2);
    } else {
        ctemp.getMultipliers (r, g, b);
        rm = imatrices.cam_rgb[0][0] * r + imatrices.cam_rgb[0][1] * g + imatrices.cam_rgb[0][2] * b;
        gm = imatrices.cam_rgb[1][0] * r + imatrices.cam_rgb[1][1] * g + imatrices.cam_rgb[1][2] * b;
        bm = imatrices.cam_rgb[2][0] * r + imatrices.cam_rgb[2][1] * g + imatrices.cam_rgb[2][2] * b;
    }

    if (true) {
        // adjust gain so the maximum raw value of the least scaled channel just hits max
        const float new_pre_mul[4] = { ri->get_pre_mul (0) / rm, ri->get_pre_mul (1) / gm, ri->get_pre_mul (2) / bm, ri->get_pre_mul (3) / gm };
        float new_scale_mul[4];

        bool isMono = (ri->getSensorType() == ST_FUJI_XTRANS && raw.xtranssensor.method == RAWParams::XTransSensor::getMethodString(RAWParams::XTransSensor::Method::MONO))
                      || (ri->getSensorType() == ST_BAYER && raw.bayersensor.method == RAWParams::BayerSensor::getMethodString(RAWParams::BayerSensor::Method::MONO));
        float gain = calculate_scale_mul (new_scale_mul, new_pre_mul, c_white, cblacksom, isMono, ri->get_colors());
        rm = new_scale_mul[0] / scale_mul[0] * gain;
        gm = new_scale_mul[1] / scale_mul[1] * gain;
        bm = new_scale_mul[2] / scale_mul[2] * gain;
        //fprintf(stderr, "camera gain: %f, current wb gain: %f, diff in stops %f\n", camInitialGain, gain, log2(camInitialGain) - log2(gain));
    } else {
        // old scaling: used a fixed reference gain based on camera (as-shot) white balance

        // how much we need to scale each channel to get our new white balance
        rm = refwb_red / rm;
        gm = refwb_green / gm;
        bm = refwb_blue / bm;
        // normalize so larger multiplier becomes 1.0
        float minval = min (rm, gm, bm);
        rm /= minval;
        gm /= minval;
        bm /= minval;
        // multiply with reference gain, ie as-shot WB
        rm *= camInitialGain;
        gm *= camInitialGain;
        bm *= camInitialGain;
    }

    defGain = 0.0;
    // compute image area to render in order to provide the requested part of the image
    int sx1, sy1, imwidth, imheight, fw, d1xHeightOdd = 0;
    transformRect (pp, tran, sx1, sy1, imwidth, imheight, fw);

    // check possible overflows
    int maximwidth, maximheight;

    if ((tran & TR_ROT) == TR_R90 || (tran & TR_ROT) == TR_R270) {
        maximwidth = image->getHeight();
        maximheight = image->getWidth();
    } else {
        maximwidth = image->getWidth();
        maximheight = image->getHeight();
    }

    if (d1x) {
        // D1X has only half of the required rows
        // we interpolate the missing ones later to get correct aspect ratio
        // if the height is odd we also have to add an additional row to avoid a black line
        d1xHeightOdd = maximheight & 1;
        maximheight /= 2;
        imheight = maximheight;
    }

    // correct if overflow (very rare), but not fuji because it is corrected in transline
    if (!fuji && imwidth > maximwidth) {
        imwidth = maximwidth;
    }

    if (!fuji && imheight > maximheight) {
        imheight = maximheight;
    }

    if (fuji) { // zero image to avoid access to uninitialized values in further processing because fuji super-ccd processing is not clean...
        for (int i = 0; i < image->getHeight(); ++i) {
            for (int j = 0; j < image->getWidth(); ++j) {
                image->r (i, j) = image->g (i, j) = image->b (i, j) = 0;
            }
        }
    }

    int maxx = this->W, maxy = this->H, skip = pp.getSkip();

    // raw clip levels after white balance
    hlmax[0] = clmax[0] * rm;
    hlmax[1] = clmax[1] * gm;
    hlmax[2] = clmax[2] * bm;

    const bool doClip = (chmax[0] >= clmax[0] || chmax[1] >= clmax[1] || chmax[2] >= clmax[2]) && !hrp.hrenabled && hrp.clampOOG;

    float area = skip * skip;
    rm /= area;
    gm /= area;
    bm /= area;
    bool doHr = (hrp.hrenabled && hrp.method != "Color");
#ifdef _OPENMP
    #pragma omp parallel if(!d1x)       // omp disabled for D1x to avoid race conditions (see Issue 1088 http://code.google.com/p/rawtherapee/issues/detail?id=1088)
    {
#endif
        // render the requested image part
        float line_red[imwidth] ALIGNED16;
        float line_grn[imwidth] ALIGNED16;
        float line_blue[imwidth] ALIGNED16;

#ifdef _OPENMP
        #pragma omp for schedule(dynamic,16)
#endif

        for (int ix = 0; ix < imheight; ix++) {
            int i = sy1 + skip * ix;
            i = std::min(i, maxy - skip); // avoid trouble

            if (ri->getSensorType() == ST_BAYER || ri->getSensorType() == ST_FUJI_XTRANS || ri->get_colors() == 1) {
                for (int j = 0, jx = sx1; j < imwidth; j++, jx += skip) {
<<<<<<< HEAD
                    jx = std::min (jx, maxx - skip - 1); // avoid trouble
=======
                    jx = std::min(jx, maxx - skip); // avoid trouble
>>>>>>> 523fe406

                    float rtot = 0.f, gtot = 0.f, btot = 0.f;

                    for (int m = 0; m < skip; m++)
                        for (int n = 0; n < skip; n++) {
                            rtot += red[i + m][jx + n];
                            gtot += green[i + m][jx + n];
                            btot += blue[i + m][jx + n];
                        }

                    rtot *= rm;
                    gtot *= gm;
                    btot *= bm;

                    if (doClip) {
                        // note: as hlmax[] can be larger than CLIP and we can later apply negative
                        // exposure this means that we can clip away local highlights which actually
                        // are not clipped. We have to do that though as we only check pixel by pixel
                        // and don't know if this will transition into a clipped area, if so we need
                        // to clip also surrounding to make a good colour transition
                        rtot = CLIP(rtot);
                        gtot = CLIP(gtot);
                        btot = CLIP(btot);
                    }

                    line_red[j] = rtot;
                    line_grn[j] = gtot;
                    line_blue[j] = btot;
                }
            } else {
                for (int j = 0, jx = sx1; j < imwidth; j++, jx += skip) {
                    if (jx > maxx - skip) {
                        jx = maxx - skip - 1;
                    }

                    float rtot, gtot, btot;
                    rtot = gtot = btot = 0;

                    for (int m = 0; m < skip; m++)
                        for (int n = 0; n < skip; n++) {
                            rtot += rawData[i + m][ (jx + n) * 3 + 0];
                            gtot += rawData[i + m][ (jx + n) * 3 + 1];
                            btot += rawData[i + m][ (jx + n) * 3 + 2];
                        }

                    rtot *= rm;
                    gtot *= gm;
                    btot *= bm;

                    if (doClip) {
                        rtot = CLIP(rtot);
                        gtot = CLIP(gtot);
                        btot = CLIP(btot);
                    }

                    line_red[j] = rtot;
                    line_grn[j] = gtot;
                    line_blue[j] = btot;

                }
            }

            //process all highlight recovery other than "Color"
            if (doHr) {
                hlRecovery (hrp.method, line_red, line_grn, line_blue, imwidth, hlmax);
            }

            if (d1x) {
                transLineD1x (line_red, line_grn, line_blue, ix, image, tran, imwidth, imheight, d1xHeightOdd, doClip);
            } else if (fuji) {
                transLineFuji (line_red, line_grn, line_blue, ix, image, tran, imheight, fw);
            } else {
                transLineStandard (line_red, line_grn, line_blue, ix, image, tran, imwidth, imheight);
            }

        }

#ifdef _OPENMP
    }
#endif

    if (fuji) {
        int a = ((tran & TR_ROT) == TR_R90 && image->getWidth() % 2 == 0) || ((tran & TR_ROT) == TR_R180 && image->getHeight() % 2 + image->getWidth() % 2 == 1) || ((tran & TR_ROT) == TR_R270 && image->getHeight() % 2 == 0);

        // first row
        for (int j = 1 + a; j < image->getWidth() - 1; j += 2) {
            image->r (0, j) = (image->r (1, j) + image->r (0, j + 1) + image->r (0, j - 1)) / 3;
            image->g (0, j) = (image->g (1, j) + image->g (0, j + 1) + image->g (0, j - 1)) / 3;
            image->b (0, j) = (image->b (1, j) + image->b (0, j + 1) + image->b (0, j - 1)) / 3;
        }

        // other rows
        for (int i = 1; i < image->getHeight() - 1; i++) {
            for (int j = 2 - (a + i + 1) % 2; j < image->getWidth() - 1; j += 2) {
                // edge-adaptive interpolation
                double dh = (ABS (image->r (i, j + 1) - image->r (i, j - 1)) + ABS (image->g (i, j + 1) - image->g (i, j - 1)) + ABS (image->b (i, j + 1) - image->b (i, j - 1))) / 1.0;
                double dv = (ABS (image->r (i + 1, j) - image->r (i - 1, j)) + ABS (image->g (i + 1, j) - image->g (i - 1, j)) + ABS (image->b (i + 1, j) - image->b (i - 1, j))) / 1.0;
                double eh = 1.0 / (1.0 + dh);
                double ev = 1.0 / (1.0 + dv);
                image->r (i, j) = (eh * (image->r (i, j + 1) + image->r (i, j - 1)) + ev * (image->r (i + 1, j) + image->r (i - 1, j))) / (2.0 * (eh + ev));
                image->g (i, j) = (eh * (image->g (i, j + 1) + image->g (i, j - 1)) + ev * (image->g (i + 1, j) + image->g (i - 1, j))) / (2.0 * (eh + ev));
                image->b (i, j) = (eh * (image->b (i, j + 1) + image->b (i, j - 1)) + ev * (image->b (i + 1, j) + image->b (i - 1, j))) / (2.0 * (eh + ev));
            }

            // first pixel
            if (2 - (a + i + 1) % 2 == 2) {
                image->r (i, 0) = (image->r (i + 1, 0) + image->r (i - 1, 0) + image->r (i, 1)) / 3;
                image->g (i, 0) = (image->g (i + 1, 0) + image->g (i - 1, 0) + image->g (i, 1)) / 3;
                image->b (i, 0) = (image->b (i + 1, 0) + image->b (i - 1, 0) + image->b (i, 1)) / 3;
            }

            // last pixel
            if (2 - (a + i + image->getWidth()) % 2 == 2) {
                image->r (i, image->getWidth() - 1) = (image->r (i + 1, image->getWidth() - 1) + image->r (i - 1, image->getWidth() - 1) + image->r (i, image->getWidth() - 2)) / 3;
                image->g (i, image->getWidth() - 1) = (image->g (i + 1, image->getWidth() - 1) + image->g (i - 1, image->getWidth() - 1) + image->g (i, image->getWidth() - 2)) / 3;
                image->b (i, image->getWidth() - 1) = (image->b (i + 1, image->getWidth() - 1) + image->b (i - 1, image->getWidth() - 1) + image->b (i, image->getWidth() - 2)) / 3;
            }
        }

        // last row
        int b = (a == 1 && image->getHeight() % 2) || (a == 0 && image->getHeight() % 2 == 0);

        for (int j = 1 + b; j < image->getWidth() - 1; j += 2) {
            image->r (image->getHeight() - 1, j) = (image->r (image->getHeight() - 2, j) + image->r (image->getHeight() - 1, j + 1) + image->r (image->getHeight() - 1, j - 1)) / 3;
            image->g (image->getHeight() - 1, j) = (image->g (image->getHeight() - 2, j) + image->g (image->getHeight() - 1, j + 1) + image->g (image->getHeight() - 1, j - 1)) / 3;
            image->b (image->getHeight() - 1, j) = (image->b (image->getHeight() - 2, j) + image->b (image->getHeight() - 1, j + 1) + image->b (image->getHeight() - 1, j - 1)) / 3;
        }
    }

    // Flip if needed
    if (tran & TR_HFLIP) {
        hflip (image);
    }

    if (tran & TR_VFLIP) {
        vflip (image);
    }

    // Colour correction (only when running on full resolution)
    if (pp.getSkip() == 1) {
        switch (ri->getSensorType()) {
            case ST_BAYER:
                processFalseColorCorrection (image, raw.bayersensor.ccSteps);
                break;

            case ST_FUJI_XTRANS:
                processFalseColorCorrection (image, raw.xtranssensor.ccSteps);
                break;

            case ST_FOVEON:
            case ST_NONE:
                break;
        }
    }
}

DCPProfile *RawImageSource::getDCP(const ColorManagementParams &cmp, DCPProfile::ApplyState &as)
{
    DCPProfile *dcpProf = nullptr;
    cmsHPROFILE dummy;
    findInputProfile(cmp.input, nullptr, (static_cast<const FramesData*>(getMetaData()))->getCamera(), &dcpProf, dummy);

    if (dcpProf == nullptr) {
        if (settings->verbose) {
            printf ("Can't load DCP profile '%s'!\n", cmp.input.c_str());
        }

        return nullptr;
    }

    dcpProf->setStep2ApplyState (cmp.working, cmp.toneCurve, cmp.applyLookTable, cmp.applyBaselineExposureOffset, as);
    return dcpProf;
}

void RawImageSource::convertColorSpace (Imagefloat* image, const ColorManagementParams &cmp, const ColorTemp &wb)
{
    double pre_mul[3] = { ri->get_pre_mul(0), ri->get_pre_mul(1), ri->get_pre_mul(2) };
    colorSpaceConversion (image, cmp, wb, pre_mul, embProfile, camProfile, imatrices.xyz_cam, (static_cast<const FramesData*>(getMetaData()))->getCamera());
}

//%%%%%%%%%%%%%%%%%%%%%%%%%%%%%%%%%%%%%%%

/* interpolateBadPixelsBayer: correct raw pixels looking at the bitmap
 * takes into consideration if there are multiple bad pixels in the neighbourhood
 */
int RawImageSource::interpolateBadPixelsBayer ( PixelsMap &bitmapBads, array2D<float> &rawData )
{
    static const float eps = 1.f;
    int counter = 0;
#ifdef _OPENMP
    #pragma omp parallel for reduction(+:counter) schedule(dynamic,16)
#endif

    for ( int row = 2; row < H - 2; row++ ) {
        for (int col = 2; col < W - 2; col++ ) {
            int sk = bitmapBads.skipIfZero (col, row); //optimization for a stripe all zero

            if ( sk ) {
                col += sk - 1; //-1 is because of col++ in cycle
                continue;
            }

            if (!bitmapBads.get (col, row)) {
                continue;
            }

            float wtdsum = 0.f, norm = 0.f;

            // diagonal interpolation
            if (FC (row, col) == 1) {
                // green channel. We can use closer pixels than for red or blue channel. Distance to centre pixel is sqrt(2) => weighting is 0.70710678
                // For green channel following pixels will be used for interpolation. Pixel to be interpolated is in centre.
                // 1 means that pixel is used in this step, if itself and his counterpart are not marked bad
                // 0 0 0 0 0
                // 0 1 0 1 0
                // 0 0 0 0 0
                // 0 1 0 1 0
                // 0 0 0 0 0
                for ( int dx = -1; dx <= 1; dx += 2) {
                    if ( bitmapBads.get (col + dx, row - 1) || bitmapBads.get (col - dx, row + 1)) {
                        continue;
                    }

                    float dirwt = 0.70710678f / ( fabsf ( rawData[row - 1][col + dx] - rawData[row + 1][col - dx]) + eps);
                    wtdsum += dirwt * (rawData[row - 1][col + dx] + rawData[row + 1][col - dx]);
                    norm += dirwt;
                }
            } else {
                // red and blue channel. Distance to centre pixel is sqrt(8) => weighting is 0.35355339
                // For red and blue channel following pixels will be used for interpolation. Pixel to be interpolated is in centre.
                // 1 means that pixel is used in this step, if itself and his counterpart are not marked bad
                // 1 0 0 0 1
                // 0 0 0 0 0
                // 0 0 0 0 0
                // 0 0 0 0 0
                // 1 0 0 0 1
                for ( int dx = -2; dx <= 2; dx += 4) {
                    if ( bitmapBads.get (col + dx, row - 2) || bitmapBads.get (col - dx, row + 2)) {
                        continue;
                    }

                    float dirwt = 0.35355339f / ( fabsf ( rawData[row - 2][col + dx] - rawData[row + 2][col - dx]) + eps);
                    wtdsum += dirwt * (rawData[row - 2][col + dx] + rawData[row + 2][col - dx]);
                    norm += dirwt;
                }
            }

            // channel independent. Distance to centre pixel is 2 => weighting is 0.5
            // Additionally for all channel following pixels will be used for interpolation. Pixel to be interpolated is in centre.
            // 1 means that pixel is used in this step, if itself and his counterpart are not marked bad
            // 0 0 1 0 0
            // 0 0 0 0 0
            // 1 0 0 0 1
            // 0 0 0 0 0
            // 0 0 1 0 0

            // horizontal interpolation
            if (! (bitmapBads.get (col - 2, row) || bitmapBads.get (col + 2, row))) {
                float dirwt = 0.5f / ( fabsf ( rawData[row][col - 2] - rawData[row][col + 2]) + eps);
                wtdsum += dirwt * (rawData[row][col - 2] + rawData[row][col + 2]);
                norm += dirwt;
            }

            // vertical interpolation
            if (! (bitmapBads.get (col, row - 2) || bitmapBads.get (col, row + 2))) {
                float dirwt = 0.5f / ( fabsf ( rawData[row - 2][col] - rawData[row + 2][col]) + eps);
                wtdsum += dirwt * (rawData[row - 2][col] + rawData[row + 2][col]);
                norm += dirwt;
            }

            if (LIKELY (norm > 0.f)) { // This means, we found at least one pair of valid pixels in the steps above, likelihood of this case is about 99.999%
                rawData[row][col] = wtdsum / (2.f * norm); //gradient weighted average, Factor of 2.f is an optimization to avoid multiplications in former steps
                counter++;
            } else { //backup plan -- simple average. Same method for all channels. We could improve this, but it's really unlikely that this case happens
                int tot = 0;
                float sum = 0;

                for ( int dy = -2; dy <= 2; dy += 2) {
                    for ( int dx = -2; dx <= 2; dx += 2) {
                        if (bitmapBads.get (col + dx, row + dy)) {
                            continue;
                        }

                        sum += rawData[row + dy][col + dx];
                        tot++;
                    }
                }

                if (tot > 0) {
                    rawData[row][col] = sum / tot;
                    counter ++;
                }
            }
        }
    }

    return counter; // Number of interpolated pixels.
}

/* interpolateBadPixels3Colours: correct raw pixels looking at the bitmap
 * takes into consideration if there are multiple bad pixels in the neighbourhood
 */
int RawImageSource::interpolateBadPixelsNColours ( PixelsMap &bitmapBads, const int colours )
{
    static const float eps = 1.f;
    int counter = 0;
#ifdef _OPENMP
    #pragma omp parallel for reduction(+:counter) schedule(dynamic,16)
#endif

    for ( int row = 2; row < H - 2; row++ ) {
        for (int col = 2; col < W - 2; col++ ) {
            int sk = bitmapBads.skipIfZero (col, row); //optimization for a stripe all zero

            if ( sk ) {
                col += sk - 1; //-1 is because of col++ in cycle
                continue;
            }

            if (!bitmapBads.get (col, row)) {
                continue;
            }

            float wtdsum[colours], norm[colours];

            for (int i = 0; i < colours; ++i) {
                wtdsum[i] = norm[i] = 0.f;
            }

            // diagonal interpolation
            for ( int dx = -1; dx <= 1; dx += 2) {
                if ( bitmapBads.get (col + dx, row - 1) || bitmapBads.get (col - dx, row + 1)) {
                    continue;
                }

                for (int c = 0; c < colours; c++) {
                    float dirwt = 0.70710678f / ( fabsf ( rawData[row - 1][ (col + dx) * colours + c] - rawData[row + 1][ (col - dx) * colours + c]) + eps);
                    wtdsum[c] += dirwt * (rawData[row - 1][ (col + dx) * colours + c] + rawData[row + 1][ (col - dx) * colours + c]);
                    norm[c] += dirwt;
                }
            }

            // horizontal interpolation
            if (! (bitmapBads.get (col - 1, row) || bitmapBads.get (col + 1, row))) {
                for (int c = 0; c < colours; c++) {
                    float dirwt = 1.f / ( fabsf ( rawData[row][ (col - 1) * colours + c] - rawData[row][ (col + 1) * colours + c]) + eps);
                    wtdsum[c] += dirwt * (rawData[row][ (col - 1) * colours + c] + rawData[row][ (col + 1) * colours + c]);
                    norm[c] += dirwt;
                }
            }

            // vertical interpolation
            if (! (bitmapBads.get (col, row - 1) || bitmapBads.get (col, row + 1))) {
                for (int c = 0; c < colours; c++) {
                    float dirwt = 1.f / ( fabsf ( rawData[row - 1][col * colours + c] - rawData[row + 1][col * colours + c]) + eps);
                    wtdsum[c] += dirwt * (rawData[row - 1][col * colours + c] + rawData[row + 1][col * colours + c]);
                    norm[c] += dirwt;
                }
            }

            if (LIKELY (norm[0] > 0.f)) { // This means, we found at least one pair of valid pixels in the steps above, likelihood of this case is about 99.999%
                for (int c = 0; c < colours; c++) {
                    rawData[row][col * colours + c] = wtdsum[c] / (2.f * norm[c]); //gradient weighted average, Factor of 2.f is an optimization to avoid multiplications in former steps
                }

                counter++;
            } else { //backup plan -- simple average. Same method for all channels. We could improve this, but it's really unlikely that this case happens
                int tot = 0;
                float sum[colours];

                for (int i = 0; i < colours; ++i) {
                    sum[i] = 0.f;
                }

                for ( int dy = -2; dy <= 2; dy += 2) {
                    for ( int dx = -2; dx <= 2; dx += 2) {
                        if (bitmapBads.get (col + dx, row + dy)) {
                            continue;
                        }

                        for (int c = 0; c < colours; c++) {
                            sum[c] += rawData[row + dy][ (col + dx) * colours + c];
                        }

                        tot++;
                    }
                }

                if (tot > 0) {
                    for (int c = 0; c < colours; c++) {
                        rawData[row][col * colours + c] = sum[c] / tot;
                    }

                    counter ++;
                }
            }
        }
    }

    return counter; // Number of interpolated pixels.
}
/* interpolateBadPixelsXtrans: correct raw pixels looking at the bitmap
 * takes into consideration if there are multiple bad pixels in the neighbourhood
 */
int RawImageSource::interpolateBadPixelsXtrans ( PixelsMap &bitmapBads )
{
    static const float eps = 1.f;
    int counter = 0;
#ifdef _OPENMP
    #pragma omp parallel for reduction(+:counter) schedule(dynamic,16)
#endif

    for ( int row = 2; row < H - 2; row++ ) {
        for (int col = 2; col < W - 2; col++ ) {
            int skip = bitmapBads.skipIfZero (col, row); //optimization for a stripe all zero

            if ( skip ) {
                col += skip - 1; //-1 is because of col++ in cycle
                continue;
            }

            if (!bitmapBads.get (col, row)) {
                continue;
            }

            float wtdsum = 0.f, norm = 0.f;
            unsigned int pixelColor = ri->XTRANSFC (row, col);

            if (pixelColor == 1) {
                // green channel. A green pixel can either be a solitary green pixel or a member of a 2x2 square of green pixels
                if (ri->XTRANSFC (row, col - 1) == ri->XTRANSFC (row, col + 1)) {
                    // If left and right neighbour have same colour, then this is a solitary green pixel
                    // For these the following pixels will be used for interpolation. Pixel to be interpolated is in centre and marked with a P.
                    // Pairs of pixels used in this step are numbered. A pair will be used if none of the pixels of the pair is marked bad
                    // 0 means, the pixel has a different colour and will not be used
                    // 0 1 0 2 0
                    // 3 5 0 6 4
                    // 0 0 P 0 0
                    // 4 6 0 5 3
                    // 0 2 0 1 0
                    for ( int dx = -1; dx <= 1; dx += 2) { // pixels marked 5 or 6 in above example. Distance to P is sqrt(2) => weighting is 0.70710678f
                        if ( bitmapBads.get (col + dx, row - 1) || bitmapBads.get (col - dx, row + 1)) {
                            continue;
                        }

                        float dirwt = 0.70710678f / ( fabsf ( rawData[row - 1][col + dx] - rawData[row + 1][col - dx]) + eps);
                        wtdsum += dirwt * (rawData[row - 1][col + dx] + rawData[row + 1][col - dx]);
                        norm += dirwt;
                    }

                    for ( int dx = -1; dx <= 1; dx += 2) { // pixels marked 1 or 2 on above example. Distance to P is sqrt(5) => weighting is 0.44721359f
                        if ( bitmapBads.get (col + dx, row - 2) || bitmapBads.get (col - dx, row + 2)) {
                            continue;
                        }

                        float dirwt = 0.44721359f / ( fabsf ( rawData[row - 2][col + dx] - rawData[row + 2][col - dx]) + eps);
                        wtdsum += dirwt * (rawData[row - 2][col + dx] + rawData[row + 2][col - dx]);
                        norm += dirwt;
                    }

                    for ( int dx = -2; dx <= 2; dx += 4) { // pixels marked 3 or 4 on above example. Distance to P is sqrt(5) => weighting is 0.44721359f
                        if ( bitmapBads.get (col + dx, row - 1) || bitmapBads.get (col - dx, row + 1)) {
                            continue;
                        }

                        float dirwt = 0.44721359f / ( fabsf ( rawData[row - 1][col + dx] - rawData[row + 1][col - dx]) + eps);
                        wtdsum += dirwt * (rawData[row - 1][col + dx] + rawData[row + 1][col - dx]);
                        norm += dirwt;
                    }
                } else {
                    // this is a member of a 2x2 square of green pixels
                    // For these the following pixels will be used for interpolation. Pixel to be interpolated is at position P in the example.
                    // Pairs of pixels used in this step are numbered. A pair will be used if none of the pixels of the pair is marked bad
                    // 0 means, the pixel has a different colour and will not be used
                    // 1 0 0 3
                    // 0 P 2 0
                    // 0 2 1 0
                    // 3 0 0 0

                    // pixels marked 1 in above example. Distance to P is sqrt(2) => weighting is 0.70710678f
                    int offset1 = ri->XTRANSFC (row - 1, col - 1) == ri->XTRANSFC (row + 1, col + 1) ? 1 : -1;

                    if ( ! (bitmapBads.get (col - offset1, row - 1) || bitmapBads.get (col + offset1, row + 1))) {
                        float dirwt = 0.70710678f / ( fabsf ( rawData[row - 1][col - offset1] - rawData[row + 1][col + offset1]) + eps);
                        wtdsum += dirwt * (rawData[row - 1][col - offset1] + rawData[row + 1][col + offset1]);
                        norm += dirwt;
                    }

                    // pixels marked 2 in above example. Distance to P is 1 => weighting is 1.f
                    int offsety = (ri->XTRANSFC (row - 1, col) != 1 ? 1 : -1);
                    int offsetx = offset1 * offsety;

                    if ( ! (bitmapBads.get (col + offsetx, row) || bitmapBads.get (col, row + offsety))) {
                        float dirwt = 1.f / ( fabsf ( rawData[row][col + offsetx] - rawData[row + offsety][col]) + eps);
                        wtdsum += dirwt * (rawData[row][col + offsetx] + rawData[row + offsety][col]);
                        norm += dirwt;
                    }

                    int offsety2 = -offsety;
                    int offsetx2 = -offsetx;
                    offsetx *= 2;
                    offsety *= 2;

                    // pixels marked 3 in above example. Distance to P is sqrt(5) => weighting is 0.44721359f
                    if ( ! (bitmapBads.get (col + offsetx, row + offsety2) || bitmapBads.get (col + offsetx2, row + offsety))) {
                        float dirwt = 0.44721359f / ( fabsf ( rawData[row + offsety2][col + offsetx] - rawData[row + offsety][col + offsetx2]) + eps);
                        wtdsum += dirwt * (rawData[row + offsety2][col + offsetx] + rawData[row + offsety][col + offsetx2]);
                        norm += dirwt;
                    }
                }
            } else {
                // red and blue channel.
                // Each red or blue pixel has exactly one neighbour of same colour in distance 2 and four neighbours of same colour which can be reached by a move of a knight in chess.
                // For the distance 2 pixel (marked with an X) we generate a virtual counterpart (marked with a V)
                // For red and blue channel following pixels will be used for interpolation. Pixel to be interpolated is in centre and marked with a P.
                // Pairs of pixels used in this step are numbered except for distance 2 pixels which are marked X and V. A pair will be used if none of the pixels of the pair is marked bad
                // 0 1 0 0 0    0 0 X 0 0   remaining cases are symmetric
                // 0 0 0 0 2    1 0 0 0 2
                // X 0 P 0 V    0 0 P 0 0
                // 0 0 0 0 1    0 0 0 0 0
                // 0 2 0 0 0    0 2 V 1 0

                // Find two knight moves landing on a pixel of same colour as the pixel to be interpolated.
                // If we look at first and last row of 5x5 square, we will find exactly two knight pixels.
                // Additionally we know that the column of this pixel has 1 or -1 horizontal distance to the centre pixel
                // When we find a knight pixel, we get its counterpart, which has distance (+-3,+-3), where the signs of distance depend on the corner of the found knight pixel.
                // These pixels are marked 1 or 2 in above examples. Distance to P is sqrt(5) => weighting is 0.44721359f
                // The following loop simply scans the four possible places. To keep things simple, it does not stop after finding two knight pixels, because it will not find more than two
                for (int d1 = -2, offsety = 3; d1 <= 2; d1 += 4, offsety -= 6) {
                    for (int d2 = -1, offsetx = 3; d2 < 1; d2 += 2, offsetx -= 6) {
                        if (ri->XTRANSFC (row + d1, col + d2) == pixelColor) {
                            if ( ! (bitmapBads.get (col + d2, row + d1) || bitmapBads.get (col + d2 + offsetx, row + d1 + offsety))) {
                                float dirwt = 0.44721359f / ( fabsf ( rawData[row + d1][col + d2] - rawData[row + d1 + offsety][col + d2 + offsetx]) + eps);
                                wtdsum += dirwt * (rawData[row + d1][col + d2] + rawData[row + d1 + offsety][col + d2 + offsetx]);
                                norm += dirwt;
                            }
                        }
                    }
                }

                // now scan for the pixel of same colour in distance 2 in each direction (marked with an X in above examples).
                bool distance2PixelFound = false;
                int dx, dy;

                // check horizontal
                for (dx = -2, dy = 0; dx <= 2 && !distance2PixelFound; dx += 4)
                    if (ri->XTRANSFC (row, col + dx) == pixelColor) {
                        distance2PixelFound = true;
                    }

                if (!distance2PixelFound)

                    // no distance 2 pixel on horizontal, check vertical
                    for (dx = 0, dy = -2; dy <= 2 && !distance2PixelFound; dy += 4)
                        if (ri->XTRANSFC (row + dy, col) == pixelColor) {
                            distance2PixelFound = true;
                        }

                // calculate the value of its virtual counterpart (marked with a V in above examples)
                float virtualPixel;

                if (dy == 0) {
                    virtualPixel = 0.5f * (rawData[row - 1][col - dx] + rawData[row + 1][col - dx]);
                } else {
                    virtualPixel = 0.5f * (rawData[row - dy][col - 1] + rawData[row - dy][col + 1]);
                }

                // and weight as usual. Distance to P is 2 => weighting is 0.5f
                float dirwt = 0.5f / ( fabsf ( virtualPixel - rawData[row + dy][col + dx]) + eps);
                wtdsum += dirwt * (virtualPixel + rawData[row + dy][col + dx]);
                norm += dirwt;
            }

            if (LIKELY (norm > 0.f)) { // This means, we found at least one pair of valid pixels in the steps above, likelihood of this case is about 99.999%
                rawData[row][col] = wtdsum / (2.f * norm); //gradient weighted average, Factor of 2.f is an optimization to avoid multiplications in former steps
                counter++;
            }
        }
    }

    return counter; // Number of interpolated pixels.
}
//%%%%%%%%%%%%%%%%%%%%%%%%%%%%%%%%%%%%%%%

/*  Search for hot or dead pixels in the image and update the map
 *  For each pixel compare its value to the average of similar colour surrounding
 *  (Taken from Emil Martinec idea)
 *  (Optimized by Ingo Weyrich 2013 and 2015)
 */
int RawImageSource::findHotDeadPixels( PixelsMap &bpMap, float thresh, bool findHotPixels, bool findDeadPixels )
{
    float varthresh = (20.0 * (thresh / 100.0) + 1.0 ) / 24.f;

    // allocate temporary buffer
    float* cfablur;
    cfablur = (float (*)) malloc (H * W * sizeof * cfablur);

    // counter for dead or hot pixels
    int counter = 0;

#ifdef _OPENMP
    #pragma omp parallel
#endif
    {
#ifdef _OPENMP
        #pragma omp for schedule(dynamic,16) nowait
#endif

        for (int i = 2; i < H - 2; i++) {
            for (int j = 2; j < W - 2; j++) {
                const float& temp = median (rawData[i - 2][j - 2], rawData[i - 2][j], rawData[i - 2][j + 2],
                                            rawData[i][j - 2], rawData[i][j], rawData[i][j + 2],
                                            rawData[i + 2][j - 2], rawData[i + 2][j], rawData[i + 2][j + 2]);
                cfablur[i * W + j] = rawData[i][j] - temp;
            }
        }

        // process borders. Former version calculated the median using mirrored border which does not make sense because the original pixel loses weight
        // Setting the difference between pixel and median for border pixels to zero should do the job not worse then former version
#ifdef _OPENMP
        #pragma omp single
#endif
        {
            for (int i = 0; i < 2; i++) {
                for (int j = 0; j < W; j++) {
                    cfablur[i * W + j] = 0.f;
                }
            }

            for (int i = 2; i < H - 2; i++) {
                for (int j = 0; j < 2; j++) {
                    cfablur[i * W + j] = 0.f;
                }

                for (int j = W - 2; j < W; j++) {
                    cfablur[i * W + j] = 0.f;
                }
            }

            for (int i = H - 2; i < H; i++) {
                for (int j = 0; j < W; j++) {
                    cfablur[i * W + j] = 0.f;
                }
            }
        }
#ifdef _OPENMP
        #pragma omp barrier // barrier because of nowait clause above

        #pragma omp for reduction(+:counter) schedule(dynamic,16)
#endif

        //cfa pixel heat/death evaluation
        for (int rr = 2; rr < H - 2; rr++) {
            int rrmWpcc = rr * W + 2;

            for (int cc = 2; cc < W - 2; cc++, rrmWpcc++) {
                //evaluate pixel for heat/death
                float pixdev = cfablur[rrmWpcc];

                if (pixdev == 0.f) {
                    continue;
                }

                if ((!findDeadPixels) && pixdev < 0) {
                    continue;
                }

                if ((!findHotPixels) && pixdev > 0) {
                    continue;
                }

                pixdev = fabsf (pixdev);
                float hfnbrave = -pixdev;

#ifdef __SSE2__
                // sum up 5*4 = 20 values using SSE
                // 10 fabs function calls and float 10 additions with SSE
                vfloat sum = vabsf (LVFU (cfablur[ (rr - 2) * W + cc - 2])) + vabsf (LVFU (cfablur[ (rr - 1) * W + cc - 2]));
                sum += vabsf (LVFU (cfablur[ (rr) * W + cc - 2]));
                sum += vabsf (LVFU (cfablur[ (rr + 1) * W + cc - 2]));
                sum += vabsf (LVFU (cfablur[ (rr + 2) * W + cc - 2]));
                // horizontally add the values and add the result to hfnbrave
                hfnbrave += vhadd (sum);

                // add remaining 5 values of last column
                for (int mm = rr - 2; mm <= rr + 2; mm++) {
                    hfnbrave += fabsf (cfablur[mm * W + cc + 2]);
                }

#else

                //  25 fabs function calls and 25 float additions without SSE
                for (int mm = rr - 2; mm <= rr + 2; mm++) {
                    for (int nn = cc - 2; nn <= cc + 2; nn++) {
                        hfnbrave += fabsf (cfablur[mm * W + nn]);
                    }
                }

#endif

                if (pixdev > varthresh * hfnbrave) {
                    // mark the pixel as "bad"
                    bpMap.set (cc, rr);
                    counter++;
                }
            }//end of pixel evaluation
        }
    }//end of parallel processing
    free (cfablur);
    return counter;
}

//%%%%%%%%%%%%%%%%%%%%%%%%%%%%%%%%%%%%%%%

void RawImageSource::getFullSize (int& w, int& h, int tr)
{

    tr = defTransform (tr);

    if (fuji) {
        w = ri->get_FujiWidth() * 2 + 1;
        h = (H - ri->get_FujiWidth()) * 2 + 1;
    } else if (d1x) {
        w = W;
        h = 2 * H;
    } else {
        w = W;
        h = H;
    }

    if ((tr & TR_ROT) == TR_R90 || (tr & TR_ROT) == TR_R270) {
        int tmp = w;
        w = h;
        h = tmp;
    }

    w -= 2 * border;
    h -= 2 * border;
}

//%%%%%%%%%%%%%%%%%%%%%%%%%%%%%%%%%%%%%%%

void RawImageSource::getSize (const PreviewProps &pp, int& w, int& h)
{
    w = pp.getWidth() / pp.getSkip() + (pp.getWidth() % pp.getSkip() > 0);
    h = pp.getHeight() / pp.getSkip() + (pp.getHeight() % pp.getSkip() > 0);
}

//%%%%%%%%%%%%%%%%%%%%%%%%%%%%%%%%%%%%%%%

void RawImageSource::hflip (Imagefloat* image)
{
    image->hflip();
}

//%%%%%%%%%%%%%%%%%%%%%%%%%%%%%%%%%%%%%%%

void RawImageSource::vflip (Imagefloat* image)
{
    image->vflip();
}


//%%%%%%%%%%%%%%%%%%%%%%%%%%%%%%%%%%%%%%%

int RawImageSource::load (const Glib::ustring &fname, bool firstFrameOnly)
{

    MyTime t1, t2;
    t1.set();
    fileName = fname;

    if (plistener) {
        plistener->setProgressStr ("Decoding...");
        plistener->setProgress (0.0);
    }

    ri = new RawImage (fname);
    int errCode = ri->loadRaw (false, 0, false);

    if (errCode) {
        return errCode;
    }
    numFrames = firstFrameOnly ? 1 : ri->getFrameCount();

    errCode = 0;

    if (numFrames > 1) {
#ifdef _OPENMP
        #pragma omp parallel
#endif
        {
            int errCodeThr = 0;
#ifdef _OPENMP
            #pragma omp for nowait
#endif

            for (unsigned int i = 0; i < numFrames; ++i)
            {
                if (i == 0) {
                    riFrames[i] = ri;
                    errCodeThr = riFrames[i]->loadRaw (true, i, true, plistener, 0.8);
                } else {
                    riFrames[i] = new RawImage (fname);
                    errCodeThr = riFrames[i]->loadRaw (true, i);
                }
            }

#ifdef _OPENMP
            #pragma omp critical
#endif
            {
                errCode = errCodeThr ? errCodeThr : errCode;
            }
        }
    } else {
        riFrames[0] = ri;
        errCode = riFrames[0]->loadRaw (true, 0, true, plistener, 0.8);
    }

    if (!errCode) {
        for (unsigned int i = 0; i < numFrames; ++i) {
            riFrames[i]->compress_image (i);
        }
    } else {
        return errCode;
    }

    if (numFrames > 1 ) { // this disables multi frame support for Fuji S5 until I found a solution to handle different dimensions
        if (riFrames[0]->get_width() != riFrames[1]->get_width() || riFrames[0]->get_height() != riFrames[1]->get_height()) {
            numFrames = 1;
        }
    }

    if (plistener) {
        plistener->setProgress (0.9);
    }

    /***** Copy once constant data extracted from raw *******/
    W = ri->get_width();
    H = ri->get_height();
    fuji = ri->get_FujiWidth() != 0;

    for (int i = 0; i < 3; i++)
        for (int j = 0; j < 3; j++) {
            imatrices.rgb_cam[i][j] = ri->get_colors() == 1 ? (i == j) : ri->get_rgb_cam(i, j);
        }

    // compute inverse of the color transformation matrix
    // first arg is matrix, second arg is inverse
    inverse33 (imatrices.rgb_cam, imatrices.cam_rgb);

    d1x  = ! ri->get_model().compare ("D1X");

    if (ri->getSensorType() == ST_FUJI_XTRANS) {
        border = 7;
    } else if (ri->getSensorType() == ST_FOVEON) {
        border = 0;
    }

    if ( ri->get_profile() ) {
        embProfile = cmsOpenProfileFromMem (ri->get_profile(), ri->get_profileLen());
    }

    // create profile
    memset (imatrices.xyz_cam, 0, sizeof (imatrices.xyz_cam));

    for (int i = 0; i < 3; i++)
        for (int j = 0; j < 3; j++)
            for (int k = 0; k < 3; k++) {
                imatrices.xyz_cam[i][j] += xyz_sRGB[i][k] * imatrices.rgb_cam[k][j];
            }

    camProfile = ICCStore::getInstance()->createFromMatrix (imatrices.xyz_cam, false, "Camera");
    inverse33 (imatrices.xyz_cam, imatrices.cam_xyz);

    for (int c = 0; c < 4; c++) {
        c_white[c] = ri->get_white (c);
    }

    // First we get the "as shot" ("Camera") white balance and store it
    float pre_mul[4];
    // FIXME: get_colorsCoeff not so much used nowadays, when we have calculate_scale_mul() function here
    ri->get_colorsCoeff ( pre_mul, scale_mul, c_black, false); //modify  for black level
    camInitialGain = max (scale_mul[0], scale_mul[1], scale_mul[2], scale_mul[3]) / min (scale_mul[0], scale_mul[1], scale_mul[2], scale_mul[3]);

    double camwb_red = ri->get_pre_mul (0) / pre_mul[0];
    double camwb_green = ri->get_pre_mul (1) / pre_mul[1];
    double camwb_blue = ri->get_pre_mul (2) / pre_mul[2];
    double cam_r = imatrices.rgb_cam[0][0] * camwb_red + imatrices.rgb_cam[0][1] * camwb_green + imatrices.rgb_cam[0][2] * camwb_blue;
    double cam_g = imatrices.rgb_cam[1][0] * camwb_red + imatrices.rgb_cam[1][1] * camwb_green + imatrices.rgb_cam[1][2] * camwb_blue;
    double cam_b = imatrices.rgb_cam[2][0] * camwb_red + imatrices.rgb_cam[2][1] * camwb_green + imatrices.rgb_cam[2][2] * camwb_blue;
    camera_wb = ColorTemp (cam_r, cam_g, cam_b, 1.); // as shot WB

    ColorTemp ReferenceWB;
    double ref_r, ref_g, ref_b;
    {
        // ...then we re-get the constants but now with auto which gives us better demosaicing and CA auto-correct
        // performance for strange white balance settings (such as UniWB)
        ri->get_colorsCoeff ( ref_pre_mul, scale_mul, c_black, true);
        refwb_red = ri->get_pre_mul (0) / ref_pre_mul[0];
        refwb_green = ri->get_pre_mul (1) / ref_pre_mul[1];
        refwb_blue = ri->get_pre_mul (2) / ref_pre_mul[2];
        initialGain = max (scale_mul[0], scale_mul[1], scale_mul[2], scale_mul[3]) / min (scale_mul[0], scale_mul[1], scale_mul[2], scale_mul[3]);
        ref_r = imatrices.rgb_cam[0][0] * refwb_red + imatrices.rgb_cam[0][1] * refwb_green + imatrices.rgb_cam[0][2] * refwb_blue;
        ref_g = imatrices.rgb_cam[1][0] * refwb_red + imatrices.rgb_cam[1][1] * refwb_green + imatrices.rgb_cam[1][2] * refwb_blue;
        ref_b = imatrices.rgb_cam[2][0] * refwb_red + imatrices.rgb_cam[2][1] * refwb_green + imatrices.rgb_cam[2][2] * refwb_blue;
        ReferenceWB = ColorTemp (ref_r, ref_g, ref_b, 1.);
    }

    if (settings->verbose) {
        printf ("Raw As Shot White balance: temp %f, tint %f\n", camera_wb.getTemp(), camera_wb.getGreen());
        printf ("Raw Reference (auto) white balance: temp %f, tint %f, multipliers [%f %f %f | %f %f %f]\n", ReferenceWB.getTemp(), ReferenceWB.getGreen(), ref_r, ref_g, ref_b, refwb_red, refwb_blue, refwb_green);
    }

    /*{
            // Test code: if you want to test a specific white balance
        ColorTemp d50wb = ColorTemp(5000.0, 1.0, 1.0, "Custom");
        double rm,gm,bm,r,g,b;
        d50wb.getMultipliers(r, g, b);
        camwb_red   = imatrices.cam_rgb[0][0]*r + imatrices.cam_rgb[0][1]*g + imatrices.cam_rgb[0][2]*b;
        camwb_green = imatrices.cam_rgb[1][0]*r + imatrices.cam_rgb[1][1]*g + imatrices.cam_rgb[1][2]*b;
        camwb_blue  = imatrices.cam_rgb[2][0]*r + imatrices.cam_rgb[2][1]*g + imatrices.cam_rgb[2][2]*b;
        double pre_mul[3], dmax = 0;
        pre_mul[0] = ri->get_pre_mul(0) / camwb_red;
        pre_mul[1] = ri->get_pre_mul(1) / camwb_green;
        pre_mul[2] = ri->get_pre_mul(2) / camwb_blue;
        for (int c = 0; c < 3; c++) {
            if (dmax < pre_mul[c])
                dmax = pre_mul[c];
                }
                for (int c = 0; c < 3; c++) {
            pre_mul[c] /= dmax;
                }
                camwb_red *= dmax;
                camwb_green *= dmax;
                camwb_blue *= dmax;
                for (int c = 0; c < 3; c++) {
            int sat = ri->get_white(c) - ri->get_cblack(c);
            scale_mul[c] = pre_mul[c] * 65535.0 / sat;
                }
                scale_mul[3] = pre_mul[1] * 65535.0 / (ri->get_white(3) - ri->get_cblack(3));
                initialGain = 1.0 / min(pre_mul[0], pre_mul[1], pre_mul[2]);
    }*/

    for (unsigned int i = 0; i < numFrames; ++i) {
        riFrames[i]->set_prefilters();
    }


    // Load complete Exif information
    std::unique_ptr<RawMetaDataLocation> rml(new RawMetaDataLocation (ri->get_exifBase(), ri->get_ciffBase(), ri->get_ciffLen()));
    idata = new FramesData (fname, std::move(rml));
    idata->setDCRawFrameCount (numFrames);

    green (W, H);
    red (W, H);
    blue (W, H);
    //hpmap = allocArray<char>(W, H);

    if (plistener) {
        plistener->setProgress (1.0);
    }

    plistener = nullptr; // This must be reset, because only load() is called through progressConnector
    t2.set();

    if ( settings->verbose ) {
        printf ("Load %s: %d usec\n", fname.c_str(), t2.etime (t1));
    }

    return 0; // OK!
}

//%%%%%%%%%%%%%%%%%%%%%%%%%%%%%%%%%%%%%%%

void RawImageSource::preprocess  (const RAWParams &raw, const LensProfParams &lensProf, const CoarseTransformParams& coarse, bool prepareDenoise)
{
//    BENCHFUN
    MyTime t1, t2;
    t1.set();

    Glib::ustring newDF = raw.dark_frame;
    RawImage *rid = nullptr;

    if (!raw.df_autoselect) {
        if ( !raw.dark_frame.empty()) {
            rid = dfm.searchDarkFrame ( raw.dark_frame );
        }
    } else {
        rid = dfm.searchDarkFrame (idata->getMake(), idata->getModel(), idata->getISOSpeed(), idata->getShutterSpeed(), idata->getDateTimeAsTS());
    }

    if ( rid && settings->verbose) {
        printf ( "Subtracting Darkframe:%s\n", rid->get_filename().c_str());
    }

    PixelsMap *bitmapBads = nullptr;

    int totBP = 0; // Hold count of bad pixels to correct

    if (ri->zeroIsBad()) { // mark all pixels with value zero as bad, has to be called before FF and DF. dcraw sets this flag only for some cameras (mainly Panasonic and Leica)
        bitmapBads = new PixelsMap (W, H);
#ifdef _OPENMP
        #pragma omp parallel for reduction(+:totBP) schedule(dynamic,16)
#endif

        for (int i = 0; i < H; i++)
            for (int j = 0; j < W; j++) {
                if (ri->data[i][j] == 0.f) {
                    bitmapBads->set (j, i);
                    totBP++;
                }
            }

        if ( settings->verbose) {
            printf ( "%d pixels with value zero marked as bad pixels\n", totBP);
        }
    }

    //FLATFIELD start
    RawImage *rif = nullptr;

    if (!raw.ff_AutoSelect) {
        if ( !raw.ff_file.empty()) {
            rif = ffm.searchFlatField ( raw.ff_file );
        }
    } else {
        rif = ffm.searchFlatField ( idata->getMake(), idata->getModel(), idata->getLens(), idata->getFocalLen(), idata->getFNumber(), idata->getDateTimeAsTS());
    }


    bool hasFlatField = (rif != nullptr);

    if ( hasFlatField && settings->verbose) {
        printf ( "Flat Field Correction:%s\n", rif->get_filename().c_str());
    }

    if (numFrames == 4) {
        int bufferNumber = 0;

        for (unsigned int i = 0; i < 4; ++i) {
            if (i == currFrame) {
                copyOriginalPixels (raw, ri, rid, rif, rawData);
                rawDataFrames[i] = &rawData;
            } else {
                if (!rawDataBuffer[bufferNumber]) {
                    rawDataBuffer[bufferNumber] = new array2D<float>;
                }

                rawDataFrames[i] = rawDataBuffer[bufferNumber];
                ++bufferNumber;
                copyOriginalPixels (raw, riFrames[i], rid, rif, *rawDataFrames[i]);
            }
        }
    } else {
        copyOriginalPixels (raw, ri, rid, rif, rawData);
    }

    //FLATFIELD end


    // Always correct camera badpixels from .badpixels file
    std::vector<badPix> *bp = dfm.getBadPixels ( ri->get_maker(), ri->get_model(), idata->getSerialNumber() );

    if ( bp ) {
        if (!bitmapBads) {
            bitmapBads = new PixelsMap (W, H);
        }

        totBP += bitmapBads->set ( *bp );

        if ( settings->verbose ) {
            std::cout << "Correcting " << bp->size() << " pixels from .badpixels" << std::endl;
        }
    }

    // If darkframe selected, correct hotpixels found on darkframe
    bp = nullptr;

    if ( raw.df_autoselect ) {
        bp = dfm.getHotPixels (idata->getMake(), idata->getModel(), idata->getISOSpeed(), idata->getShutterSpeed(), idata->getDateTimeAsTS());
    } else if ( !raw.dark_frame.empty() ) {
        bp = dfm.getHotPixels ( raw.dark_frame );
    }

    if (bp) {
        if (!bitmapBads) {
            bitmapBads = new PixelsMap (W, H);
        }

        totBP += bitmapBads->set ( *bp );

        if ( settings->verbose && !bp->empty()) {
            std::cout << "Correcting " << bp->size() << " hotpixels from darkframe" << std::endl;
        }
    }

    if (numFrames == 4) {
        for (int i = 0; i < 4; ++i) {
            scaleColors ( 0, 0, W, H, raw, *rawDataFrames[i]);
        }
    } else {
        scaleColors ( 0, 0, W, H, raw, rawData); //+ + raw parameters for black level(raw.blackxx)
    }

    // Correct vignetting of lens profile
    if (!hasFlatField && lensProf.useVign && lensProf.lcMode != LensProfParams::LcMode::NONE) {
        std::unique_ptr<LensCorrection> pmap;
        if (lensProf.useLensfun()) {
            pmap = LFDatabase::findModifier(lensProf, idata, W, H, coarse, -1);
        } else {
            const std::shared_ptr<LCPProfile> pLCPProf = LCPStore::getInstance()->getProfile(lensProf.lcpFile);

            if (pLCPProf) { // don't check focal length to allow distortion correction for lenses without chip, also pass dummy focal length 1 in case of 0
                pmap.reset(new LCPMapper(pLCPProf, max(idata->getFocalLen(), 1.0), idata->getFocalLen35mm(), idata->getFocusDist(), idata->getFNumber(), true, false, W, H, coarse, -1));
            }
        }

        if (pmap) {
            LensCorrection &map = *pmap;
            if (ri->getSensorType() == ST_BAYER || ri->getSensorType() == ST_FUJI_XTRANS || ri->get_colors() == 1) {
                if (numFrames == 4) {
                    for (int i = 0; i < 4; ++i) {
#ifdef _OPENMP
                        #pragma omp parallel for schedule(dynamic,16)
#endif

                        for (int y = 0; y < H; y++) {
                            map.processVignetteLine (W, y, (*rawDataFrames[i])[y]);
                        }
                    }
                } else {

#ifdef _OPENMP
                    #pragma omp parallel for schedule(dynamic,16)
#endif

                    for (int y = 0; y < H; y++) {
                        map.processVignetteLine (W, y, rawData[y]);
                    }
                }
            } else if (ri->get_colors() == 3) {
#ifdef _OPENMP
                #pragma omp parallel for schedule(dynamic,16)
#endif

                for (int y = 0; y < H; y++) {
                    map.processVignetteLine3Channels (W, y, rawData[y]);
                }
            }
        }
    }

    defGain = 0.0;//log(initialGain) / log(2.0);

    if ( ri->getSensorType() == ST_BAYER && (raw.hotPixelFilter > 0 || raw.deadPixelFilter > 0)) {
        if (plistener) {
            plistener->setProgressStr ("Hot/Dead Pixel Filter...");
            plistener->setProgress (0.0);
        }

        if (!bitmapBads) {
            bitmapBads = new PixelsMap (W, H);
        }

        int nFound = findHotDeadPixels ( *bitmapBads, raw.hotdeadpix_thresh, raw.hotPixelFilter, raw.deadPixelFilter );
        totBP += nFound;

        if ( settings->verbose && nFound > 0) {
            printf ( "Correcting %d hot/dead pixels found inside image\n", nFound );
        }
    }

    if (ri->getSensorType() == ST_BAYER && raw.bayersensor.pdafLinesFilter) {
        PDAFLinesFilter f(ri);

        if (!bitmapBads) {
            bitmapBads = new PixelsMap(W, H);
        }
        
        int n = f.mark(rawData, *bitmapBads);
        totBP += n;

        if (n > 0) {
            if (settings->verbose) {
                printf("Marked %d hot pixels from PDAF lines\n", n);            
            }

            auto &thresh = f.greenEqThreshold();        
            if (numFrames == 4) {
                for (int i = 0; i < 4; ++i) {
                    green_equilibrate(thresh, *rawDataFrames[i]);
                }
            } else {
                green_equilibrate(thresh, rawData);
            }
        }
    }

    // check if green equilibration is needed. If yes, compute G channel pre-compensation factors
    const auto globalGreenEq =
        [&]() -> bool
        {
            CameraConstantsStore *ccs = CameraConstantsStore::getInstance();
            CameraConst *cc = ccs->get(ri->get_maker().c_str(), ri->get_model().c_str());
            return cc && cc->get_globalGreenEquilibration();
        };
    
    if ( ri->getSensorType() == ST_BAYER && (raw.bayersensor.greenthresh || (globalGreenEq() && raw.bayersensor.method != RAWParams::BayerSensor::getMethodString( RAWParams::BayerSensor::Method::VNG4))) ) {
        if (settings->verbose) {
            printf("Performing global green equilibration...\n");
        }
        // global correction
        if(numFrames == 4) {
            for(int i = 0; i < 4; ++i) {
                green_equilibrate_global(*rawDataFrames[i]);
            }
        } else {
            green_equilibrate_global(rawData);
        }
    }

    if ( ri->getSensorType() == ST_BAYER && raw.bayersensor.greenthresh > 0) {
        if (plistener) {
            plistener->setProgressStr ("Green equilibrate...");
            plistener->setProgress (0.0);
        }

        GreenEqulibrateThreshold thresh(0.01 * raw.bayersensor.greenthresh);

        if(numFrames == 4) {
            for(int i = 0; i < 4; ++i) {
                green_equilibrate(thresh, *rawDataFrames[i]);
            }
        } else {
            green_equilibrate(thresh, rawData);
        }
    }


    if ( totBP ) {
        if ( ri->getSensorType() == ST_BAYER ) {
            if (numFrames == 4) {
                for (int i = 0; i < 4; ++i) {
                    interpolateBadPixelsBayer ( *bitmapBads, *rawDataFrames[i] );
                }
            } else {
                interpolateBadPixelsBayer ( *bitmapBads, rawData );
            }
        } else if ( ri->getSensorType() == ST_FUJI_XTRANS ) {
            interpolateBadPixelsXtrans ( *bitmapBads );
        } else {
            interpolateBadPixelsNColours ( *bitmapBads, ri->get_colors() );
        }
    }

    if ( ri->getSensorType() == ST_BAYER && raw.bayersensor.linenoise > 0 ) {
        if (plistener) {
            plistener->setProgressStr ("Line Denoise...");
            plistener->setProgress (0.0);
        }

        std::unique_ptr<CFALineDenoiseRowBlender> line_denoise_rowblender;
        if (raw.bayersensor.linenoiseDirection == RAWParams::BayerSensor::LineNoiseDirection::PDAF_LINES) {
            PDAFLinesFilter f(ri);
            line_denoise_rowblender = f.lineDenoiseRowBlender();
        } else {
            line_denoise_rowblender.reset(new CFALineDenoiseRowBlender());
        }

        cfa_linedn(0.00002 * (raw.bayersensor.linenoise), int(raw.bayersensor.linenoiseDirection) & int(RAWParams::BayerSensor::LineNoiseDirection::VERTICAL), int(raw.bayersensor.linenoiseDirection) & int(RAWParams::BayerSensor::LineNoiseDirection::HORIZONTAL), *line_denoise_rowblender);
    }

    if ( (raw.ca_autocorrect || fabs (raw.cared) > 0.001 || fabs (raw.cablue) > 0.001) && ri->getSensorType() == ST_BAYER ) { // Auto CA correction disabled for X-Trans, for now...
        if (plistener) {
            plistener->setProgressStr ("CA Auto Correction...");
            plistener->setProgress (0.0);
        }
        if(numFrames == 4) {
            double fitParams[64];
            float *buffer = CA_correct_RT(raw.ca_autocorrect, raw.cared, raw.cablue, 8.0, *rawDataFrames[0], fitParams, false, true, nullptr, false);
            for(int i = 1; i < 3; ++i) {
                CA_correct_RT(raw.ca_autocorrect, raw.cared, raw.cablue, 8.0, *rawDataFrames[i], fitParams, true, false, buffer, false);
            }
            CA_correct_RT(raw.ca_autocorrect, raw.cared, raw.cablue, 8.0, *rawDataFrames[3], fitParams, true, false, buffer, true);
        } else {
            CA_correct_RT(raw.ca_autocorrect, raw.cared, raw.cablue, 8.0, rawData, nullptr, false, false, nullptr, true);
        }
    }

    if ( raw.expos != 1 ) {
        if (numFrames == 4) {
            for (int i = 0; i < 4; ++i) {
                processRawWhitepoint (raw.expos, raw.preser, *rawDataFrames[i]);
            }
        } else {
            processRawWhitepoint (raw.expos, raw.preser, rawData);
        }
    }

    if (prepareDenoise && dirpyrdenoiseExpComp == INFINITY) {
        LUTu aehist;
        int aehistcompr;
        double clip = 0;
        int brightness, contrast, black, hlcompr, hlcomprthresh;
        getAutoExpHistogram (aehist, aehistcompr);
        ImProcFunctions::getAutoExp (aehist, aehistcompr, clip, dirpyrdenoiseExpComp, brightness, contrast, black, hlcompr, hlcomprthresh);
    }

    t2.set();

    if ( settings->verbose ) {
        printf ("Preprocessing: %d usec\n", t2.etime (t1));
    }

    if (bitmapBads) {
        delete bitmapBads;
    }

    rawDirty = true;
    return;
}
//%%%%%%%%%%%%%%%%%%%%%%%%%%%%%%%%%%%%%%%

<<<<<<< HEAD
void RawImageSource::demosaic (const RAWParams &raw)
=======
void RawImageSource::demosaic(const RAWParams &raw, bool autoContrast, double &contrastThreshold)
>>>>>>> 523fe406
{
    MyTime t1, t2;
    t1.set();

    if (ri->getSensorType() == ST_BAYER) {
        if ( raw.bayersensor.method == RAWParams::BayerSensor::getMethodString(RAWParams::BayerSensor::Method::HPHD) ) {
            hphd_demosaic ();
        } else if (raw.bayersensor.method == RAWParams::BayerSensor::getMethodString(RAWParams::BayerSensor::Method::VNG4) ) {
            vng4_demosaic (rawData, red, green, blue);
        } else if (raw.bayersensor.method == RAWParams::BayerSensor::getMethodString(RAWParams::BayerSensor::Method::AHD) ) {
            ahd_demosaic ();
        } else if (raw.bayersensor.method == RAWParams::BayerSensor::getMethodString(RAWParams::BayerSensor::Method::AMAZE) ) {
            amaze_demosaic_RT (0, 0, W, H, rawData, red, green, blue);
        } else if (raw.bayersensor.method == RAWParams::BayerSensor::getMethodString(RAWParams::BayerSensor::Method::AMAZEVNG4)
                   || raw.bayersensor.method == RAWParams::BayerSensor::getMethodString(RAWParams::BayerSensor::Method::DCBVNG4)
                   || raw.bayersensor.method == RAWParams::BayerSensor::getMethodString(RAWParams::BayerSensor::Method::RCDVNG4)) {
            if (!autoContrast) {
                double threshold = raw.bayersensor.dualDemosaicContrast;
                dual_demosaic_RT (true, raw, W, H, rawData, red, green, blue, threshold, false);
            } else {
                dual_demosaic_RT (true, raw, W, H, rawData, red, green, blue, contrastThreshold, true, 0, 0);
            }
        } else if (raw.bayersensor.method == RAWParams::BayerSensor::getMethodString(RAWParams::BayerSensor::Method::PIXELSHIFT) ) {
            pixelshift(0, 0, W, H, raw, currFrame, ri->get_maker(), ri->get_model(), raw.expos);
        } else if (raw.bayersensor.method == RAWParams::BayerSensor::getMethodString(RAWParams::BayerSensor::Method::DCB) ) {
            dcb_demosaic (raw.bayersensor.dcb_iterations, raw.bayersensor.dcb_enhance);
        } else if (raw.bayersensor.method == RAWParams::BayerSensor::getMethodString(RAWParams::BayerSensor::Method::EAHD)) {
            eahd_demosaic ();
        } else if (raw.bayersensor.method == RAWParams::BayerSensor::getMethodString(RAWParams::BayerSensor::Method::IGV)) {
            igv_interpolate (W, H);
        } else if (raw.bayersensor.method == RAWParams::BayerSensor::getMethodString(RAWParams::BayerSensor::Method::LMMSE)) {
            lmmse_interpolate_omp (W, H, rawData, red, green, blue, raw.bayersensor.lmmse_iterations);
        } else if (raw.bayersensor.method == RAWParams::BayerSensor::getMethodString(RAWParams::BayerSensor::Method::FAST) ) {
            fast_demosaic();
        } else if (raw.bayersensor.method == RAWParams::BayerSensor::getMethodString(RAWParams::BayerSensor::Method::MONO) ) {
            nodemosaic (true);
        } else if (raw.bayersensor.method == RAWParams::BayerSensor::getMethodString(RAWParams::BayerSensor::Method::RCD) ) {
            rcd_demosaic ();
        } else {
            nodemosaic (false);
        }
    } else if (ri->getSensorType() == ST_FUJI_XTRANS) {
        if (raw.xtranssensor.method == RAWParams::XTransSensor::getMethodString(RAWParams::XTransSensor::Method::FAST) ) {
            fast_xtrans_interpolate(rawData, red, green, blue);
        } else if (raw.xtranssensor.method == RAWParams::XTransSensor::getMethodString(RAWParams::XTransSensor::Method::ONE_PASS)) {
            xtrans_interpolate (1, false);
        } else if (raw.xtranssensor.method == RAWParams::XTransSensor::getMethodString(RAWParams::XTransSensor::Method::THREE_PASS) ) {
<<<<<<< HEAD
            xtrans_interpolate (3, true);
        } else if (raw.xtranssensor.method == RAWParams::XTransSensor::getMethodString(RAWParams::XTransSensor::Method::FOUR_PASS)) {
            xtrans_4pass_demosaic_RT(3, true, raw.xtranssensor.dualDemosaicContrast);
=======
            xtrans_interpolate(3, true);
        } else if (raw.xtranssensor.method == RAWParams::XTransSensor::getMethodString(RAWParams::XTransSensor::Method::FOUR_PASS) || raw.xtranssensor.method == RAWParams::XTransSensor::getMethodString(RAWParams::XTransSensor::Method::TWO_PASS)) {
            if (!autoContrast) {
                double threshold = raw.xtranssensor.dualDemosaicContrast;
                dual_demosaic_RT (false, raw, W, H, rawData, red, green, blue, threshold, false);
            } else {
                dual_demosaic_RT (false, raw, W, H, rawData, red, green, blue, contrastThreshold, true, 0, 0);
            }
>>>>>>> 523fe406
        } else if(raw.xtranssensor.method == RAWParams::XTransSensor::getMethodString(RAWParams::XTransSensor::Method::MONO) ) {
            nodemosaic (true);
        } else {
            nodemosaic (false);
        }
    } else if (ri->get_colors() == 1) {
        // Monochrome
        nodemosaic (true);
    }

    t2.set();


    rgbSourceModified = false;


    if ( settings->verbose ) {
        if (getSensorType() == ST_BAYER) {
            printf ("Demosaicing Bayer data: %s - %d usec\n", raw.bayersensor.method.c_str(), t2.etime (t1));
        } else if (getSensorType() == ST_FUJI_XTRANS) {
            printf ("Demosaicing X-Trans data: %s - %d usec\n", raw.xtranssensor.method.c_str(), t2.etime (t1));
        }
    }
}


//void RawImageSource::retinexPrepareBuffers(ColorManagementParams cmp, RetinexParams retinexParams, multi_array2D<float, 3> &conversionBuffer, LUTu &lhist16RETI)
void RawImageSource::retinexPrepareBuffers(const ColorManagementParams& cmp, const RetinexParams &retinexParams, multi_array2D<float, 4> &conversionBuffer, LUTu &lhist16RETI)
{
    bool useHsl = (retinexParams.retinexcolorspace == "HSLLOG" || retinexParams.retinexcolorspace == "HSLLIN");
    conversionBuffer[0] (W - 2 * border, H - 2 * border);
    conversionBuffer[1] (W - 2 * border, H - 2 * border);
    conversionBuffer[2] (W - 2 * border, H - 2 * border);
    conversionBuffer[3] (W - 2 * border, H - 2 * border);

    LUTf *retinexgamtab = nullptr;//gamma before and after Retinex to restore tones
    LUTf lutTonereti;

    if (retinexParams.gammaretinex == "low") {
        retinexgamtab = & (Color::gammatab_115_2);
    } else if (retinexParams.gammaretinex == "mid") {
        retinexgamtab = & (Color::gammatab_13_2);
    } else if (retinexParams.gammaretinex == "hig") {
        retinexgamtab = & (Color::gammatab_145_3);
    } else if (retinexParams.gammaretinex == "fre") {
        GammaValues g_a;
        double pwr = 1.0 / retinexParams.gam;
        double gamm = retinexParams.gam;
        double ts = retinexParams.slope;
        double gamm2 = retinexParams.gam;

        if (gamm2 < 1.) {
            std::swap (pwr, gamm);
        }

        int mode = 0;
        Color::calcGamma(pwr, ts, mode, g_a); // call to calcGamma with selected gamma and slope

        //    printf("g_a0=%f g_a1=%f g_a2=%f g_a3=%f g_a4=%f\n", g_a0,g_a1,g_a2,g_a3,g_a4);
        double start;
        double add;

        if (gamm2 < 1.) {
            start = g_a[2];
            add = g_a[4];
        } else {
            start = g_a[3];
            add = g_a[4];
        }

        double mul = 1. + g_a[4];

        lutTonereti (65536);

        for (int i = 0; i < 65536; i++) {
            double val = (i) / 65535.;
            double x;

            if (gamm2 < 1.) {
                x = Color::igammareti (val, gamm, start, ts, mul , add);
            } else {
                x = Color::gammareti (val, gamm, start, ts, mul , add);
            }

            lutTonereti[i] = CLIP (x * 65535.); // CLIP avoid in some case extra values
        }

        retinexgamtab = &lutTonereti;
    }

    /*
    //test with amsterdam.pef and other files
    float rr,gg,bb;
    rr=red[50][2300];
    gg=green[50][2300];
    bb=blue[50][2300];
    printf("rr=%f gg=%f bb=%f \n",rr,gg,bb);
    rr=red[1630][370];
    gg=green[1630][370];
    bb=blue[1630][370];
    printf("rr1=%f gg1=%f bb1=%f \n",rr,gg,bb);
    rr=red[380][1630];
    gg=green[380][1630];
    bb=blue[380][1630];
    printf("rr2=%f gg2=%f bb2=%f \n",rr,gg,bb);
    */
    /*
    if(retinexParams.highlig < 100 && retinexParams.retinexMethod == "highliplus") {//try to recover magenta...very difficult !
        float hig = ((float)retinexParams.highlig)/100.f;
        float higgb = ((float)retinexParams.grbl)/100.f;

    #ifdef _OPENMP
            #pragma omp parallel for
    #endif
            for (int i = border; i < H - border; i++ ) {
                for (int j = border; j < W - border; j++ ) {
                    float R_,G_,B_;
                    R_=red[i][j];
                    G_=green[i][j];
                    B_=blue[i][j];

                    //empirical method to find highlight magenta with no conversion RGB and no white balance
                    //red = master   Gr and Bl default higgb=0.5
         //           if(R_>65535.f*hig  && G_ > 65535.f*higgb && B_ > 65535.f*higgb) conversionBuffer[3][i - border][j - border] = R_;
          //          else conversionBuffer[3][i - border][j - border] = 0.f;
                }
            }
    }
    */
    if(retinexParams.gammaretinex != "none" && retinexParams.str != 0 && retinexgamtab) {//gamma

#ifdef _OPENMP
        #pragma omp parallel for
#endif

        for (int i = border; i < H - border; i++ ) {
            for (int j = border; j < W - border; j++ ) {
                float R_, G_, B_;
                R_ = red[i][j];
                G_ = green[i][j];
                B_ = blue[i][j];

                red[i][j] = (*retinexgamtab)[R_];
                green[i][j] = (*retinexgamtab)[G_];
                blue[i][j] = (*retinexgamtab)[B_];
            }
        }
    }

    if (useHsl) {
#ifdef _OPENMP
        #pragma omp parallel
#endif
        {
            // one LUT per thread
            LUTu lhist16RETIThr;

            if (lhist16RETI)
            {
                lhist16RETIThr (lhist16RETI.getSize());
                lhist16RETIThr.clear();
            }

#ifdef __SSE2__
            vfloat c32768 = F2V (32768.f);
#endif
#ifdef _OPENMP
            #pragma omp for
#endif

            for (int i = border; i < H - border; i++ )
            {
                int j = border;
#ifdef __SSE2__

                for (; j < W - border - 3; j += 4) {
                    vfloat H, S, L;
                    Color::rgb2hsl (LVFU (red[i][j]), LVFU (green[i][j]), LVFU (blue[i][j]), H, S, L);
                    STVFU (conversionBuffer[0][i - border][j - border], H);
                    STVFU (conversionBuffer[1][i - border][j - border], S);
                    L *= c32768;
                    STVFU (conversionBuffer[2][i - border][j - border], L);
                    STVFU (conversionBuffer[3][i - border][j - border], H);

                    if (lhist16RETI) {
                        for (int p = 0; p < 4; p++) {
                            int pos = ( conversionBuffer[2][i - border][j - border + p]);//histogram in curve HSL
                            lhist16RETIThr[pos]++;
                        }
                    }
                }

#endif

                for (; j < W - border; j++) {
                    float L;
                    //rgb=>lab
                    Color::rgb2hslfloat (red[i][j], green[i][j], blue[i][j], conversionBuffer[0][i - border][j - border], conversionBuffer[1][i - border][j - border], L);
                    L *= 32768.f;
                    conversionBuffer[2][i - border][j - border] = L;

                    if (lhist16RETI) {
                        int pos = L;
                        lhist16RETIThr[pos]++;
                    }
                }
            }

#ifdef _OPENMP
            #pragma omp critical
            {
                if (lhist16RETI)
                {
                    lhist16RETI += lhist16RETIThr; // Add per Thread LUT to global LUT
                }
            }
#endif

        }
    } else {
        TMatrix wprof = ICCStore::getInstance()->workingSpaceMatrix (cmp.working);
        const float wp[3][3] = {
            {static_cast<float> (wprof[0][0]), static_cast<float> (wprof[0][1]), static_cast<float> (wprof[0][2])},
            {static_cast<float> (wprof[1][0]), static_cast<float> (wprof[1][1]), static_cast<float> (wprof[1][2])},
            {static_cast<float> (wprof[2][0]), static_cast<float> (wprof[2][1]), static_cast<float> (wprof[2][2])}
        };

        // Conversion rgb -> lab is hard to vectorize because it uses a lut (that's not the main problem)
        // and it uses a condition inside XYZ2Lab which is almost impossible to vectorize without making it slower...
#ifdef _OPENMP
        #pragma omp parallel
#endif
        {
            // one LUT per thread
            LUTu lhist16RETIThr;

            if (lhist16RETI) {
                lhist16RETIThr (lhist16RETI.getSize());
                lhist16RETIThr.clear();
            }

#ifdef _OPENMP
            #pragma omp for schedule(dynamic,16)
#endif

            for (int i = border; i < H - border; i++ )
                for (int j = border; j < W - border; j++) {
                    float X, Y, Z, L, aa, bb;
                    //rgb=>lab
                    Color::rgbxyz (red[i][j], green[i][j], blue[i][j], X, Y, Z, wp);
                    //convert Lab
                    Color::XYZ2Lab (X, Y, Z, L, aa, bb);
                    conversionBuffer[0][i - border][j - border] = aa;
                    conversionBuffer[1][i - border][j - border] = bb;
                    conversionBuffer[2][i - border][j - border] = L;
                    conversionBuffer[3][i - border][j - border] = xatan2f (bb, aa);

//                   if(R_>40000.f  && G_ > 30000.f && B_ > 30000.f) conversionBuffer[3][i - border][j - border] = R_;
//                   else conversionBuffer[3][i - border][j - border] = 0.f;
                    if (lhist16RETI) {
                        int pos = L;
                        lhist16RETIThr[pos]++;//histogram in Curve Lab
                    }
                }

#ifdef _OPENMP
            #pragma omp critical
            {
                if (lhist16RETI) {
                    lhist16RETI += lhist16RETIThr; // Add per Thread LUT to global LUT
                }
            }
#endif

        }
    }



}

void RawImageSource::retinexPrepareCurves(const RetinexParams &retinexParams, LUTf &cdcurve, LUTf &mapcurve, RetinextransmissionCurve &retinextransmissionCurve, RetinexgaintransmissionCurve &retinexgaintransmissionCurve, bool &retinexcontlutili, bool &mapcontlutili, bool &useHsl, LUTu & lhist16RETI, LUTu & histLRETI)
{
    useHsl = (retinexParams.retinexcolorspace == "HSLLOG" || retinexParams.retinexcolorspace == "HSLLIN");

    if (useHsl) {
        CurveFactory::curveDehaContL (retinexcontlutili, retinexParams.cdHcurve, cdcurve, 1, lhist16RETI, histLRETI);
    } else {
        CurveFactory::curveDehaContL (retinexcontlutili, retinexParams.cdcurve, cdcurve, 1, lhist16RETI, histLRETI);
    }

    CurveFactory::mapcurve (mapcontlutili, retinexParams.mapcurve, mapcurve, 1, lhist16RETI, histLRETI);

    retinexParams.getCurves (retinextransmissionCurve, retinexgaintransmissionCurve);
}

void RawImageSource::retinex(const ColorManagementParams& cmp, const RetinexParams &deh, const ToneCurveParams& Tc, LUTf & cdcurve, LUTf & mapcurve, const RetinextransmissionCurve & dehatransmissionCurve, const RetinexgaintransmissionCurve & dehagaintransmissionCurve, multi_array2D<float, 4> &conversionBuffer, bool dehacontlutili, bool mapcontlutili, bool useHsl, float &minCD, float &maxCD, float &mini, float &maxi, float &Tmean, float &Tsigma, float &Tmin, float &Tmax, LUTu &histLRETI)
{
    MyTime t4, t5;
    t4.set();

    if (settings->verbose) {
        printf ("Applying Retinex\n");
    }

    LUTf lutToneireti;
    lutToneireti (65536);

    LUTf *retinexigamtab = nullptr;//gamma before and after Retinex to restore tones

    if (deh.gammaretinex == "low") {
        retinexigamtab = & (Color::igammatab_115_2);
    } else if (deh.gammaretinex == "mid") {
        retinexigamtab = & (Color::igammatab_13_2);
    } else if (deh.gammaretinex == "hig") {
        retinexigamtab = & (Color::igammatab_145_3);
    } else if (deh.gammaretinex == "fre") {
        GammaValues g_a;
        double pwr = 1.0 / deh.gam;
        double gamm = deh.gam;
        double gamm2 = gamm;
        double ts = deh.slope;
        int mode = 0;

        if (gamm2 < 1.) {
            std::swap (pwr, gamm);
        }

        Color::calcGamma(pwr, ts, mode, g_a); // call to calcGamma with selected gamma and slope

        double mul = 1. + g_a[4];
        double add;
        double start;

        if (gamm2 < 1.) {
            start = g_a[3];
            add = g_a[3];
        } else {
            add = g_a[4];
            start = g_a[2];
        }

        //    printf("g_a0=%f g_a1=%f g_a2=%f g_a3=%f g_a4=%f\n", g_a0,g_a1,g_a2,g_a3,g_a4);
        for (int i = 0; i < 65536; i++) {
            double val = (i) / 65535.;
            double x;

            if (gamm2 < 1.) {
                x = Color::gammareti (val, gamm, start, ts, mul , add);
            } else {
                x = Color::igammareti (val, gamm, start, ts, mul , add);
            }

            lutToneireti[i] = CLIP (x * 65535.);
        }

        retinexigamtab = &lutToneireti;
    }

    // We need a buffer with original L data to allow correct blending
    // red, green and blue still have original size of raw, but we can't use the borders
    const int HNew = H - 2 * border;
    const int WNew = W - 2 * border;
    int chrome = 0;
    array2D<float> LBuffer (WNew, HNew);
    float **temp = conversionBuffer[2]; // one less dereference
    LUTf dLcurve;
    LUTu hist16RET;

    if (dehacontlutili && histLRETI) {
        hist16RET (32768);
        hist16RET.clear();
        histLRETI.clear();
        dLcurve (32768);
    }

    FlatCurve* chcurve = nullptr;//curve c=f(H)
    bool chutili = false;

    if (deh.enabled && deh.retinexMethod == "highli") {
        chcurve = new FlatCurve (deh.lhcurve);

        if (!chcurve || chcurve->isIdentity()) {
            if (chcurve) {
                delete chcurve;
                chcurve = nullptr;
            }
        } else {
            chutili = true;
        }
    }



#ifdef _OPENMP
    #pragma omp parallel
#endif
    {
        // one LUT per thread
        LUTu hist16RETThr;

        if (hist16RET) {
            hist16RETThr (hist16RET.getSize());
            hist16RETThr.clear();
        }

#ifdef _OPENMP
        #pragma omp for
#endif

        for (int i = 0; i < H - 2 * border; i++ )
            if (dehacontlutili)
                for (int j = 0; j < W - 2 * border; j++) {
                    LBuffer[i][j] = cdcurve[2.f * temp[i][j]] / 2.f;

                    if (histLRETI) {
                        int pos = LBuffer[i][j];
                        hist16RETThr[pos]++; //histogram in Curve
                    }
                }
            else
                for (int j = 0; j < W - 2 * border; j++) {
                    LBuffer[i][j] = temp[i][j];
                }

#ifdef _OPENMP
        #pragma omp critical
#endif
        {
            if (hist16RET) {
                hist16RET += hist16RETThr; // Add per Thread LUT to global LUT
            }
        }
    }

    if (hist16RET) { //update histogram
        // TODO : When rgbcurvesspeedup branch is merged into master, replace this by the following 1-liner
        //  hist16RET.compressTo(histLRETI);
        // also remove declaration and init of dLcurve some lines above then and finally remove this comment :)
        for (int i = 0; i < 32768; i++) {
            float val = (double)i / 32767.0;
            dLcurve[i] = val;
        }

        for (int i = 0; i < 32768; i++) {
            float hval = dLcurve[i];
            int hi = (int) (255.0f * hval);
            histLRETI[hi] += hist16RET[i];
        }
    }

    MSR (LBuffer, conversionBuffer[2], conversionBuffer[3], mapcurve, mapcontlutili, WNew, HNew, chrome, deh, dehatransmissionCurve, dehagaintransmissionCurve, minCD, maxCD, mini, maxi, Tmean, Tsigma, Tmin, Tmax);
    chrome = 1;
    bool chrome2 = deh.chrrt > 0.f;


    float *CB_Buffer = nullptr;
    float *CBuffer[HNew] ALIGNED16;
    float *CtempBuffer = nullptr;
    float *Ctemp[HNew] ALIGNED16;

    float *CaBuffer = nullptr;
    float *Ca[HNew] ALIGNED16;
    float *CbBuffer = nullptr;
    float *Cb[HNew] ALIGNED16;

    if (chrome2) {
        CB_Buffer = new float[WNew * HNew];

        for (int i = 0; i < HNew; i++) {
            CBuffer[i] = &CB_Buffer[i * WNew];
        }

        CtempBuffer = new float[WNew * HNew];

        for (int i = 0; i < HNew; i++) {
            Ctemp[i] = &CtempBuffer[i * WNew];
        }

        CaBuffer = new float[WNew * HNew];

        for (int i = 0; i < HNew; i++) {
            Ca[i] = &CaBuffer[i * WNew];
        }

        CbBuffer = new float[WNew * HNew];

        for (int i = 0; i < HNew; i++) {
            Cb[i] = &CbBuffer[i * WNew];
        }

    }

    if (chrome2 && chrome == 1) {

        if (useHsl) {

#ifdef _OPENMP
            #pragma omp parallel for
#endif

            for (int i = 0; i < H - 2 * border; i++ ) {
                if (dehacontlutili)
                    for (int j = 0; j < W - 2 * border; j++) {
                        Ctemp[i][j] = 50000.f * conversionBuffer[1][i][j];

                        CBuffer[i][j] = cdcurve[100000.f * conversionBuffer[1][i][j]] / 2.f;

                    }
                else
                    for (int j = 0; j < W - 2 * border; j++) {
                        Ctemp[i][j] = 50000.f * conversionBuffer[1][i][j];

                        CBuffer[i][j] = 50000.f * conversionBuffer[1][i][j];
                    }
            }
        } else {
#ifdef _OPENMP
            #pragma omp parallel for
#endif

            for (int i = 0; i < H - 2 * border; i++ ) {
                if (dehacontlutili)
                    for (int j = 0; j < W - 2 * border; j++) {
                        Ctemp[i][j] =  sqrt (SQR (conversionBuffer[0][i][j]) + SQR (conversionBuffer[1][i][j]));
                        float temp = Ctemp[i][j];
                        CBuffer[i][j] = cdcurve[2.f * temp] / 2.f;

                    }
                else
                    for (int j = 0; j < W - 2 * border; j++) {
                        Ctemp[i][j] = sqrt (SQR (conversionBuffer[0][i][j]) + SQR (conversionBuffer[1][i][j]));
                        CBuffer[i][j] = Ctemp[i][j];
                    }
            }

        }

//Ctemp
        MSR (CBuffer, Ctemp, conversionBuffer[3], mapcurve, mapcontlutili, WNew, HNew, chrome, deh, dehatransmissionCurve, dehagaintransmissionCurve, minCD, maxCD, mini, maxi, Tmean, Tsigma, Tmin, Tmax);
    }


    if (useHsl) {

        if (chutili) {
#ifdef _OPENMP
            #pragma omp parallel for
#endif

            for (int i = border; i < H - border; i++ ) {
                int j = border;

                for (; j < W - border; j++) {

                    float valp = (chcurve->getVal (conversionBuffer[3][i - border][j - border]) - 0.5f);

                    if (!chrome2) {
                        conversionBuffer[1][i - border][j - border] *= (1.f + 2.f * valp);
                    } else {
                        CBuffer[i - border][j - border] *= (1.f + 2.f * valp);
                    }


                }
            }
        }

#ifdef _OPENMP
        #pragma omp parallel for
#endif

        for (int i = border; i < H - border; i++ ) {
            int j = border;
#ifdef __SSE2__
            vfloat c32768 = F2V (32768.f);
            vfloat c50000 = F2V (50000.f);

            for (; j < W - border - 3; j += 4) {
                vfloat R, G, B;

                if (!chrome2) {
                    Color::hsl2rgb (LVFU (conversionBuffer[0][i - border][j - border]), LVFU (conversionBuffer[1][i - border][j - border]), LVFU (LBuffer[i - border][j - border]) / c32768, R, G, B);
                } else {
                    Color::hsl2rgb (LVFU (conversionBuffer[0][i - border][j - border]), LVFU (CBuffer[i - border][j - border]) / c50000, LVFU (LBuffer[i - border][j - border]) / c32768, R, G, B);
                }

                STVFU (red[i][j], R);
                STVFU (green[i][j], G);
                STVFU (blue[i][j], B);
            }

#endif

            for (; j < W - border; j++) {
                if (!chrome2) {
                    Color::hsl2rgbfloat (conversionBuffer[0][i - border][j - border], conversionBuffer[1][i - border][j - border], LBuffer[i - border][j - border] / 32768.f, red[i][j], green[i][j], blue[i][j]);
                } else {
                    Color::hsl2rgbfloat (conversionBuffer[0][i - border][j - border], CBuffer[i - border][j - border] / 50000.f, LBuffer[i - border][j - border] / 32768.f, red[i][j], green[i][j], blue[i][j]);
                }

            }
        }


    } else {
        TMatrix wiprof = ICCStore::getInstance()->workingSpaceInverseMatrix (cmp.working);

        double wip[3][3] = {
            {wiprof[0][0], wiprof[0][1], wiprof[0][2]},
            {wiprof[1][0], wiprof[1][1], wiprof[1][2]},
            {wiprof[2][0], wiprof[2][1], wiprof[2][2]}
        };
        // gamut control only in Lab mode
        const bool highlight = Tc.hrenabled;
#ifdef _OPENMP
        #pragma omp parallel
#endif
        {
#ifdef __SSE2__
            // we need some line buffers to precalculate some expensive stuff using SSE
//            float atan2Buffer[W] ALIGNED16;
//            float sqrtBuffer[W] ALIGNED16;
//            float sincosxBuffer[W] ALIGNED16;
//            float sincosyBuffer[W] ALIGNED16;
//            const vfloat c327d68v = F2V (327.68);
//            const vfloat onev = F2V (1.f);
//            const vfloat zer = F2V (0.f);
#endif // __SSE2__
#ifdef _OPENMP
            #pragma omp for
#endif

            for (int i = border; i < H - border; i++ ) {
                /*
                #ifdef __SSE2__
                                // vectorized precalculation
                                {
                                    int j = border;
                                    vfloat chprovv;
                                    vfloat chprovv2;
                                    vfloat av = zer;
                                    vfloat bv = zer;


                                    for (; j < W - border - 3; j += 4)
                                    {
                                            av = LVFU (conversionBuffer[0][i - border][j - border]);
                                            bv = LVFU (conversionBuffer[1][i - border][j - border]);
                                        if (!chrome2) {
                                            chprovv = vsqrtf (SQRV (av) + SQRV (bv));
                                        } else {
                                            chprovv2 = LVFU (CBuffer[i - border][j - border]);
                                        }

                                        STVF (sqrtBuffer[j - border], chprovv / c327d68v);
                                        vfloat HHv = xatan2f (bv, av);
                                        STVF (atan2Buffer[j - border], HHv);
                                        av /= chprovv;
                                        bv /= chprovv;
                                        vmask selMask = vmaskf_eq (chprovv, ZEROV);
                                        STVF (sincosyBuffer[j - border], vself (selMask, onev, av));
                                        STVF (sincosxBuffer[j - border], vselfnotzero (selMask, bv));
                                    }

                                    float Chprov1 = 0.f, Chprov2 = 0.f, aa = 0.f, bb = 0.f;

                                    for (; j < W - border; j++)
                                    {
                                            aa = conversionBuffer[0][i - border][j - border];
                                            bb = conversionBuffer[1][i - border][j - border];
                                        if (!chrome2) {

                                            Chprov1 = sqrt (SQR (aa) + SQR (bb)) / 327.68f;
                                        } else {
                                            Chprov2 = CBuffer[i - border][j - border] / 327.68f;
                                        }

                                        sqrtBuffer[j - border] = Chprov1;
                                        float HH = xatan2f (bb, aa);
                                        atan2Buffer[j - border] = HH;

                                        if (Chprov1 == 0.0f) {
                                            sincosyBuffer[j - border] = 1.f;
                                            sincosxBuffer[j - border] = 0.0f;
                                        } else {
                                            sincosyBuffer[j - border] = aa / (Chprov1 * 327.68f);
                                            sincosxBuffer[j - border] = bb / (Chprov1 * 327.68f);
                                        }
                                    }
                                }
                #endif // __SSE2__
                */
                for (int j = border; j < W - border; j++) {
                    float Lprov1 = (LBuffer[i - border][j - border]) / 327.68f;
                    /*
                    #ifdef __SSE2__
                                        float Chprov1 = sqrtBuffer[j - border];
                                        float Chprov2 = (CBuffer[i - border][j - border]) / 327.68f;
                                        float  HH = atan2Buffer[j - border];
                                        float2 sincosval;
                                        sincosval.x = sincosxBuffer[j - border];
                                        sincosval.y = sincosyBuffer[j - border];

                    #else
                    */

                    float Chprov1 = 0.f, Chprov2 = 0.f, aa = 0.f, bb = 0.f;
                    aa = conversionBuffer[0][i - border][j - border];
                    bb = conversionBuffer[1][i - border][j - border];

                    if (!chrome2) {
                        Chprov1 = sqrt (SQR (aa) + SQR (bb)) / 327.68f;
                    } else {
                        Chprov1 = Ctemp[i - border][j - border] / 327.68f;
                        Chprov2 = CBuffer[i - border][j - border] / 327.68f;
                    }

                    float  HH = xatan2f (bb, aa);
                    float2 sincosval;// = xsincosf(HH);

                    if (Chprov1 == 0.0f) {
                        sincosval.y = 1.f;
                        sincosval.x = 0.0f;
                    } else {
                        sincosval.y = aa / (Chprov1 * 327.68f);
                        sincosval.x = bb / (Chprov1 * 327.68f);
                    }

//#endif
                    if (chutili) { // c=f(H)
                        float valp = float ((chcurve->getVal (Color::huelab_to_huehsv2 (HH)) - 0.5f));

                        if (!chrome2) {
                            Chprov1 *= (1.f + 2.f * valp);
                        } else {
                            Chprov2 *= (1.f + 2.f * valp);
                        }
                    }

                    float R, G, B;
                    float interm ;

                    if (!chrome2) {
                        interm = Chprov1;
                    } else {
                        interm = Chprov2;
                    }

#ifdef _DEBUG
                    bool neg = false;
                    bool more_rgb = false;
                    //gamut control : Lab values are in gamut
                    Color::gamutLchonly (HH, sincosval, Lprov1, interm, R, G, B, wip, highlight, 0.15f, 0.96f, neg, more_rgb);
#else
                    //gamut control : Lab values are in gamut
                    Color::gamutLchonly (HH, sincosval, Lprov1, interm, R, G, B, wip, highlight, 0.15f, 0.96f);
#endif


                    if (!chrome2) {
                        conversionBuffer[0][i - border][j - border] = 327.68f * Chprov1 * sincosval.y;
                        conversionBuffer[1][i - border][j - border] = 327.68f * Chprov1 * sincosval.x;
                    } else {
                        Ca[i - border][j - border] = 327.68f * Chprov2 * sincosval.y;
                        Cb[i - border][j - border] = 327.68f * Chprov2 * sincosval.x;

                    }

                    LBuffer[i - border][j - border] = Lprov1 * 327.68f;
                }
            }
        }
        //end gamut control
#ifdef __SSE2__
        vfloat wipv[3][3];

        for (int i = 0; i < 3; i++)
            for (int j = 0; j < 3; j++) {
                wipv[i][j] = F2V (wiprof[i][j]);
            }

#endif // __SSE2__
#ifdef _OPENMP
        #pragma omp parallel for
#endif

        for (int i = border; i < H - border; i++ ) {
            int j = border;
#ifdef __SSE2__

            for (; j < W - border - 3; j += 4) {
                vfloat x_, y_, z_;
                vfloat R, G, B;

                if (!chrome2) {

                    Color::Lab2XYZ (LVFU (LBuffer[i - border][j - border]), LVFU (conversionBuffer[0][i - border][j - border]), LVFU (conversionBuffer[1][i - border][j - border]), x_, y_, z_) ;
                } else {
                    Color::Lab2XYZ (LVFU (LBuffer[i - border][j - border]), LVFU (Ca[i - border][j - border]), LVFU (Cb[i - border][j - border]), x_, y_, z_) ;

                }

                Color::xyz2rgb (x_, y_, z_, R, G, B, wipv);

                STVFU (red[i][j], R);
                STVFU (green[i][j], G);
                STVFU (blue[i][j], B);

            }

#endif

            for (; j < W - border; j++) {
                float x_, y_, z_;
                float R, G, B;

                if (!chrome2) {

                    Color::Lab2XYZ (LBuffer[i - border][j - border], conversionBuffer[0][i - border][j - border], conversionBuffer[1][i - border][j - border], x_, y_, z_) ;
                } else {
                    Color::Lab2XYZ (LBuffer[i - border][j - border], Ca[i - border][j - border], Cb[i - border][j - border], x_, y_, z_) ;

                }

                Color::xyz2rgb (x_, y_, z_, R, G, B, wip);
                red[i][j] = R;
                green[i][j] = G;
                blue[i][j] = B;
            }
        }

        if (chrome2) {
            delete [] CbBuffer;
            delete [] CaBuffer;
            delete [] CtempBuffer;
            delete [] CB_Buffer;
        }

    }

    if (chcurve) {
        delete chcurve;
    }

    if (deh.gammaretinex != "none"  && deh.str != 0) { //inverse gamma
#ifdef _OPENMP
        #pragma omp parallel for
#endif

        for (int i = border; i < H - border; i++ ) {
            for (int j = border; j < W - border; j++ ) {
                float R_, G_, B_;
                R_ = red[i][j];
                G_ = green[i][j];
                B_ = blue[i][j];
                red[i][j] = (*retinexigamtab)[R_];
                green[i][j] = (*retinexigamtab)[G_];
                blue[i][j] = (*retinexigamtab)[B_];
            }
        }
    }

    rgbSourceModified = false; // tricky handling for Color propagation

    t5.set();

    if ( settings->verbose ) {
        printf ("Retinex=%d usec\n",  t5.etime (t4));
    }

}

void RawImageSource::flushRawData()
{
    if (cache) {
        delete [] cache;
        cache = nullptr;
    }

    if (rawData) {
        rawData (0, 0);
    }
}

void RawImageSource::flushRGB()
{
    if (green) {
        green (0, 0);
    }

    if (red) {
        red (0, 0);
    }

    if (blue) {
        blue (0, 0);
    }
}

void RawImageSource::HLRecovery_Global (ToneCurveParams hrp)
{
    if (hrp.hrenabled && hrp.method == "Color") {
        if (!rgbSourceModified) {
            if (settings->verbose) {
                printf ("Applying Highlight Recovery: Color propagation...\n");
            }

            HLRecovery_inpaint (red, green, blue);
            rgbSourceModified = true;
        }
    }

}


void RawImageSource::processFlatField (const RAWParams &raw, RawImage *riFlatFile, unsigned short black[4])
{
//    BENCHFUN
    float *cfablur = (float (*)) malloc (H * W * sizeof * cfablur);
    int BS = raw.ff_BlurRadius;
    BS += BS & 1;

    //function call to cfabloxblur
    if (raw.ff_BlurType == RAWParams::getFlatFieldBlurTypeString(RAWParams::FlatFieldBlurType::V)) {
        cfaboxblur (riFlatFile, cfablur, 2 * BS, 0);
    } else if (raw.ff_BlurType == RAWParams::getFlatFieldBlurTypeString(RAWParams::FlatFieldBlurType::H)) {
        cfaboxblur (riFlatFile, cfablur, 0, 2 * BS);
    } else if (raw.ff_BlurType == RAWParams::getFlatFieldBlurTypeString(RAWParams::FlatFieldBlurType::VH)) {
        //slightly more complicated blur if trying to correct both vertical and horizontal anomalies
        cfaboxblur (riFlatFile, cfablur, BS, BS);   //first do area blur to correct vignette
    } else { //(raw.ff_BlurType == RAWParams::getFlatFieldBlurTypeString(RAWParams::area_ff))
        cfaboxblur (riFlatFile, cfablur, BS, BS);
    }

    if(ri->getSensorType() == ST_BAYER || ri->get_colors() == 1) {
        float refcolor[2][2];

        //find centre average values by channel
        for (int m = 0; m < 2; m++)
            for (int n = 0; n < 2; n++) {
                int row = 2 * (H >> 2) + m;
                int col = 2 * (W >> 2) + n;
                int c  = ri->get_colors() != 1 ? FC(row, col) : 0;
                int c4 = ri->get_colors() != 1 ? (( c == 1 && !(row & 1) ) ? 3 : c) : 0;
                refcolor[m][n] = max (0.0f, cfablur[row * W + col] - black[c4]);
            }

        float limitFactor = 1.f;

        if (raw.ff_AutoClipControl) {
//            int clipControlGui = 0;

            for (int m = 0; m < 2; m++)
                for (int n = 0; n < 2; n++) {
                    float maxval = 0.f;
                    int c  = ri->get_colors() != 1 ? FC(m, n) : 0;
                    int c4 = ri->get_colors() != 1 ? (( c == 1 && !(m & 1) ) ? 3 : c) : 0;
#ifdef _OPENMP
                    #pragma omp parallel
#endif
                    {
                        float maxvalthr = 0.f;
#ifdef _OPENMP
                        #pragma omp for
#endif

                        for (int row = 0; row < H - m; row += 2) {
                            for (int col = 0; col < W - n; col += 2) {
                                float tempval = (rawData[row + m][col + n] - black[c4]) * ( refcolor[m][n] / max (1e-5f, cfablur[ (row + m) * W + col + n] - black[c4]) );

                                if (tempval > maxvalthr) {
                                    maxvalthr = tempval;
                                }
                            }
                        }

#ifdef _OPENMP
                        #pragma omp critical
#endif
                        {

                            if (maxvalthr > maxval) {
                                maxval = maxvalthr;
                            }

                        }
                    }

                    // now we have the max value for the channel
                    // if it clips, calculate factor to avoid clipping
                    if (maxval + black[c4] >= ri->get_white (c4)) {
                        limitFactor = min (limitFactor, ri->get_white (c4) / (maxval + black[c4]));
                    }
                }

//            clipControlGui = (1.f - limitFactor) * 100.f;           // this value can be used to set the clip control slider in gui
        } else {
            limitFactor = max ((float) (100 - raw.ff_clipControl) / 100.f, 0.01f);
        }

        for (int m = 0; m < 2; m++)
            for (int n = 0; n < 2; n++) {
                refcolor[m][n] *= limitFactor;
            }

        unsigned int c[2][2] {};
        unsigned int c4[2][2] {};
        if(ri->get_colors() != 1) {
            for (int i = 0; i < 2; ++i) {
                for(int j = 0; j < 2; ++j) {
                    c[i][j] = FC(i, j);
                }
            }
            c4[0][0] = ( c[0][0] == 1) ? 3 : c[0][0];
            c4[0][1] = ( c[0][1] == 1) ? 3 : c[0][1];
            c4[1][0] = c[1][0];
            c4[1][1] = c[1][1];
        }

        constexpr float minValue = 1.f; // if the pixel value in the flat field is less or equal this value, no correction will be applied.

#ifdef __SSE2__
        vfloat refcolorv[2] = {_mm_set_ps (refcolor[0][1], refcolor[0][0], refcolor[0][1], refcolor[0][0]),
                               _mm_set_ps (refcolor[1][1], refcolor[1][0], refcolor[1][1], refcolor[1][0])
                              };
        vfloat blackv[2] = {_mm_set_ps (black[c4[0][1]], black[c4[0][0]], black[c4[0][1]], black[c4[0][0]]),
                            _mm_set_ps (black[c4[1][1]], black[c4[1][0]], black[c4[1][1]], black[c4[1][0]])
                           };

        vfloat onev = F2V(1.f);
        vfloat minValuev = F2V(minValue);
#endif
#ifdef _OPENMP
        #pragma omp parallel for schedule(dynamic,16)
#endif

        for (int row = 0; row < H; row ++) {
            int col = 0;
#ifdef __SSE2__
            vfloat rowBlackv = blackv[row & 1];
            vfloat rowRefcolorv = refcolorv[row & 1];

            for (; col < W - 3; col += 4) {
                vfloat blurv = LVFU(cfablur[(row) * W + col]) - rowBlackv;
                vfloat vignettecorrv = rowRefcolorv / blurv;
                vignettecorrv = vself(vmaskf_le(blurv, minValuev), onev, vignettecorrv);
                vfloat valv = LVFU (rawData[row][col]);
                valv -= rowBlackv;
                STVFU (rawData[row][col], valv * vignettecorrv + rowBlackv);
            }

#endif

            for (; col < W; col ++) {
                float blur = cfablur[(row) * W + col] - black[c4[row & 1][col & 1]];
                float vignettecorr = blur <= minValue ? 1.f : refcolor[row & 1][col & 1] / blur;
                rawData[row][col] = (rawData[row][col] - black[c4[row & 1][col & 1]]) * vignettecorr + black[c4[row & 1][col & 1]];
            }
        }
    } else if (ri->getSensorType() == ST_FUJI_XTRANS) {
        float refcolor[3] = {0.f};
        int cCount[3] = {0};

        //find center ave values by channel
        for (int m = -3; m < 3; m++)
            for (int n = -3; n < 3; n++) {
                int row = 2 * (H >> 2) + m;
                int col = 2 * (W >> 2) + n;
                int c  = riFlatFile->XTRANSFC (row, col);
                refcolor[c] += max (0.0f, cfablur[row * W + col] - black[c]);
                cCount[c] ++;
            }

        for (int c = 0; c < 3; c++) {
            refcolor[c] = refcolor[c] / cCount[c];
        }

        float limitFactor = 1.f;

        if (raw.ff_AutoClipControl) {
            // determine maximum calculated value to avoid clipping
//            int clipControlGui = 0;
            float maxval = 0.f;
            // xtrans files have only one black level actually, so we can simplify the code a bit
#ifdef _OPENMP
            #pragma omp parallel
#endif
            {
                float maxvalthr = 0.f;
#ifdef _OPENMP
                #pragma omp for schedule(dynamic,16) nowait
#endif

                for (int row = 0; row < H; row++) {
                    for (int col = 0; col < W; col++) {
                        float tempval = (rawData[row][col] - black[0]) * ( refcolor[ri->XTRANSFC (row, col)] / max (1e-5f, cfablur[ (row) * W + col] - black[0]) );

                        if (tempval > maxvalthr) {
                            maxvalthr = tempval;
                        }
                    }
                }

#ifdef _OPENMP
                #pragma omp critical
#endif
                {
                    if (maxvalthr > maxval) {
                        maxval = maxvalthr;
                    }
                }
            }

            // there's only one white level for xtrans
            if (maxval + black[0] > ri->get_white (0)) {
                limitFactor = ri->get_white (0) / (maxval + black[0]);
//                clipControlGui = (1.f - limitFactor) * 100.f;           // this value can be used to set the clip control slider in gui
            }
        } else {
            limitFactor = max ((float) (100 - raw.ff_clipControl) / 100.f, 0.01f);
        }


        for (int c = 0; c < 3; c++) {
            refcolor[c] *= limitFactor;
        }

        constexpr float minValue = 1.f; // if the pixel value in the flat field is less or equal this value, no correction will be applied.

#ifdef _OPENMP
        #pragma omp parallel for
#endif

        for (int row = 0; row < H; row++) {
            for (int col = 0; col < W; col++) {
                int c  = ri->XTRANSFC (row, col);
                float blur = cfablur[(row) * W + col] - black[c];
                float vignettecorr = blur <= minValue ? 1.f : refcolor[c] / blur;
                rawData[row][col] = (rawData[row][col] - black[c]) * vignettecorr + black[c];
            }
        }
    }

    if (raw.ff_BlurType == RAWParams::getFlatFieldBlurTypeString(RAWParams::FlatFieldBlurType::VH)) {
        float *cfablur1 = (float (*)) malloc (H * W * sizeof * cfablur1);
        float *cfablur2 = (float (*)) malloc (H * W * sizeof * cfablur2);
        //slightly more complicated blur if trying to correct both vertical and horizontal anomalies
        cfaboxblur (riFlatFile, cfablur1, 0, 2 * BS); //now do horizontal blur
        cfaboxblur (riFlatFile, cfablur2, 2 * BS, 0); //now do vertical blur

        if(ri->getSensorType() == ST_BAYER || ri->get_colors() == 1) {
            unsigned int c[2][2] {};
            unsigned int c4[2][2] {};
            if(ri->get_colors() != 1) {
                for (int i = 0; i < 2; ++i) {
                    for(int j = 0; j < 2; ++j) {
                        c[i][j] = FC(i, j);
                    }
                }
                c4[0][0] = ( c[0][0] == 1) ? 3 : c[0][0];
                c4[0][1] = ( c[0][1] == 1) ? 3 : c[0][1];
                c4[1][0] = c[1][0];
                c4[1][1] = c[1][1];
            }

#ifdef __SSE2__
            vfloat blackv[2] = {_mm_set_ps (black[c4[0][1]], black[c4[0][0]], black[c4[0][1]], black[c4[0][0]]),
                                _mm_set_ps (black[c4[1][1]], black[c4[1][0]], black[c4[1][1]], black[c4[1][0]])
                               };

            vfloat epsv = F2V (1e-5f);
#endif
#ifdef _OPENMP
            #pragma omp parallel for schedule(dynamic,16)
#endif

            for (int row = 0; row < H; row ++) {
                int col = 0;
#ifdef __SSE2__
                vfloat rowBlackv = blackv[row & 1];

                for (; col < W - 3; col += 4) {
                    vfloat linecorrv = SQRV (vmaxf (epsv, LVFU (cfablur[row * W + col]) - rowBlackv)) /
                                       (vmaxf (epsv, LVFU (cfablur1[row * W + col]) - rowBlackv) * vmaxf (epsv, LVFU (cfablur2[row * W + col]) - rowBlackv));
                    vfloat valv = LVFU (rawData[row][col]);
                    valv -= rowBlackv;
                    STVFU (rawData[row][col], valv * linecorrv + rowBlackv);
                }

#endif

                for (; col < W; col ++) {
                    float linecorr = SQR (max (1e-5f, cfablur[row * W + col] - black[c4[row & 1][col & 1]])) /
                                     (max (1e-5f, cfablur1[row * W + col] - black[c4[row & 1][col & 1]]) * max (1e-5f, cfablur2[row * W + col] - black[c4[row & 1][col & 1]])) ;
                    rawData[row][col] = (rawData[row][col] - black[c4[row & 1][col & 1]]) * linecorr + black[c4[row & 1][col & 1]];
                }
            }
        } else if (ri->getSensorType() == ST_FUJI_XTRANS) {
#ifdef _OPENMP
            #pragma omp parallel for
#endif

            for (int row = 0; row < H; row++) {
                for (int col = 0; col < W; col++) {
                    int c  = ri->XTRANSFC (row, col);
                    float hlinecorr = (max (1e-5f, cfablur[ (row) * W + col] - black[c]) / max (1e-5f, cfablur1[ (row) * W + col] - black[c]) );
                    float vlinecorr = (max (1e-5f, cfablur[ (row) * W + col] - black[c]) / max (1e-5f, cfablur2[ (row) * W + col] - black[c]) );
                    rawData[row][col] = ((rawData[row][col] - black[c]) * hlinecorr * vlinecorr + black[c]);
                }
            }

        }

        free (cfablur1);
        free (cfablur2);
    }

    free (cfablur);
}

//%%%%%%%%%%%%%%%%%%%%%%%%%%%%%%%%%%%%%%%

/* Copy original pixel data and
 * subtract dark frame (if present) from current image and apply flat field correction (if present)
 */
void RawImageSource::copyOriginalPixels (const RAWParams &raw, RawImage *src, RawImage *riDark, RawImage *riFlatFile, array2D<float> &rawData )
{
    // TODO: Change type of black[] to float to avoid conversions
    unsigned short black[4] = {
        (unsigned short)ri->get_cblack (0), (unsigned short)ri->get_cblack (1),
        (unsigned short)ri->get_cblack (2), (unsigned short)ri->get_cblack (3)
    };

    if (ri->getSensorType() == ST_BAYER || ri->getSensorType() == ST_FUJI_XTRANS) {
        if (!rawData) {
            rawData (W, H);
        }

        if (riDark && W == riDark->get_width() && H == riDark->get_height()) { // This works also for xtrans-sensors, because black[0] to black[4] are equal for these
            for (int row = 0; row < H; row++) {
                for (int col = 0; col < W; col++) {
                    int c  = FC (row, col);
                    int c4 = ( c == 1 && ! (row & 1) ) ? 3 : c;
                    rawData[row][col] = max (src->data[row][col] + black[c4] - riDark->data[row][col], 0.0f);
                }
            }
        } else {
#ifdef _OPENMP
            #pragma omp parallel for
#endif

            for (int row = 0; row < H; row++) {
                for (int col = 0; col < W; col++) {
                    rawData[row][col] = src->data[row][col];
                }
            }
        }


        if (riFlatFile && W == riFlatFile->get_width() && H == riFlatFile->get_height()) {
            processFlatField (raw, riFlatFile, black);
        }  // flatfield
    } else if (ri->get_colors() == 1) {
        // Monochrome
        if (!rawData) {
            rawData (W, H);
        }

        if (riDark && W == riDark->get_width() && H == riDark->get_height()) {
            for (int row = 0; row < H; row++) {
                for (int col = 0; col < W; col++) {
                    rawData[row][col] = max (src->data[row][col] + black[0] - riDark->data[row][col], 0.0f);
                }
            }
        } else {
            for (int row = 0; row < H; row++) {
                for (int col = 0; col < W; col++) {
                    rawData[row][col] = src->data[row][col];
                }
            }
        }
        if (riFlatFile && W == riFlatFile->get_width() && H == riFlatFile->get_height()) {
            processFlatField(raw, riFlatFile, black);
        }  // flatfield
    } else {
        // No bayer pattern
        // TODO: Is there a flat field correction possible?
        if (!rawData) {
            rawData (3 * W, H);
        }

        if (riDark && W == riDark->get_width() && H == riDark->get_height()) {
            for (int row = 0; row < H; row++) {
                for (int col = 0; col < W; col++) {
                    int c  = FC (row, col);
                    int c4 = ( c == 1 && ! (row & 1) ) ? 3 : c;
                    rawData[row][3 * col + 0] = max (src->data[row][3 * col + 0] + black[c4] - riDark->data[row][3 * col + 0], 0.0f);
                    rawData[row][3 * col + 1] = max (src->data[row][3 * col + 1] + black[c4] - riDark->data[row][3 * col + 1], 0.0f);
                    rawData[row][3 * col + 2] = max (src->data[row][3 * col + 2] + black[c4] - riDark->data[row][3 * col + 2], 0.0f);
                }
            }
        } else {
            for (int row = 0; row < H; row++) {
                for (int col = 0; col < W; col++) {
                    rawData[row][3 * col + 0] = src->data[row][3 * col + 0];
                    rawData[row][3 * col + 1] = src->data[row][3 * col + 1];
                    rawData[row][3 * col + 2] = src->data[row][3 * col + 2];
                }
            }
        }
    }
}

void RawImageSource::cfaboxblur(RawImage *riFlatFile, float* cfablur, const int boxH, const int boxW)
{

    if (boxW == 0 && boxH == 0) { // nothing to blur
        memcpy (cfablur, riFlatFile->data[0], W * H * sizeof (float));
        return;
    }

    float *tmpBuffer = nullptr;
    float *cfatmp = nullptr;
    float *srcVertical = nullptr;


    if (boxH > 0 && boxW > 0) {
        // we need a temporary buffer if we have to blur both directions
        tmpBuffer = (float (*)) calloc (H * W, sizeof * tmpBuffer);
    }

    if (boxH == 0) {
        // if boxH == 0 we can skip the vertical blur and process the horizontal blur from riFlatFile to cfablur without using a temporary buffer
        cfatmp = cfablur;
    } else {
        cfatmp = tmpBuffer;
    }

    if (boxW == 0) {
        // if boxW == 0 we can skip the horizontal blur and process the vertical blur from riFlatFile to cfablur without using a temporary buffer
        srcVertical = riFlatFile->data[0];
    } else {
        srcVertical = cfatmp;
    }

#ifdef _OPENMP
    #pragma omp parallel
#endif
    {

        if (boxW > 0) {
            //box blur cfa image; box size = BS
            //horizontal blur
#ifdef _OPENMP
            #pragma omp for
#endif

            for (int row = 0; row < H; row++) {
                int len = boxW / 2 + 1;
                cfatmp[row * W + 0] = riFlatFile->data[row][0] / len;
                cfatmp[row * W + 1] = riFlatFile->data[row][1] / len;

                for (int j = 2; j <= boxW; j += 2) {
                    cfatmp[row * W + 0] += riFlatFile->data[row][j] / len;
                    cfatmp[row * W + 1] += riFlatFile->data[row][j + 1] / len;
                }

                for (int col = 2; col <= boxW; col += 2) {
                    cfatmp[row * W + col] = (cfatmp[row * W + col - 2] * len + riFlatFile->data[row][boxW + col]) / (len + 1);
                    cfatmp[row * W + col + 1] = (cfatmp[row * W + col - 1] * len + riFlatFile->data[row][boxW + col + 1]) / (len + 1);
                    len ++;
                }

                for (int col = boxW + 2; col < W - boxW; col++) {
                    cfatmp[row * W + col] = cfatmp[row * W + col - 2] + (riFlatFile->data[row][boxW + col] - cfatmp[row * W + col - boxW - 2]) / len;
                }

                for (int col = W - boxW; col < W; col += 2) {
                    cfatmp[row * W + col] = (cfatmp[row * W + col - 2] * len - cfatmp[row * W + col - boxW - 2]) / (len - 1);

                    if (col + 1 < W) {
                        cfatmp[row * W + col + 1] = (cfatmp[row * W + col - 1] * len - cfatmp[row * W + col - boxW - 1]) / (len - 1);
                    }

                    len --;
                }
            }
        }

        if (boxH > 0) {
            //vertical blur
#ifdef __SSE2__
            vfloat  leninitv = F2V (boxH / 2 + 1);
            vfloat  onev = F2V ( 1.0f );
            vfloat  temp1v, temp2v, temp3v, temp4v, lenv, lenp1v, lenm1v;
            int row;
#ifdef _OPENMP
            #pragma omp for nowait
#endif

            for (int col = 0; col < W - 7; col += 8) {
                lenv = leninitv;
                temp1v = LVFU (srcVertical[0 * W + col]) / lenv;
                temp2v = LVFU (srcVertical[1 * W + col]) / lenv;
                temp3v = LVFU (srcVertical[0 * W + col + 4]) / lenv;
                temp4v = LVFU (srcVertical[1 * W + col + 4]) / lenv;

                for (int i = 2; i < boxH + 2; i += 2) {
                    temp1v += LVFU (srcVertical[i * W + col]) / lenv;
                    temp2v += LVFU (srcVertical[ (i + 1) * W + col]) / lenv;
                    temp3v += LVFU (srcVertical[i * W + col + 4]) / lenv;
                    temp4v += LVFU (srcVertical[ (i + 1) * W + col + 4]) / lenv;
                }

                STVFU (cfablur[0 * W + col], temp1v);
                STVFU (cfablur[1 * W + col], temp2v);
                STVFU (cfablur[0 * W + col + 4], temp3v);
                STVFU (cfablur[1 * W + col + 4], temp4v);

                for (row = 2; row < boxH + 2; row += 2) {
                    lenp1v = lenv + onev;
                    temp1v = (temp1v * lenv + LVFU (srcVertical[ (row + boxH) * W + col])) / lenp1v;
                    temp2v = (temp2v * lenv + LVFU (srcVertical[ (row + boxH + 1) * W + col])) / lenp1v;
                    temp3v = (temp3v * lenv + LVFU (srcVertical[ (row + boxH) * W + col + 4])) / lenp1v;
                    temp4v = (temp4v * lenv + LVFU (srcVertical[ (row + boxH + 1) * W + col + 4])) / lenp1v;
                    STVFU (cfablur[row * W + col], temp1v);
                    STVFU (cfablur[ (row + 1)*W + col], temp2v);
                    STVFU (cfablur[row * W + col + 4], temp3v);
                    STVFU (cfablur[ (row + 1)*W + col + 4], temp4v);
                    lenv = lenp1v;
                }

                for (; row < H - boxH - 1; row += 2) {
                    temp1v = temp1v + (LVFU (srcVertical[ (row + boxH) * W + col]) - LVFU (srcVertical[ (row - boxH - 2) * W + col])) / lenv;
                    temp2v = temp2v + (LVFU (srcVertical[ (row + 1 + boxH) * W + col]) - LVFU (srcVertical[ (row + 1 - boxH - 2) * W + col])) / lenv;
                    temp3v = temp3v + (LVFU (srcVertical[ (row + boxH) * W + col + 4]) - LVFU (srcVertical[ (row - boxH - 2) * W + col + 4])) / lenv;
                    temp4v = temp4v + (LVFU (srcVertical[ (row + 1 + boxH) * W + col + 4]) - LVFU (srcVertical[ (row + 1 - boxH - 2) * W + col + 4])) / lenv;
                    STVFU (cfablur[row * W + col], temp1v);
                    STVFU (cfablur[ (row + 1)*W + col], temp2v);
                    STVFU (cfablur[row * W + col + 4], temp3v);
                    STVFU (cfablur[ (row + 1)*W + col + 4], temp4v);
                }

                for (; row < H - boxH; row++) {
                    temp1v = temp1v + (LVFU (srcVertical[ (row + boxH) * W + col]) - LVFU (srcVertical[ (row - boxH - 2) * W + col])) / lenv;
                    temp3v = temp3v + (LVFU (srcVertical[ (row + boxH) * W + col + 4]) - LVFU (srcVertical[ (row - boxH - 2) * W + col + 4])) / lenv;
                    STVFU (cfablur[row * W + col], temp1v);
                    STVFU (cfablur[row * W + col + 4], temp3v);
                    vfloat swapv = temp1v;
                    temp1v = temp2v;
                    temp2v = swapv;
                    swapv = temp3v;
                    temp3v = temp4v;
                    temp4v = swapv;
                }

                for (; row < H - 1; row += 2) {
                    lenm1v = lenv - onev;
                    temp1v = (temp1v * lenv - LVFU (srcVertical[ (row - boxH - 2) * W + col])) / lenm1v;
                    temp2v = (temp2v * lenv - LVFU (srcVertical[ (row - boxH - 1) * W + col])) / lenm1v;
                    temp3v = (temp3v * lenv - LVFU (srcVertical[ (row - boxH - 2) * W + col + 4])) / lenm1v;
                    temp4v = (temp4v * lenv - LVFU (srcVertical[ (row - boxH - 1) * W + col + 4])) / lenm1v;
                    STVFU (cfablur[row * W + col], temp1v);
                    STVFU (cfablur[ (row + 1)*W + col], temp2v);
                    STVFU (cfablur[row * W + col + 4], temp3v);
                    STVFU (cfablur[ (row + 1)*W + col + 4], temp4v);
                    lenv = lenm1v;
                }

                for (; row < H; row++) {
                    lenm1v = lenv - onev;
                    temp1v = (temp1v * lenv - LVFU (srcVertical[ (row - boxH - 2) * W + col])) / lenm1v;
                    temp3v = (temp3v * lenv - LVFU (srcVertical[ (row - boxH - 2) * W + col + 4])) / lenm1v;
                    STVFU (cfablur[ (row)*W + col], temp1v);
                    STVFU (cfablur[ (row)*W + col + 4], temp3v);
                }

            }

            #pragma omp single

            for (int col = W - (W % 8); col < W; col++) {
                int len = boxH / 2 + 1;
                cfablur[0 * W + col] = srcVertical[0 * W + col] / len;
                cfablur[1 * W + col] = srcVertical[1 * W + col] / len;

                for (int i = 2; i < boxH + 2; i += 2) {
                    cfablur[0 * W + col] += srcVertical[i * W + col] / len;
                    cfablur[1 * W + col] += srcVertical[ (i + 1) * W + col] / len;
                }

                for (int row = 2; row < boxH + 2; row += 2) {
                    cfablur[row * W + col] = (cfablur[ (row - 2) * W + col] * len + srcVertical[ (row + boxH) * W + col]) / (len + 1);
                    cfablur[ (row + 1)*W + col] = (cfablur[ (row - 1) * W + col] * len + srcVertical[ (row + boxH + 1) * W + col]) / (len + 1);
                    len ++;
                }

                for (int row = boxH + 2; row < H - boxH; row++) {
                    cfablur[row * W + col] = cfablur[ (row - 2) * W + col] + (srcVertical[ (row + boxH) * W + col] - srcVertical[ (row - boxH - 2) * W + col]) / len;
                }

                for (int row = H - boxH; row < H; row += 2) {
                    cfablur[row * W + col] = (cfablur[ (row - 2) * W + col] * len - srcVertical[ (row - boxH - 2) * W + col]) / (len - 1);

                    if (row + 1 < H) {
                        cfablur[ (row + 1)*W + col] = (cfablur[ (row - 1) * W + col] * len - srcVertical[ (row - boxH - 1) * W + col]) / (len - 1);
                    }

                    len --;
                }
            }

#else
#ifdef _OPENMP
            #pragma omp for
#endif

            for (int col = 0; col < W; col++) {
                int len = boxH / 2 + 1;
                cfablur[0 * W + col] = srcVertical[0 * W + col] / len;
                cfablur[1 * W + col] = srcVertical[1 * W + col] / len;

                for (int i = 2; i < boxH + 2; i += 2) {
                    cfablur[0 * W + col] += srcVertical[i * W + col] / len;
                    cfablur[1 * W + col] += srcVertical[ (i + 1) * W + col] / len;
                }

                for (int row = 2; row < boxH + 2; row += 2) {
                    cfablur[row * W + col] = (cfablur[ (row - 2) * W + col] * len + srcVertical[ (row + boxH) * W + col]) / (len + 1);
                    cfablur[ (row + 1)*W + col] = (cfablur[ (row - 1) * W + col] * len + srcVertical[ (row + boxH + 1) * W + col]) / (len + 1);
                    len ++;
                }

                for (int row = boxH + 2; row < H - boxH; row++) {
                    cfablur[row * W + col] = cfablur[ (row - 2) * W + col] + (srcVertical[ (row + boxH) * W + col] - srcVertical[ (row - boxH - 2) * W + col]) / len;
                }

                for (int row = H - boxH; row < H; row += 2) {
                    cfablur[row * W + col] = (cfablur[ (row - 2) * W + col] * len - srcVertical[ (row - boxH - 2) * W + col]) / (len - 1);

                    if (row + 1 < H) {
                        cfablur[ (row + 1)*W + col] = (cfablur[ (row - 1) * W + col] * len - srcVertical[ (row - boxH - 1) * W + col]) / (len - 1);
                    }

                    len --;
                }
            }

#endif
        }
    }

    if (tmpBuffer) {
        free (tmpBuffer);
    }
}


// Scale original pixels into the range 0 65535 using black offsets and multipliers
void RawImageSource::scaleColors (int winx, int winy, int winw, int winh, const RAWParams &raw, array2D<float> &rawData)
{
    chmax[0] = chmax[1] = chmax[2] = chmax[3] = 0; //channel maxima
    float black_lev[4] = {0.f};//black level

    //adjust black level  (eg Canon)
    bool isMono = false;

    if (getSensorType() == ST_BAYER || getSensorType() == ST_FOVEON ) {

        black_lev[0] = raw.bayersensor.black1; //R
        black_lev[1] = raw.bayersensor.black0; //G1
        black_lev[2] = raw.bayersensor.black2; //B
        black_lev[3] = raw.bayersensor.black3; //G2

        isMono = RAWParams::BayerSensor::getMethodString(RAWParams::BayerSensor::Method::MONO) == raw.bayersensor.method;
    } else if (getSensorType() == ST_FUJI_XTRANS) {

        black_lev[0] = raw.xtranssensor.blackred; //R
        black_lev[1] = raw.xtranssensor.blackgreen; //G1
        black_lev[2] = raw.xtranssensor.blackblue; //B
        black_lev[3] = raw.xtranssensor.blackgreen; //G2  (set, only used with a Bayer filter)

        isMono = RAWParams::XTransSensor::getMethodString(RAWParams::XTransSensor::Method::MONO) == raw.xtranssensor.method;
    }

    for (int i = 0; i < 4 ; i++) {
        cblacksom[i] = max ( c_black[i] + black_lev[i], 0.0f );   // adjust black level
    }

    initialGain = calculate_scale_mul (scale_mul, ref_pre_mul, c_white, cblacksom, isMono, ri->get_colors()); // recalculate scale colors with adjusted levels

    //fprintf(stderr, "recalc: %f [%f %f %f %f]\n", initialGain, scale_mul[0], scale_mul[1], scale_mul[2], scale_mul[3]);
    for (int i = 0; i < 4 ; i++) {
        clmax[i] = (c_white[i] - cblacksom[i]) * scale_mul[i];    // raw clip level
    }

    // this seems strange, but it works

    // scale image colors

    if ( ri->getSensorType() == ST_BAYER) {
#ifdef _OPENMP
        #pragma omp parallel
#endif
        {
            float tmpchmax[3];
            tmpchmax[0] = tmpchmax[1] = tmpchmax[2] = 0.0f;
#ifdef _OPENMP
            #pragma omp for nowait
#endif

            for (int row = winy; row < winy + winh; row ++)
            {
                for (int col = winx; col < winx + winw; col++) {
                    float val = rawData[row][col];
                    int c  = FC (row, col);                       // three colors,  0=R, 1=G,  2=B
                    int c4 = ( c == 1 && ! (row & 1) ) ? 3 : c;   // four  colors,  0=R, 1=G1, 2=B, 3=G2
                    val -= cblacksom[c4];
                    val *= scale_mul[c4];
                    rawData[row][col] = (val);
                    tmpchmax[c] = max (tmpchmax[c], val);
                }
            }

#ifdef _OPENMP
            #pragma omp critical
#endif
            {
                chmax[0] = max (tmpchmax[0], chmax[0]);
                chmax[1] = max (tmpchmax[1], chmax[1]);
                chmax[2] = max (tmpchmax[2], chmax[2]);
            }
        }
    } else if ( ri->get_colors() == 1 ) {
#ifdef _OPENMP
        #pragma omp parallel
#endif
        {
            float tmpchmax = 0.0f;
#ifdef _OPENMP
            #pragma omp for nowait
#endif

            for (int row = winy; row < winy + winh; row ++)
            {
                for (int col = winx; col < winx + winw; col++) {
                    float val = rawData[row][col];
                    val -= cblacksom[0];
                    val *= scale_mul[0];
                    rawData[row][col] = (val);
                    tmpchmax = max (tmpchmax, val);
                }
            }

#ifdef _OPENMP
            #pragma omp critical
#endif
            {
                chmax[0] = chmax[1] = chmax[2] = chmax[3] = max (tmpchmax, chmax[0]);
            }
        }
    } else if (ri->getSensorType() == ST_FUJI_XTRANS) {
#ifdef _OPENMP
        #pragma omp parallel
#endif
        {
            float tmpchmax[3];
            tmpchmax[0] = tmpchmax[1] = tmpchmax[2] = 0.0f;
#ifdef _OPENMP
            #pragma omp for nowait
#endif

            for (int row = winy; row < winy + winh; row ++)
            {
                for (int col = winx; col < winx + winw; col++) {
                    float val = rawData[row][col];
                    int c = ri->XTRANSFC (row, col);
                    val -= cblacksom[c];
                    val *= scale_mul[c];

                    rawData[row][col] = (val);
                    tmpchmax[c] = max (tmpchmax[c], val);
                }
            }

#ifdef _OPENMP
            #pragma omp critical
#endif
            {
                chmax[0] = max (tmpchmax[0], chmax[0]);
                chmax[1] = max (tmpchmax[1], chmax[1]);
                chmax[2] = max (tmpchmax[2], chmax[2]);
            }
        }
    } else {
#ifdef _OPENMP
        #pragma omp parallel
#endif
        {
            float tmpchmax[3];
            tmpchmax[0] = tmpchmax[1] = tmpchmax[2] = 0.0f;
#ifdef _OPENMP
            #pragma omp for nowait
#endif

            for (int row = winy; row < winy + winh; row ++)
            {
                for (int col = winx; col < winx + winw; col++) {
                    for (int c = 0; c < 3; c++) {                 // three colors,  0=R, 1=G,  2=B
                        float val = rawData[row][3 * col + c];
                        val -= cblacksom[c];
                        val *= scale_mul[c];
                        rawData[row][3 * col + c] = (val);
                        tmpchmax[c] = max (tmpchmax[c], val);
                    }
                }
            }

#ifdef _OPENMP
            #pragma omp critical
#endif
            {
                chmax[0] = max (tmpchmax[0], chmax[0]);
                chmax[1] = max (tmpchmax[1], chmax[1]);
                chmax[2] = max (tmpchmax[2], chmax[2]);
            }
        }
        chmax[3] = chmax[1];
    }

}

//%%%%%%%%%%%%%%%%%%%%%%%%%%%%%%%%%%%%%%%

int RawImageSource::defTransform (int tran)
{

    int deg = ri->get_rotateDegree();

    if ((tran & TR_ROT) == TR_R180) {
        deg += 180;
    } else if ((tran & TR_ROT) == TR_R90) {
        deg += 90;
    } else if ((tran & TR_ROT) == TR_R270) {
        deg += 270;
    }

    deg %= 360;

    int ret = 0;

    if (deg == 90) {
        ret |= TR_R90;
    } else if (deg == 180) {
        ret |= TR_R180;
    } else if (deg == 270) {
        ret |= TR_R270;
    }

    if (tran & TR_HFLIP) {
        ret |= TR_HFLIP;
    }

    if (tran & TR_VFLIP) {
        ret |= TR_VFLIP;
    }

    return ret;
}

//%%%%%%%%%%%%%%%%%%%%%%%%%%%%%%%%%%%%%%%

// Thread called part
void RawImageSource::processFalseColorCorrectionThread  (Imagefloat* im, array2D<float> &rbconv_Y, array2D<float> &rbconv_I, array2D<float> &rbconv_Q, array2D<float> &rbout_I, array2D<float> &rbout_Q, const int row_from, const int row_to)
{

    const int W = im->getWidth();
    constexpr float onebynine = 1.f / 9.f;

#ifdef __SSE2__
    vfloat buffer[12];
    vfloat* pre1 = &buffer[0];
    vfloat* pre2 = &buffer[3];
    vfloat* post1 = &buffer[6];
    vfloat* post2 = &buffer[9];
#else
    float buffer[12];
    float* pre1 = &buffer[0];
    float* pre2 = &buffer[3];
    float* post1 = &buffer[6];
    float* post2 = &buffer[9];
#endif

    int px = (row_from - 1) % 3, cx = row_from % 3, nx = 0;

    convert_row_to_YIQ (im->r (row_from - 1), im->g (row_from - 1), im->b (row_from - 1), rbconv_Y[px], rbconv_I[px], rbconv_Q[px], W);
    convert_row_to_YIQ (im->r (row_from), im->g (row_from), im->b (row_from), rbconv_Y[cx], rbconv_I[cx], rbconv_Q[cx], W);

    for (int j = 0; j < W; j++) {
        rbout_I[px][j] = rbconv_I[px][j];
        rbout_Q[px][j] = rbconv_Q[px][j];
    }

    for (int i = row_from; i < row_to; i++) {

        px = (i - 1) % 3;
        cx = i % 3;
        nx = (i + 1) % 3;

        convert_row_to_YIQ (im->r (i + 1), im->g (i + 1), im->b (i + 1), rbconv_Y[nx], rbconv_I[nx], rbconv_Q[nx], W);

#ifdef __SSE2__
        pre1[0] = _mm_setr_ps (rbconv_I[px][0], rbconv_Q[px][0], 0, 0) , pre1[1] = _mm_setr_ps (rbconv_I[cx][0], rbconv_Q[cx][0], 0, 0), pre1[2] = _mm_setr_ps (rbconv_I[nx][0], rbconv_Q[nx][0], 0, 0);
        pre2[0] = _mm_setr_ps (rbconv_I[px][1], rbconv_Q[px][1], 0, 0) , pre2[1] = _mm_setr_ps (rbconv_I[cx][1], rbconv_Q[cx][1], 0, 0), pre2[2] = _mm_setr_ps (rbconv_I[nx][1], rbconv_Q[nx][1], 0, 0);

        // fill first element in rbout_I and rbout_Q
        rbout_I[cx][0] = rbconv_I[cx][0];
        rbout_Q[cx][0] = rbconv_Q[cx][0];

        // median I channel
        for (int j = 1; j < W - 2; j += 2) {
            post1[0] = _mm_setr_ps (rbconv_I[px][j + 1], rbconv_Q[px][j + 1], 0, 0), post1[1] = _mm_setr_ps (rbconv_I[cx][j + 1], rbconv_Q[cx][j + 1], 0, 0), post1[2] = _mm_setr_ps (rbconv_I[nx][j + 1], rbconv_Q[nx][j + 1], 0, 0);
            const auto middle = middle4of6 (pre2[0], pre2[1], pre2[2], post1[0], post1[1], post1[2]);
            vfloat medianval = median (pre1[0], pre1[1], pre1[2], middle[0], middle[1], middle[2], middle[3]);
            rbout_I[cx][j] = medianval[0];
            rbout_Q[cx][j] = medianval[1];
            post2[0] = _mm_setr_ps (rbconv_I[px][j + 2], rbconv_Q[px][j + 2], 0, 0), post2[1] = _mm_setr_ps (rbconv_I[cx][j + 2], rbconv_Q[cx][j + 2], 0, 0), post2[2] = _mm_setr_ps (rbconv_I[nx][j + 2], rbconv_Q[nx][j + 2], 0, 0);
            medianval = median (post2[0], post2[1], post2[2], middle[0], middle[1], middle[2], middle[3]);
            rbout_I[cx][j + 1] = medianval[0];
            rbout_Q[cx][j + 1] = medianval[1];
            std::swap (pre1, post1);
            std::swap (pre2, post2);
        }

        // fill last elements in rbout_I and rbout_Q
        rbout_I[cx][W - 1] = rbconv_I[cx][W - 1];
        rbout_I[cx][W - 2] = rbconv_I[cx][W - 2];
        rbout_Q[cx][W - 1] = rbconv_Q[cx][W - 1];
        rbout_Q[cx][W - 2] = rbconv_Q[cx][W - 2];

#else
        pre1[0] = rbconv_I[px][0], pre1[1] = rbconv_I[cx][0], pre1[2] = rbconv_I[nx][0];
        pre2[0] = rbconv_I[px][1], pre2[1] = rbconv_I[cx][1], pre2[2] = rbconv_I[nx][1];

        // fill first element in rbout_I
        rbout_I[cx][0] = rbconv_I[cx][0];

        // median I channel
        for (int j = 1; j < W - 2; j += 2) {
            post1[0] = rbconv_I[px][j + 1], post1[1] = rbconv_I[cx][j + 1], post1[2] = rbconv_I[nx][j + 1];
            const auto middle = middle4of6 (pre2[0], pre2[1], pre2[2], post1[0], post1[1], post1[2]);
            rbout_I[cx][j] = median (pre1[0], pre1[1], pre1[2], middle[0], middle[1], middle[2], middle[3]);
            post2[0] = rbconv_I[px][j + 2], post2[1] = rbconv_I[cx][j + 2], post2[2] = rbconv_I[nx][j + 2];
            rbout_I[cx][j + 1] = median (post2[0], post2[1], post2[2], middle[0], middle[1], middle[2], middle[3]);
            std::swap (pre1, post1);
            std::swap (pre2, post2);
        }

        // fill last elements in rbout_I
        rbout_I[cx][W - 1] = rbconv_I[cx][W - 1];
        rbout_I[cx][W - 2] = rbconv_I[cx][W - 2];

        pre1[0] = rbconv_Q[px][0], pre1[1] = rbconv_Q[cx][0], pre1[2] = rbconv_Q[nx][0];
        pre2[0] = rbconv_Q[px][1], pre2[1] = rbconv_Q[cx][1], pre2[2] = rbconv_Q[nx][1];

        // fill first element in rbout_Q
        rbout_Q[cx][0] = rbconv_Q[cx][0];

        // median Q channel
        for (int j = 1; j < W - 2; j += 2) {
            post1[0] = rbconv_Q[px][j + 1], post1[1] = rbconv_Q[cx][j + 1], post1[2] = rbconv_Q[nx][j + 1];
            const auto middle = middle4of6 (pre2[0], pre2[1], pre2[2], post1[0], post1[1], post1[2]);
            rbout_Q[cx][j] = median (pre1[0], pre1[1], pre1[2], middle[0], middle[1], middle[2], middle[3]);
            post2[0] = rbconv_Q[px][j + 2], post2[1] = rbconv_Q[cx][j + 2], post2[2] = rbconv_Q[nx][j + 2];
            rbout_Q[cx][j + 1] = median (post2[0], post2[1], post2[2], middle[0], middle[1], middle[2], middle[3]);
            std::swap (pre1, post1);
            std::swap (pre2, post2);
        }

        // fill last elements in rbout_Q
        rbout_Q[cx][W - 1] = rbconv_Q[cx][W - 1];
        rbout_Q[cx][W - 2] = rbconv_Q[cx][W - 2];
#endif

        // blur i-1th row
        if (i > row_from) {
            convert_to_RGB (im->r (i - 1, 0), im->g (i - 1, 0), im->b (i - 1, 0), rbconv_Y[px][0], rbout_I[px][0], rbout_Q[px][0]);

#ifdef _OPENMP
            #pragma omp simd
#endif

            for (int j = 1; j < W - 1; j++) {
                float I = (rbout_I[px][j - 1] + rbout_I[px][j] + rbout_I[px][j + 1] + rbout_I[cx][j - 1] + rbout_I[cx][j] + rbout_I[cx][j + 1] + rbout_I[nx][j - 1] + rbout_I[nx][j] + rbout_I[nx][j + 1]) * onebynine;
                float Q = (rbout_Q[px][j - 1] + rbout_Q[px][j] + rbout_Q[px][j + 1] + rbout_Q[cx][j - 1] + rbout_Q[cx][j] + rbout_Q[cx][j + 1] + rbout_Q[nx][j - 1] + rbout_Q[nx][j] + rbout_Q[nx][j + 1]) * onebynine;
                convert_to_RGB (im->r (i - 1, j), im->g (i - 1, j), im->b (i - 1, j), rbconv_Y[px][j], I, Q);
            }

            convert_to_RGB (im->r (i - 1, W - 1), im->g (i - 1, W - 1), im->b (i - 1, W - 1), rbconv_Y[px][W - 1], rbout_I[px][W - 1], rbout_Q[px][W - 1]);
        }
    }

    // blur last 3 row and finalize H-1th row
    convert_to_RGB (im->r (row_to - 1, 0), im->g (row_to - 1, 0), im->b (row_to - 1, 0), rbconv_Y[cx][0], rbout_I[cx][0], rbout_Q[cx][0]);
#ifdef _OPENMP
    #pragma omp simd
#endif

    for (int j = 1; j < W - 1; j++) {
        float I = (rbout_I[px][j - 1] + rbout_I[px][j] + rbout_I[px][j + 1] + rbout_I[cx][j - 1] + rbout_I[cx][j] + rbout_I[cx][j + 1] + rbconv_I[nx][j - 1] + rbconv_I[nx][j] + rbconv_I[nx][j + 1]) * onebynine;
        float Q = (rbout_Q[px][j - 1] + rbout_Q[px][j] + rbout_Q[px][j + 1] + rbout_Q[cx][j - 1] + rbout_Q[cx][j] + rbout_Q[cx][j + 1] + rbconv_Q[nx][j - 1] + rbconv_Q[nx][j] + rbconv_Q[nx][j + 1]) * onebynine;
        convert_to_RGB (im->r (row_to - 1, j), im->g (row_to - 1, j), im->b (row_to - 1, j), rbconv_Y[cx][j], I, Q);
    }

    convert_to_RGB (im->r (row_to - 1, W - 1), im->g (row_to - 1, W - 1), im->b (row_to - 1, W - 1), rbconv_Y[cx][W - 1], rbout_I[cx][W - 1], rbout_Q[cx][W - 1]);
}

//%%%%%%%%%%%%%%%%%%%%%%%%%%%%%%%%%%%%%%%

// correction_YIQ_LQ
void RawImageSource::processFalseColorCorrection  (Imagefloat* im, const int steps)
{

    if (im->getHeight() < 4 || steps < 1) {
        return;
    }

#ifdef _OPENMP
    #pragma omp parallel
    {
        multi_array2D<float, 5> buffer (W, 3);
        int tid = omp_get_thread_num();
        int nthreads = omp_get_num_threads();
        int blk = (im->getHeight() - 2) / nthreads;

        for (int t = 0; t < steps; t++) {

            if (tid < nthreads - 1) {
                processFalseColorCorrectionThread (im, buffer[0], buffer[1], buffer[2], buffer[3], buffer[4], 1 + tid * blk, 1 + (tid + 1)*blk);
            } else {
                processFalseColorCorrectionThread (im, buffer[0], buffer[1], buffer[2], buffer[3], buffer[4], 1 + tid * blk, im->getHeight() - 1);
            }

            #pragma omp barrier
        }
    }
#else
    multi_array2D<float, 5> buffer (W, 3);

    for (int t = 0; t < steps; t++) {
        processFalseColorCorrectionThread (im, buffer[0], buffer[1], buffer[2], buffer[3], buffer[4], 1 , im->getHeight() - 1);
    }

#endif
}

// Some camera input profiles need gamma preprocessing
// gamma is applied before the CMS, correct line fac=lineFac*rawPixel+LineSum after the CMS
void RawImageSource::getProfilePreprocParams (cmsHPROFILE in, float& gammaFac, float& lineFac, float& lineSum)
{
    gammaFac = 0;
    lineFac = 1;
    lineSum = 0;

    char copyright[256];
    copyright[0] = 0;

    if (cmsGetProfileInfoASCII (in, cmsInfoCopyright, cmsNoLanguage, cmsNoCountry, copyright, 256) > 0) {
        if (strstr (copyright, "Phase One") != nullptr) {
            gammaFac = 0.55556;    // 1.8
        } else if (strstr (copyright, "Nikon Corporation") != nullptr) {
            gammaFac = 0.5;
            lineFac = -0.4;
            lineSum = 1.35; // determined in reverse by measuring NX an RT developed colorchecker PNGs
        }
    }
}

//%%%%%%%%%%%%%%%%%%%%%%%%%%%%%%%%%%%%%%%

static void
lab2ProphotoRgbD50 (float L, float A, float B, float& r, float& g, float& b)
{
    float X;
    float Y;
    float Z;
#define CLIP01(a) ((a)>0?((a)<1?(a):1):0)
    {
        // convert from Lab to XYZ
        float x, y, z, fx, fy, fz;

        fy = (L + 16.0f) / 116.0f;
        fx = A / 500.0f + fy;
        fz = fy - B / 200.0f;

        if (fy > 24.0f / 116.0f) {
            y = fy * fy * fy;
        } else {
            y = (fy - 16.0f / 116.0f) / 7.787036979f;
        }

        if (fx > 24.0f / 116.0f) {
            x = fx * fx * fx;
        } else {
            x = (fx - 16.0 / 116.0) / 7.787036979f;
        }

        if (fz > 24.0f / 116.0f) {
            z = fz * fz * fz;
        } else {
            z = (fz - 16.0f / 116.0f) / 7.787036979f;
        }

        //0.9642, 1.0000, 0.8249 D50
        X = x * 0.9642;
        Y = y;
        Z = z * 0.8249;
    }
    r = prophoto_xyz[0][0] * X + prophoto_xyz[0][1] * Y + prophoto_xyz[0][2] * Z;
    g = prophoto_xyz[1][0] * X + prophoto_xyz[1][1] * Y + prophoto_xyz[1][2] * Z;
    b = prophoto_xyz[2][0] * X + prophoto_xyz[2][1] * Y + prophoto_xyz[2][2] * Z;
    // r = CLIP01(r);
    // g = CLIP01(g);
    // b = CLIP01(b);
}

// Converts raw image including ICC input profile to working space - floating point version
void RawImageSource::colorSpaceConversion_ (Imagefloat* im, const ColorManagementParams& cmp, const ColorTemp &wb, double pre_mul[3], cmsHPROFILE embedded, cmsHPROFILE camprofile, double camMatrix[3][3], const std::string &camName)
{

//    MyTime t1, t2, t3;
//    t1.set ();
    cmsHPROFILE in;
    DCPProfile *dcpProf;

    if (!findInputProfile (cmp.input, embedded, camName, &dcpProf, in)) {
        return;
    }

    if (dcpProf != nullptr) {
        // DCP processing
        const DCPProfile::Triple pre_mul_row = {
            pre_mul[0],
            pre_mul[1],
            pre_mul[2]
        };
        const DCPProfile::Matrix cam_matrix = {{
                {camMatrix[0][0], camMatrix[0][1], camMatrix[0][2]},
                {camMatrix[1][0], camMatrix[1][1], camMatrix[1][2]},
                {camMatrix[2][0], camMatrix[2][1], camMatrix[2][2]}
            }
        };
        dcpProf->apply (im, cmp.dcpIlluminant, cmp.working, wb, pre_mul_row, cam_matrix, cmp.applyHueSatMap);
        return;
    }

    if (in == nullptr) {
        // use default camprofile, supplied by dcraw
        // in this case we avoid using the slllllooooooowwww lcms

        // Calculate matrix for direct conversion raw>working space
        TMatrix work = ICCStore::getInstance()->workingSpaceInverseMatrix (cmp.working);
        double mat[3][3] = {{0, 0, 0}, {0, 0, 0}, {0, 0, 0}};

        for (int i = 0; i < 3; i++)
            for (int j = 0; j < 3; j++)
                for (int k = 0; k < 3; k++) {
                    mat[i][j] += work[i][k] * camMatrix[k][j];    // rgb_xyz * imatrices.xyz_cam
                }

#ifdef _OPENMP
        #pragma omp parallel for
#endif

        for (int i = 0; i < im->getHeight(); i++)
            for (int j = 0; j < im->getWidth(); j++) {

                float newr = mat[0][0] * im->r (i, j) + mat[0][1] * im->g (i, j) + mat[0][2] * im->b (i, j);
                float newg = mat[1][0] * im->r (i, j) + mat[1][1] * im->g (i, j) + mat[1][2] * im->b (i, j);
                float newb = mat[2][0] * im->r (i, j) + mat[2][1] * im->g (i, j) + mat[2][2] * im->b (i, j);

                im->r (i, j) = newr;
                im->g (i, j) = newg;
                im->b (i, j) = newb;

            }
    } else {
        bool working_space_is_prophoto = (cmp.working == "ProPhoto");

        // use supplied input profile

        /*
          The goal here is to in addition to user-made custom ICC profiles also support profiles
          supplied with other popular raw converters. As curves affect color rendering and
          different raw converters deal with them differently (and few if any is as flexible
          as RawTherapee) we cannot really expect to get the *exact* same color rendering here.
          However we try hard to make the best out of it.

          Third-party input profiles that contain a LUT (usually A2B0 tag) often needs some preprocessing,
          as ICC LUTs are not really designed for dealing with linear camera data. Generally one
          must apply some sort of curve to get efficient use of the LUTs. Unfortunately how you
          should preprocess is not standardized so there are almost as many ways as there are
          software makers, and for each one we have to reverse engineer to find out how it has
          been done. (The ICC files made for RT has linear LUTs)

          ICC profiles which only contain the <r,g,b>XYZ tags (ie only a color matrix) should
          (hopefully) not require any pre-processing.

          Some LUT ICC profiles apply a contrast curve and desaturate highlights (to give a "film-like"
          behavior. These will generally work with RawTherapee, but will not produce good results when
          you enable highlight recovery/reconstruction, as that data is added linearly on top of the
          original range. RawTherapee works best with linear ICC profiles.
        */

        enum camera_icc_type {
            CAMERA_ICC_TYPE_GENERIC, // Generic, no special pre-processing required, RTs own is this way
            CAMERA_ICC_TYPE_PHASE_ONE, // Capture One profiles
            CAMERA_ICC_TYPE_LEAF, // Leaf profiles, former Leaf Capture now in Capture One, made for Leaf digital backs
            CAMERA_ICC_TYPE_NIKON // Nikon NX profiles
        } camera_icc_type = CAMERA_ICC_TYPE_GENERIC;

        float leaf_prophoto_mat[3][3];
        {
            // identify ICC type
            char copyright[256] = "";
            char description[256] = "";

            cmsGetProfileInfoASCII (in, cmsInfoCopyright, cmsNoLanguage, cmsNoCountry, copyright, 256);
            cmsGetProfileInfoASCII (in, cmsInfoDescription, cmsNoLanguage, cmsNoCountry, description, 256);
            camera_icc_type = CAMERA_ICC_TYPE_GENERIC;

            // Note: order the identification with the most detailed matching first since the more general ones may also match the more detailed
            if ((strstr (copyright, "Leaf") != nullptr ||
                    strstr (copyright, "Phase One A/S") != nullptr ||
                    strstr (copyright, "Kodak") != nullptr ||
                    strstr (copyright, "Creo") != nullptr) &&
                    (strstr (description, "LF2 ") == description ||
                     strstr (description, "LF3 ") == description ||
                     strstr (description, "LeafLF2") == description ||
                     strstr (description, "LeafLF3") == description ||
                     strstr (description, "LeafLF4") == description ||
                     strstr (description, "MamiyaLF2") == description ||
                     strstr (description, "MamiyaLF3") == description)) {
                camera_icc_type = CAMERA_ICC_TYPE_LEAF;
            } else if (strstr (copyright, "Phase One A/S") != nullptr) {
                camera_icc_type = CAMERA_ICC_TYPE_PHASE_ONE;
            } else if (strstr (copyright, "Nikon Corporation") != nullptr) {
                camera_icc_type = CAMERA_ICC_TYPE_NIKON;
            }
        }

        // Initialize transform
        cmsHTRANSFORM hTransform;
        cmsHPROFILE prophoto = ICCStore::getInstance()->workingSpace ("ProPhoto"); // We always use Prophoto to apply the ICC profile to minimize problems with clipping in LUT conversion.
        bool transform_via_pcs_lab = false;
        bool separate_pcs_lab_highlights = false;

        // check if the working space is fully contained in prophoto
        if (!working_space_is_prophoto && camera_icc_type == CAMERA_ICC_TYPE_GENERIC) {
            TMatrix toxyz = ICCStore::getInstance()->workingSpaceMatrix(cmp.working);
            TMatrix torgb = ICCStore::getInstance()->workingSpaceInverseMatrix("ProPhoto");
            float rgb[3] = {0.f, 0.f, 0.f};
            for (int i = 0; i < 2 && !working_space_is_prophoto; ++i) {
                rgb[i] = 1.f;
                float x, y, z;

                Color::rgbxyz(rgb[0], rgb[1], rgb[2], x, y, z, toxyz);
                Color::xyz2rgb(x, y, z, rgb[0], rgb[1], rgb[2], torgb);

                for (int j = 0; j < 2; ++j) {
                    if (rgb[j] < 0.f || rgb[j] > 1.f) {
                        working_space_is_prophoto = true;
                        prophoto = ICCStore::getInstance()->workingSpace(cmp.working);
                        if (settings->verbose) {
                            std::cout << "colorSpaceConversion_: converting directly to " << cmp.working << " instead of passing through ProPhoto" << std::endl;
                        }
                        break;
                    }
                    rgb[j] = 0.f;
                }
            }
        }
        
        lcmsMutex->lock ();

        switch (camera_icc_type) {
            case CAMERA_ICC_TYPE_PHASE_ONE:
            case CAMERA_ICC_TYPE_LEAF: {
                // These profiles have a RGB to Lab cLUT, gives gamma 1.8 output, and expects a "film-like" curve on input
                transform_via_pcs_lab = true;
                separate_pcs_lab_highlights = true;
                // We transform to Lab because we can and that we avoid getting an unnecessary unmatched gamma conversion which we would need to revert.
                hTransform = cmsCreateTransform (in, TYPE_RGB_FLT, nullptr, TYPE_Lab_FLT, INTENT_RELATIVE_COLORIMETRIC, cmsFLAGS_NOOPTIMIZE | cmsFLAGS_NOCACHE );

                for (int i = 0; i < 3; i++) {
                    for (int j = 0; j < 3; j++) {
                        leaf_prophoto_mat[i][j] = 0;

                        for (int k = 0; k < 3; k++) {
                            leaf_prophoto_mat[i][j] += prophoto_xyz[i][k] * camMatrix[k][j];
                        }
                    }
                }

                break;
            }

            case CAMERA_ICC_TYPE_NIKON:
            case CAMERA_ICC_TYPE_GENERIC:
            default:
                hTransform = cmsCreateTransform (in, TYPE_RGB_FLT, prophoto, TYPE_RGB_FLT, INTENT_RELATIVE_COLORIMETRIC, cmsFLAGS_NOOPTIMIZE | cmsFLAGS_NOCACHE );  // NOCACHE is important for thread safety
                break;
        }

        lcmsMutex->unlock ();

        if (hTransform == nullptr) {
            // Fallback: create transform from camera profile. Should not happen normally.
            lcmsMutex->lock ();
            hTransform = cmsCreateTransform (camprofile, TYPE_RGB_FLT, prophoto, TYPE_RGB_FLT, INTENT_RELATIVE_COLORIMETRIC, cmsFLAGS_NOOPTIMIZE | cmsFLAGS_NOCACHE );
            lcmsMutex->unlock ();
        }

        TMatrix toxyz = {}, torgb = {};

        if (!working_space_is_prophoto) {
            toxyz = ICCStore::getInstance()->workingSpaceMatrix ("ProPhoto");
            torgb = ICCStore::getInstance()->workingSpaceInverseMatrix (cmp.working); //sRGB .. Adobe...Wide...
        }

#ifdef _OPENMP
        #pragma omp parallel
#endif
        {
            AlignedBuffer<float> buffer (im->getWidth() * 3);
            AlignedBuffer<float> hl_buffer (im->getWidth() * 3);
            AlignedBuffer<float> hl_scale (im->getWidth());
#ifdef _OPENMP
            #pragma omp for schedule(static)
#endif

            for ( int h = 0; h < im->getHeight(); ++h ) {
                float *p = buffer.data, *pR = im->r (h), *pG = im->g (h), *pB = im->b (h);

                // Apply pre-processing
                for ( int w = 0; w < im->getWidth(); ++w ) {
                    float r = * (pR++);
                    float g = * (pG++);
                    float b = * (pB++);

                    // convert to 0-1 range as LCMS expects that
                    r /= 65535.0f;
                    g /= 65535.0f;
                    b /= 65535.0f;

                    float maxc = max (r, g, b);

                    if (maxc <= 1.0) {
                        hl_scale.data[w] = 1.0;
                    } else {
                        // highlight recovery extend the range past the clip point, which means we can get values larger than 1.0 here.
                        // LUT ICC profiles only work in the 0-1 range so we scale down to fit and restore after conversion.
                        hl_scale.data[w] = 1.0 / maxc;
                        r *= hl_scale.data[w];
                        g *= hl_scale.data[w];
                        b *= hl_scale.data[w];
                    }

                    switch (camera_icc_type) {
                        case CAMERA_ICC_TYPE_PHASE_ONE:
                            // Here we apply a curve similar to Capture One's "Film Standard" + gamma, the reason is that the LUTs embedded in the
                            // ICCs are designed to work on such input, and if you provide it with a different curve you don't get as good result.
                            // We will revert this curve after we've made the color transform. However when we revert the curve, we'll notice that
                            // highlight rendering suffers due to that the LUT transform don't expand well, therefore we do a less compressed
                            // conversion too and mix them, this gives us the highest quality and most flexible result.
                            hl_buffer.data[3 * w + 0] = pow_F (r, 1.0 / 1.8);
                            hl_buffer.data[3 * w + 1] = pow_F (g, 1.0 / 1.8);
                            hl_buffer.data[3 * w + 2] = pow_F (b, 1.0 / 1.8);
                            r = phaseOneIccCurveInv->getVal (r);
                            g = phaseOneIccCurveInv->getVal (g);
                            b = phaseOneIccCurveInv->getVal (b);
                            break;

                        case CAMERA_ICC_TYPE_LEAF: {
                            // Leaf profiles expect that the camera native RGB has been converted to Prophoto RGB
                            float newr = leaf_prophoto_mat[0][0] * r + leaf_prophoto_mat[0][1] * g + leaf_prophoto_mat[0][2] * b;
                            float newg = leaf_prophoto_mat[1][0] * r + leaf_prophoto_mat[1][1] * g + leaf_prophoto_mat[1][2] * b;
                            float newb = leaf_prophoto_mat[2][0] * r + leaf_prophoto_mat[2][1] * g + leaf_prophoto_mat[2][2] * b;
                            hl_buffer.data[3 * w + 0] = pow_F (newr, 1.0 / 1.8);
                            hl_buffer.data[3 * w + 1] = pow_F (newg, 1.0 / 1.8);
                            hl_buffer.data[3 * w + 2] = pow_F (newb, 1.0 / 1.8);
                            r = phaseOneIccCurveInv->getVal (newr);
                            g = phaseOneIccCurveInv->getVal (newg);
                            b = phaseOneIccCurveInv->getVal (newb);
                            break;
                        }

                        case CAMERA_ICC_TYPE_NIKON:
                            // gamma 0.5
                            r = sqrtf (r);
                            g = sqrtf (g);
                            b = sqrtf (b);
                            break;

                        case CAMERA_ICC_TYPE_GENERIC:
                        default:
                            // do nothing
                            break;
                    }

                    * (p++) = r;
                    * (p++) = g;
                    * (p++) = b;
                }

                // Run icc transform
                cmsDoTransform (hTransform, buffer.data, buffer.data, im->getWidth());

                if (separate_pcs_lab_highlights) {
                    cmsDoTransform (hTransform, hl_buffer.data, hl_buffer.data, im->getWidth());
                }

                // Apply post-processing
                p = buffer.data;
                pR = im->r (h);
                pG = im->g (h);
                pB = im->b (h);

                for ( int w = 0; w < im->getWidth(); ++w ) {

                    float r, g, b, hr = 0.f, hg = 0.f, hb = 0.f;

                    if (transform_via_pcs_lab) {
                        float L = * (p++);
                        float A = * (p++);
                        float B = * (p++);
                        // profile connection space CIELAB should have D50 illuminant
                        lab2ProphotoRgbD50 (L, A, B, r, g, b);

                        if (separate_pcs_lab_highlights) {
                            lab2ProphotoRgbD50 (hl_buffer.data[3 * w + 0], hl_buffer.data[3 * w + 1], hl_buffer.data[3 * w + 2], hr, hg, hb);
                        }
                    } else {
                        r = * (p++);
                        g = * (p++);
                        b = * (p++);
                    }

                    // restore pre-processing and/or add post-processing for the various ICC types
                    switch (camera_icc_type) {
                        default:
                            break;

                        case CAMERA_ICC_TYPE_PHASE_ONE:
                        case CAMERA_ICC_TYPE_LEAF: {
                            // note the 1/1.8 gamma, it's the gamma that the profile has applied, which we must revert before we can revert the curve
                            r = phaseOneIccCurve->getVal (pow_F (r, 1.0 / 1.8));
                            g = phaseOneIccCurve->getVal (pow_F (g, 1.0 / 1.8));
                            b = phaseOneIccCurve->getVal (pow_F (b, 1.0 / 1.8));
                            const float mix = 0.25; // may seem a low number, but remember this is linear space, mixing starts 2 stops from clipping
                            const float maxc = max (r, g, b);

                            if (maxc > mix) {
                                float fac = (maxc - mix) / (1.0 - mix);
                                fac = sqrtf (sqrtf (fac)); // gamma 0.25 to mix in highlight render relatively quick
                                r = (1.0 - fac) * r + fac * hr;
                                g = (1.0 - fac) * g + fac * hg;
                                b = (1.0 - fac) * b + fac * hb;
                            }

                            break;
                        }

                        case CAMERA_ICC_TYPE_NIKON: {
                            const float lineFac = -0.4;
                            const float lineSum = 1.35;
                            r *= r * lineFac + lineSum;
                            g *= g * lineFac + lineSum;
                            b *= b * lineFac + lineSum;
                            break;
                        }
                    }

                    // restore highlight scaling if any
                    if (hl_scale.data[w] != 1.0) {
                        float fac = 1.0 / hl_scale.data[w];
                        r *= fac;
                        g *= fac;
                        b *= fac;
                    }

                    // If we don't have ProPhoto as chosen working profile, convert. This conversion is clipless, ie if we convert
                    // to a small space such as sRGB we may end up with negative values and values larger than max.
                    if (!working_space_is_prophoto) {
                        //convert from Prophoto to XYZ
                        float x = (toxyz[0][0] * r + toxyz[0][1] * g + toxyz[0][2] * b ) ;
                        float y = (toxyz[1][0] * r + toxyz[1][1] * g + toxyz[1][2] * b ) ;
                        float z = (toxyz[2][0] * r + toxyz[2][1] * g + toxyz[2][2] * b ) ;
                        //convert from XYZ to cmp.working  (sRGB...Adobe...Wide..)
                        r = ((torgb[0][0] * x + torgb[0][1] * y + torgb[0][2] * z)) ;
                        g = ((torgb[1][0] * x + torgb[1][1] * y + torgb[1][2] * z)) ;
                        b = ((torgb[2][0] * x + torgb[2][1] * y + torgb[2][2] * z)) ;
                    }

                    // return to the 0.0 - 65535.0 range (with possible negative and > max values present)
                    r *= 65535.0;
                    g *= 65535.0;
                    b *= 65535.0;

                    * (pR++) = r;
                    * (pG++) = g;
                    * (pB++) = b;
                }
            }
        } // End of parallelization
        cmsDeleteTransform (hTransform);
    }

//t3.set ();
//        printf ("ICM TIME: %d usec\n", t3.etime(t1));
}


// Determine RAW input and output profiles. Returns TRUE on success
bool RawImageSource::findInputProfile (Glib::ustring inProfile, cmsHPROFILE embedded, std::string camName, DCPProfile **dcpProf, cmsHPROFILE& in)
{
    in = nullptr; // cam will be taken on NULL
    *dcpProf = nullptr;

    if (inProfile == "(none)") {
        return false;
    }

    if (inProfile == "(embedded)" && embedded) {
        in = embedded;
    } else if (inProfile == "(cameraICC)") {
        // DCPs have higher quality, so use them first
        *dcpProf = DCPStore::getInstance()->getStdProfile (camName);

        if (*dcpProf == nullptr) {
            in = ICCStore::getInstance()->getStdProfile (camName);
        }
    } else if (inProfile != "(camera)" && inProfile != "") {
        Glib::ustring normalName = inProfile;

        if (!inProfile.compare (0, 5, "file:")) {
            normalName = inProfile.substr (5);
        }

        if (DCPStore::getInstance()->isValidDCPFileName (normalName)) {
            *dcpProf = DCPStore::getInstance()->getProfile (normalName);
        }

        if (*dcpProf == nullptr) {
            in = ICCStore::getInstance()->getProfile (inProfile);
        }
    }

    // "in" might be NULL because of "not found". That's ok, we take the cam profile then

    return true;
}

//%%%%%%%%%%%%%%%%%%%%%%%%%%%%%%%%%%%%%%%
// derived from Dcraw "blend_highlights()"
//  very effective to reduce (or remove) the magenta, but with levels of grey !
void RawImageSource::HLRecovery_blend (float* rin, float* gin, float* bin, int width, float maxval, float* hlmax)
{
    const int ColorCount = 3;

    // Transform matrixes rgb>lab and back
    static const float trans[2][ColorCount][ColorCount] = {
        { { 1, 1, 1 }, { 1.7320508, -1.7320508, 0 }, { -1, -1, 2 } },
        { { 1, 1, 1 }, { 1, -1, 1 }, { 1, 1, -1 } }
    };
    static const float itrans[2][ColorCount][ColorCount] = {
        { { 1, 0.8660254, -0.5 }, { 1, -0.8660254, -0.5 }, { 1, 0, 1 } },
        { { 1, 1, 1 }, { 1, -1, 1 }, { 1, 1, -1 } }
    };

#define FOREACHCOLOR for (int c=0; c < ColorCount; c++)

    float minpt = min (hlmax[0], hlmax[1], hlmax[2]); //min of the raw clip points
    //float maxpt=max(hlmax[0],hlmax[1],hlmax[2]);//max of the raw clip points
    //float medpt=hlmax[0]+hlmax[1]+hlmax[2]-minpt-maxpt;//median of the raw clip points
    float maxave = (hlmax[0] + hlmax[1] + hlmax[2]) / 3; //ave of the raw clip points
    //some thresholds:
    const float clipthresh = 0.95;
    const float fixthresh = 0.5;
    const float satthresh = 0.5;

    float clip[3];
    FOREACHCOLOR clip[c] = min (maxave, hlmax[c]);

    // Determine the maximum level (clip) of all channels
    const float clippt = clipthresh * maxval;
    const float fixpt = fixthresh * minpt;
    const float desatpt = satthresh * maxave + (1 - satthresh) * maxval;

    for (int col = 0; col < width; col++) {
        float rgb[ColorCount], cam[2][ColorCount], lab[2][ColorCount], sum[2], chratio, lratio = 0;
        float L, C, H;

        // Copy input pixel to rgb so it's easier to access in loops
        rgb[0] = rin[col];
        rgb[1] = gin[col];
        rgb[2] = bin[col];

        // If no channel is clipped, do nothing on pixel
        int c;

        for (c = 0; c < ColorCount; c++) {
            if (rgb[c] > clippt) {
                break;
            }
        }

        if (c == ColorCount) {
            continue;
        }

        // Initialize cam with raw input [0] and potentially clipped input [1]
        FOREACHCOLOR {
            lratio += min (rgb[c], clip[c]);
            cam[0][c] = rgb[c];
            cam[1][c] = min (cam[0][c], maxval);
        }

        // Calculate the lightness correction ratio (chratio)
        for (int i = 0; i < 2; i++) {
            FOREACHCOLOR {
                lab[i][c] = 0;

                for (int j = 0; j < ColorCount; j++)
                {
                    lab[i][c] += trans[ColorCount - 3][c][j] * cam[i][j];
                }
            }

            sum[i] = 0;

            for (int c = 1; c < ColorCount; c++) {
                sum[i] += SQR (lab[i][c]);
            }
        }

        chratio = (sqrt (sum[1] / sum[0]));

        // Apply ratio to lightness in LCH space
        for (int c = 1; c < ColorCount; c++) {
            lab[0][c] *= chratio;
        }

        // Transform back from LCH to RGB
        FOREACHCOLOR {
            cam[0][c] = 0;

            for (int j = 0; j < ColorCount; j++)
            {
                cam[0][c] += itrans[ColorCount - 3][c][j] * lab[0][j];
            }
        }
        FOREACHCOLOR rgb[c] = cam[0][c] / ColorCount;

        // Copy converted pixel back
        if (rin[col] > fixpt) {
            float rfrac = SQR ((min (clip[0], rin[col]) - fixpt) / (clip[0] - fixpt));
            rin[col] = min (maxave, rfrac * rgb[0] + (1 - rfrac) * rin[col]);
        }

        if (gin[col] > fixpt) {
            float gfrac = SQR ((min (clip[1], gin[col]) - fixpt) / (clip[1] - fixpt));
            gin[col] = min (maxave, gfrac * rgb[1] + (1 - gfrac) * gin[col]);
        }

        if (bin[col] > fixpt) {
            float bfrac = SQR ((min (clip[2], bin[col]) - fixpt) / (clip[2] - fixpt));
            bin[col] = min (maxave, bfrac * rgb[2] + (1 - bfrac) * bin[col]);
        }

        lratio /= (rin[col] + gin[col] + bin[col]);
        L = (rin[col] + gin[col] + bin[col]) / 3;
        C = lratio * 1.732050808 * (rin[col] - gin[col]);
        H = lratio * (2 * bin[col] - rin[col] - gin[col]);
        rin[col] = L - H / 6.0 + C / 3.464101615;
        gin[col] = L - H / 6.0 - C / 3.464101615;
        bin[col] = L + H / 3.0;

        if ((L = (rin[col] + gin[col] + bin[col]) / 3) > desatpt) {
            float Lfrac = max (0.0f, (maxave - L) / (maxave - desatpt));
            C = Lfrac * 1.732050808 * (rin[col] - gin[col]);
            H = Lfrac * (2 * bin[col] - rin[col] - gin[col]);
            rin[col] = L - H / 6.0 + C / 3.464101615;
            gin[col] = L - H / 6.0 - C / 3.464101615;
            bin[col] = L + H / 3.0;
        }
    }
}

void RawImageSource::HLRecovery_Luminance (float* rin, float* gin, float* bin, float* rout, float* gout, float* bout, int width, float maxval)
{

    for (int i = 0; i < width; i++) {
        float r = rin[i], g = gin[i], b = bin[i];

        if (r > maxval || g > maxval || b > maxval) {
            float ro = min (r, maxval);
            float go = min (g, maxval);
            float bo = min (b, maxval);
            double L = r + g + b;
            double C = 1.732050808 * (r - g);
            double H = 2 * b - r - g;
            double Co = 1.732050808 * (ro - go);
            double Ho = 2 * bo - ro - go;

            if (r != g && g != b) {
                double ratio = sqrt ((Co * Co + Ho * Ho) / (C * C + H * H));
                C *= ratio;
                H *= ratio;
            }

            float rr = L / 3.0 - H / 6.0 + C / 3.464101615;
            float gr = L / 3.0 - H / 6.0 - C / 3.464101615;
            float br = L / 3.0 + H / 3.0;
            rout[i] = rr;
            gout[i] = gr;
            bout[i] = br;
        } else {
            rout[i] = rin[i];
            gout[i] = gin[i];
            bout[i] = bin[i];
        }
    }
}

//%%%%%%%%%%%%%%%%%%%%%%%%%%%%%%%%%%%%%%%

void RawImageSource::HLRecovery_CIELab (float* rin, float* gin, float* bin, float* rout, float* gout, float* bout,
                                        int width, float maxval, double xyz_cam[3][3], double cam_xyz[3][3])
{

    //static bool crTableReady = false;

    // lookup table for Lab conversion
    // perhaps should be centralized, universally defined so we don't keep remaking it???
    /*for (int ix=0; ix < 0x10000; ix++) {
            float rx = ix / 65535.0;
            fv[ix] = rx > 0.008856 ? exp(1.0/3 * log(rx)) : 7.787*rx + 16/116.0;
        }*/
    //crTableReady = true;


    for (int i = 0; i < width; i++) {
        float r = rin[i], g = gin[i], b = bin[i];

        if (r > maxval || g > maxval || b > maxval) {
            float ro = min (r, maxval);
            float go = min (g, maxval);
            float bo = min (b, maxval);
            float yy = xyz_cam[1][0] * r + xyz_cam[1][1] * g + xyz_cam[1][2] * b;
            float fy = (yy < 65535.0 ? Color::cachef[yy] / 327.68 : std::cbrt (yy / MAXVALD));
            // compute LCH decompostion of the clipped pixel (only color information, thus C and H will be used)
            float x = xyz_cam[0][0] * ro + xyz_cam[0][1] * go + xyz_cam[0][2] * bo;
            float y = xyz_cam[1][0] * ro + xyz_cam[1][1] * go + xyz_cam[1][2] * bo;
            float z = xyz_cam[2][0] * ro + xyz_cam[2][1] * go + xyz_cam[2][2] * bo;
            x = (x < 65535.0 ? Color::cachef[x] / 327.68 : std::cbrt (x / MAXVALD));
            y = (y < 65535.0 ? Color::cachef[y] / 327.68 : std::cbrt (y / MAXVALD));
            z = (z < 65535.0 ? Color::cachef[z] / 327.68 : std::cbrt (z / MAXVALD));
            // convert back to rgb
            double fz = fy - y + z;
            double fx = fy + x - y;

            double zr = Color::f2xyz (fz);
            double xr = Color::f2xyz (fx);

            x = xr * 65535.0 ;
            y = yy;
            z = zr * 65535.0 ;
            float rr = cam_xyz[0][0] * x + cam_xyz[0][1] * y + cam_xyz[0][2] * z;
            float gr = cam_xyz[1][0] * x + cam_xyz[1][1] * y + cam_xyz[1][2] * z;
            float br = cam_xyz[2][0] * x + cam_xyz[2][1] * y + cam_xyz[2][2] * z;
            rout[i] = (rr);
            gout[i] = (gr);
            bout[i] = (br);
        } else {
            rout[i] = (rin[i]);
            gout[i] = (gin[i]);
            bout[i] = (bin[i]);
        }
    }
}

//%%%%%%%%%%%%%%%%%%%%%%%%%%%%%%%%%%%%%%%

void RawImageSource::hlRecovery (const std::string &method, float* red, float* green, float* blue, int width, float* hlmax )
{

    if (method == "Luminance") {
        HLRecovery_Luminance (red, green, blue, red, green, blue, width, 65535.0);
    } else if (method == "CIELab blending") {
        HLRecovery_CIELab (red, green, blue, red, green, blue, width, 65535.0, imatrices.xyz_cam, imatrices.cam_xyz);
    } else if (method == "Blend") { // derived from Dcraw
        HLRecovery_blend (red, green, blue, width, 65535.0, hlmax);
    }

}

//%%%%%%%%%%%%%%%%%%%%%%%%%%%%%%%%%%%%%%%

void RawImageSource::getAutoExpHistogram (LUTu & histogram, int& histcompr)
{
//    BENCHFUN
    histcompr = 3;

    histogram (65536 >> histcompr);
    histogram.clear();
    const float refwb[3] = {static_cast<float> (refwb_red  / (1 << histcompr)), static_cast<float> (refwb_green / (1 << histcompr)), static_cast<float> (refwb_blue / (1 << histcompr))};

#ifdef _OPENMP
    #pragma omp parallel
#endif
    {
        LUTu tmphistogram (histogram.getSize());
        tmphistogram.clear();
#ifdef _OPENMP
        #pragma omp for schedule(dynamic,16) nowait
#endif

        for (int i = border; i < H - border; i++) {
            int start, end;
            getRowStartEnd (i, start, end);

            if (ri->getSensorType() == ST_BAYER) {
                // precalculate factors to avoid expensive per pixel calculations
                float refwb0 =  refwb[ri->FC (i, start)];
                float refwb1 =  refwb[ri->FC (i, start + 1)];
                int j;

                for (j = start; j < end - 1; j += 2) {
                    tmphistogram[ (int) (refwb0 * rawData[i][j])] += 4;
                    tmphistogram[ (int) (refwb1 * rawData[i][j + 1])] += 4;
                }

                if (j < end) {
                    tmphistogram[ (int) (refwb0 * rawData[i][j])] += 4;
                }
            } else if (ri->getSensorType() == ST_FUJI_XTRANS) {
                // precalculate factors to avoid expensive per pixel calculations
                float refwb0 =  refwb[ri->XTRANSFC (i, start)];
                float refwb1 =  refwb[ri->XTRANSFC (i, start + 1)];
                float refwb2 =  refwb[ri->XTRANSFC (i, start + 2)];
                float refwb3 =  refwb[ri->XTRANSFC (i, start + 3)];
                float refwb4 =  refwb[ri->XTRANSFC (i, start + 4)];
                float refwb5 =  refwb[ri->XTRANSFC (i, start + 5)];
                int j;

                for (j = start; j < end - 5; j += 6) {
                    tmphistogram[ (int) (refwb0 * rawData[i][j])] += 4;
                    tmphistogram[ (int) (refwb1 * rawData[i][j + 1])] += 4;
                    tmphistogram[ (int) (refwb2 * rawData[i][j + 2])] += 4;
                    tmphistogram[ (int) (refwb3 * rawData[i][j + 3])] += 4;
                    tmphistogram[ (int) (refwb4 * rawData[i][j + 4])] += 4;
                    tmphistogram[ (int) (refwb5 * rawData[i][j + 5])] += 4;
                }

                for (; j < end; j++) {
                    tmphistogram[ (int) (refwb[ri->XTRANSFC (i, j)] * rawData[i][j])] += 4;
                }
            } else if (ri->get_colors() == 1) {
                for (int j = start; j < end; j++) {
                    tmphistogram[(int)(refwb[0] * rawData[i][j])]++;
                }
            } else {
                for (int j = start; j < end; j++) {
                    tmphistogram[(int)(refwb[0] * rawData[i][3 * j + 0])]++;
                    tmphistogram[(int)(refwb[1] * rawData[i][3 * j + 1])]++;
                    tmphistogram[(int)(refwb[2] * rawData[i][3 * j + 2])]++;
                }
            }
        }

#ifdef _OPENMP
        #pragma omp critical
#endif
        {
            histogram += tmphistogram;
        }
    }
}

// Histogram MUST be 256 in size; gamma is applied, blackpoint and gain also
void RawImageSource::getRAWHistogram (LUTu & histRedRaw, LUTu & histGreenRaw, LUTu & histBlueRaw)
{
//    BENCHFUN
    histRedRaw.clear();
    histGreenRaw.clear();
    histBlueRaw.clear();
    const float mult[4] = { 65535.0f / ri->get_white (0),
                            65535.0f / ri->get_white (1),
                            65535.0f / ri->get_white (2),
                            65535.0f / ri->get_white (3)
                          };

    const bool fourColours = ri->getSensorType() == ST_BAYER && ((mult[1] != mult[3] || cblacksom[1] != cblacksom[3]) || FC (0, 0) == 3 || FC (0, 1) == 3 || FC (1, 0) == 3 || FC (1, 1) == 3);

    constexpr int histoSize = 65536;
    LUTu hist[4];
    hist[0] (histoSize);
    hist[0].clear();

    if (ri->get_colors() > 1) {
        hist[1] (histoSize);
        hist[1].clear();
        hist[2] (histoSize);
        hist[2].clear();
    }

    if (fourColours) {
        hist[3] (histoSize);
        hist[3].clear();
    }

#ifdef _OPENMP
    int numThreads;
    // reduce the number of threads under certain conditions to avoid overhead of too many critical regions
    numThreads = sqrt ((((H - 2 * border) * (W - 2 * border)) / 262144.f));
    numThreads = std::min (std::max (numThreads, 1), omp_get_max_threads());

    #pragma omp parallel num_threads(numThreads)
#endif
    {
        // we need one LUT per color and thread, which corresponds to 1 MB per thread
        LUTu tmphist[4];
        tmphist[0] (histoSize);
        tmphist[0].clear();

        if (ri->get_colors() > 1) {
            tmphist[1] (histoSize);
            tmphist[1].clear();
            tmphist[2] (histoSize);
            tmphist[2].clear();

            if (fourColours) {
                tmphist[3] (histoSize);
                tmphist[3].clear();
            }
        }

#ifdef _OPENMP
        #pragma omp for nowait
#endif

        for (int i = border; i < H - border; i++) {
            int start, end;
            getRowStartEnd (i, start, end);

            if (ri->getSensorType() == ST_BAYER) {
                int j;
                int c1 = FC (i, start);
                c1 = ( fourColours && c1 == 1 && ! (i & 1) ) ? 3 : c1;
                int c2 = FC (i, start + 1);
                c2 = ( fourColours && c2 == 1 && ! (i & 1) ) ? 3 : c2;

                for (j = start; j < end - 1; j += 2) {
                    tmphist[c1][ (int)ri->data[i][j]]++;
                    tmphist[c2][ (int)ri->data[i][j + 1]]++;
                }

                if (j < end) { // last pixel of row if width is odd
                    tmphist[c1][ (int)ri->data[i][j]]++;
                }
            } else if (ri->get_colors() == 1) {
                for (int j = start; j < end; j++) {
                    tmphist[0][ (int)ri->data[i][j]]++;
                }
            } else if (ri->getSensorType() == ST_FUJI_XTRANS) {
                for (int j = start; j < end - 1; j += 2) {
                    int c = ri->XTRANSFC (i, j);
                    tmphist[c][ (int)ri->data[i][j]]++;
                }
            } else {
                for (int j = start; j < end; j++) {
                    for (int c = 0; c < 3; c++) {
                        tmphist[c][ (int)ri->data[i][3 * j + c]]++;
                    }
                }
            }
        }

#ifdef _OPENMP
        #pragma omp critical
#endif
        {
            hist[0] += tmphist[0];

            if (ri->get_colors() > 1) {
                hist[1] += tmphist[1];
                hist[2] += tmphist[2];

                if (fourColours) {
                    hist[3] += tmphist[3];
                }
            }
        } // end of critical region
    } // end of parallel region

    constexpr float gammaLimit = 32767.f * 65536.f; // Color::gamma overflows when the LUT is accessed with too large values
    for (int i = 0; i < 65536; i++) {
        int idx;
        idx = CLIP((int)Color::gamma(std::min(mult[0] * (i - (cblacksom[0]/*+black_lev[0]*/)), gammaLimit)));
        histRedRaw[idx >> 8] += hist[0][i];

        if (ri->get_colors() > 1) {
            idx = CLIP((int)Color::gamma(std::min(mult[1] * (i - (cblacksom[1]/*+black_lev[1]*/)), gammaLimit)));
            histGreenRaw[idx >> 8] += hist[1][i];

            if (fourColours) {
                idx = CLIP((int)Color::gamma(std::min(mult[3] * (i - (cblacksom[3]/*+black_lev[3]*/)), gammaLimit)));
                histGreenRaw[idx >> 8] += hist[3][i];
            }

            idx = CLIP((int)Color::gamma(std::min(mult[2] * (i - (cblacksom[2]/*+black_lev[2]*/)), gammaLimit)));
            histBlueRaw[idx >> 8] += hist[2][i];
        }
    }

    if (ri->getSensorType() == ST_BAYER)    // since there are twice as many greens, correct for it
        for (int i = 0; i < 256; i++) {
            histGreenRaw[i] >>= 1;
        }
    else if (ri->getSensorType() == ST_FUJI_XTRANS) // since Xtrans has 2.5 as many greens, correct for it
        for (int i = 0; i < 256; i++) {
            histGreenRaw[i] = (histGreenRaw[i] * 2) / 5;
        }
    else if (ri->get_colors() == 1) { // monochrome sensor => set all histograms equal
        histGreenRaw += histRedRaw;
        histBlueRaw += histRedRaw;
    }

}

//%%%%%%%%%%%%%%%%%%%%%%%%%%%%%%%%%%%%%%%

void RawImageSource::getRowStartEnd (int x, int &start, int &end)
{
    if (fuji) {
        int fw = ri->get_FujiWidth();
        start = ABS (fw - x) + border;
        end = min (H + W - fw - x, fw + x) - border;
    } else {
        start = border;
        end = W - border;
    }
}

//%%%%%%%%%%%%%%%%%%%%%%%%%%%%%%%%%%%%%%%
void RawImageSource::getAutoWBMultipliers (double &rm, double &gm, double &bm)
{
//    BENCHFUN
    constexpr double clipHigh = 64000.0;

    if (ri->get_colors() == 1) {
        rm = gm = bm = 1;
        return;
    }

    if (redAWBMul != -1.) {
        rm = redAWBMul;
        gm = greenAWBMul;
        bm = blueAWBMul;
        return;
    }

    if (!isWBProviderReady()) {
        rm = -1.0;
        gm = -1.0;
        bm = -1.0;
        return;
    }

    double avg_r = 0;
    double avg_g = 0;
    double avg_b = 0;
    int rn = 0, gn = 0, bn = 0;

    if (fuji) {
        for (int i = 32; i < H - 32; i++) {
            int fw = ri->get_FujiWidth();
            int start = ABS (fw - i) + 32;
            int end = min (H + W - fw - i, fw + i) - 32;

            for (int j = start; j < end; j++) {
                if (ri->getSensorType() != ST_BAYER) {
                    double dr = CLIP (initialGain * (rawData[i][3 * j]  ));
                    double dg = CLIP (initialGain * (rawData[i][3 * j + 1]));
                    double db = CLIP (initialGain * (rawData[i][3 * j + 2]));

                    if (dr > clipHigh || dg > clipHigh || db > clipHigh) {
                        continue;
                    }

                    avg_r += dr;
                    avg_g += dg;
                    avg_b += db;
                    rn = gn = ++bn;
                } else {
                    int c = FC ( i, j);
                    double d = CLIP (initialGain * (rawData[i][j]));

                    if (d > clipHigh) {
                        continue;
                    }

                    // Let's test green first, because they are more numerous
                    if (c == 1) {
                        avg_g += d;
                        gn++;
                    } else if (c == 0) {
                        avg_r += d;
                        rn++;
                    } else { /*if (c==2)*/
                        avg_b += d;
                        bn++;
                    }
                }
            }
        }
    } else {
        if (ri->getSensorType() != ST_BAYER) {
            if (ri->getSensorType() == ST_FUJI_XTRANS) {
                const double compval = clipHigh / initialGain;
#ifdef _OPENMP
                #pragma omp parallel
#endif
                {
                    double avg_c[3] = {0.0};
                    int cn[3] = {0};
#ifdef _OPENMP
                    #pragma omp for schedule(dynamic,16) nowait
#endif

                    for (int i = 32; i < H - 32; i++) {
                        for (int j = 32; j < W - 32; j++) {
                            // each loop read 1 rgb triplet value
                            double d = rawData[i][j];

                            if (d > compval) {
                                continue;
                            }

                            int c = ri->XTRANSFC (i, j);
                            avg_c[c] += d;
                            cn[c]++;
                        }
                    }

#ifdef _OPENMP
                    #pragma omp critical
#endif
                    {
                        avg_r += avg_c[0];
                        avg_g += avg_c[1];
                        avg_b += avg_c[2];
                        rn += cn[0];
                        gn += cn[1];
                        bn += cn[2];
                    }
                }
                avg_r *= initialGain;
                avg_g *= initialGain;
                avg_b *= initialGain;
            } else {
                for (int i = 32; i < H - 32; i++)
                    for (int j = 32; j < W - 32; j++) {
                        // each loop read 1 rgb triplet value

                        double dr = CLIP (initialGain * (rawData[i][3 * j]  ));
                        double dg = CLIP (initialGain * (rawData[i][3 * j + 1]));
                        double db = CLIP (initialGain * (rawData[i][3 * j + 2]));

                        if (dr > clipHigh || dg > clipHigh || db > clipHigh) {
                            continue;
                        }

                        avg_r += dr;
                        rn++;
                        avg_g += dg;
                        avg_b += db;
                    }

                gn = rn;
                bn = rn;
            }
        } else {
            //determine GRBG coset; (ey,ex) is the offset of the R subarray
            int ey, ex;

            if (ri->ISGREEN (0, 0)) { //first pixel is G
                if (ri->ISRED (0, 1)) {
                    ey = 0;
                    ex = 1;
                } else {
                    ey = 1;
                    ex = 0;
                }
            } else {//first pixel is R or B
                if (ri->ISRED (0, 0)) {
                    ey = 0;
                    ex = 0;
                } else {
                    ey = 1;
                    ex = 1;
                }
            }

            const double compval = clipHigh / initialGain;
#ifdef _OPENMP
            #pragma omp parallel for reduction(+:avg_r,avg_g,avg_b,rn,gn,bn) schedule(dynamic,8)
#endif

            for (int i = 32; i < H - 32; i += 2)
                for (int j = 32; j < W - 32; j += 2) {
                    //average each Bayer quartet component individually if non-clipped
                    double d[2][2];
                    d[0][0] = rawData[i][j];
                    d[0][1] = rawData[i][j + 1];
                    d[1][0] = rawData[i + 1][j];
                    d[1][1] = rawData[i + 1][j + 1];

                    if (d[ey][ex] <= compval) {
                        avg_r += d[ey][ex];
                        rn++;
                    }

                    if (d[1 - ey][ex] <= compval) {
                        avg_g += d[1 - ey][ex];
                        gn++;
                    }

                    if (d[ey][1 - ex] <= compval) {
                        avg_g += d[ey][1 - ex];
                        gn++;
                    }

                    if (d[1 - ey][1 - ex] <= compval) {
                        avg_b += d[1 - ey][1 - ex];
                        bn++;
                    }
                }

            avg_r *= initialGain;
            avg_g *= initialGain;
            avg_b *= initialGain;

        }
    }

    if( settings->verbose ) {
        printf ("AVG: %g %g %g\n", avg_r / std::max(1, rn), avg_g / std::max(1, gn), avg_b / std::max(1, bn));
    }

    //    return ColorTemp (pow(avg_r/rn, 1.0/6.0)*img_r, pow(avg_g/gn, 1.0/6.0)*img_g, pow(avg_b/bn, 1.0/6.0)*img_b);

    double reds   = avg_r / std::max(1, rn) * refwb_red;
    double greens = avg_g / std::max(1, gn) * refwb_green;
    double blues  = avg_b / std::max(1, bn) * refwb_blue;

    redAWBMul   = rm = imatrices.rgb_cam[0][0] * reds + imatrices.rgb_cam[0][1] * greens + imatrices.rgb_cam[0][2] * blues;
    greenAWBMul = gm = imatrices.rgb_cam[1][0] * reds + imatrices.rgb_cam[1][1] * greens + imatrices.rgb_cam[1][2] * blues;
    blueAWBMul  = bm = imatrices.rgb_cam[2][0] * reds + imatrices.rgb_cam[2][1] * greens + imatrices.rgb_cam[2][2] * blues;
}

//%%%%%%%%%%%%%%%%%%%%%%%%%%%%%%%%%%%%%%%


ColorTemp RawImageSource::getSpotWB (std::vector<Coord2D> &red, std::vector<Coord2D> &green, std::vector<Coord2D> &blue, int tran, double equal)
{

    int x;
    int y;
    double reds = 0, greens = 0, blues = 0;
    unsigned int rn = 0;

    if (ri->getSensorType() != ST_BAYER) {
        if (ri->getSensorType() == ST_FUJI_XTRANS) {
            int d[9][2] = {{0, 0}, { -1, -1}, { -1, 0}, { -1, 1}, {0, -1}, {0, 1}, {1, -1}, {1, 0}, {1, 1}};

            for (size_t i = 0; i < red.size(); i++) {
                transformPosition (red[i].x, red[i].y, tran, x, y);
                double rloc, gloc, bloc;
                int rnbrs, gnbrs, bnbrs;
                rloc = gloc = bloc = rnbrs = gnbrs = bnbrs = 0;

                for (int k = 0; k < 9; k++) {
                    int xv = x + d[k][0];
                    int yv = y + d[k][1];

                    if (xv >= 0 && yv >= 0 && xv < W && yv < H) {
                        if (ri->ISXTRANSRED (yv, xv)) { //RED
                            rloc += (rawData[yv][xv]);
                            rnbrs++;
                            continue;
                        } else if (ri->ISXTRANSBLUE (yv, xv)) { //BLUE
                            bloc += (rawData[yv][xv]);
                            bnbrs++;
                            continue;
                        } else { // GREEN
                            gloc += (rawData[yv][xv]);
                            gnbrs++;
                            continue;
                        }
                    }
                }

                rloc /= rnbrs;
                gloc /= gnbrs;
                bloc /= bnbrs;

                if (rloc < clmax[0] && gloc < clmax[1] && bloc < clmax[2]) {
                    reds += rloc;
                    greens += gloc;
                    blues += bloc;
                    rn++;
                }
            }

        } else {
            int xmin, xmax, ymin, ymax;
            int xr, xg, xb, yr, yg, yb;

            for (size_t i = 0; i < red.size(); i++) {
                transformPosition (red[i].x, red[i].y, tran, xr, yr);
                transformPosition (green[i].x, green[i].y, tran, xg, yg);
                transformPosition (blue[i].x, blue[i].y, tran, xb, yb);

                if (initialGain * (rawData[yr][3 * xr]  ) > 52500 ||
                        initialGain * (rawData[yg][3 * xg + 1]) > 52500 ||
                        initialGain * (rawData[yb][3 * xb + 2]) > 52500) {
                    continue;
                }

                xmin = min (xr, xg, xb);
                xmax = max (xr, xg, xb);
                ymin = min (yr, yg, yb);
                ymax = max (yr, yg, yb);

                if (xmin >= 0 && ymin >= 0 && xmax < W && ymax < H) {
                    reds    += (rawData[yr][3 * xr]  );
                    greens  += (rawData[yg][3 * xg + 1]);
                    blues   += (rawData[yb][3 * xb + 2]);
                    rn++;
                }
            }
        }

    } else {

        int d[9][2] = {{0, 0}, { -1, -1}, { -1, 0}, { -1, 1}, {0, -1}, {0, 1}, {1, -1}, {1, 0}, {1, 1}};

        for (size_t i = 0; i < red.size(); i++) {
            transformPosition (red[i].x, red[i].y, tran, x, y);
            double rloc, gloc, bloc;
            int rnbrs, gnbrs, bnbrs;
            rloc = gloc = bloc = rnbrs = gnbrs = bnbrs = 0;

            for (int k = 0; k < 9; k++) {
                int xv = x + d[k][0];
                int yv = y + d[k][1];
                int c = FC (yv, xv);

                if (xv >= 0 && yv >= 0 && xv < W && yv < H) {
                    if (c == 0) { //RED
                        rloc += (rawData[yv][xv]);
                        rnbrs++;
                        continue;
                    } else if (c == 2) { //BLUE
                        bloc += (rawData[yv][xv]);
                        bnbrs++;
                        continue;
                    } else { // GREEN
                        gloc += (rawData[yv][xv]);
                        gnbrs++;
                        continue;
                    }
                }
            }

            rloc /= std::max(1, rnbrs);
            gloc /= std::max(1, gnbrs);
            bloc /= std::max(1, bnbrs);

            if (rloc < clmax[0] && gloc < clmax[1] && bloc < clmax[2]) {
                reds += rloc;
                greens += gloc;
                blues += bloc;
                rn++;
            }

            transformPosition (green[i].x, green[i].y, tran, x, y);//these are redundant now ??? if not, repeat for these blocks same as for red[]
            rloc = gloc = bloc = rnbrs = gnbrs = bnbrs = 0;

            for (int k = 0; k < 9; k++) {
                int xv = x + d[k][0];
                int yv = y + d[k][1];
                int c = FC (yv, xv);

                if (xv >= 0 && yv >= 0 && xv < W && yv < H) {
                    if (c == 0) { //RED
                        rloc += (rawData[yv][xv]);
                        rnbrs++;
                        continue;
                    } else if (c == 2) { //BLUE
                        bloc += (rawData[yv][xv]);
                        bnbrs++;
                        continue;
                    } else { // GREEN
                        gloc += (rawData[yv][xv]);
                        gnbrs++;
                        continue;
                    }
                }
            }

            rloc /= std::max(rnbrs, 1);
            gloc /= std::max(gnbrs, 1);
            bloc /= std::max(bnbrs, 1);

            if (rloc < clmax[0] && gloc < clmax[1] && bloc < clmax[2]) {
                reds += rloc;
                greens += gloc;
                blues += bloc;
                rn++;
            }

            transformPosition (blue[i].x, blue[i].y, tran, x, y);
            rloc = gloc = bloc = rnbrs = gnbrs = bnbrs = 0;

            for (int k = 0; k < 9; k++) {
                int xv = x + d[k][0];
                int yv = y + d[k][1];
                int c = FC (yv, xv);

                if (xv >= 0 && yv >= 0 && xv < W && yv < H) {
                    if (c == 0) { //RED
                        rloc += (rawData[yv][xv]);
                        rnbrs++;
                        continue;
                    } else if (c == 2) { //BLUE
                        bloc += (rawData[yv][xv]);
                        bnbrs++;
                        continue;
                    } else { // GREEN
                        gloc += (rawData[yv][xv]);
                        gnbrs++;
                        continue;
                    }
                }
            }

            rloc /= std::max(rnbrs, 1);
            gloc /= std::max(gnbrs, 1);
            bloc /= std::max(bnbrs, 1);

            if (rloc < clmax[0] && gloc < clmax[1] && bloc < clmax[2]) {
                reds += rloc;
                greens += gloc;
                blues += bloc;
                rn++;
            }
        }
    }

    if (2u * rn < red.size()) {
        return ColorTemp (equal);
    } else {
        reds = reds / std::max(1u, rn) * refwb_red;
        greens = greens / std::max(1u, rn) * refwb_green;
        blues = blues / std::max(1u, rn) * refwb_blue;

        double rm = imatrices.rgb_cam[0][0] * reds + imatrices.rgb_cam[0][1] * greens + imatrices.rgb_cam[0][2] * blues;
        double gm = imatrices.rgb_cam[1][0] * reds + imatrices.rgb_cam[1][1] * greens + imatrices.rgb_cam[1][2] * blues;
        double bm = imatrices.rgb_cam[2][0] * reds + imatrices.rgb_cam[2][1] * greens + imatrices.rgb_cam[2][2] * blues;

        return ColorTemp (rm, gm, bm, equal);
    }
}


//%%%%%%%%%%%%%%%%%%%%%%%%%%%%%%%%%%%%%%%

void RawImageSource::transformPosition (int x, int y, int tran, int& ttx, int& tty)
{

    tran = defTransform (tran);

    x += border;
    y += border;

    if (d1x) {
        if ((tran & TR_ROT) == TR_R90 || (tran & TR_ROT) == TR_R270) {
            x /= 2;
        } else {
            y /= 2;
        }
    }

    int w = W, h = H;

    if (fuji) {
        w = ri->get_FujiWidth() * 2 + 1;
        h = (H - ri->get_FujiWidth()) * 2 + 1;
    }

    int sw = w, sh = h;

    if ((tran & TR_ROT) == TR_R90 || (tran & TR_ROT) == TR_R270) {
        sw = h;
        sh = w;
    }

    int ppx = x, ppy = y;

    if (tran & TR_HFLIP) {
        ppx = sw - 1 - x ;
    }

    if (tran & TR_VFLIP) {
        ppy = sh - 1 - y;
    }

    int tx = ppx;
    int ty = ppy;

    if ((tran & TR_ROT) == TR_R180) {
        tx = w - 1 - ppx;
        ty = h - 1 - ppy;
    } else if ((tran & TR_ROT) == TR_R90) {
        tx = ppy;
        ty = h - 1 - ppx;
    } else if ((tran & TR_ROT) == TR_R270) {
        tx = w - 1 - ppy;
        ty = ppx;
    }

    if (fuji) {
        ttx = (tx + ty) / 2;
        tty = (ty - tx) / 2 + ri->get_FujiWidth();
    } else {
        ttx = tx;
        tty = ty;
    }
}

//%%%%%%%%%%%%%%%%%%%%%%%%%%%%%%%%%%%%%%%

void RawImageSource::inverse33 (const double (*rgb_cam)[3], double (*cam_rgb)[3])
{
    double nom = (rgb_cam[0][2] * rgb_cam[1][1] * rgb_cam[2][0] - rgb_cam[0][1] * rgb_cam[1][2] * rgb_cam[2][0] -
                  rgb_cam[0][2] * rgb_cam[1][0] * rgb_cam[2][1] + rgb_cam[0][0] * rgb_cam[1][2] * rgb_cam[2][1] +
                  rgb_cam[0][1] * rgb_cam[1][0] * rgb_cam[2][2] - rgb_cam[0][0] * rgb_cam[1][1] * rgb_cam[2][2] );
    cam_rgb[0][0] = (rgb_cam[1][2] * rgb_cam[2][1] - rgb_cam[1][1] * rgb_cam[2][2]) / nom;
    cam_rgb[0][1] = - (rgb_cam[0][2] * rgb_cam[2][1] - rgb_cam[0][1] * rgb_cam[2][2]) / nom;
    cam_rgb[0][2] = (rgb_cam[0][2] * rgb_cam[1][1] - rgb_cam[0][1] * rgb_cam[1][2]) / nom;
    cam_rgb[1][0] = - (rgb_cam[1][2] * rgb_cam[2][0] - rgb_cam[1][0] * rgb_cam[2][2]) / nom;
    cam_rgb[1][1] = (rgb_cam[0][2] * rgb_cam[2][0] - rgb_cam[0][0] * rgb_cam[2][2]) / nom;
    cam_rgb[1][2] = - (rgb_cam[0][2] * rgb_cam[1][0] - rgb_cam[0][0] * rgb_cam[1][2]) / nom;
    cam_rgb[2][0] = (rgb_cam[1][1] * rgb_cam[2][0] - rgb_cam[1][0] * rgb_cam[2][1]) / nom;
    cam_rgb[2][1] = - (rgb_cam[0][1] * rgb_cam[2][0] - rgb_cam[0][0] * rgb_cam[2][1]) / nom;
    cam_rgb[2][2] = (rgb_cam[0][1] * rgb_cam[1][0] - rgb_cam[0][0] * rgb_cam[1][1]) / nom;
}

DiagonalCurve* RawImageSource::phaseOneIccCurve;
DiagonalCurve* RawImageSource::phaseOneIccCurveInv;

void RawImageSource::init ()
{

    {
        // Initialize Phase One ICC curves

        /* This curve is derived from TIFFTAG_TRANSFERFUNCTION of a Capture One P25+ image with applied film curve,
           exported to TIFF with embedded camera ICC. It's assumed to be similar to most standard curves in
           Capture One. It's not necessary to be exactly the same, it's just to be close to a typical curve to
           give the Phase One ICC files a good working space. */
        const double phase_one_forward[] = {
            0.0000000000, 0.0000000000, 0.0152590219, 0.0029602502, 0.0305180438, 0.0058899825, 0.0457770657, 0.0087739376, 0.0610360876, 0.0115968566,
            0.0762951095, 0.0143587396, 0.0915541314, 0.0171969177, 0.1068131533, 0.0201876860, 0.1220721752, 0.0232852674, 0.1373311971, 0.0264744030,
            0.1525902190, 0.0297245747, 0.1678492409, 0.0330205234, 0.1831082628, 0.0363775082, 0.1983672847, 0.0397802701, 0.2136263066, 0.0432593271,
            0.2288853285, 0.0467841611, 0.2441443503, 0.0503700313, 0.2594033722, 0.0540474556, 0.2746623941, 0.0577859159, 0.2899214160, 0.0616159304,
            0.3051804379, 0.0655222400, 0.3204394598, 0.0695353628, 0.3356984817, 0.0736552987, 0.3509575036, 0.0778973068, 0.3662165255, 0.0822461280,
            0.3814755474, 0.0867170214, 0.3967345693, 0.0913252461, 0.4119935912, 0.0960860609, 0.4272526131, 0.1009994659, 0.4425116350, 0.1060654612,
            0.4577706569, 0.1113298238, 0.4730296788, 0.1167925536, 0.4882887007, 0.1224841688, 0.5035477226, 0.1284046693, 0.5188067445, 0.1345540551,
            0.5340657664, 0.1409781033, 0.5493247883, 0.1476615549, 0.5645838102, 0.1546501869, 0.5798428321, 0.1619287404, 0.5951018540, 0.1695277333,
            0.6103608759, 0.1774776837, 0.6256198978, 0.1858091096, 0.6408789197, 0.1945525292, 0.6561379416, 0.2037384604, 0.6713969635, 0.2134279393,
            0.6866559854, 0.2236667430, 0.7019150072, 0.2345159075, 0.7171740291, 0.2460517281, 0.7324330510, 0.2583047227, 0.7476920729, 0.2714122225,
            0.7629510948, 0.2854352636, 0.7782101167, 0.3004959182, 0.7934691386, 0.3167620356, 0.8087281605, 0.3343862058, 0.8239871824, 0.3535820554,
            0.8392462043, 0.3745937285, 0.8545052262, 0.3977111467, 0.8697642481, 0.4232547494, 0.8850232700, 0.4515754940, 0.9002822919, 0.4830701152,
            0.9155413138, 0.5190966659, 0.9308003357, 0.5615320058, 0.9460593576, 0.6136263066, 0.9613183795, 0.6807965209, 0.9765774014, 0.7717402914,
            0.9918364233, 0.9052109560, 1.0000000000, 1.0000000000
        };
        std::vector<double> cForwardPoints;
        cForwardPoints.push_back (double (DCT_Spline)); // The first value is the curve type
        std::vector<double> cInversePoints;
        cInversePoints.push_back (double (DCT_Spline)); // The first value is the curve type

        for (unsigned int i = 0; i < sizeof (phase_one_forward) / sizeof (phase_one_forward[0]); i += 2) {
            cForwardPoints.push_back (phase_one_forward[i + 0]);
            cForwardPoints.push_back (phase_one_forward[i + 1]);
            cInversePoints.push_back (phase_one_forward[i + 1]);
            cInversePoints.push_back (phase_one_forward[i + 0]);
        }

        phaseOneIccCurve = new DiagonalCurve (cForwardPoints, CURVES_MIN_POLY_POINTS);
        phaseOneIccCurveInv = new DiagonalCurve (cInversePoints, CURVES_MIN_POLY_POINTS);
    }
}

void RawImageSource::getRawValues (int x, int y, int rotate, int &R, int &G, int &B)
{
    if(d1x) { // Nikon D1x has special sensor. We just skip it
        R = G = B = 0;
        return;
    }
    int xnew = x + border;
    int ynew = y + border;
    rotate += ri->get_rotateDegree();
    rotate %= 360;

    if (rotate == 90) {
        std::swap (xnew, ynew);
        ynew = H - 1 - ynew;
    } else if (rotate == 180) {
        xnew = W - 1 - xnew;
        ynew = H - 1 - ynew;
    } else if (rotate == 270) {
        std::swap (xnew, ynew);
        ynew = H - 1 - ynew;
        xnew = W - 1 - xnew;
        ynew = H - 1 - ynew;
    }

    int c = ri->getSensorType() == ST_FUJI_XTRANS ? ri->XTRANSFC (ynew, xnew) : ri->FC (ynew, xnew);
    int val = round (rawData[ynew][xnew] / scale_mul[c]);

    if (c == 0) {
        R = val;
        G = 0;
        B = 0;
    } else if (c == 2) {
        R = 0;
        G = 0;
        B = val;
    } else {
        R = 0;
        G = val;
        B = 0;
    }
}

void RawImageSource::cleanup ()
{
    delete phaseOneIccCurve;
    delete phaseOneIccCurveInv;
}

} /* namespace */<|MERGE_RESOLUTION|>--- conflicted
+++ resolved
@@ -750,11 +750,7 @@
 
             if (ri->getSensorType() == ST_BAYER || ri->getSensorType() == ST_FUJI_XTRANS || ri->get_colors() == 1) {
                 for (int j = 0, jx = sx1; j < imwidth; j++, jx += skip) {
-<<<<<<< HEAD
-                    jx = std::min (jx, maxx - skip - 1); // avoid trouble
-=======
                     jx = std::min(jx, maxx - skip); // avoid trouble
->>>>>>> 523fe406
 
                     float rtot = 0.f, gtot = 0.f, btot = 0.f;
 
@@ -2080,11 +2076,7 @@
 }
 //%%%%%%%%%%%%%%%%%%%%%%%%%%%%%%%%%%%%%%%
 
-<<<<<<< HEAD
-void RawImageSource::demosaic (const RAWParams &raw)
-=======
 void RawImageSource::demosaic(const RAWParams &raw, bool autoContrast, double &contrastThreshold)
->>>>>>> 523fe406
 {
     MyTime t1, t2;
     t1.set();
@@ -2132,12 +2124,7 @@
         } else if (raw.xtranssensor.method == RAWParams::XTransSensor::getMethodString(RAWParams::XTransSensor::Method::ONE_PASS)) {
             xtrans_interpolate (1, false);
         } else if (raw.xtranssensor.method == RAWParams::XTransSensor::getMethodString(RAWParams::XTransSensor::Method::THREE_PASS) ) {
-<<<<<<< HEAD
             xtrans_interpolate (3, true);
-        } else if (raw.xtranssensor.method == RAWParams::XTransSensor::getMethodString(RAWParams::XTransSensor::Method::FOUR_PASS)) {
-            xtrans_4pass_demosaic_RT(3, true, raw.xtranssensor.dualDemosaicContrast);
-=======
-            xtrans_interpolate(3, true);
         } else if (raw.xtranssensor.method == RAWParams::XTransSensor::getMethodString(RAWParams::XTransSensor::Method::FOUR_PASS) || raw.xtranssensor.method == RAWParams::XTransSensor::getMethodString(RAWParams::XTransSensor::Method::TWO_PASS)) {
             if (!autoContrast) {
                 double threshold = raw.xtranssensor.dualDemosaicContrast;
@@ -2145,7 +2132,6 @@
             } else {
                 dual_demosaic_RT (false, raw, W, H, rawData, red, green, blue, contrastThreshold, true, 0, 0);
             }
->>>>>>> 523fe406
         } else if(raw.xtranssensor.method == RAWParams::XTransSensor::getMethodString(RAWParams::XTransSensor::Method::MONO) ) {
             nodemosaic (true);
         } else {
