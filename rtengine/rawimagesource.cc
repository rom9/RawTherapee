/*
 *  This file is part of RawTherapee.
 *
 *  Copyright (c) 2004-2010 Gabor Horvath <hgabor@rawtherapee.com>
 *
 *  RawTherapee is free software: you can redistribute it and/or modify
 *  it under the terms of the GNU General Public License as published by
 *  the Free Software Foundation, either version 3 of the License, or
 *  (at your option) any later version.
 *
 *  RawTherapee is distributed in the hope that it will be useful,
 *  but WITHOUT ANY WARRANTY; without even the implied warranty of
 *  MERCHANTABILITY or FITNESS FOR A PARTICULAR PURPOSE.  See the
 *  GNU General Public License for more details.
 *
 *  You should have received a copy of the GNU General Public License
 *  along with RawTherapee.  If not, see <http://www.gnu.org/licenses/>.
 */
#include <cmath>
#include <iostream>

#include "rtengine.h"
#include "rawimagesource.h"
#include "rawimagesource_i.h"
#include "jaggedarray.h"
#include "median.h"
#include "rawimage.h"
#include "mytime.h"
#include "iccstore.h"
#include "curves.h"
#include "dfmanager.h"
#include "ffmanager.h"
#include "dcp.h"
#include "rt_math.h"
#include "improcfun.h"
#include "rtlensfun.h"
#ifdef _OPENMP
#include <omp.h>
#endif
#include "opthelper.h"
#include "StopWatch.h"
#define clipretinex( val, minv, maxv )    (( val = (val < minv ? minv : val ) ) > maxv ? maxv : val )
#undef CLIPD
#define CLIPD(a) ((a)>0.0f?((a)<1.0f?(a):1.0f):0.0f)

namespace
{

void rotateLine(const float* const line, rtengine::PlanarPtr<float> &channel, const int tran, const int i, const int w, const int h)
{
    switch (tran & TR_ROT) {
        case TR_R180:
            for (int j = 0; j < w; j++) {
                channel(h - 1 - i, w - 1 - j) = line[j];
            }

            break;

        case TR_R90:
            for (int j = 0; j < w; j++) {
                channel(j, h - 1 - i) = line[j];
            }

            break;

        case TR_R270:
            for (int j = 0; j < w; j++) {
                channel(w - 1 - j, i) = line[j];
            }

            break;

        case TR_NONE:
        default:
            for (int j = 0; j < w; j++) {
                channel(i, j) = line[j];
            }
    }
}

void transLineStandard(const float* const red, const float* const green, const float* const blue, const int i, rtengine::Imagefloat* const image, const int tran, const int imwidth, const int imheight)
{
    // conventional CCD coarse rotation
    rotateLine(red, image->r, tran, i, imwidth, imheight);
    rotateLine(green, image->g, tran, i, imwidth, imheight);
    rotateLine(blue, image->b, tran, i, imwidth, imheight);
}

void transLineFuji(const float* const red, const float* const green, const float* const blue, const int i, rtengine::Imagefloat* const image, const int tran, const int imheight, const int fw)
{

    // Fuji SuperCCD rotation + coarse rotation
    int start = ABS(fw - i);
    int w = fw * 2 + 1;
    int h = (imheight - fw) * 2 + 1;
    int end = min(h + fw - i, w - fw + i);

    switch (tran & TR_ROT) {
        case TR_R180:
            for (int j = start; j < end; j++) {
                int y = i + j - fw;
                int x = fw - i + j;

                if (x >= 0 && y < image->getHeight() && y >= 0 && x < image->getWidth()) {
                    image->r(image->getHeight() - 1 - y, image->getWidth() - 1 - x) = red[j];
                    image->g(image->getHeight() - 1 - y, image->getWidth() - 1 - x) = green[j];
                    image->b(image->getHeight() - 1 - y, image->getWidth() - 1 - x) = blue[j];
                }
            }

            break;

        case TR_R270:
            for (int j = start; j < end; j++) {
                int y = i + j - fw;
                int x = fw - i + j;

                if (x >= 0 && x < image->getHeight() && y >= 0 && y < image->getWidth()) {
                    image->r(image->getHeight() - 1 - x, y) = red[j];
                    image->g(image->getHeight() - 1 - x, y) = green[j];
                    image->b(image->getHeight() - 1 - x, y) = blue[j];
                }
            }

            break;

        case TR_R90:
            for (int j = start; j < end; j++) {
                int y = i + j - fw;
                int x = fw - i + j;

                if (x >= 0 && y < image->getWidth() && y >= 0 && x < image->getHeight()) {
                    image->r(x, image->getWidth() - 1 - y) = red[j];
                    image->g(x, image->getWidth() - 1 - y) = green[j];
                    image->b(x, image->getWidth() - 1 - y) = blue[j];
                }
            }

            break;

        case TR_NONE:
        default:
            for (int j = start; j < end; j++) {
                int y = i + j - fw;
                int x = fw - i + j;

                if (x >= 0 && y < image->getHeight() && y >= 0 && x < image->getWidth()) {
                    image->r(y, x) = red[j];
                    image->g(y, x) = green[j];
                    image->b(y, x) = blue[j];
                }
            }
    }
}

void transLineD1x(const float* const red, const float* const green, const float* const blue, const int i, rtengine::Imagefloat* const image, const int tran, const int imwidth, const int imheight, const bool oddHeight, const bool clip)
{
    // Nikon D1X has an uncommon sensor with 4028 x 1324 sensels.
    // Vertical sensel size is 2x horizontal sensel size
    // We have to do vertical interpolation for the 'missing' rows
    // We do that in combination with coarse rotation

    switch (tran & TR_ROT) {
        case TR_R180: // rotate 180 degree
            for (int j = 0; j < imwidth; j++) {
                image->r(2 * (imheight - 1 - i), imwidth - 1 - j) = red[j];
                image->g(2 * (imheight - 1 - i), imwidth - 1 - j) = green[j];
                image->b(2 * (imheight - 1 - i), imwidth - 1 - j) = blue[j];
            }

            if (i == 0) {
                for (int j = 0; j < imwidth; j++) {
                    image->r(2 * imheight - 1, imwidth - 1 - j) = red[j];
                    image->g(2 * imheight - 1, imwidth - 1 - j) = green[j];
                    image->b(2 * imheight - 1, imwidth - 1 - j) = blue[j];
                }
            }

            if (i == 1 || i == 2) { // linear interpolation
                int row = 2 * imheight - 1 - 2 * i;

                for (int j = 0; j < imwidth; j++) {
                    int col = imwidth - 1 - j;
                    image->r(row, col) = (red[j] + image->r(row + 1, col)) / 2;
                    image->g(row, col) = (green[j] + image->g(row + 1, col)) / 2;
                    image->b(row, col) = (blue[j] + image->b(row + 1, col)) / 2;
                }

                if (i == 2 && oddHeight) {
                    int row = 2 * imheight;

                    for (int j = 0; j < imwidth; j++) {
                        int col = imwidth - 1 - j;
                        image->r(row, col) = (red[j] + image->r(row - 2, col)) / 2;
                        image->g(row, col) = (green[j] + image->g(row - 2, col)) / 2;
                        image->b(row, col) = (blue[j] + image->b(row - 2, col)) / 2;
                    }
                }
            } else if (i == imheight - 1 || i == imheight - 2) {
                int row = 2 * imheight - 1 - 2 * i;

                for (int j = 0; j < imwidth; j++) {
                    int col = imwidth - 1 - j;
                    image->r(row, col) = (red[j] + image->r(row + 1, col)) / 2;
                    image->g(row, col) = (green[j] + image->g(row + 1, col)) / 2;
                    image->b(row, col) = (blue[j] + image->b(row + 1, col)) / 2;
                }

                row = 2 * imheight - 1 - 2 * i + 2;

                for (int j = 0; j < imwidth; j++) {
                    int col = imwidth - 1 - j;
                    image->r(row, col) = (red[j] + image->r(row + 1, col)) / 2;
                    image->g(row, col) = (green[j] + image->g(row + 1, col)) / 2;
                    image->b(row, col) = (blue[j] + image->b(row + 1, col)) / 2;
                }
            } else if (i > 2 && i < imheight - 1) { // vertical bicubic interpolation
                int row = 2 * imheight - 1 - 2 * i + 2;

                for (int j = 0; j < imwidth; j++) {
                    int col = imwidth - 1 - j;
                    image->r(row, col) = MAX(0.f, -0.0625f * (red[j] + image->r(row + 3, col)) + 0.5625f * (image->r(row - 1, col) + image->r(row + 1, col)));
                    image->g(row, col) = MAX(0.f, -0.0625f * (green[j] + image->g(row + 3, col)) + 0.5625f * (image->g(row - 1, col) + image->g(row + 1, col)));
                    image->b(row, col) = MAX(0.f, -0.0625f * (blue[j] + image->b(row + 3, col)) + 0.5625f * (image->b(row - 1, col) + image->b(row + 1, col)));

                    if (clip) {
                        image->r(row, col) = MIN(image->r(row, col), rtengine::MAXVALF);
                        image->g(row, col) = MIN(image->g(row, col), rtengine::MAXVALF);
                        image->b(row, col) = MIN(image->b(row, col), rtengine::MAXVALF);
                    }
                }
            }

            break;

        case TR_R90: // rotate right
            if (i == 0) {
                for (int j = 0; j < imwidth; j++) {
                    image->r(j, 2 * imheight - 1) = red[j];
                    image->g(j, 2 * imheight - 1) = green[j];
                    image->b(j, 2 * imheight - 1) = blue[j];
                }
            }

            for (int j = 0; j < imwidth; j++) {
                image->r(j, 2 * (imheight - 1 - i)) = red[j];
                image->g(j, 2 * (imheight - 1 - i)) = green[j];
                image->b(j, 2 * (imheight - 1 - i)) = blue[j];
            }

            if (i == 1 || i == 2) { // linear interpolation
                int col = 2 * imheight - 1 - 2 * i;

                for (int j = 0; j < imwidth; j++) {
                    image->r(j, col) = (red[j] + image->r(j, col + 1)) / 2;
                    image->g(j, col) = (green[j] + image->g(j, col + 1)) / 2;
                    image->b(j, col) = (blue[j] + image->b(j, col + 1)) / 2;

                    if (oddHeight && i == 2) {
                        image->r(j, 2 * imheight) = (red[j] + image->r(j, 2 * imheight - 2)) / 2;
                        image->g(j, 2 * imheight) = (green[j] + image->g(j, 2 * imheight - 2)) / 2;
                        image->b(j, 2 * imheight) = (blue[j] + image->b(j, 2 * imheight - 2)) / 2;
                    }
                }
            } else if (i == imheight - 1) {
                int col = 2 * imheight - 1 - 2 * i;

                for (int j = 0; j < imwidth; j++) {
                    image->r(j, col) = (red[j] + image->r(j, col + 1)) / 2;
                    image->g(j, col) = (green[j] + image->g(j, col + 1)) / 2;
                    image->b(j, col) = (blue[j] + image->b(j, col + 1)) / 2;
                }

                col = 2 * imheight - 1 - 2 * i + 2;

                for (int j = 0; j < imwidth; j++) {
                    image->r(j, col) = (red[j] + image->r(j, col + 1)) / 2;
                    image->g(j, col) = (green[j] + image->g(j, col + 1)) / 2;
                    image->b(j, col) = (blue[j] + image->b(j, col + 1)) / 2;
                }
            } else if (i > 2 && i < imheight - 1) { // vertical bicubic interpolation
                int col = 2 * imheight - 1 - 2 * i + 2;

                for (int j = 0; j < imwidth; j++) {
                    image->r(j, col) = MAX(0.f, -0.0625f * (red[j] + image->r(j, col + 3)) + 0.5625f * (image->r(j, col - 1) + image->r(j, col + 1)));
                    image->g(j, col) = MAX(0.f, -0.0625f * (green[j] + image->g(j, col + 3)) + 0.5625f * (image->g(j, col - 1) + image->g(j, col + 1)));
                    image->b(j, col) = MAX(0.f, -0.0625f * (blue[j] + image->b(j, col + 3)) + 0.5625f * (image->b(j, col - 1) + image->b(j, col + 1)));

                    if (clip) {
                        image->r(j, col) = MIN(image->r(j, col), rtengine::MAXVALF);
                        image->g(j, col) = MIN(image->g(j, col), rtengine::MAXVALF);
                        image->b(j, col) = MIN(image->b(j, col), rtengine::MAXVALF);
                    }
                }
            }

            break;

        case TR_R270: // rotate left
            if (i == 0) {
                for (int j = imwidth - 1, row = 0; j >= 0; j--, row++) {
                    image->r(row, 2 * i) = red[j];
                    image->g(row, 2 * i) = green[j];
                    image->b(row, 2 * i) = blue[j];
                }
            } else if (i == 1 || i == 2) { // linear interpolation
                for (int j = imwidth - 1, row = 0; j >= 0; j--, row++) {
                    image->r(row, 2 * i) = red[j];
                    image->g(row, 2 * i) = green[j];
                    image->b(row, 2 * i) = blue[j];
                    image->r(row, 2 * i - 1) = (red[j] + image->r(row, 2 * i - 2)) * 0.5f;
                    image->g(row, 2 * i - 1) = (green[j] + image->g(row, 2 * i - 2)) * 0.5f;
                    image->b(row, 2 * i - 1) = (blue[j] + image->b(row, 2 * i - 2)) * 0.5f;
                }
            } else if (i > 0 && i < imheight) { // vertical bicubic interpolation
                for (int j = imwidth - 1, row = 0; j >= 0; j--, row++) {
                    image->r(row, 2 * i - 3) = MAX(0.f, -0.0625f * (red[j] + image->r(row, 2 * i - 6)) + 0.5625f * (image->r(row, 2 * i - 2) + image->r(row, 2 * i - 4)));
                    image->g(row, 2 * i - 3) = MAX(0.f, -0.0625f * (green[j] + image->g(row, 2 * i - 6)) + 0.5625f * (image->g(row, 2 * i - 2) + image->g(row, 2 * i - 4)));
                    image->b(row, 2 * i - 3) = MAX(0.f, -0.0625f * (blue[j] + image->b(row, 2 * i - 6)) + 0.5625f * (image->b(row, 2 * i - 2) + image->b(row, 2 * i - 4)));

                    if (clip) {
                        image->r(row, 2 * i - 3) = MIN(image->r(row, 2 * i - 3), rtengine::MAXVALF);
                        image->g(row, 2 * i - 3) = MIN(image->g(row, 2 * i - 3), rtengine::MAXVALF);
                        image->b(row, 2 * i - 3) = MIN(image->b(row, 2 * i - 3), rtengine::MAXVALF);
                    }

                    image->r(row, 2 * i) = red[j];
                    image->g(row, 2 * i) = green[j];
                    image->b(row, 2 * i) = blue[j];
                }
            }

            if (i == imheight - 1) {
                for (int j = imwidth - 1, row = 0; j >= 0; j--, row++) {
                    image->r(row, 2 * i - 1) = MAX(0.f, -0.0625f * (red[j] + image->r(row, 2 * i - 4)) + 0.5625f * (image->r(row, 2 * i) + image->r(row, 2 * i - 2)));
                    image->g(row, 2 * i - 1) = MAX(0.f, -0.0625f * (green[j] + image->g(row, 2 * i - 4)) + 0.5625f * (image->g(row, 2 * i) + image->g(row, 2 * i - 2)));
                    image->b(row, 2 * i - 1) = MAX(0.f, -0.0625f * (blue[j] + image->b(row, 2 * i - 4)) + 0.5625f * (image->b(row, 2 * i) + image->b(row, 2 * i - 2)));

                    if (clip) {
                        image->r(j, 2 * i - 1) = MIN(image->r(j, 2 * i - 1), rtengine::MAXVALF);
                        image->g(j, 2 * i - 1) = MIN(image->g(j, 2 * i - 1), rtengine::MAXVALF);
                        image->b(j, 2 * i - 1) = MIN(image->b(j, 2 * i - 1), rtengine::MAXVALF);
                    }

                    image->r(row, 2 * i + 1) = (red[j] + image->r(row, 2 * i - 1)) / 2;
                    image->g(row, 2 * i + 1) = (green[j] + image->g(row, 2 * i - 1)) / 2;
                    image->b(row, 2 * i + 1) = (blue[j] + image->b(row, 2 * i - 1)) / 2;

                    if (oddHeight) {
                        image->r(row, 2 * i + 2) = (red[j] + image->r(row, 2 * i - 2)) / 2;
                        image->g(row, 2 * i + 2) = (green[j] + image->g(row, 2 * i - 2)) / 2;
                        image->b(row, 2 * i + 2) = (blue[j] + image->b(row, 2 * i - 2)) / 2;
                    }
                }
            }

            break;

        case TR_NONE: // no coarse rotation
        default:
            rotateLine(red, image->r, tran, 2 * i, imwidth, imheight);
            rotateLine(green, image->g, tran, 2 * i, imwidth, imheight);
            rotateLine(blue, image->b, tran, 2 * i, imwidth, imheight);

            if (i == 1 || i == 2) { // linear interpolation
                for (int j = 0; j < imwidth; j++) {
                    image->r(2 * i - 1, j) = (red[j] + image->r(2 * i - 2, j)) / 2;
                    image->g(2 * i - 1, j) = (green[j] + image->g(2 * i - 2, j)) / 2;
                    image->b(2 * i - 1, j) = (blue[j] + image->b(2 * i - 2, j)) / 2;
                }
            } else if (i > 2 && i < imheight) { // vertical bicubic interpolation
                for (int j = 0; j < imwidth; j++) {
                    image->r(2 * i - 3, j) = MAX(0.f, -0.0625f * (red[j] + image->r(2 * i - 6, j)) + 0.5625f * (image->r(2 * i - 2, j) + image->r(2 * i - 4, j)));
                    image->g(2 * i - 3, j) = MAX(0.f, -0.0625f * (green[j] + image->g(2 * i - 6, j)) + 0.5625f * (image->g(2 * i - 2, j) + image->g(2 * i - 4, j)));
                    image->b(2 * i - 3, j) = MAX(0.f, -0.0625f * (blue[j] + image->b(2 * i - 6, j)) + 0.5625f * (image->b(2 * i - 2, j) + image->b(2 * i - 4, j)));

                    if (clip) {
                        image->r(2 * i - 3, j) = MIN(image->r(2 * i - 3, j), rtengine::MAXVALF);
                        image->g(2 * i - 3, j) = MIN(image->g(2 * i - 3, j), rtengine::MAXVALF);
                        image->b(2 * i - 3, j) = MIN(image->b(2 * i - 3, j), rtengine::MAXVALF);
                    }
                }
            }

            if (i == imheight - 1) {
                for (int j = 0; j < imwidth; j++) {
                    image->r(2 * i - 1, j) = MAX(0.f, -0.0625f * (red[j] + image->r(2 * i - 4, j)) + 0.5625f * (image->r(2 * i, j) + image->r(2 * i - 2, j)));
                    image->g(2 * i - 1, j) = MAX(0.f, -0.0625f * (green[j] + image->g(2 * i - 4, j)) + 0.5625f * (image->g(2 * i, j) + image->g(2 * i - 2, j)));
                    image->b(2 * i - 1, j) = MAX(0.f, -0.0625f * (blue[j] + image->b(2 * i - 4, j)) + 0.5625f * (image->b(2 * i, j) + image->b(2 * i - 2, j)));

                    if (clip) {
                        image->r(2 * i - 1, j) = MIN(image->r(2 * i - 1, j), rtengine::MAXVALF);
                        image->g(2 * i - 1, j) = MIN(image->g(2 * i - 1, j), rtengine::MAXVALF);
                        image->b(2 * i - 1, j) = MIN(image->b(2 * i - 1, j), rtengine::MAXVALF);
                    }

                    image->r(2 * i + 1, j) = (red[j] + image->r(2 * i - 1, j)) / 2;
                    image->g(2 * i + 1, j) = (green[j] + image->g(2 * i - 1, j)) / 2;
                    image->b(2 * i + 1, j) = (blue[j] + image->b(2 * i - 1, j)) / 2;

                    if (oddHeight) {
                        image->r(2 * i + 2, j) = (red[j] + image->r(2 * i - 2, j)) / 2;
                        image->g(2 * i + 2, j) = (green[j] + image->g(2 * i - 2, j)) / 2;
                        image->b(2 * i + 2, j) = (blue[j] + image->b(2 * i - 2, j)) / 2;
                    }
                }
            }
    }
}

}


namespace rtengine
{

extern const Settings* settings;
#undef ABS
#undef DIST

#define ABS(a) ((a)<0?-(a):(a))
#define DIST(a,b) (ABS(a-b))

RawImageSource::RawImageSource()
    : ImageSource()
    , W(0), H(0)
    , plistener(nullptr)
    , scale_mul{}
    , c_black{}
    , c_white{}
    , cblacksom{}
    , ref_pre_mul{}
    , refwb_red(0.0)
    , refwb_green(0.0)
    , refwb_blue(0.0)
    , rgb_cam{}
    , cam_rgb{}
    , xyz_cam{}
    , cam_xyz{}
    , fuji(false)
    , d1x(false)
    , border(4)
    , chmax{}
    , hlmax{}
    , clmax{}
    , initialGain(0.0)
    , camInitialGain(0.0)
    , defGain(0.0)
    , ri(nullptr)
    , lc00(0.0)
    , lc01(0.0)
    , lc02(0.0)
    , lc10(0.0)
    , lc11(0.0)
    , lc12(0.0)
    , lc20(0.0)
    , lc21(0.0)
    , lc22(0.0)
    , cache(nullptr)
    , threshold(0)
    , rawData(0, 0)
    , green(0, 0)
    , red(0, 0)
    , blue(0, 0)
    , rawDirty(true)
{
    camProfile = nullptr;
    embProfile = nullptr;
    rgbSourceModified = false;

    for (int i = 0; i < 4; ++i) {
        psRedBrightness[i] = psGreenBrightness[i] = psBlueBrightness[i] = 1.f;
    }
}

//%%%%%%%%%%%%%%%%%%%%%%%%%%%%%%%%%%%%%%%

RawImageSource::~RawImageSource()
{

    delete idata;

    for (size_t i = 0; i < numFrames; ++i) {
        delete riFrames[i];
    }

    for (size_t i = 0; i < numFrames - 1; ++i) {
        delete rawDataBuffer[i];
    }

    flushRGB();
    flushRawData();

    if (cache) {
        delete [] cache;
    }

    if (camProfile) {
        cmsCloseProfile(camProfile);
    }

    if (embProfile) {
        cmsCloseProfile(embProfile);
    }
}

//%%%%%%%%%%%%%%%%%%%%%%%%%%%%%%%%%%%%%%%

void RawImageSource::transformRect(const PreviewProps &pp, int tran, int &ssx1, int &ssy1, int &width, int &height, int &fw)
{
    int pp_x = pp.getX() + border;
    int pp_y = pp.getY() + border;
    int pp_width = pp.getWidth();
    int pp_height = pp.getHeight();

    if (d1x) {
        if ((tran & TR_ROT) == TR_R90 || (tran & TR_ROT) == TR_R270) {
            pp_x /= 2;
            pp_width = pp_width / 2 + 1;
        } else {
            pp_y /= 2;
            pp_height = pp_height / 2 + 1;
        }
    }

    int w = W, h = H;

    if (fuji) {
        w = ri->get_FujiWidth() * 2 + 1;
        h = (H - ri->get_FujiWidth()) * 2 + 1;
    }

    int sw = w, sh = h;

    if ((tran & TR_ROT) == TR_R90 || (tran & TR_ROT) == TR_R270) {
        sw = h;
        sh = w;
    }

    if (pp_width > sw - 2 * border) {
        pp_width = sw - 2 * border;
    }

    if (pp_height > sh - 2 * border) {
        pp_height = sh - 2 * border;
    }

    int ppx = pp_x, ppy = pp_y;

    if (tran & TR_HFLIP) {
        ppx = max(sw - pp_x - pp_width, 0);
    }

    if (tran & TR_VFLIP) {
        ppy = max(sh - pp_y - pp_height, 0);
    }

    int sx1 = ppx;        // assuming it's >=0
    int sy1 = ppy;        // assuming it's >=0
    int sx2 = min(ppx + pp_width, w - 1);
    int sy2 = min(ppy + pp_height, h - 1);

    if ((tran & TR_ROT) == TR_R180) {
        sx1 = max(w - ppx - pp_width, 0);
        sy1 = max(h - ppy - pp_height, 0);
        sx2 = min(sx1 + pp_width, w - 1);
        sy2 = min(sy1 + pp_height, h - 1);
    } else if ((tran & TR_ROT) == TR_R90) {
        sx1 = ppy;
        sy1 = max(h - ppx - pp_width, 0);
        sx2 = min(sx1 + pp_height, w - 1);
        sy2 = min(sy1 + pp_width, h - 1);
    } else if ((tran & TR_ROT) == TR_R270) {
        sx1 = max(w - ppy - pp_height, 0);
        sy1 = ppx;
        sx2 = min(sx1 + pp_height, w - 1);
        sy2 = min(sy1 + pp_width, h - 1);
    }

    if (fuji) {
        // atszamoljuk a koordinatakat fuji-ra:
        // recalculate the coordinates fuji-ra:
        ssx1 = (sx1 + sy1) / 2;
        ssy1 = (sy1 - sx2) / 2 + ri->get_FujiWidth();
        int ssx2 = (sx2 + sy2) / 2 + 1;
        int ssy2 = (sy2 - sx1) / 2 + ri->get_FujiWidth();
        fw   = (sx2 - sx1) / 2 / pp.getSkip();
        width  = (ssx2 - ssx1) / pp.getSkip() + ((ssx2 - ssx1) % pp.getSkip() > 0);
        height = (ssy2 - ssy1) / pp.getSkip() + ((ssy2 - ssy1) % pp.getSkip() > 0);
    } else {
        ssx1 = sx1;
        ssy1 = sy1;
        width  = (sx2 - sx1) / pp.getSkip() + ((sx2 - sx1) % pp.getSkip() > 0);
        height = (sy2 - sy1) / pp.getSkip() + ((sy2 - sy1) % pp.getSkip() > 0);
    }
}

float calculate_scale_mul(float scale_mul[4], const float pre_mul_[4], const float c_white[4], const float c_black[4], bool isMono, int colors)
{
    if (isMono || colors == 1) {
        for (int c = 0; c < 4; c++) {
            scale_mul[c] = 65535.0 / (c_white[c] - c_black[c]);
        }
    } else {
        float pre_mul[4];

        for (int c = 0; c < 4; c++) {
            pre_mul[c] = pre_mul_[c];
        }

        if (pre_mul[3] == 0) {
            pre_mul[3] = pre_mul[1]; // G2 == G1
        }

        float maxpremul = max(pre_mul[0], pre_mul[1], pre_mul[2], pre_mul[3]);

        for (int c = 0; c < 4; c++) {
            scale_mul[c] = (pre_mul[c] / maxpremul) * 65535.0 / (c_white[c] - c_black[c]);
        }
    }

    float gain = max(scale_mul[0], scale_mul[1], scale_mul[2], scale_mul[3]) / min(scale_mul[0], scale_mul[1], scale_mul[2], scale_mul[3]);
    return gain;
}

void RawImageSource::getImage(const ColorTemp &ctemp, int tran, Imagefloat* image, const PreviewProps &pp, const ToneCurveParams &hrp, const RAWParams &raw)
{
    MyMutex::MyLock lock(getImageMutex);

    tran = defTransform(tran);

    // compute channel multipliers
    double r, g, b;
    float rm, gm, bm;

    if (ctemp.getTemp() < 0) {
        // no white balance, ie revert the pre-process white balance to restore original unbalanced raw camera color
        rm = ri->get_pre_mul(0);
        gm = ri->get_pre_mul(1);
        bm = ri->get_pre_mul(2);
    } else {
        ctemp.getMultipliers(r, g, b);
        rm = imatrices.cam_rgb[0][0] * r + imatrices.cam_rgb[0][1] * g + imatrices.cam_rgb[0][2] * b;
        gm = imatrices.cam_rgb[1][0] * r + imatrices.cam_rgb[1][1] * g + imatrices.cam_rgb[1][2] * b;
        bm = imatrices.cam_rgb[2][0] * r + imatrices.cam_rgb[2][1] * g + imatrices.cam_rgb[2][2] * b;
    }

    if (true) {
        // adjust gain so the maximum raw value of the least scaled channel just hits max
        const float new_pre_mul[4] = { ri->get_pre_mul(0) / rm, ri->get_pre_mul(1) / gm, ri->get_pre_mul(2) / bm, ri->get_pre_mul(3) / gm };
        float new_scale_mul[4];

        bool isMono = (ri->getSensorType() == ST_FUJI_XTRANS && raw.xtranssensor.method == RAWParams::XTransSensor::getMethodString(RAWParams::XTransSensor::Method::MONO))
                      || (ri->getSensorType() == ST_BAYER && raw.bayersensor.method == RAWParams::BayerSensor::getMethodString(RAWParams::BayerSensor::Method::MONO));
        float gain = calculate_scale_mul(new_scale_mul, new_pre_mul, c_white, cblacksom, isMono, ri->get_colors());
        rm = new_scale_mul[0] / scale_mul[0] * gain;
        gm = new_scale_mul[1] / scale_mul[1] * gain;
        bm = new_scale_mul[2] / scale_mul[2] * gain;
        //fprintf(stderr, "camera gain: %f, current wb gain: %f, diff in stops %f\n", camInitialGain, gain, log2(camInitialGain) - log2(gain));
    } else {
        // old scaling: used a fixed reference gain based on camera (as-shot) white balance

        // how much we need to scale each channel to get our new white balance
        rm = refwb_red / rm;
        gm = refwb_green / gm;
        bm = refwb_blue / bm;
        // normalize so larger multiplier becomes 1.0
        float minval = min(rm, gm, bm);
        rm /= minval;
        gm /= minval;
        bm /= minval;
        // multiply with reference gain, ie as-shot WB
        rm *= camInitialGain;
        gm *= camInitialGain;
        bm *= camInitialGain;
    }

    defGain = 0.0;
    // compute image area to render in order to provide the requested part of the image
    int sx1, sy1, imwidth, imheight, fw, d1xHeightOdd = 0;
    transformRect(pp, tran, sx1, sy1, imwidth, imheight, fw);

    // check possible overflows
    int maximwidth, maximheight;

    if ((tran & TR_ROT) == TR_R90 || (tran & TR_ROT) == TR_R270) {
        maximwidth = image->getHeight();
        maximheight = image->getWidth();
    } else {
        maximwidth = image->getWidth();
        maximheight = image->getHeight();
    }

    if (d1x) {
        // D1X has only half of the required rows
        // we interpolate the missing ones later to get correct aspect ratio
        // if the height is odd we also have to add an additional row to avoid a black line
        d1xHeightOdd = maximheight & 1;
        maximheight /= 2;
        imheight = maximheight;
    }

    // correct if overflow (very rare), but not fuji because it is corrected in transline
    if (!fuji && imwidth > maximwidth) {
        imwidth = maximwidth;
    }

    if (!fuji && imheight > maximheight) {
        imheight = maximheight;
    }

    if (fuji) { // zero image to avoid access to uninitialized values in further processing because fuji super-ccd processing is not clean...
        for (int i = 0; i < image->getHeight(); ++i) {
            for (int j = 0; j < image->getWidth(); ++j) {
                image->r(i, j) = image->g(i, j) = image->b(i, j) = 0;
            }
        }
    }

    int maxx = this->W, maxy = this->H, skip = pp.getSkip();

    // raw clip levels after white balance
    hlmax[0] = clmax[0] * rm;
    hlmax[1] = clmax[1] * gm;
    hlmax[2] = clmax[2] * bm;

    const bool doClip = (chmax[0] >= clmax[0] || chmax[1] >= clmax[1] || chmax[2] >= clmax[2]) && !hrp.hrenabled;

    float area = skip * skip;
    rm /= area;
    gm /= area;
    bm /= area;
    bool doHr = (hrp.hrenabled && hrp.method != "Color");
#ifdef _OPENMP
    #pragma omp parallel if(!d1x)       // omp disabled for D1x to avoid race conditions (see Issue 1088 http://code.google.com/p/rawtherapee/issues/detail?id=1088)
    {
#endif
        // render the requested image part
        float line_red[imwidth] ALIGNED16;
        float line_grn[imwidth] ALIGNED16;
        float line_blue[imwidth] ALIGNED16;

#ifdef _OPENMP
        #pragma omp for schedule(dynamic,16)
#endif

        for (int ix = 0; ix < imheight; ix++) {
            int i = sy1 + skip * ix;

            if (i >= maxy - skip) {
                i = maxy - skip - 1;    // avoid trouble
            }

            if (ri->getSensorType() == ST_BAYER || ri->getSensorType() == ST_FUJI_XTRANS || ri->get_colors() == 1) {
                for (int j = 0, jx = sx1; j < imwidth; j++, jx += skip) {
                    jx = std::min(jx, maxx - skip - 1);  // avoid trouble

                    float rtot = 0.f, gtot = 0.f, btot = 0.f;

                    for (int m = 0; m < skip; m++)
                        for (int n = 0; n < skip; n++) {
                            rtot += red[i + m][jx + n];
                            gtot += green[i + m][jx + n];
                            btot += blue[i + m][jx + n];
                        }

                    rtot *= rm;
                    gtot *= gm;
                    btot *= bm;

                    if (doClip) {
                        // note: as hlmax[] can be larger than CLIP and we can later apply negative
                        // exposure this means that we can clip away local highlights which actually
                        // are not clipped. We have to do that though as we only check pixel by pixel
                        // and don't know if this will transition into a clipped area, if so we need
                        // to clip also surrounding to make a good colour transition
                        rtot = CLIP(rtot);
                        gtot = CLIP(gtot);
                        btot = CLIP(btot);
                    }

                    line_red[j] = rtot;
                    line_grn[j] = gtot;
                    line_blue[j] = btot;
                }
            } else {
                for (int j = 0, jx = sx1; j < imwidth; j++, jx += skip) {
                    if (jx > maxx - skip) {
                        jx = maxx - skip - 1;
                    }

                    float rtot, gtot, btot;
                    rtot = gtot = btot = 0;

                    for (int m = 0; m < skip; m++)
                        for (int n = 0; n < skip; n++) {
                            rtot += rawData[i + m][(jx + n) * 3 + 0];
                            gtot += rawData[i + m][(jx + n) * 3 + 1];
                            btot += rawData[i + m][(jx + n) * 3 + 2];
                        }

                    rtot *= rm;
                    gtot *= gm;
                    btot *= bm;

                    if (doClip) {
                        rtot = CLIP(rtot);
                        gtot = CLIP(gtot);
                        btot = CLIP(btot);
                    }

                    line_red[j] = rtot;
                    line_grn[j] = gtot;
                    line_blue[j] = btot;

                }
            }

            //process all highlight recovery other than "Color"
            if (doHr) {
                hlRecovery(hrp.method, line_red, line_grn, line_blue, imwidth, hlmax);
            }

            if (d1x) {
                transLineD1x(line_red, line_grn, line_blue, ix, image, tran, imwidth, imheight, d1xHeightOdd, doClip);
            } else if (fuji) {
                transLineFuji(line_red, line_grn, line_blue, ix, image, tran, imheight, fw);
            } else {
                transLineStandard(line_red, line_grn, line_blue, ix, image, tran, imwidth, imheight);
            }

        }

#ifdef _OPENMP
    }
#endif

    if (fuji) {
        int a = ((tran & TR_ROT) == TR_R90 && image->getWidth() % 2 == 0) || ((tran & TR_ROT) == TR_R180 && image->getHeight() % 2 + image->getWidth() % 2 == 1) || ((tran & TR_ROT) == TR_R270 && image->getHeight() % 2 == 0);

        // first row
        for (int j = 1 + a; j < image->getWidth() - 1; j += 2) {
            image->r(0, j) = (image->r(1, j) + image->r(0, j + 1) + image->r(0, j - 1)) / 3;
            image->g(0, j) = (image->g(1, j) + image->g(0, j + 1) + image->g(0, j - 1)) / 3;
            image->b(0, j) = (image->b(1, j) + image->b(0, j + 1) + image->b(0, j - 1)) / 3;
        }

        // other rows
        for (int i = 1; i < image->getHeight() - 1; i++) {
            for (int j = 2 - (a + i + 1) % 2; j < image->getWidth() - 1; j += 2) {
                // edge-adaptive interpolation
                double dh = (ABS(image->r(i, j + 1) - image->r(i, j - 1)) + ABS(image->g(i, j + 1) - image->g(i, j - 1)) + ABS(image->b(i, j + 1) - image->b(i, j - 1))) / 1.0;
                double dv = (ABS(image->r(i + 1, j) - image->r(i - 1, j)) + ABS(image->g(i + 1, j) - image->g(i - 1, j)) + ABS(image->b(i + 1, j) - image->b(i - 1, j))) / 1.0;
                double eh = 1.0 / (1.0 + dh);
                double ev = 1.0 / (1.0 + dv);
                image->r(i, j) = (eh * (image->r(i, j + 1) + image->r(i, j - 1)) + ev * (image->r(i + 1, j) + image->r(i - 1, j))) / (2.0 * (eh + ev));
                image->g(i, j) = (eh * (image->g(i, j + 1) + image->g(i, j - 1)) + ev * (image->g(i + 1, j) + image->g(i - 1, j))) / (2.0 * (eh + ev));
                image->b(i, j) = (eh * (image->b(i, j + 1) + image->b(i, j - 1)) + ev * (image->b(i + 1, j) + image->b(i - 1, j))) / (2.0 * (eh + ev));
            }

            // first pixel
            if (2 - (a + i + 1) % 2 == 2) {
                image->r(i, 0) = (image->r(i + 1, 0) + image->r(i - 1, 0) + image->r(i, 1)) / 3;
                image->g(i, 0) = (image->g(i + 1, 0) + image->g(i - 1, 0) + image->g(i, 1)) / 3;
                image->b(i, 0) = (image->b(i + 1, 0) + image->b(i - 1, 0) + image->b(i, 1)) / 3;
            }

            // last pixel
            if (2 - (a + i + image->getWidth()) % 2 == 2) {
                image->r(i, image->getWidth() - 1) = (image->r(i + 1, image->getWidth() - 1) + image->r(i - 1, image->getWidth() - 1) + image->r(i, image->getWidth() - 2)) / 3;
                image->g(i, image->getWidth() - 1) = (image->g(i + 1, image->getWidth() - 1) + image->g(i - 1, image->getWidth() - 1) + image->g(i, image->getWidth() - 2)) / 3;
                image->b(i, image->getWidth() - 1) = (image->b(i + 1, image->getWidth() - 1) + image->b(i - 1, image->getWidth() - 1) + image->b(i, image->getWidth() - 2)) / 3;
            }
        }

        // last row
        int b = (a == 1 && image->getHeight() % 2) || (a == 0 && image->getHeight() % 2 == 0);

        for (int j = 1 + b; j < image->getWidth() - 1; j += 2) {
            image->r(image->getHeight() - 1, j) = (image->r(image->getHeight() - 2, j) + image->r(image->getHeight() - 1, j + 1) + image->r(image->getHeight() - 1, j - 1)) / 3;
            image->g(image->getHeight() - 1, j) = (image->g(image->getHeight() - 2, j) + image->g(image->getHeight() - 1, j + 1) + image->g(image->getHeight() - 1, j - 1)) / 3;
            image->b(image->getHeight() - 1, j) = (image->b(image->getHeight() - 2, j) + image->b(image->getHeight() - 1, j + 1) + image->b(image->getHeight() - 1, j - 1)) / 3;
        }
    }

    // Flip if needed
    if (tran & TR_HFLIP) {
        hflip(image);
    }

    if (tran & TR_VFLIP) {
        vflip(image);
    }

    // Colour correction (only when running on full resolution)
    if (pp.getSkip() == 1) {
        switch (ri->getSensorType()) {
            case ST_BAYER:
                processFalseColorCorrection(image, raw.bayersensor.ccSteps);
                break;

            case ST_FUJI_XTRANS:
                processFalseColorCorrection(image, raw.xtranssensor.ccSteps);
                break;

            case ST_FOVEON:
            case ST_NONE:
                break;
        }
    }
}

DCPProfile *RawImageSource::getDCP(const ColorManagementParams &cmp, DCPProfile::ApplyState &as)
{
    DCPProfile *dcpProf = nullptr;
    cmsHPROFILE dummy;
    findInputProfile(cmp.input, nullptr, (static_cast<const FramesData*>(getMetaData()))->getCamera(), &dcpProf, dummy);

    if (dcpProf == nullptr) {
        if (settings->verbose) {
            printf("Can't load DCP profile '%s'!\n", cmp.input.c_str());
        }

        return nullptr;
    }

    dcpProf->setStep2ApplyState(cmp.working, cmp.toneCurve, cmp.applyLookTable, cmp.applyBaselineExposureOffset, as);
    return dcpProf;
}

void RawImageSource::convertColorSpace(Imagefloat* image, const ColorManagementParams &cmp, const ColorTemp &wb)
{
    double pre_mul[3] = { ri->get_pre_mul(0), ri->get_pre_mul(1), ri->get_pre_mul(2) };
    colorSpaceConversion(image, cmp, wb, pre_mul, embProfile, camProfile, imatrices.xyz_cam, (static_cast<const FramesData*>(getMetaData()))->getCamera());
}

//%%%%%%%%%%%%%%%%%%%%%%%%%%%%%%%%%%%%%%%

/* interpolateBadPixelsBayer: correct raw pixels looking at the bitmap
 * takes into consideration if there are multiple bad pixels in the neighbourhood
 */
int RawImageSource::interpolateBadPixelsBayer(PixelsMap &bitmapBads, array2D<float> &rawData)
{
    static const float eps = 1.f;
    int counter = 0;
#ifdef _OPENMP
    #pragma omp parallel for reduction(+:counter) schedule(dynamic,16)
#endif

    for (int row = 2; row < H - 2; row++) {
        for (int col = 2; col < W - 2; col++) {
            int sk = bitmapBads.skipIfZero(col, row);  //optimization for a stripe all zero

            if (sk) {
                col += sk - 1; //-1 is because of col++ in cycle
                continue;
            }

            if (!bitmapBads.get(col, row)) {
                continue;
            }

            float wtdsum = 0.f, norm = 0.f;

            // diagonal interpolation
            if (FC(row, col) == 1) {
                // green channel. We can use closer pixels than for red or blue channel. Distance to centre pixel is sqrt(2) => weighting is 0.70710678
                // For green channel following pixels will be used for interpolation. Pixel to be interpolated is in centre.
                // 1 means that pixel is used in this step, if itself and his counterpart are not marked bad
                // 0 0 0 0 0
                // 0 1 0 1 0
                // 0 0 0 0 0
                // 0 1 0 1 0
                // 0 0 0 0 0
                for (int dx = -1; dx <= 1; dx += 2) {
                    if (bitmapBads.get(col + dx, row - 1) || bitmapBads.get(col - dx, row + 1)) {
                        continue;
                    }

                    float dirwt = 0.70710678f / (fabsf(rawData[row - 1][col + dx] - rawData[row + 1][col - dx]) + eps);
                    wtdsum += dirwt * (rawData[row - 1][col + dx] + rawData[row + 1][col - dx]);
                    norm += dirwt;
                }
            } else {
                // red and blue channel. Distance to centre pixel is sqrt(8) => weighting is 0.35355339
                // For red and blue channel following pixels will be used for interpolation. Pixel to be interpolated is in centre.
                // 1 means that pixel is used in this step, if itself and his counterpart are not marked bad
                // 1 0 0 0 1
                // 0 0 0 0 0
                // 0 0 0 0 0
                // 0 0 0 0 0
                // 1 0 0 0 1
                for (int dx = -2; dx <= 2; dx += 4) {
                    if (bitmapBads.get(col + dx, row - 2) || bitmapBads.get(col - dx, row + 2)) {
                        continue;
                    }

                    float dirwt = 0.35355339f / (fabsf(rawData[row - 2][col + dx] - rawData[row + 2][col - dx]) + eps);
                    wtdsum += dirwt * (rawData[row - 2][col + dx] + rawData[row + 2][col - dx]);
                    norm += dirwt;
                }
            }

            // channel independent. Distance to centre pixel is 2 => weighting is 0.5
            // Additionally for all channel following pixels will be used for interpolation. Pixel to be interpolated is in centre.
            // 1 means that pixel is used in this step, if itself and his counterpart are not marked bad
            // 0 0 1 0 0
            // 0 0 0 0 0
            // 1 0 0 0 1
            // 0 0 0 0 0
            // 0 0 1 0 0

            // horizontal interpolation
            if (!(bitmapBads.get(col - 2, row) || bitmapBads.get(col + 2, row))) {
                float dirwt = 0.5f / (fabsf(rawData[row][col - 2] - rawData[row][col + 2]) + eps);
                wtdsum += dirwt * (rawData[row][col - 2] + rawData[row][col + 2]);
                norm += dirwt;
            }

            // vertical interpolation
            if (!(bitmapBads.get(col, row - 2) || bitmapBads.get(col, row + 2))) {
                float dirwt = 0.5f / (fabsf(rawData[row - 2][col] - rawData[row + 2][col]) + eps);
                wtdsum += dirwt * (rawData[row - 2][col] + rawData[row + 2][col]);
                norm += dirwt;
            }

            if (LIKELY(norm > 0.f)) {  // This means, we found at least one pair of valid pixels in the steps above, likelihood of this case is about 99.999%
                rawData[row][col] = wtdsum / (2.f * norm); //gradient weighted average, Factor of 2.f is an optimization to avoid multiplications in former steps
                counter++;
            } else { //backup plan -- simple average. Same method for all channels. We could improve this, but it's really unlikely that this case happens
                int tot = 0;
                float sum = 0;

                for (int dy = -2; dy <= 2; dy += 2) {
                    for (int dx = -2; dx <= 2; dx += 2) {
                        if (bitmapBads.get(col + dx, row + dy)) {
                            continue;
                        }

                        sum += rawData[row + dy][col + dx];
                        tot++;
                    }
                }

                if (tot > 0) {
                    rawData[row][col] = sum / tot;
                    counter ++;
                }
            }
        }
    }

    return counter; // Number of interpolated pixels.
}

/* interpolateBadPixels3Colours: correct raw pixels looking at the bitmap
 * takes into consideration if there are multiple bad pixels in the neighbourhood
 */
int RawImageSource::interpolateBadPixelsNColours(PixelsMap &bitmapBads, const int colours)
{
    static const float eps = 1.f;
    int counter = 0;
#ifdef _OPENMP
    #pragma omp parallel for reduction(+:counter) schedule(dynamic,16)
#endif

    for (int row = 2; row < H - 2; row++) {
        for (int col = 2; col < W - 2; col++) {
            int sk = bitmapBads.skipIfZero(col, row);  //optimization for a stripe all zero

            if (sk) {
                col += sk - 1; //-1 is because of col++ in cycle
                continue;
            }

            if (!bitmapBads.get(col, row)) {
                continue;
            }

            float wtdsum[colours], norm[colours];

            for (int i = 0; i < colours; ++i) {
                wtdsum[i] = norm[i] = 0.f;
            }

            // diagonal interpolation
            for (int dx = -1; dx <= 1; dx += 2) {
                if (bitmapBads.get(col + dx, row - 1) || bitmapBads.get(col - dx, row + 1)) {
                    continue;
                }

                for (int c = 0; c < colours; c++) {
                    float dirwt = 0.70710678f / (fabsf(rawData[row - 1][(col + dx) * colours + c] - rawData[row + 1][(col - dx) * colours + c]) + eps);
                    wtdsum[c] += dirwt * (rawData[row - 1][(col + dx) * colours + c] + rawData[row + 1][(col - dx) * colours + c]);
                    norm[c] += dirwt;
                }
            }

            // horizontal interpolation
            if (!(bitmapBads.get(col - 1, row) || bitmapBads.get(col + 1, row))) {
                for (int c = 0; c < colours; c++) {
                    float dirwt = 1.f / (fabsf(rawData[row][(col - 1) * colours + c] - rawData[row][(col + 1) * colours + c]) + eps);
                    wtdsum[c] += dirwt * (rawData[row][(col - 1) * colours + c] + rawData[row][(col + 1) * colours + c]);
                    norm[c] += dirwt;
                }
            }

            // vertical interpolation
            if (!(bitmapBads.get(col, row - 1) || bitmapBads.get(col, row + 1))) {
                for (int c = 0; c < colours; c++) {
                    float dirwt = 1.f / (fabsf(rawData[row - 1][col * colours + c] - rawData[row + 1][col * colours + c]) + eps);
                    wtdsum[c] += dirwt * (rawData[row - 1][col * colours + c] + rawData[row + 1][col * colours + c]);
                    norm[c] += dirwt;
                }
            }

            if (LIKELY(norm[0] > 0.f)) {  // This means, we found at least one pair of valid pixels in the steps above, likelihood of this case is about 99.999%
                for (int c = 0; c < colours; c++) {
                    rawData[row][col * colours + c] = wtdsum[c] / (2.f * norm[c]); //gradient weighted average, Factor of 2.f is an optimization to avoid multiplications in former steps
                }

                counter++;
            } else { //backup plan -- simple average. Same method for all channels. We could improve this, but it's really unlikely that this case happens
                int tot = 0;
                float sum[colours];

                for (int i = 0; i < colours; ++i) {
                    sum[i] = 0.f;
                }

                for (int dy = -2; dy <= 2; dy += 2) {
                    for (int dx = -2; dx <= 2; dx += 2) {
                        if (bitmapBads.get(col + dx, row + dy)) {
                            continue;
                        }

                        for (int c = 0; c < colours; c++) {
                            sum[c] += rawData[row + dy][(col + dx) * colours + c];
                        }

                        tot++;
                    }
                }

                if (tot > 0) {
                    for (int c = 0; c < colours; c++) {
                        rawData[row][col * colours + c] = sum[c] / tot;
                    }

                    counter ++;
                }
            }
        }
    }

    return counter; // Number of interpolated pixels.
}
/* interpolateBadPixelsXtrans: correct raw pixels looking at the bitmap
 * takes into consideration if there are multiple bad pixels in the neighbourhood
 */
int RawImageSource::interpolateBadPixelsXtrans(PixelsMap &bitmapBads)
{
    static const float eps = 1.f;
    int counter = 0;
#ifdef _OPENMP
    #pragma omp parallel for reduction(+:counter) schedule(dynamic,16)
#endif

    for (int row = 2; row < H - 2; row++) {
        for (int col = 2; col < W - 2; col++) {
            int skip = bitmapBads.skipIfZero(col, row);  //optimization for a stripe all zero

            if (skip) {
                col += skip - 1; //-1 is because of col++ in cycle
                continue;
            }

            if (!bitmapBads.get(col, row)) {
                continue;
            }

            float wtdsum = 0.f, norm = 0.f;
            unsigned int pixelColor = ri->XTRANSFC(row, col);

            if (pixelColor == 1) {
                // green channel. A green pixel can either be a solitary green pixel or a member of a 2x2 square of green pixels
                if (ri->XTRANSFC(row, col - 1) == ri->XTRANSFC(row, col + 1)) {
                    // If left and right neighbour have same colour, then this is a solitary green pixel
                    // For these the following pixels will be used for interpolation. Pixel to be interpolated is in centre and marked with a P.
                    // Pairs of pixels used in this step are numbered. A pair will be used if none of the pixels of the pair is marked bad
                    // 0 means, the pixel has a different colour and will not be used
                    // 0 1 0 2 0
                    // 3 5 0 6 4
                    // 0 0 P 0 0
                    // 4 6 0 5 3
                    // 0 2 0 1 0
                    for (int dx = -1; dx <= 1; dx += 2) {  // pixels marked 5 or 6 in above example. Distance to P is sqrt(2) => weighting is 0.70710678f
                        if (bitmapBads.get(col + dx, row - 1) || bitmapBads.get(col - dx, row + 1)) {
                            continue;
                        }

                        float dirwt = 0.70710678f / (fabsf(rawData[row - 1][col + dx] - rawData[row + 1][col - dx]) + eps);
                        wtdsum += dirwt * (rawData[row - 1][col + dx] + rawData[row + 1][col - dx]);
                        norm += dirwt;
                    }

                    for (int dx = -1; dx <= 1; dx += 2) {  // pixels marked 1 or 2 on above example. Distance to P is sqrt(5) => weighting is 0.44721359f
                        if (bitmapBads.get(col + dx, row - 2) || bitmapBads.get(col - dx, row + 2)) {
                            continue;
                        }

                        float dirwt = 0.44721359f / (fabsf(rawData[row - 2][col + dx] - rawData[row + 2][col - dx]) + eps);
                        wtdsum += dirwt * (rawData[row - 2][col + dx] + rawData[row + 2][col - dx]);
                        norm += dirwt;
                    }

                    for (int dx = -2; dx <= 2; dx += 4) {  // pixels marked 3 or 4 on above example. Distance to P is sqrt(5) => weighting is 0.44721359f
                        if (bitmapBads.get(col + dx, row - 1) || bitmapBads.get(col - dx, row + 1)) {
                            continue;
                        }

                        float dirwt = 0.44721359f / (fabsf(rawData[row - 1][col + dx] - rawData[row + 1][col - dx]) + eps);
                        wtdsum += dirwt * (rawData[row - 1][col + dx] + rawData[row + 1][col - dx]);
                        norm += dirwt;
                    }
                } else {
                    // this is a member of a 2x2 square of green pixels
                    // For these the following pixels will be used for interpolation. Pixel to be interpolated is at position P in the example.
                    // Pairs of pixels used in this step are numbered. A pair will be used if none of the pixels of the pair is marked bad
                    // 0 means, the pixel has a different colour and will not be used
                    // 1 0 0 3
                    // 0 P 2 0
                    // 0 2 1 0
                    // 3 0 0 0

                    // pixels marked 1 in above example. Distance to P is sqrt(2) => weighting is 0.70710678f
                    int offset1 = ri->XTRANSFC(row - 1, col - 1) == ri->XTRANSFC(row + 1, col + 1) ? 1 : -1;

                    if (!(bitmapBads.get(col - offset1, row - 1) || bitmapBads.get(col + offset1, row + 1))) {
                        float dirwt = 0.70710678f / (fabsf(rawData[row - 1][col - offset1] - rawData[row + 1][col + offset1]) + eps);
                        wtdsum += dirwt * (rawData[row - 1][col - offset1] + rawData[row + 1][col + offset1]);
                        norm += dirwt;
                    }

                    // pixels marked 2 in above example. Distance to P is 1 => weighting is 1.f
                    int offsety = (ri->XTRANSFC(row - 1, col) != 1 ? 1 : -1);
                    int offsetx = offset1 * offsety;

                    if (!(bitmapBads.get(col + offsetx, row) || bitmapBads.get(col, row + offsety))) {
                        float dirwt = 1.f / (fabsf(rawData[row][col + offsetx] - rawData[row + offsety][col]) + eps);
                        wtdsum += dirwt * (rawData[row][col + offsetx] + rawData[row + offsety][col]);
                        norm += dirwt;
                    }

                    int offsety2 = -offsety;
                    int offsetx2 = -offsetx;
                    offsetx *= 2;
                    offsety *= 2;

                    // pixels marked 3 in above example. Distance to P is sqrt(5) => weighting is 0.44721359f
                    if (!(bitmapBads.get(col + offsetx, row + offsety2) || bitmapBads.get(col + offsetx2, row + offsety))) {
                        float dirwt = 0.44721359f / (fabsf(rawData[row + offsety2][col + offsetx] - rawData[row + offsety][col + offsetx2]) + eps);
                        wtdsum += dirwt * (rawData[row + offsety2][col + offsetx] + rawData[row + offsety][col + offsetx2]);
                        norm += dirwt;
                    }
                }
            } else {
                // red and blue channel.
                // Each red or blue pixel has exactly one neighbour of same colour in distance 2 and four neighbours of same colour which can be reached by a move of a knight in chess.
                // For the distance 2 pixel (marked with an X) we generate a virtual counterpart (marked with a V)
                // For red and blue channel following pixels will be used for interpolation. Pixel to be interpolated is in centre and marked with a P.
                // Pairs of pixels used in this step are numbered except for distance 2 pixels which are marked X and V. A pair will be used if none of the pixels of the pair is marked bad
                // 0 1 0 0 0    0 0 X 0 0   remaining cases are symmetric
                // 0 0 0 0 2    1 0 0 0 2
                // X 0 P 0 V    0 0 P 0 0
                // 0 0 0 0 1    0 0 0 0 0
                // 0 2 0 0 0    0 2 V 1 0

                // Find two knight moves landing on a pixel of same colour as the pixel to be interpolated.
                // If we look at first and last row of 5x5 square, we will find exactly two knight pixels.
                // Additionally we know that the column of this pixel has 1 or -1 horizontal distance to the centre pixel
                // When we find a knight pixel, we get its counterpart, which has distance (+-3,+-3), where the signs of distance depend on the corner of the found knight pixel.
                // These pixels are marked 1 or 2 in above examples. Distance to P is sqrt(5) => weighting is 0.44721359f
                // The following loop simply scans the four possible places. To keep things simple, it does not stop after finding two knight pixels, because it will not find more than two
                for (int d1 = -2, offsety = 3; d1 <= 2; d1 += 4, offsety -= 6) {
                    for (int d2 = -1, offsetx = 3; d2 < 1; d2 += 2, offsetx -= 6) {
                        if (ri->XTRANSFC(row + d1, col + d2) == pixelColor) {
                            if (!(bitmapBads.get(col + d2, row + d1) || bitmapBads.get(col + d2 + offsetx, row + d1 + offsety))) {
                                float dirwt = 0.44721359f / (fabsf(rawData[row + d1][col + d2] - rawData[row + d1 + offsety][col + d2 + offsetx]) + eps);
                                wtdsum += dirwt * (rawData[row + d1][col + d2] + rawData[row + d1 + offsety][col + d2 + offsetx]);
                                norm += dirwt;
                            }
                        }
                    }
                }

                // now scan for the pixel of same colour in distance 2 in each direction (marked with an X in above examples).
                bool distance2PixelFound = false;
                int dx, dy;

                // check horizontal
                for (dx = -2, dy = 0; dx <= 2 && !distance2PixelFound; dx += 4)
                    if (ri->XTRANSFC(row, col + dx) == pixelColor) {
                        distance2PixelFound = true;
                    }

                if (!distance2PixelFound)

                    // no distance 2 pixel on horizontal, check vertical
                    for (dx = 0, dy = -2; dy <= 2 && !distance2PixelFound; dy += 4)
                        if (ri->XTRANSFC(row + dy, col) == pixelColor) {
                            distance2PixelFound = true;
                        }

                // calculate the value of its virtual counterpart (marked with a V in above examples)
                float virtualPixel;

                if (dy == 0) {
                    virtualPixel = 0.5f * (rawData[row - 1][col - dx] + rawData[row + 1][col - dx]);
                } else {
                    virtualPixel = 0.5f * (rawData[row - dy][col - 1] + rawData[row - dy][col + 1]);
                }

                // and weight as usual. Distance to P is 2 => weighting is 0.5f
                float dirwt = 0.5f / (fabsf(virtualPixel - rawData[row + dy][col + dx]) + eps);
                wtdsum += dirwt * (virtualPixel + rawData[row + dy][col + dx]);
                norm += dirwt;
            }

            if (LIKELY(norm > 0.f)) {  // This means, we found at least one pair of valid pixels in the steps above, likelihood of this case is about 99.999%
                rawData[row][col] = wtdsum / (2.f * norm); //gradient weighted average, Factor of 2.f is an optimization to avoid multiplications in former steps
                counter++;
            }
        }
    }

    return counter; // Number of interpolated pixels.
}
//%%%%%%%%%%%%%%%%%%%%%%%%%%%%%%%%%%%%%%%

/*  Search for hot or dead pixels in the image and update the map
 *  For each pixel compare its value to the average of similar colour surrounding
 *  (Taken from Emil Martinec idea)
 *  (Optimized by Ingo Weyrich 2013 and 2015)
 */
int RawImageSource::findHotDeadPixels( PixelsMap &bpMap, float thresh, bool findHotPixels, bool findDeadPixels )
{
    float varthresh = (20.0 * (thresh / 100.0) + 1.0) / 24.f;

    // allocate temporary buffer
    float (*cfablur);
    cfablur = (float (*)) malloc(H * W * sizeof * cfablur);

    // counter for dead or hot pixels
    int counter = 0;

#ifdef _OPENMP
    #pragma omp parallel
#endif
    {
#ifdef _OPENMP
        #pragma omp for schedule(dynamic,16) nowait
#endif

        for (int i = 2; i < H - 2; i++) {
            for (int j = 2; j < W - 2; j++) {
                const float& temp = median(rawData[i - 2][j - 2], rawData[i - 2][j], rawData[i - 2][j + 2],
                                           rawData[i][j - 2], rawData[i][j], rawData[i][j + 2],
                                           rawData[i + 2][j - 2], rawData[i + 2][j], rawData[i + 2][j + 2]);
                cfablur[i * W + j] = rawData[i][j] - temp;
            }
        }

        // process borders. Former version calculated the median using mirrored border which does not make sense because the original pixel loses weight
        // Setting the difference between pixel and median for border pixels to zero should do the job not worse then former version
#ifdef _OPENMP
        #pragma omp single
#endif
        {
            for (int i = 0; i < 2; i++) {
                for (int j = 0; j < W; j++) {
                    cfablur[i * W + j] = 0.f;
                }
            }

            for (int i = 2; i < H - 2; i++) {
                for (int j = 0; j < 2; j++) {
                    cfablur[i * W + j] = 0.f;
                }

                for (int j = W - 2; j < W; j++) {
                    cfablur[i * W + j] = 0.f;
                }
            }

            for (int i = H - 2; i < H; i++) {
                for (int j = 0; j < W; j++) {
                    cfablur[i * W + j] = 0.f;
                }
            }
        }
#ifdef _OPENMP
        #pragma omp barrier // barrier because of nowait clause above

        #pragma omp for reduction(+:counter) schedule(dynamic,16)
#endif

        //cfa pixel heat/death evaluation
        for (int rr = 2; rr < H - 2; rr++) {
            int rrmWpcc = rr * W + 2;

            for (int cc = 2; cc < W - 2; cc++, rrmWpcc++) {
                //evaluate pixel for heat/death
                float pixdev = cfablur[rrmWpcc];

                if (pixdev == 0.f) {
                    continue;
                }

                if ((!findDeadPixels) && pixdev < 0) {
                    continue;
                }

                if ((!findHotPixels) && pixdev > 0) {
                    continue;
                }

                pixdev = fabsf(pixdev);
                float hfnbrave = -pixdev;

#ifdef __SSE2__
                // sum up 5*4 = 20 values using SSE
                // 10 fabs function calls and float 10 additions with SSE
                vfloat sum = vabsf(LVFU(cfablur[(rr - 2) * W + cc - 2])) + vabsf(LVFU(cfablur[(rr - 1) * W + cc - 2]));
                sum += vabsf(LVFU(cfablur[(rr) * W + cc - 2]));
                sum += vabsf(LVFU(cfablur[(rr + 1) * W + cc - 2]));
                sum += vabsf(LVFU(cfablur[(rr + 2) * W + cc - 2]));
                // horizontally add the values and add the result to hfnbrave
                hfnbrave += vhadd(sum);

                // add remaining 5 values of last column
                for (int mm = rr - 2; mm <= rr + 2; mm++) {
                    hfnbrave += fabsf(cfablur[mm * W + cc + 2]);
                }

#else

                //  25 fabs function calls and 25 float additions without SSE
                for (int mm = rr - 2; mm <= rr + 2; mm++) {
                    for (int nn = cc - 2; nn <= cc + 2; nn++) {
                        hfnbrave += fabsf(cfablur[mm * W + nn]);
                    }
                }

#endif

                if (pixdev > varthresh * hfnbrave) {
                    // mark the pixel as "bad"
                    bpMap.set(cc, rr);
                    counter++;
                }
            }//end of pixel evaluation
        }
    }//end of parallel processing
    free(cfablur);
    return counter;
}

//%%%%%%%%%%%%%%%%%%%%%%%%%%%%%%%%%%%%%%%

void RawImageSource::getFullSize(int& w, int& h, int tr)
{

    tr = defTransform(tr);

    if (fuji) {
        w = ri->get_FujiWidth() * 2 + 1;
        h = (H - ri->get_FujiWidth()) * 2 + 1;
    } else if (d1x) {
        w = W;
        h = 2 * H;
    } else {
        w = W;
        h = H;
    }

    if ((tr & TR_ROT) == TR_R90 || (tr & TR_ROT) == TR_R270) {
        int tmp = w;
        w = h;
        h = tmp;
    }

    w -= 2 * border;
    h -= 2 * border;
}

//%%%%%%%%%%%%%%%%%%%%%%%%%%%%%%%%%%%%%%%

void RawImageSource::getSize(const PreviewProps &pp, int& w, int& h)
{
    w = pp.getWidth() / pp.getSkip() + (pp.getWidth() % pp.getSkip() > 0);
    h = pp.getHeight() / pp.getSkip() + (pp.getHeight() % pp.getSkip() > 0);
}

//%%%%%%%%%%%%%%%%%%%%%%%%%%%%%%%%%%%%%%%

void RawImageSource::hflip(Imagefloat* image)
{
    image->hflip();
}

//%%%%%%%%%%%%%%%%%%%%%%%%%%%%%%%%%%%%%%%

void RawImageSource::vflip(Imagefloat* image)
{
    image->vflip();
}


//%%%%%%%%%%%%%%%%%%%%%%%%%%%%%%%%%%%%%%%

int RawImageSource::load(const Glib::ustring &fname)
{

    MyTime t1, t2;
    t1.set();
    fileName = fname;

    if (plistener) {
        plistener->setProgressStr("Decoding...");
        plistener->setProgress(0.0);
    }

    ri = new RawImage(fname);
    int errCode = ri->loadRaw(false, 0, false);

    if (errCode) {
        return errCode;
    }

    numFrames = ri->getFrameCount();

    errCode = 0;

    if (numFrames > 1) {
#ifdef _OPENMP
        #pragma omp parallel
#endif
        {
            int errCodeThr = 0;
#ifdef _OPENMP
            #pragma omp for nowait
#endif

            for (unsigned int i = 0; i < numFrames; ++i)
            {
                if (i == 0) {
                    riFrames[i] = ri;
                    errCodeThr = riFrames[i]->loadRaw(true, i, true, plistener, 0.8);
                } else {
                    riFrames[i] = new RawImage(fname);
                    errCodeThr = riFrames[i]->loadRaw(true, i);
                }
            }

#ifdef _OPENMP
            #pragma omp critical
#endif
            {
                errCode = errCodeThr ? errCodeThr : errCode;
            }
        }
    } else {
        riFrames[0] = ri;
        errCode = riFrames[0]->loadRaw(true, 0, true, plistener, 0.8);
    }

    if (!errCode) {
        for (unsigned int i = 0; i < numFrames; ++i) {
            riFrames[i]->compress_image(i);
        }
    } else {
        return errCode;
    }

    if (numFrames > 1) {  // this disables multi frame support for Fuji S5 until I found a solution to handle different dimensions
        if (riFrames[0]->get_width() != riFrames[1]->get_width() || riFrames[0]->get_height() != riFrames[1]->get_height()) {
            numFrames = 1;
        }
    }

    if (plistener) {
        plistener->setProgress(0.9);
    }

    /***** Copy once constant data extracted from raw *******/
    W = ri->get_width();
    H = ri->get_height();
    fuji = ri->get_FujiWidth() != 0;

    for (int i = 0; i < 3; i++)
        for (int j = 0; j < 3; j++) {
            imatrices.rgb_cam[i][j] = ri->get_rgb_cam(i, j);
        }

    // compute inverse of the color transformation matrix
    // first arg is matrix, second arg is inverse
    inverse33(imatrices.rgb_cam, imatrices.cam_rgb);

    d1x  = ! ri->get_model().compare("D1X");

    if (ri->getSensorType() == ST_FUJI_XTRANS) {
        border = 7;
    } else if (ri->getSensorType() == ST_FOVEON) {
        border = 0;
    }

    if (ri->get_profile()) {
        embProfile = cmsOpenProfileFromMem(ri->get_profile(), ri->get_profileLen());
    }

    // create profile
    memset(imatrices.xyz_cam, 0, sizeof(imatrices.xyz_cam));

    for (int i = 0; i < 3; i++)
        for (int j = 0; j < 3; j++)
            for (int k = 0; k < 3; k++) {
                imatrices.xyz_cam[i][j] += xyz_sRGB[i][k] * imatrices.rgb_cam[k][j];
            }

    camProfile = ICCStore::getInstance()->createFromMatrix(imatrices.xyz_cam, false, "Camera");
    inverse33(imatrices.xyz_cam, imatrices.cam_xyz);

    for (int c = 0; c < 4; c++) {
        c_white[c] = ri->get_white(c);
    }

    // First we get the "as shot" ("Camera") white balance and store it
    float pre_mul[4];
    // FIXME: get_colorsCoeff not so much used nowadays, when we have calculate_scale_mul() function here
    ri->get_colorsCoeff(pre_mul, scale_mul, c_black, false);   //modify  for black level
    camInitialGain = max(scale_mul[0], scale_mul[1], scale_mul[2], scale_mul[3]) / min(scale_mul[0], scale_mul[1], scale_mul[2], scale_mul[3]);

    double camwb_red = ri->get_pre_mul(0) / pre_mul[0];
    double camwb_green = ri->get_pre_mul(1) / pre_mul[1];
    double camwb_blue = ri->get_pre_mul(2) / pre_mul[2];
    double cam_r = imatrices.rgb_cam[0][0] * camwb_red + imatrices.rgb_cam[0][1] * camwb_green + imatrices.rgb_cam[0][2] * camwb_blue;
    double cam_g = imatrices.rgb_cam[1][0] * camwb_red + imatrices.rgb_cam[1][1] * camwb_green + imatrices.rgb_cam[1][2] * camwb_blue;
    double cam_b = imatrices.rgb_cam[2][0] * camwb_red + imatrices.rgb_cam[2][1] * camwb_green + imatrices.rgb_cam[2][2] * camwb_blue;
    camera_wb = ColorTemp(cam_r, cam_g, cam_b, 1.);  // as shot WB

    ColorTemp ReferenceWB;
    double ref_r, ref_g, ref_b;
    {
        // ...then we re-get the constants but now with auto which gives us better demosaicing and CA auto-correct
        // performance for strange white balance settings (such as UniWB)
        ri->get_colorsCoeff(ref_pre_mul, scale_mul, c_black, true);
        refwb_red = ri->get_pre_mul(0) / ref_pre_mul[0];
        refwb_green = ri->get_pre_mul(1) / ref_pre_mul[1];
        refwb_blue = ri->get_pre_mul(2) / ref_pre_mul[2];
        initialGain = max(scale_mul[0], scale_mul[1], scale_mul[2], scale_mul[3]) / min(scale_mul[0], scale_mul[1], scale_mul[2], scale_mul[3]);
        ref_r = imatrices.rgb_cam[0][0] * refwb_red + imatrices.rgb_cam[0][1] * refwb_green + imatrices.rgb_cam[0][2] * refwb_blue;
        ref_g = imatrices.rgb_cam[1][0] * refwb_red + imatrices.rgb_cam[1][1] * refwb_green + imatrices.rgb_cam[1][2] * refwb_blue;
        ref_b = imatrices.rgb_cam[2][0] * refwb_red + imatrices.rgb_cam[2][1] * refwb_green + imatrices.rgb_cam[2][2] * refwb_blue;
        ReferenceWB = ColorTemp(ref_r, ref_g, ref_b, 1.);
    }

    if (settings->verbose) {
        printf("Raw As Shot White balance: temp %f, tint %f\n", camera_wb.getTemp(), camera_wb.getGreen());
        printf("Raw Reference (auto) white balance: temp %f, tint %f, multipliers [%f %f %f | %f %f %f]\n", ReferenceWB.getTemp(), ReferenceWB.getGreen(), ref_r, ref_g, ref_b, refwb_red, refwb_blue, refwb_green);
    }

    /*{
            // Test code: if you want to test a specific white balance
        ColorTemp d50wb = ColorTemp(5000.0, 1.0, 1.0, "Custom");
        double rm,gm,bm,r,g,b;
        d50wb.getMultipliers(r, g, b);
        camwb_red   = imatrices.cam_rgb[0][0]*r + imatrices.cam_rgb[0][1]*g + imatrices.cam_rgb[0][2]*b;
        camwb_green = imatrices.cam_rgb[1][0]*r + imatrices.cam_rgb[1][1]*g + imatrices.cam_rgb[1][2]*b;
        camwb_blue  = imatrices.cam_rgb[2][0]*r + imatrices.cam_rgb[2][1]*g + imatrices.cam_rgb[2][2]*b;
        double pre_mul[3], dmax = 0;
        pre_mul[0] = ri->get_pre_mul(0) / camwb_red;
        pre_mul[1] = ri->get_pre_mul(1) / camwb_green;
        pre_mul[2] = ri->get_pre_mul(2) / camwb_blue;
        for (int c = 0; c < 3; c++) {
            if (dmax < pre_mul[c])
                dmax = pre_mul[c];
                }
                for (int c = 0; c < 3; c++) {
            pre_mul[c] /= dmax;
                }
                camwb_red *= dmax;
                camwb_green *= dmax;
                camwb_blue *= dmax;
                for (int c = 0; c < 3; c++) {
            int sat = ri->get_white(c) - ri->get_cblack(c);
            scale_mul[c] = pre_mul[c] * 65535.0 / sat;
                }
                scale_mul[3] = pre_mul[1] * 65535.0 / (ri->get_white(3) - ri->get_cblack(3));
                initialGain = 1.0 / min(pre_mul[0], pre_mul[1], pre_mul[2]);
    }*/

    for (unsigned int i = 0; i < numFrames; ++i) {
        riFrames[i]->set_prefilters();
    }


<<<<<<< HEAD
    // Load complete Exif informations
    std::unique_ptr<RawMetaDataLocation> rml(new RawMetaDataLocation(ri->get_exifBase(), ri->get_ciffBase(), ri->get_ciffLen()));
    idata = new FramesData(fname, std::move(rml));
    idata->setDCRawFrameCount(numFrames);
=======
    // Load complete Exif information
    std::unique_ptr<RawMetaDataLocation> rml(new RawMetaDataLocation (ri->get_exifBase(), ri->get_ciffBase(), ri->get_ciffLen()));
    idata = new FramesData (fname, std::move(rml));
    idata->setDCRawFrameCount (numFrames);
>>>>>>> 20fcffae

    green(W, H);
    red(W, H);
    blue(W, H);
    //hpmap = allocArray<char>(W, H);

    if (plistener) {
        plistener->setProgress(1.0);
    }

    plistener = nullptr; // This must be reset, because only load() is called through progressConnector
    t2.set();

    if (settings->verbose) {
        printf("Load %s: %d usec\n", fname.c_str(), t2.etime(t1));
    }

    return 0; // OK!
}

//%%%%%%%%%%%%%%%%%%%%%%%%%%%%%%%%%%%%%%%

void RawImageSource::preprocess(const RAWParams &raw, const LensProfParams &lensProf, const CoarseTransformParams& coarse, bool prepareDenoise)
{
//    BENCHFUN
    MyTime t1, t2;
    t1.set();

    Glib::ustring newDF = raw.dark_frame;
    RawImage *rid = nullptr;

    if (!raw.df_autoselect) {
        if (!raw.dark_frame.empty()) {
            rid = dfm.searchDarkFrame(raw.dark_frame);
        }
    } else {
        rid = dfm.searchDarkFrame(idata->getMake(), idata->getModel(), idata->getISOSpeed(), idata->getShutterSpeed(), idata->getDateTimeAsTS());
    }

    if (rid && settings->verbose) {
        printf("Subtracting Darkframe:%s\n", rid->get_filename().c_str());
    }

    PixelsMap *bitmapBads = nullptr;

    int totBP = 0; // Hold count of bad pixels to correct

    if (ri->zeroIsBad()) { // mark all pixels with value zero as bad, has to be called before FF and DF. dcraw sets this flag only for some cameras (mainly Panasonic and Leica)
        bitmapBads = new PixelsMap(W, H);
#ifdef _OPENMP
        #pragma omp parallel for reduction(+:totBP) schedule(dynamic,16)
#endif

        for (int i = 0; i < H; i++)
            for (int j = 0; j < W; j++) {
                if (ri->data[i][j] == 0.f) {
                    bitmapBads->set(j, i);
                    totBP++;
                }
            }

        if (settings->verbose) {
            printf("%d pixels with value zero marked as bad pixels\n", totBP);
        }
    }

    //FLATFIELD start
    RawImage *rif = nullptr;

    if (!raw.ff_AutoSelect) {
        if (!raw.ff_file.empty()) {
            rif = ffm.searchFlatField(raw.ff_file);
        }
    } else {
        rif = ffm.searchFlatField(idata->getMake(), idata->getModel(), idata->getLens(), idata->getFocalLen(), idata->getFNumber(), idata->getDateTimeAsTS());
    }


    bool hasFlatField = (rif != nullptr);

    if (hasFlatField && settings->verbose) {
        printf("Flat Field Correction:%s\n", rif->get_filename().c_str());
    }

    if (numFrames == 4) {
        int bufferNumber = 0;

        for (unsigned int i = 0; i < 4; ++i) {
            if (i == currFrame) {
                copyOriginalPixels(raw, ri, rid, rif, rawData);
                rawDataFrames[i] = &rawData;
            } else {
                if (!rawDataBuffer[bufferNumber]) {
                    rawDataBuffer[bufferNumber] = new array2D<float>;
                }

                rawDataFrames[i] = rawDataBuffer[bufferNumber];
                ++bufferNumber;
                copyOriginalPixels(raw, riFrames[i], rid, rif, *rawDataFrames[i]);
            }
        }
    } else {
        copyOriginalPixels(raw, ri, rid, rif, rawData);
    }

    //FLATFIELD end


    // Always correct camera badpixels from .badpixels file
    std::vector<badPix> *bp = dfm.getBadPixels(ri->get_maker(), ri->get_model(), idata->getSerialNumber());

    if (bp) {
        if (!bitmapBads) {
            bitmapBads = new PixelsMap(W, H);
        }

        totBP += bitmapBads->set(*bp);

        if (settings->verbose) {
            std::cout << "Correcting " << bp->size() << " pixels from .badpixels" << std::endl;
        }
    }

    // If darkframe selected, correct hotpixels found on darkframe
    bp = nullptr;

    if (raw.df_autoselect) {
        bp = dfm.getHotPixels(idata->getMake(), idata->getModel(), idata->getISOSpeed(), idata->getShutterSpeed(), idata->getDateTimeAsTS());
    } else if (!raw.dark_frame.empty()) {
        bp = dfm.getHotPixels(raw.dark_frame);
    }

    if (bp) {
        if (!bitmapBads) {
            bitmapBads = new PixelsMap(W, H);
        }

        totBP += bitmapBads->set(*bp);

        if (settings->verbose && !bp->empty()) {
            std::cout << "Correcting " << bp->size() << " hotpixels from darkframe" << std::endl;
        }
    }

    if (numFrames == 4) {
        for (int i = 0; i < 4; ++i) {
            scaleColors(0, 0, W, H, raw, *rawDataFrames[i]);
        }
    } else {
        scaleColors(0, 0, W, H, raw, rawData);   //+ + raw parameters for black level(raw.blackxx)
    }

    // Correct vignetting of lens profile
    if (!hasFlatField && lensProf.useVign) {
        std::unique_ptr<LensCorrection> pmap;

        if (lensProf.useLensfun()) {
            pmap = LFDatabase::findModifier(lensProf, idata, W, H, coarse, -1);
        } else {
            const std::shared_ptr<LCPProfile> pLCPProf = LCPStore::getInstance()->getProfile(lensProf.lcpFile);

            if (pLCPProf) { // don't check focal length to allow distortion correction for lenses without chip, also pass dummy focal length 1 in case of 0
                pmap.reset(new LCPMapper(pLCPProf, max(idata->getFocalLen(), 1.0), idata->getFocalLen35mm(), idata->getFocusDist(), idata->getFNumber(), true, false, W, H, coarse, -1));
            }
        }

        if (pmap) {
            LensCorrection &map = *pmap;

            if (ri->getSensorType() == ST_BAYER || ri->getSensorType() == ST_FUJI_XTRANS || ri->get_colors() == 1) {
                if (numFrames == 4) {
                    for (int i = 0; i < 4; ++i) {
#ifdef _OPENMP
                        #pragma omp parallel for schedule(dynamic,16)
#endif

                        for (int y = 0; y < H; y++) {
                            map.processVignetteLine(W, y, (*rawDataFrames[i])[y]);
                        }
                    }
                } else {

#ifdef _OPENMP
                    #pragma omp parallel for schedule(dynamic,16)
#endif

                    for (int y = 0; y < H; y++) {
                        map.processVignetteLine(W, y, rawData[y]);
                    }
                }
            } else if (ri->get_colors() == 3) {
#ifdef _OPENMP
                #pragma omp parallel for schedule(dynamic,16)
#endif

                for (int y = 0; y < H; y++) {
                    map.processVignetteLine3Channels(W, y, rawData[y]);
                }
            }
        }
    }

    defGain = 0.0;//log(initialGain) / log(2.0);

    if (ri->getSensorType() == ST_BAYER && (raw.hotPixelFilter > 0 || raw.deadPixelFilter > 0)) {
        if (plistener) {
            plistener->setProgressStr("Hot/Dead Pixel Filter...");
            plistener->setProgress(0.0);
        }

        if (!bitmapBads) {
            bitmapBads = new PixelsMap(W, H);
        }

        int nFound = findHotDeadPixels(*bitmapBads, raw.hotdeadpix_thresh, raw.hotPixelFilter, raw.deadPixelFilter);
        totBP += nFound;

        if (settings->verbose && nFound > 0) {
            printf("Correcting %d hot/dead pixels found inside image\n", nFound);
        }
    }

    // check if it is an olympus E camera or green equilibration is enabled. If yes, compute G channel pre-compensation factors
    if (ri->getSensorType() == ST_BAYER && (raw.bayersensor.greenthresh || (((idata->getMake().size() >= 7 && idata->getMake().substr(0, 7) == "OLYMPUS" && idata->getModel()[0] == 'E') || (idata->getMake().size() >= 9 && idata->getMake().substr(0, 9) == "Panasonic")) && raw.bayersensor.method != RAWParams::BayerSensor::getMethodString(RAWParams::BayerSensor::Method::VNG4)))) {
        // global correction
        if (numFrames == 4) {
            for (int i = 0; i < 4; ++i) {
                green_equilibrate_global(*rawDataFrames[i]);
            }
        } else {
            green_equilibrate_global(rawData);
        }
    }

    if (ri->getSensorType() == ST_BAYER && raw.bayersensor.greenthresh > 0) {
        if (plistener) {
            plistener->setProgressStr("Green equilibrate...");
            plistener->setProgress(0.0);
        }

        if (numFrames == 4) {
            for (int i = 0; i < 4; ++i) {
                green_equilibrate(0.01 * raw.bayersensor.greenthresh, *rawDataFrames[i]);
            }
        } else {
            green_equilibrate(0.01 * raw.bayersensor.greenthresh, rawData);
        }
    }


    if (totBP) {
        if (ri->getSensorType() == ST_BAYER) {
            if (numFrames == 4) {
                for (int i = 0; i < 4; ++i) {
                    interpolateBadPixelsBayer(*bitmapBads, *rawDataFrames[i]);
                }
            } else {
                interpolateBadPixelsBayer(*bitmapBads, rawData);
            }
        } else if (ri->getSensorType() == ST_FUJI_XTRANS) {
            interpolateBadPixelsXtrans(*bitmapBads);
        } else {
            interpolateBadPixelsNColours(*bitmapBads, ri->get_colors());
        }
    }

    if (ri->getSensorType() == ST_BAYER && raw.bayersensor.linenoise > 0) {
        if (plistener) {
            plistener->setProgressStr("Line Denoise...");
            plistener->setProgress(0.0);
        }

        cfa_linedn(0.00002 * (raw.bayersensor.linenoise));
    }

    if ((raw.ca_autocorrect || fabs(raw.cared) > 0.001 || fabs(raw.cablue) > 0.001) && ri->getSensorType() == ST_BAYER) {     // Auto CA correction disabled for X-Trans, for now...
        if (plistener) {
            plistener->setProgressStr("CA Auto Correction...");
            plistener->setProgress(0.0);
        }

        if (numFrames == 4) {
            for (int i = 0; i < 4; ++i) {
                CA_correct_RT(raw.ca_autocorrect, raw.cared, raw.cablue, 8.0, *rawDataFrames[i]);
            }
        } else {
            CA_correct_RT(raw.ca_autocorrect, raw.cared, raw.cablue, 8.0, rawData);
        }
    }

    if (raw.expos != 1) {
        if (numFrames == 4) {
            for (int i = 0; i < 4; ++i) {
                processRawWhitepoint(raw.expos, raw.preser, *rawDataFrames[i]);
            }
        } else {
            processRawWhitepoint(raw.expos, raw.preser, rawData);
        }
    }

    if (prepareDenoise && dirpyrdenoiseExpComp == INFINITY) {
        LUTu aehist;
        int aehistcompr;
        double clip = 0;
        int brightness, contrast, black, hlcompr, hlcomprthresh;
        getAutoExpHistogram(aehist, aehistcompr);
        ImProcFunctions::getAutoExp(aehist, aehistcompr, clip, dirpyrdenoiseExpComp, brightness, contrast, black, hlcompr, hlcomprthresh);
    }

    t2.set();

    if (settings->verbose) {
        printf("Preprocessing: %d usec\n", t2.etime(t1));
    }

    if (bitmapBads) {
        delete bitmapBads;
    }

    rawDirty = true;
    return;
}
//%%%%%%%%%%%%%%%%%%%%%%%%%%%%%%%%%%%%%%%

void RawImageSource::demosaic(const RAWParams &raw)
{
    MyTime t1, t2;
    t1.set();

    if (ri->getSensorType() == ST_BAYER) {
        if (raw.bayersensor.method == RAWParams::BayerSensor::getMethodString(RAWParams::BayerSensor::Method::HPHD)) {
            hphd_demosaic();
        } else if (raw.bayersensor.method == RAWParams::BayerSensor::getMethodString(RAWParams::BayerSensor::Method::VNG4)) {
            vng4_demosaic();
        } else if (raw.bayersensor.method == RAWParams::BayerSensor::getMethodString(RAWParams::BayerSensor::Method::AHD)) {
            ahd_demosaic();
        } else if (raw.bayersensor.method == RAWParams::BayerSensor::getMethodString(RAWParams::BayerSensor::Method::AMAZE)) {
            amaze_demosaic_RT(0, 0, W, H, rawData, red, green, blue);
        } else if (raw.bayersensor.method == RAWParams::BayerSensor::getMethodString(RAWParams::BayerSensor::Method::PIXELSHIFT)) {
            pixelshift(0, 0, W, H, raw.bayersensor, currFrame, ri->get_maker(), ri->get_model(), raw.expos);
        } else if (raw.bayersensor.method == RAWParams::BayerSensor::getMethodString(RAWParams::BayerSensor::Method::DCB)) {
            dcb_demosaic(raw.bayersensor.dcb_iterations, raw.bayersensor.dcb_enhance);
        } else if (raw.bayersensor.method == RAWParams::BayerSensor::getMethodString(RAWParams::BayerSensor::Method::EAHD)) {
            eahd_demosaic();
        } else if (raw.bayersensor.method == RAWParams::BayerSensor::getMethodString(RAWParams::BayerSensor::Method::IGV)) {
            igv_interpolate(W, H);
        } else if (raw.bayersensor.method == RAWParams::BayerSensor::getMethodString(RAWParams::BayerSensor::Method::LMMSE)) {
            lmmse_interpolate_omp(W, H, rawData, red, green, blue, raw.bayersensor.lmmse_iterations);
        } else if (raw.bayersensor.method == RAWParams::BayerSensor::getMethodString(RAWParams::BayerSensor::Method::FAST)) {
            fast_demosaic();
        } else if (raw.bayersensor.method == RAWParams::BayerSensor::getMethodString(RAWParams::BayerSensor::Method::MONO)) {
            nodemosaic(true);
        } else if (raw.bayersensor.method == RAWParams::BayerSensor::getMethodString(RAWParams::BayerSensor::Method::RCD)) {
            rcd_demosaic();
        } else {
            nodemosaic(false);
        }

        //if (raw.all_enhance) refinement_lassus();

    } else if (ri->getSensorType() == ST_FUJI_XTRANS) {
        if (raw.xtranssensor.method == RAWParams::XTransSensor::getMethodString(RAWParams::XTransSensor::Method::FAST)) {
            fast_xtrans_interpolate();
        } else if (raw.xtranssensor.method == RAWParams::XTransSensor::getMethodString(RAWParams::XTransSensor::Method::ONE_PASS)) {
            xtrans_interpolate(1, false);
        } else if (raw.xtranssensor.method == RAWParams::XTransSensor::getMethodString(RAWParams::XTransSensor::Method::THREE_PASS)) {
            xtrans_interpolate(3, true);
        } else if (raw.xtranssensor.method == RAWParams::XTransSensor::getMethodString(RAWParams::XTransSensor::Method::MONO)) {
            nodemosaic(true);
        } else {
            nodemosaic(false);
        }
    } else if (ri->get_colors() == 1) {
        // Monochrome
        nodemosaic(true);
    }

    t2.set();


    rgbSourceModified = false;


    if (settings->verbose) {
        if (getSensorType() == ST_BAYER) {
            printf("Demosaicing Bayer data: %s - %d usec\n", raw.bayersensor.method.c_str(), t2.etime(t1));
        } else if (getSensorType() == ST_FUJI_XTRANS) {
            printf("Demosaicing X-Trans data: %s - %d usec\n", raw.xtranssensor.method.c_str(), t2.etime(t1));
        }
    }
}


//void RawImageSource::retinexPrepareBuffers(ColorManagementParams cmp, RetinexParams retinexParams, multi_array2D<float, 3> &conversionBuffer, LUTu &lhist16RETI)
void RawImageSource::retinexPrepareBuffers(const ColorManagementParams& cmp, const RetinexParams &retinexParams, multi_array2D<float, 4> &conversionBuffer, LUTu &lhist16RETI)
{
    bool useHsl = (retinexParams.retinexcolorspace == "HSLLOG" || retinexParams.retinexcolorspace == "HSLLIN");
    conversionBuffer[0](W - 2 * border, H - 2 * border);
    conversionBuffer[1](W - 2 * border, H - 2 * border);
    conversionBuffer[2](W - 2 * border, H - 2 * border);
    conversionBuffer[3](W - 2 * border, H - 2 * border);

    LUTf *retinexgamtab = nullptr;//gamma before and after Retinex to restore tones
    LUTf lutTonereti;

    if (retinexParams.gammaretinex == "low") {
        retinexgamtab = & (Color::gammatab_115_2);
    } else if (retinexParams.gammaretinex == "mid") {
        retinexgamtab = & (Color::gammatab_13_2);
    } else if (retinexParams.gammaretinex == "hig") {
        retinexgamtab = & (Color::gammatab_145_3);
    } else if (retinexParams.gammaretinex == "fre") {
        GammaValues g_a;
        double pwr = 1.0 / retinexParams.gam;
        double gamm = retinexParams.gam;
        double ts = retinexParams.slope;
        double gamm2 = retinexParams.gam;

        if (gamm2 < 1.) {
            std::swap(pwr, gamm);
        }

        int mode = 0;
        Color::calcGamma(pwr, ts, mode, g_a); // call to calcGamma with selected gamma and slope

        //    printf("g_a0=%f g_a1=%f g_a2=%f g_a3=%f g_a4=%f\n", g_a0,g_a1,g_a2,g_a3,g_a4);
        double start;
        double add;

        if (gamm2 < 1.) {
            start = g_a[2];
            add = g_a[4];
        } else {
            start = g_a[3];
            add = g_a[4];
        }

        double mul = 1. + g_a[4];

        lutTonereti(65536);

        for (int i = 0; i < 65536; i++) {
            double val = (i) / 65535.;
            double x;

            if (gamm2 < 1.) {
                x = Color::igammareti(val, gamm, start, ts, mul, add);
            } else {
                x = Color::gammareti(val, gamm, start, ts, mul, add);
            }

            lutTonereti[i] = CLIP(x * 65535.);  // CLIP avoid in some case extra values
        }

        retinexgamtab = &lutTonereti;
    }

    /*
    //test with amsterdam.pef and other files
    float rr,gg,bb;
    rr=red[50][2300];
    gg=green[50][2300];
    bb=blue[50][2300];
    printf("rr=%f gg=%f bb=%f \n",rr,gg,bb);
    rr=red[1630][370];
    gg=green[1630][370];
    bb=blue[1630][370];
    printf("rr1=%f gg1=%f bb1=%f \n",rr,gg,bb);
    rr=red[380][1630];
    gg=green[380][1630];
    bb=blue[380][1630];
    printf("rr2=%f gg2=%f bb2=%f \n",rr,gg,bb);
    */
    /*
    if(retinexParams.highlig < 100 && retinexParams.retinexMethod == "highliplus") {//try to recover magenta...very difficult !
        float hig = ((float)retinexParams.highlig)/100.f;
        float higgb = ((float)retinexParams.grbl)/100.f;

    #ifdef _OPENMP
            #pragma omp parallel for
    #endif
            for (int i = border; i < H - border; i++ ) {
                for (int j = border; j < W - border; j++ ) {
                    float R_,G_,B_;
                    R_=red[i][j];
                    G_=green[i][j];
                    B_=blue[i][j];

                    //empirical method to find highlight magenta with no conversion RGB and no white balance
                    //red = master   Gr and Bl default higgb=0.5
         //           if(R_>65535.f*hig  && G_ > 65535.f*higgb && B_ > 65535.f*higgb) conversionBuffer[3][i - border][j - border] = R_;
          //          else conversionBuffer[3][i - border][j - border] = 0.f;
                }
            }
    }
    */
    if (retinexParams.gammaretinex != "none" && retinexParams.str != 0 && retinexgamtab) { //gamma

#ifdef _OPENMP
        #pragma omp parallel for
#endif

        for (int i = border; i < H - border; i++) {
            for (int j = border; j < W - border; j++) {
                float R_, G_, B_;
                R_ = red[i][j];
                G_ = green[i][j];
                B_ = blue[i][j];

                red[i][j] = (*retinexgamtab)[R_];
                green[i][j] = (*retinexgamtab)[G_];
                blue[i][j] = (*retinexgamtab)[B_];
            }
        }
    }

    if (useHsl) {
#ifdef _OPENMP
        #pragma omp parallel
#endif
        {
            // one LUT per thread
            LUTu lhist16RETIThr;

            if (lhist16RETI)
            {
                lhist16RETIThr(lhist16RETI.getSize());
                lhist16RETIThr.clear();
            }

#ifdef __SSE2__
            vfloat c32768 = F2V(32768.f);
#endif
#ifdef _OPENMP
            #pragma omp for
#endif

            for (int i = border; i < H - border; i++)
            {
                int j = border;
#ifdef __SSE2__

                for (; j < W - border - 3; j += 4) {
                    vfloat H, S, L;
                    Color::rgb2hsl(LVFU(red[i][j]), LVFU(green[i][j]), LVFU(blue[i][j]), H, S, L);
                    STVFU(conversionBuffer[0][i - border][j - border], H);
                    STVFU(conversionBuffer[1][i - border][j - border], S);
                    L *= c32768;
                    STVFU(conversionBuffer[2][i - border][j - border], L);
                    STVFU(conversionBuffer[3][i - border][j - border], H);

                    if (lhist16RETI) {
                        for (int p = 0; p < 4; p++) {
                            int pos = (conversionBuffer[2][i - border][j - border + p]); //histogram in curve HSL
                            lhist16RETIThr[pos]++;
                        }
                    }
                }

#endif

                for (; j < W - border; j++) {
                    float L;
                    //rgb=>lab
                    Color::rgb2hslfloat(red[i][j], green[i][j], blue[i][j], conversionBuffer[0][i - border][j - border], conversionBuffer[1][i - border][j - border], L);
                    L *= 32768.f;
                    conversionBuffer[2][i - border][j - border] = L;

                    if (lhist16RETI) {
                        int pos = L;
                        lhist16RETIThr[pos]++;
                    }
                }
            }

#ifdef _OPENMP
            #pragma omp critical
            {
                if (lhist16RETI)
                {
                    lhist16RETI += lhist16RETIThr; // Add per Thread LUT to global LUT
                }
            }
#endif

        }
    } else {
        TMatrix wprof = ICCStore::getInstance()->workingSpaceMatrix(cmp.working);
        const float wp[3][3] = {
            {static_cast<float>(wprof[0][0]), static_cast<float>(wprof[0][1]), static_cast<float>(wprof[0][2])},
            {static_cast<float>(wprof[1][0]), static_cast<float>(wprof[1][1]), static_cast<float>(wprof[1][2])},
            {static_cast<float>(wprof[2][0]), static_cast<float>(wprof[2][1]), static_cast<float>(wprof[2][2])}
        };

        // Conversion rgb -> lab is hard to vectorize because it uses a lut (that's not the main problem)
        // and it uses a condition inside XYZ2Lab which is almost impossible to vectorize without making it slower...
#ifdef _OPENMP
        #pragma omp parallel
#endif
        {
            // one LUT per thread
            LUTu lhist16RETIThr;

            if (lhist16RETI) {
                lhist16RETIThr(lhist16RETI.getSize());
                lhist16RETIThr.clear();
            }

#ifdef _OPENMP
            #pragma omp for schedule(dynamic,16)
#endif

            for (int i = border; i < H - border; i++)
                for (int j = border; j < W - border; j++) {
                    float X, Y, Z, L, aa, bb;
                    //rgb=>lab
                    Color::rgbxyz(red[i][j], green[i][j], blue[i][j], X, Y, Z, wp);
                    //convert Lab
                    Color::XYZ2Lab(X, Y, Z, L, aa, bb);
                    conversionBuffer[0][i - border][j - border] = aa;
                    conversionBuffer[1][i - border][j - border] = bb;
                    conversionBuffer[2][i - border][j - border] = L;
                    conversionBuffer[3][i - border][j - border] = xatan2f(bb, aa);

//                   if(R_>40000.f  && G_ > 30000.f && B_ > 30000.f) conversionBuffer[3][i - border][j - border] = R_;
//                   else conversionBuffer[3][i - border][j - border] = 0.f;
                    if (lhist16RETI) {
                        int pos = L;
                        lhist16RETIThr[pos]++;//histogram in Curve Lab
                    }
                }

#ifdef _OPENMP
            #pragma omp critical
            {
                if (lhist16RETI) {
                    lhist16RETI += lhist16RETIThr; // Add per Thread LUT to global LUT
                }
            }
#endif

        }
    }



}

void RawImageSource::retinexPrepareCurves(const RetinexParams &retinexParams, LUTf &cdcurve, LUTf &mapcurve, RetinextransmissionCurve &retinextransmissionCurve, RetinexgaintransmissionCurve &retinexgaintransmissionCurve, bool &retinexcontlutili, bool &mapcontlutili, bool &useHsl, LUTu & lhist16RETI, LUTu & histLRETI)
{
    useHsl = (retinexParams.retinexcolorspace == "HSLLOG" || retinexParams.retinexcolorspace == "HSLLIN");

    if (useHsl) {
        CurveFactory::curveDehaContL(retinexcontlutili, retinexParams.cdHcurve, cdcurve, 1, lhist16RETI, histLRETI);
    } else {
        CurveFactory::curveDehaContL(retinexcontlutili, retinexParams.cdcurve, cdcurve, 1, lhist16RETI, histLRETI);
    }

    CurveFactory::mapcurve(mapcontlutili, retinexParams.mapcurve, mapcurve, 1, lhist16RETI, histLRETI);

    retinexParams.getCurves(retinextransmissionCurve, retinexgaintransmissionCurve);
}

void RawImageSource::retinex(const ColorManagementParams& cmp, const RetinexParams &deh, const ToneCurveParams& Tc, LUTf & cdcurve, LUTf & mapcurve, const RetinextransmissionCurve & dehatransmissionCurve, const RetinexgaintransmissionCurve & dehagaintransmissionCurve, multi_array2D<float, 4> &conversionBuffer, bool dehacontlutili, bool mapcontlutili, bool useHsl, float &minCD, float &maxCD, float &mini, float &maxi, float &Tmean, float &Tsigma, float &Tmin, float &Tmax, LUTu &histLRETI)
{
    MyTime t4, t5;
    t4.set();

    if (settings->verbose) {
        printf("Applying Retinex\n");
    }

    LUTf lutToneireti;
    lutToneireti(65536);

    LUTf *retinexigamtab = nullptr;//gamma before and after Retinex to restore tones

    if (deh.gammaretinex == "low") {
        retinexigamtab = & (Color::igammatab_115_2);
    } else if (deh.gammaretinex == "mid") {
        retinexigamtab = & (Color::igammatab_13_2);
    } else if (deh.gammaretinex == "hig") {
        retinexigamtab = & (Color::igammatab_145_3);
    } else if (deh.gammaretinex == "fre") {
        GammaValues g_a;
        double pwr = 1.0 / deh.gam;
        double gamm = deh.gam;
        double gamm2 = gamm;
        double ts = deh.slope;
        int mode = 0;

        if (gamm2 < 1.) {
            std::swap(pwr, gamm);
        }

        Color::calcGamma(pwr, ts, mode, g_a); // call to calcGamma with selected gamma and slope

        double mul = 1. + g_a[4];
        double add;
        double start;

        if (gamm2 < 1.) {
            start = g_a[3];
            add = g_a[3];
        } else {
            add = g_a[4];
            start = g_a[2];
        }

        //    printf("g_a0=%f g_a1=%f g_a2=%f g_a3=%f g_a4=%f\n", g_a0,g_a1,g_a2,g_a3,g_a4);
        for (int i = 0; i < 65536; i++) {
            double val = (i) / 65535.;
            double x;

            if (gamm2 < 1.) {
                x = Color::gammareti(val, gamm, start, ts, mul, add);
            } else {
                x = Color::igammareti(val, gamm, start, ts, mul, add);
            }

            lutToneireti[i] = CLIP(x * 65535.);
        }

        retinexigamtab = &lutToneireti;
    }

    // We need a buffer with original L data to allow correct blending
    // red, green and blue still have original size of raw, but we can't use the borders
    const int HNew = H - 2 * border;
    const int WNew = W - 2 * border;

    array2D<float> LBuffer(WNew, HNew);
    float **temp = conversionBuffer[2]; // one less dereference
    LUTf dLcurve;
    LUTu hist16RET;

    if (dehacontlutili && histLRETI) {
        hist16RET(32768);
        hist16RET.clear();
        histLRETI.clear();
        dLcurve(32768);
    }

    FlatCurve* chcurve = nullptr;//curve c=f(H)
    bool chutili = false;

    if (deh.enabled && deh.retinexMethod == "highli") {
        chcurve = new FlatCurve(deh.lhcurve);

        if (!chcurve || chcurve->isIdentity()) {
            if (chcurve) {
                delete chcurve;
                chcurve = nullptr;
            }
        } else {
            chutili = true;
        }
    }



#ifdef _OPENMP
    #pragma omp parallel
#endif
    {
        // one LUT per thread
        LUTu hist16RETThr;

        if (hist16RET) {
            hist16RETThr(hist16RET.getSize());
            hist16RETThr.clear();
        }

#ifdef _OPENMP
        #pragma omp for
#endif

        for (int i = 0; i < H - 2 * border; i++)
            if (dehacontlutili)
                for (int j = 0; j < W - 2 * border; j++) {
                    LBuffer[i][j] = cdcurve[2.f * temp[i][j]] / 2.f;

                    if (histLRETI) {
                        int pos = LBuffer[i][j];
                        hist16RETThr[pos]++; //histogram in Curve
                    }
                } else
                for (int j = 0; j < W - 2 * border; j++) {
                    LBuffer[i][j] = temp[i][j];
                }

#ifdef _OPENMP
        #pragma omp critical
#endif
        {
            if (hist16RET) {
                hist16RET += hist16RETThr; // Add per Thread LUT to global LUT
            }
        }
    }

    if (hist16RET) { //update histogram
        // TODO : When rgbcurvesspeedup branch is merged into master, replace this by the following 1-liner
        // hist16RET.compressTo(histLRETI);
        // also remove declaration and init of dLcurve some lines above then and finally remove this comment :)
        for (int i = 0; i < 32768; i++) {
            float val = (double)i / 32767.0;
            dLcurve[i] = val;
        }

        for (int i = 0; i < 32768; i++) {
            float hval = dLcurve[i];
            int hi = (int)(255.0f * hval);
            histLRETI[hi] += hist16RET[i];
        }
    }

    MSR(LBuffer, conversionBuffer[2], conversionBuffer[3], mapcurve, mapcontlutili, WNew, HNew, deh, dehatransmissionCurve, dehagaintransmissionCurve, minCD, maxCD, mini, maxi, Tmean, Tsigma, Tmin, Tmax);

    if (useHsl) {
        if (chutili) {
#ifdef _OPENMP
            #pragma omp parallel for
#endif

            for (int i = border; i < H - border; i++) {
                int j = border;

                for (; j < W - border; j++) {

                    float valp = (chcurve->getVal(conversionBuffer[3][i - border][j - border]) - 0.5f);
                    conversionBuffer[1][i - border][j - border] *= (1.f + 2.f * valp);

                }
            }
        }

#ifdef _OPENMP
        #pragma omp parallel for
#endif

        for (int i = border; i < H - border; i++) {
            int j = border;
#ifdef __SSE2__
            vfloat c32768 = F2V(32768.f);

            for (; j < W - border - 3; j += 4) {
                vfloat R, G, B;
                Color::hsl2rgb(LVFU(conversionBuffer[0][i - border][j - border]), LVFU(conversionBuffer[1][i - border][j - border]), LVFU(LBuffer[i - border][j - border]) / c32768, R, G, B);

                STVFU(red[i][j], R);
                STVFU(green[i][j], G);
                STVFU(blue[i][j], B);
            }

#endif

            for (; j < W - border; j++) {
                Color::hsl2rgbfloat(conversionBuffer[0][i - border][j - border], conversionBuffer[1][i - border][j - border], LBuffer[i - border][j - border] / 32768.f, red[i][j], green[i][j], blue[i][j]);
            }
        }

    } else {
        TMatrix wiprof = ICCStore::getInstance()->workingSpaceInverseMatrix(cmp.working);

        double wip[3][3] = {
            {wiprof[0][0], wiprof[0][1], wiprof[0][2]},
            {wiprof[1][0], wiprof[1][1], wiprof[1][2]},
            {wiprof[2][0], wiprof[2][1], wiprof[2][2]}
        };
        // gamut control only in Lab mode
        const bool highlight = Tc.hrenabled;
#ifdef _OPENMP
        #pragma omp parallel
#endif
        {
#ifdef __SSE2__
            // we need some line buffers to precalculate some expensive stuff using SSE
            float atan2Buffer[W] ALIGNED16;
            float sqrtBuffer[W] ALIGNED16;
            float sincosxBuffer[W] ALIGNED16;
            float sincosyBuffer[W] ALIGNED16;
            const vfloat c327d68v = F2V(327.68);
            const vfloat onev = F2V(1.f);
#endif // __SSE2__
#ifdef _OPENMP
            #pragma omp for
#endif

            for (int i = border; i < H - border; i++) {
#ifdef __SSE2__
                // vectorized precalculation
                {
                    int j = border;

                    for (; j < W - border - 3; j += 4)
                    {
                        vfloat av = LVFU(conversionBuffer[0][i - border][j - border]);
                        vfloat bv = LVFU(conversionBuffer[1][i - border][j - border]);
                        vfloat chprovv = vsqrtf(SQRV(av) + SQRV(bv));
                        STVF(sqrtBuffer[j - border], chprovv / c327d68v);
                        vfloat HHv = xatan2f(bv, av);
                        STVF(atan2Buffer[j - border], HHv);
                        av /= chprovv;
                        bv /= chprovv;
                        vmask selMask = vmaskf_eq(chprovv, ZEROV);
                        STVF(sincosyBuffer[j - border], vself(selMask, onev, av));
                        STVF(sincosxBuffer[j - border], vselfnotzero(selMask, bv));
                    }

                    for (; j < W - border; j++)
                    {
                        float aa = conversionBuffer[0][i - border][j - border];
                        float bb = conversionBuffer[1][i - border][j - border];
                        float Chprov1 = sqrt(SQR(aa) + SQR(bb)) / 327.68f;
                        sqrtBuffer[j - border] = Chprov1;
                        float HH = xatan2f(bb, aa);
                        atan2Buffer[j - border] = HH;

                        if (Chprov1 == 0.0f) {
                            sincosyBuffer[j - border] = 1.f;
                            sincosxBuffer[j - border] = 0.0f;
                        } else {
                            sincosyBuffer[j - border] = aa / (Chprov1 * 327.68f);
                            sincosxBuffer[j - border] = bb / (Chprov1 * 327.68f);
                        }
                    }
                }
#endif // __SSE2__

                for (int j = border; j < W - border; j++) {
                    float Lprov1 = (LBuffer[i - border][j - border]) / 327.68f;
#ifdef __SSE2__
                    float Chprov1 = sqrtBuffer[j - border];
                    float  HH = atan2Buffer[j - border];
                    float2 sincosval;
                    sincosval.x = sincosxBuffer[j - border];
                    sincosval.y = sincosyBuffer[j - border];

#else
                    float aa = conversionBuffer[0][i - border][j - border];
                    float bb = conversionBuffer[1][i - border][j - border];
                    float Chprov1 = sqrt(SQR(aa) + SQR(bb)) / 327.68f;
                    float  HH = xatan2f(bb, aa);
                    float2 sincosval;// = xsincosf(HH);

                    if (Chprov1 == 0.0f) {
                        sincosval.y = 1.f;
                        sincosval.x = 0.0f;
                    } else {
                        sincosval.y = aa / (Chprov1 * 327.68f);
                        sincosval.x = bb / (Chprov1 * 327.68f);
                    }

#endif

                    if (chutili) { // c=f(H)
                        float valp = float ((chcurve->getVal(Color::huelab_to_huehsv2(HH)) - 0.5f));
                        Chprov1 *= (1.f + 2.f * valp);
                    }

                    float R, G, B;
#ifdef _DEBUG
                    bool neg = false;
                    bool more_rgb = false;
                    //gamut control : Lab values are in gamut
                    Color::gamutLchonly(HH, sincosval, Lprov1, Chprov1, R, G, B, wip, highlight, 0.15f, 0.96f, neg, more_rgb);
#else
                    //gamut control : Lab values are in gamut
                    Color::gamutLchonly(HH, sincosval, Lprov1, Chprov1, R, G, B, wip, highlight, 0.15f, 0.96f);
#endif



                    conversionBuffer[0][i - border][j - border] = 327.68f * Chprov1 * sincosval.y;
                    conversionBuffer[1][i - border][j - border] = 327.68f * Chprov1 * sincosval.x;
                    LBuffer[i - border][j - border] = Lprov1 * 327.68f;
                }
            }
        }
        //end gamut control
#ifdef __SSE2__
        vfloat wipv[3][3];

        for (int i = 0; i < 3; i++)
            for (int j = 0; j < 3; j++) {
                wipv[i][j] = F2V(wiprof[i][j]);
            }

#endif // __SSE2__
#ifdef _OPENMP
        #pragma omp parallel for
#endif

        for (int i = border; i < H - border; i++) {
            int j = border;
#ifdef __SSE2__

            for (; j < W - border - 3; j += 4) {
                vfloat x_, y_, z_;
                vfloat R, G, B;
                Color::Lab2XYZ(LVFU(LBuffer[i - border][j - border]), LVFU(conversionBuffer[0][i - border][j - border]), LVFU(conversionBuffer[1][i - border][j - border]), x_, y_, z_) ;
                Color::xyz2rgb(x_, y_, z_, R, G, B, wipv);

                STVFU(red[i][j], R);
                STVFU(green[i][j], G);
                STVFU(blue[i][j], B);

            }

#endif

            for (; j < W - border; j++) {
                float x_, y_, z_;
                float R, G, B;
                Color::Lab2XYZ(LBuffer[i - border][j - border], conversionBuffer[0][i - border][j - border], conversionBuffer[1][i - border][j - border], x_, y_, z_) ;
                Color::xyz2rgb(x_, y_, z_, R, G, B, wip);
                red[i][j] = R;
                green[i][j] = G;
                blue[i][j] = B;
            }
        }
    }

    if (chcurve) {
        delete chcurve;
    }

    if (deh.gammaretinex != "none"  && deh.str != 0) { //inverse gamma
#ifdef _OPENMP
        #pragma omp parallel for
#endif

        for (int i = border; i < H - border; i++) {
            for (int j = border; j < W - border; j++) {
                float R_, G_, B_;
                R_ = red[i][j];
                G_ = green[i][j];
                B_ = blue[i][j];
                red[i][j] = (*retinexigamtab)[R_];
                green[i][j] = (*retinexigamtab)[G_];
                blue[i][j] = (*retinexigamtab)[B_];
            }
        }
    }

    rgbSourceModified = false; // tricky handling for Color propagation

    t5.set();

    if (settings->verbose) {
        printf("Retinex=%d usec\n",  t5.etime(t4));
    }

}

void RawImageSource::flushRawData()
{
    if (cache) {
        delete [] cache;
        cache = nullptr;
    }

    if (rawData) {
        rawData(0, 0);
    }
}

void RawImageSource::flushRGB()
{
    if (green) {
        green(0, 0);
    }

    if (red) {
        red(0, 0);
    }

    if (blue) {
        blue(0, 0);
    }
}

void RawImageSource::HLRecovery_Global(ToneCurveParams hrp)
{
    if (hrp.hrenabled && hrp.method == "Color") {
        if (!rgbSourceModified) {
            if (settings->verbose) {
                printf("Applying Highlight Recovery: Color propagation...\n");
            }

            HLRecovery_inpaint(red, green, blue);
            rgbSourceModified = true;
        }
    }

}


void RawImageSource::processFlatField(const RAWParams &raw, RawImage *riFlatFile, unsigned short black[4])
{
//    BENCHFUN
    float *cfablur = (float (*)) malloc(H * W * sizeof * cfablur);
    int BS = raw.ff_BlurRadius;
    BS += BS & 1;

    //function call to cfabloxblur
    if (raw.ff_BlurType == RAWParams::getFlatFieldBlurTypeString(RAWParams::FlatFieldBlurType::V)) {
        cfaboxblur(riFlatFile, cfablur, 2 * BS, 0);
    } else if (raw.ff_BlurType == RAWParams::getFlatFieldBlurTypeString(RAWParams::FlatFieldBlurType::H)) {
        cfaboxblur(riFlatFile, cfablur, 0, 2 * BS);
    } else if (raw.ff_BlurType == RAWParams::getFlatFieldBlurTypeString(RAWParams::FlatFieldBlurType::VH)) {
        //slightly more complicated blur if trying to correct both vertical and horizontal anomalies
        cfaboxblur(riFlatFile, cfablur, BS, BS);    //first do area blur to correct vignette
    } else { //(raw.ff_BlurType == RAWParams::getFlatFieldBlurTypeString(RAWParams::area_ff))
        cfaboxblur(riFlatFile, cfablur, BS, BS);
    }

    if (ri->getSensorType() == ST_BAYER) {
        float refcolor[2][2];

        //find centre average values by channel
        for (int m = 0; m < 2; m++)
            for (int n = 0; n < 2; n++) {
                int row = 2 * (H >> 2) + m;
                int col = 2 * (W >> 2) + n;
                int c  = FC(row, col);
                int c4 = (c == 1 && !(row & 1)) ? 3 : c;
                refcolor[m][n] = max(0.0f, cfablur[row * W + col] - black[c4]);
            }

        float limitFactor = 1.f;

        if (raw.ff_AutoClipControl) {
//            int clipControlGui = 0;

            for (int m = 0; m < 2; m++)
                for (int n = 0; n < 2; n++) {
                    float maxval = 0.f;
                    int c  = FC(m, n);
                    int c4 = (c == 1 && !(m & 1)) ? 3 : c;
#ifdef _OPENMP
                    #pragma omp parallel
#endif
                    {
                        float maxvalthr = 0.f;
#ifdef _OPENMP
                        #pragma omp for
#endif

                        for (int row = 0; row < H - m; row += 2) {
                            for (int col = 0; col < W - n; col += 2) {
                                float tempval = (rawData[row + m][col + n] - black[c4]) * (refcolor[m][n] / max(1e-5f, cfablur[(row + m) * W + col + n] - black[c4]));

                                if (tempval > maxvalthr) {
                                    maxvalthr = tempval;
                                }
                            }
                        }

#ifdef _OPENMP
                        #pragma omp critical
#endif
                        {

                            if (maxvalthr > maxval) {
                                maxval = maxvalthr;
                            }

                        }
                    }

                    // now we have the max value for the channel
                    // if it clips, calculate factor to avoid clipping
                    if (maxval + black[c4] >= ri->get_white(c4)) {
                        limitFactor = min(limitFactor, ri->get_white(c4) / (maxval + black[c4]));
                    }
                }

//            clipControlGui = (1.f - limitFactor) * 100.f;           // this value can be used to set the clip control slider in gui
        } else {
            limitFactor = max((float)(100 - raw.ff_clipControl) / 100.f, 0.01f);
        }

        for (int m = 0; m < 2; m++)
            for (int n = 0; n < 2; n++) {
                refcolor[m][n] *= limitFactor;
            }


        unsigned int c[2][2]  = {{FC(0, 0), FC(0, 1)}, {FC(1, 0), FC(1, 1)}};
        unsigned int c4[2][2];
        c4[0][0] = (c[0][0] == 1) ? 3 : c[0][0];
        c4[0][1] = (c[0][1] == 1) ? 3 : c[0][1];
        c4[1][0] = c[1][0];
        c4[1][1] = c[1][1];

#ifdef __SSE2__
        vfloat refcolorv[2] = {_mm_set_ps(refcolor[0][1], refcolor[0][0], refcolor[0][1], refcolor[0][0]),
                               _mm_set_ps(refcolor[1][1], refcolor[1][0], refcolor[1][1], refcolor[1][0])
                              };
        vfloat blackv[2] = {_mm_set_ps(black[c4[0][1]], black[c4[0][0]], black[c4[0][1]], black[c4[0][0]]),
                            _mm_set_ps(black[c4[1][1]], black[c4[1][0]], black[c4[1][1]], black[c4[1][0]])
                           };

        vfloat epsv = F2V(1e-5f);
#endif
#ifdef _OPENMP
        #pragma omp parallel for schedule(dynamic,16)
#endif

        for (int row = 0; row < H; row ++) {
            int col = 0;
#ifdef __SSE2__
            vfloat rowBlackv = blackv[row & 1];
            vfloat rowRefcolorv = refcolorv[row & 1];

            for (; col < W - 3; col += 4) {
                vfloat vignettecorrv = rowRefcolorv / vmaxf(epsv, LVFU(cfablur[(row) * W + col]) - rowBlackv);
                vfloat valv = LVFU(rawData[row][col]);
                valv -= rowBlackv;
                STVFU(rawData[row][col], valv * vignettecorrv + rowBlackv);
            }

#endif

            for (; col < W; col ++) {
                float vignettecorr = refcolor[row & 1][col & 1] / max(1e-5f, cfablur[(row) * W + col] - black[c4[row & 1][col & 1]]);
                rawData[row][col] = (rawData[row][col] - black[c4[row & 1][col & 1]]) * vignettecorr + black[c4[row & 1][col & 1]];
            }
        }
    } else if (ri->getSensorType() == ST_FUJI_XTRANS) {
        float refcolor[3] = {0.f};
        int cCount[3] = {0};

        //find center ave values by channel
        for (int m = -3; m < 3; m++)
            for (int n = -3; n < 3; n++) {
                int row = 2 * (H >> 2) + m;
                int col = 2 * (W >> 2) + n;
                int c  = riFlatFile->XTRANSFC(row, col);
                refcolor[c] += max(0.0f, cfablur[row * W + col] - black[c]);
                cCount[c] ++;
            }

        for (int c = 0; c < 3; c++) {
            refcolor[c] = refcolor[c] / cCount[c];
        }

        float limitFactor = 1.f;

        if (raw.ff_AutoClipControl) {
            // determine maximum calculated value to avoid clipping
//            int clipControlGui = 0;
            float maxval = 0.f;
            // xtrans files have only one black level actually, so we can simplify the code a bit
#ifdef _OPENMP
            #pragma omp parallel
#endif
            {
                float maxvalthr = 0.f;
#ifdef _OPENMP
                #pragma omp for schedule(dynamic,16) nowait
#endif

                for (int row = 0; row < H; row++) {
                    for (int col = 0; col < W; col++) {
                        float tempval = (rawData[row][col] - black[0]) * (refcolor[ri->XTRANSFC(row, col)] / max(1e-5f, cfablur[(row) * W + col] - black[0]));

                        if (tempval > maxvalthr) {
                            maxvalthr = tempval;
                        }
                    }
                }

#ifdef _OPENMP
                #pragma omp critical
#endif
                {
                    if (maxvalthr > maxval) {
                        maxval = maxvalthr;
                    }
                }
            }

            // there's only one white level for xtrans
            if (maxval + black[0] > ri->get_white(0)) {
                limitFactor = ri->get_white(0) / (maxval + black[0]);
//                clipControlGui = (1.f - limitFactor) * 100.f;           // this value can be used to set the clip control slider in gui
            }
        } else {
            limitFactor = max((float)(100 - raw.ff_clipControl) / 100.f, 0.01f);
        }


        for (int c = 0; c < 3; c++) {
            refcolor[c] *= limitFactor;
        }

#ifdef _OPENMP
        #pragma omp parallel for
#endif

        for (int row = 0; row < H; row++) {
            for (int col = 0; col < W; col++) {
                int c  = ri->XTRANSFC(row, col);
                float vignettecorr = (refcolor[c] / max(1e-5f, cfablur[(row) * W + col] - black[c]));
                rawData[row][col] = (rawData[row][col] - black[c]) * vignettecorr + black[c];
            }
        }
    }

    if (raw.ff_BlurType == RAWParams::getFlatFieldBlurTypeString(RAWParams::FlatFieldBlurType::VH)) {
        float *cfablur1 = (float (*)) malloc(H * W * sizeof * cfablur1);
        float *cfablur2 = (float (*)) malloc(H * W * sizeof * cfablur2);
        //slightly more complicated blur if trying to correct both vertical and horizontal anomalies
        cfaboxblur(riFlatFile, cfablur1, 0, 2 * BS);  //now do horizontal blur
        cfaboxblur(riFlatFile, cfablur2, 2 * BS, 0);  //now do vertical blur

        if (ri->getSensorType() == ST_BAYER) {
            unsigned int c[2][2]  = {{FC(0, 0), FC(0, 1)}, {FC(1, 0), FC(1, 1)}};
            unsigned int c4[2][2];
            c4[0][0] = (c[0][0] == 1) ? 3 : c[0][0];
            c4[0][1] = (c[0][1] == 1) ? 3 : c[0][1];
            c4[1][0] = c[1][0];
            c4[1][1] = c[1][1];

#ifdef __SSE2__
            vfloat blackv[2] = {_mm_set_ps(black[c4[0][1]], black[c4[0][0]], black[c4[0][1]], black[c4[0][0]]),
                                _mm_set_ps(black[c4[1][1]], black[c4[1][0]], black[c4[1][1]], black[c4[1][0]])
                               };

            vfloat epsv = F2V(1e-5f);
#endif
#ifdef _OPENMP
            #pragma omp parallel for schedule(dynamic,16)
#endif

            for (int row = 0; row < H; row ++) {
                int col = 0;
#ifdef __SSE2__
                vfloat rowBlackv = blackv[row & 1];

                for (; col < W - 3; col += 4) {
                    vfloat linecorrv = SQRV(vmaxf(epsv, LVFU(cfablur[row * W + col]) - rowBlackv)) /
                                       (vmaxf(epsv, LVFU(cfablur1[row * W + col]) - rowBlackv) * vmaxf(epsv, LVFU(cfablur2[row * W + col]) - rowBlackv));
                    vfloat valv = LVFU(rawData[row][col]);
                    valv -= rowBlackv;
                    STVFU(rawData[row][col], valv * linecorrv + rowBlackv);
                }

#endif

                for (; col < W; col ++) {
                    float linecorr = SQR(max(1e-5f, cfablur[row * W + col] - black[c4[row & 1][col & 1]])) /
                                     (max(1e-5f, cfablur1[row * W + col] - black[c4[row & 1][col & 1]]) * max(1e-5f, cfablur2[row * W + col] - black[c4[row & 1][col & 1]])) ;
                    rawData[row][col] = (rawData[row][col] - black[c4[row & 1][col & 1]]) * linecorr + black[c4[row & 1][col & 1]];
                }
            }
        } else if (ri->getSensorType() == ST_FUJI_XTRANS) {
#ifdef _OPENMP
            #pragma omp parallel for
#endif

            for (int row = 0; row < H; row++) {
                for (int col = 0; col < W; col++) {
                    int c  = ri->XTRANSFC(row, col);
                    float hlinecorr = (max(1e-5f, cfablur[(row) * W + col] - black[c]) / max(1e-5f, cfablur1[(row) * W + col] - black[c]));
                    float vlinecorr = (max(1e-5f, cfablur[(row) * W + col] - black[c]) / max(1e-5f, cfablur2[(row) * W + col] - black[c]));
                    rawData[row][col] = ((rawData[row][col] - black[c]) * hlinecorr * vlinecorr + black[c]);
                }
            }

        }

        free(cfablur1);
        free(cfablur2);
    }

    free(cfablur);
}

//%%%%%%%%%%%%%%%%%%%%%%%%%%%%%%%%%%%%%%%

/* Copy original pixel data and
 * subtract dark frame (if present) from current image and apply flat field correction (if present)
 */
void RawImageSource::copyOriginalPixels(const RAWParams &raw, RawImage *src, RawImage *riDark, RawImage *riFlatFile, array2D<float> &rawData)
{
    // TODO: Change type of black[] to float to avoid conversions
    unsigned short black[4] = {
        (unsigned short)ri->get_cblack(0), (unsigned short)ri->get_cblack(1),
        (unsigned short)ri->get_cblack(2), (unsigned short)ri->get_cblack(3)
    };

    if (ri->getSensorType() == ST_BAYER || ri->getSensorType() == ST_FUJI_XTRANS) {
        if (!rawData) {
            rawData(W, H);
        }

        if (riDark && W == riDark->get_width() && H == riDark->get_height()) { // This works also for xtrans-sensors, because black[0] to black[4] are equal for these
            for (int row = 0; row < H; row++) {
                for (int col = 0; col < W; col++) {
                    int c  = FC(row, col);
                    int c4 = (c == 1 && !(row & 1)) ? 3 : c;
                    rawData[row][col] = max(src->data[row][col] + black[c4] - riDark->data[row][col], 0.0f);
                }
            }
        } else {
#ifdef _OPENMP
            #pragma omp parallel for
#endif

            for (int row = 0; row < H; row++) {
                for (int col = 0; col < W; col++) {
                    rawData[row][col] = src->data[row][col];
                }
            }
        }


        if (riFlatFile && W == riFlatFile->get_width() && H == riFlatFile->get_height()) {
            processFlatField(raw, riFlatFile, black);
        }  // flatfield
    } else if (ri->get_colors() == 1) {
        // Monochrome
        if (!rawData) {
            rawData(W, H);
        }

        if (riDark && W == riDark->get_width() && H == riDark->get_height()) {
            for (int row = 0; row < H; row++) {
                for (int col = 0; col < W; col++) {
                    rawData[row][col] = max(src->data[row][col] + black[0] - riDark->data[row][col], 0.0f);
                }
            }
        } else {
            for (int row = 0; row < H; row++) {
                for (int col = 0; col < W; col++) {
                    rawData[row][col] = src->data[row][col];
                }
            }
        }
    } else {
        // No bayer pattern
        // TODO: Is there a flat field correction possible?
        if (!rawData) {
            rawData(3 * W, H);
        }

        if (riDark && W == riDark->get_width() && H == riDark->get_height()) {
            for (int row = 0; row < H; row++) {
                for (int col = 0; col < W; col++) {
                    int c  = FC(row, col);
                    int c4 = (c == 1 && !(row & 1)) ? 3 : c;
                    rawData[row][3 * col + 0] = max(src->data[row][3 * col + 0] + black[c4] - riDark->data[row][3 * col + 0], 0.0f);
                    rawData[row][3 * col + 1] = max(src->data[row][3 * col + 1] + black[c4] - riDark->data[row][3 * col + 1], 0.0f);
                    rawData[row][3 * col + 2] = max(src->data[row][3 * col + 2] + black[c4] - riDark->data[row][3 * col + 2], 0.0f);
                }
            }
        } else {
            for (int row = 0; row < H; row++) {
                for (int col = 0; col < W; col++) {
                    rawData[row][3 * col + 0] = src->data[row][3 * col + 0];
                    rawData[row][3 * col + 1] = src->data[row][3 * col + 1];
                    rawData[row][3 * col + 2] = src->data[row][3 * col + 2];
                }
            }
        }
    }
}

void RawImageSource::cfaboxblur(RawImage *riFlatFile, float* cfablur, const int boxH, const int boxW)
{

    if (boxW == 0 && boxH == 0) { // nothing to blur
        memcpy(cfablur, riFlatFile->data[0], W * H * sizeof(float));
        return;
    }

    float *tmpBuffer = nullptr;
    float *cfatmp = nullptr;
    float *srcVertical = nullptr;


    if (boxH > 0 && boxW > 0) {
        // we need a temporary buffer if we have to blur both directions
        tmpBuffer = (float (*)) calloc(H * W, sizeof * tmpBuffer);
    }

    if (boxH == 0) {
        // if boxH == 0 we can skip the vertical blur and process the horizontal blur from riFlatFile to cfablur without using a temporary buffer
        cfatmp = cfablur;
    } else {
        cfatmp = tmpBuffer;
    }

    if (boxW == 0) {
        // if boxW == 0 we can skip the horizontal blur and process the vertical blur from riFlatFile to cfablur without using a temporary buffer
        srcVertical = riFlatFile->data[0];
    } else {
        srcVertical = cfatmp;
    }

#ifdef _OPENMP
    #pragma omp parallel
#endif
    {

        if (boxW > 0) {
            //box blur cfa image; box size = BS
            //horizontal blur
#ifdef _OPENMP
            #pragma omp for
#endif

            for (int row = 0; row < H; row++) {
                int len = boxW / 2 + 1;
                cfatmp[row * W + 0] = riFlatFile->data[row][0] / len;
                cfatmp[row * W + 1] = riFlatFile->data[row][1] / len;

                for (int j = 2; j <= boxW; j += 2) {
                    cfatmp[row * W + 0] += riFlatFile->data[row][j] / len;
                    cfatmp[row * W + 1] += riFlatFile->data[row][j + 1] / len;
                }

                for (int col = 2; col <= boxW; col += 2) {
                    cfatmp[row * W + col] = (cfatmp[row * W + col - 2] * len + riFlatFile->data[row][boxW + col]) / (len + 1);
                    cfatmp[row * W + col + 1] = (cfatmp[row * W + col - 1] * len + riFlatFile->data[row][boxW + col + 1]) / (len + 1);
                    len ++;
                }

                for (int col = boxW + 2; col < W - boxW; col++) {
                    cfatmp[row * W + col] = cfatmp[row * W + col - 2] + (riFlatFile->data[row][boxW + col] - cfatmp[row * W + col - boxW - 2]) / len;
                }

                for (int col = W - boxW; col < W; col += 2) {
                    cfatmp[row * W + col] = (cfatmp[row * W + col - 2] * len - cfatmp[row * W + col - boxW - 2]) / (len - 1);

                    if (col + 1 < W) {
                        cfatmp[row * W + col + 1] = (cfatmp[row * W + col - 1] * len - cfatmp[row * W + col - boxW - 1]) / (len - 1);
                    }

                    len --;
                }
            }
        }

        if (boxH > 0) {
            //vertical blur
#ifdef __SSE2__
            vfloat  leninitv = F2V(boxH / 2 + 1);
            vfloat  onev = F2V(1.0f);
            vfloat  temp1v, temp2v, temp3v, temp4v, lenv, lenp1v, lenm1v;
            int row;
#ifdef _OPENMP
            #pragma omp for nowait
#endif

            for (int col = 0; col < W - 7; col += 8) {
                lenv = leninitv;
                temp1v = LVFU(srcVertical[0 * W + col]) / lenv;
                temp2v = LVFU(srcVertical[1 * W + col]) / lenv;
                temp3v = LVFU(srcVertical[0 * W + col + 4]) / lenv;
                temp4v = LVFU(srcVertical[1 * W + col + 4]) / lenv;

                for (int i = 2; i < boxH + 2; i += 2) {
                    temp1v += LVFU(srcVertical[i * W + col]) / lenv;
                    temp2v += LVFU(srcVertical[(i + 1) * W + col]) / lenv;
                    temp3v += LVFU(srcVertical[i * W + col + 4]) / lenv;
                    temp4v += LVFU(srcVertical[(i + 1) * W + col + 4]) / lenv;
                }

                STVFU(cfablur[0 * W + col], temp1v);
                STVFU(cfablur[1 * W + col], temp2v);
                STVFU(cfablur[0 * W + col + 4], temp3v);
                STVFU(cfablur[1 * W + col + 4], temp4v);

                for (row = 2; row < boxH + 2; row += 2) {
                    lenp1v = lenv + onev;
                    temp1v = (temp1v * lenv + LVFU(srcVertical[(row + boxH) * W + col])) / lenp1v;
                    temp2v = (temp2v * lenv + LVFU(srcVertical[(row + boxH + 1) * W + col])) / lenp1v;
                    temp3v = (temp3v * lenv + LVFU(srcVertical[(row + boxH) * W + col + 4])) / lenp1v;
                    temp4v = (temp4v * lenv + LVFU(srcVertical[(row + boxH + 1) * W + col + 4])) / lenp1v;
                    STVFU(cfablur[row * W + col], temp1v);
                    STVFU(cfablur[(row + 1)*W + col], temp2v);
                    STVFU(cfablur[row * W + col + 4], temp3v);
                    STVFU(cfablur[(row + 1)*W + col + 4], temp4v);
                    lenv = lenp1v;
                }

                for (; row < H - boxH - 1; row += 2) {
                    temp1v = temp1v + (LVFU(srcVertical[(row + boxH) * W + col]) - LVFU(srcVertical[(row - boxH - 2) * W + col])) / lenv;
                    temp2v = temp2v + (LVFU(srcVertical[(row + 1 + boxH) * W + col]) - LVFU(srcVertical[(row + 1 - boxH - 2) * W + col])) / lenv;
                    temp3v = temp3v + (LVFU(srcVertical[(row + boxH) * W + col + 4]) - LVFU(srcVertical[(row - boxH - 2) * W + col + 4])) / lenv;
                    temp4v = temp4v + (LVFU(srcVertical[(row + 1 + boxH) * W + col + 4]) - LVFU(srcVertical[(row + 1 - boxH - 2) * W + col + 4])) / lenv;
                    STVFU(cfablur[row * W + col], temp1v);
                    STVFU(cfablur[(row + 1)*W + col], temp2v);
                    STVFU(cfablur[row * W + col + 4], temp3v);
                    STVFU(cfablur[(row + 1)*W + col + 4], temp4v);
                }

                for (; row < H - boxH; row++) {
                    temp1v = temp1v + (LVFU(srcVertical[(row + boxH) * W + col]) - LVFU(srcVertical[(row - boxH - 2) * W + col])) / lenv;
                    temp3v = temp3v + (LVFU(srcVertical[(row + boxH) * W + col + 4]) - LVFU(srcVertical[(row - boxH - 2) * W + col + 4])) / lenv;
                    STVFU(cfablur[row * W + col], temp1v);
                    STVFU(cfablur[row * W + col + 4], temp3v);
                    vfloat swapv = temp1v;
                    temp1v = temp2v;
                    temp2v = swapv;
                    swapv = temp3v;
                    temp3v = temp4v;
                    temp4v = swapv;
                }

                for (; row < H - 1; row += 2) {
                    lenm1v = lenv - onev;
                    temp1v = (temp1v * lenv - LVFU(srcVertical[(row - boxH - 2) * W + col])) / lenm1v;
                    temp2v = (temp2v * lenv - LVFU(srcVertical[(row - boxH - 1) * W + col])) / lenm1v;
                    temp3v = (temp3v * lenv - LVFU(srcVertical[(row - boxH - 2) * W + col + 4])) / lenm1v;
                    temp4v = (temp4v * lenv - LVFU(srcVertical[(row - boxH - 1) * W + col + 4])) / lenm1v;
                    STVFU(cfablur[row * W + col], temp1v);
                    STVFU(cfablur[(row + 1)*W + col], temp2v);
                    STVFU(cfablur[row * W + col + 4], temp3v);
                    STVFU(cfablur[(row + 1)*W + col + 4], temp4v);
                    lenv = lenm1v;
                }

                for (; row < H; row++) {
                    lenm1v = lenv - onev;
                    temp1v = (temp1v * lenv - LVFU(srcVertical[(row - boxH - 2) * W + col])) / lenm1v;
                    temp3v = (temp3v * lenv - LVFU(srcVertical[(row - boxH - 2) * W + col + 4])) / lenm1v;
                    STVFU(cfablur[(row)*W + col], temp1v);
                    STVFU(cfablur[(row)*W + col + 4], temp3v);
                }

            }

            #pragma omp single

            for (int col = W - (W % 8); col < W; col++) {
                int len = boxH / 2 + 1;
                cfablur[0 * W + col] = srcVertical[0 * W + col] / len;
                cfablur[1 * W + col] = srcVertical[1 * W + col] / len;

                for (int i = 2; i < boxH + 2; i += 2) {
                    cfablur[0 * W + col] += srcVertical[i * W + col] / len;
                    cfablur[1 * W + col] += srcVertical[(i + 1) * W + col] / len;
                }

                for (int row = 2; row < boxH + 2; row += 2) {
                    cfablur[row * W + col] = (cfablur[(row - 2) * W + col] * len + srcVertical[(row + boxH) * W + col]) / (len + 1);
                    cfablur[(row + 1)*W + col] = (cfablur[(row - 1) * W + col] * len + srcVertical[(row + boxH + 1) * W + col]) / (len + 1);
                    len ++;
                }

                for (int row = boxH + 2; row < H - boxH; row++) {
                    cfablur[row * W + col] = cfablur[(row - 2) * W + col] + (srcVertical[(row + boxH) * W + col] - srcVertical[(row - boxH - 2) * W + col]) / len;
                }

                for (int row = H - boxH; row < H; row += 2) {
                    cfablur[row * W + col] = (cfablur[(row - 2) * W + col] * len - srcVertical[(row - boxH - 2) * W + col]) / (len - 1);

                    if (row + 1 < H) {
                        cfablur[(row + 1)*W + col] = (cfablur[(row - 1) * W + col] * len - srcVertical[(row - boxH - 1) * W + col]) / (len - 1);
                    }

                    len --;
                }
            }

#else
#ifdef _OPENMP
            #pragma omp for
#endif

            for (int col = 0; col < W; col++) {
                int len = boxH / 2 + 1;
                cfablur[0 * W + col] = srcVertical[0 * W + col] / len;
                cfablur[1 * W + col] = srcVertical[1 * W + col] / len;

                for (int i = 2; i < boxH + 2; i += 2) {
                    cfablur[0 * W + col] += srcVertical[i * W + col] / len;
                    cfablur[1 * W + col] += srcVertical[(i + 1) * W + col] / len;
                }

                for (int row = 2; row < boxH + 2; row += 2) {
                    cfablur[row * W + col] = (cfablur[(row - 2) * W + col] * len + srcVertical[(row + boxH) * W + col]) / (len + 1);
                    cfablur[(row + 1)*W + col] = (cfablur[(row - 1) * W + col] * len + srcVertical[(row + boxH + 1) * W + col]) / (len + 1);
                    len ++;
                }

                for (int row = boxH + 2; row < H - boxH; row++) {
                    cfablur[row * W + col] = cfablur[(row - 2) * W + col] + (srcVertical[(row + boxH) * W + col] - srcVertical[(row - boxH - 2) * W + col]) / len;
                }

                for (int row = H - boxH; row < H; row += 2) {
                    cfablur[row * W + col] = (cfablur[(row - 2) * W + col] * len - srcVertical[(row - boxH - 2) * W + col]) / (len - 1);

                    if (row + 1 < H) {
                        cfablur[(row + 1)*W + col] = (cfablur[(row - 1) * W + col] * len - srcVertical[(row - boxH - 1) * W + col]) / (len - 1);
                    }

                    len --;
                }
            }

#endif
        }
    }

    if (tmpBuffer) {
        free(tmpBuffer);
    }
}


// Scale original pixels into the range 0 65535 using black offsets and multipliers
void RawImageSource::scaleColors(int winx, int winy, int winw, int winh, const RAWParams &raw, array2D<float> &rawData)
{
    chmax[0] = chmax[1] = chmax[2] = chmax[3] = 0; //channel maxima
    float black_lev[4] = {0.f};//black level

    //adjust black level  (eg Canon)
    bool isMono = false;

    if (getSensorType() == ST_BAYER || getSensorType() == ST_FOVEON) {

        black_lev[0] = raw.bayersensor.black1; //R
        black_lev[1] = raw.bayersensor.black0; //G1
        black_lev[2] = raw.bayersensor.black2; //B
        black_lev[3] = raw.bayersensor.black3; //G2

        isMono = RAWParams::BayerSensor::getMethodString(RAWParams::BayerSensor::Method::MONO) == raw.bayersensor.method;
    } else if (getSensorType() == ST_FUJI_XTRANS) {

        black_lev[0] = raw.xtranssensor.blackred; //R
        black_lev[1] = raw.xtranssensor.blackgreen; //G1
        black_lev[2] = raw.xtranssensor.blackblue; //B
        black_lev[3] = raw.xtranssensor.blackgreen; //G2  (set, only used with a Bayer filter)

        isMono = RAWParams::XTransSensor::getMethodString(RAWParams::XTransSensor::Method::MONO) == raw.xtranssensor.method;
    }

    for (int i = 0; i < 4 ; i++) {
        cblacksom[i] = max(c_black[i] + black_lev[i], 0.0f);      // adjust black level
    }

    initialGain = calculate_scale_mul(scale_mul, ref_pre_mul, c_white, cblacksom, isMono, ri->get_colors());  // recalculate scale colors with adjusted levels

    //fprintf(stderr, "recalc: %f [%f %f %f %f]\n", initialGain, scale_mul[0], scale_mul[1], scale_mul[2], scale_mul[3]);
    for (int i = 0; i < 4 ; i++) {
        clmax[i] = (c_white[i] - cblacksom[i]) * scale_mul[i];    // raw clip level
    }

    // this seems strange, but it works

    // scale image colors

    if (ri->getSensorType() == ST_BAYER) {
#ifdef _OPENMP
        #pragma omp parallel
#endif
        {
            float tmpchmax[3];
            tmpchmax[0] = tmpchmax[1] = tmpchmax[2] = 0.0f;
#ifdef _OPENMP
            #pragma omp for nowait
#endif

            for (int row = winy; row < winy + winh; row ++)
            {
                for (int col = winx; col < winx + winw; col++) {
                    float val = rawData[row][col];
                    int c  = FC(row, col);                        // three colors,  0=R, 1=G,  2=B
                    int c4 = (c == 1 && !(row & 1)) ? 3 : c;      // four  colors,  0=R, 1=G1, 2=B, 3=G2
                    val -= cblacksom[c4];
                    val *= scale_mul[c4];
                    rawData[row][col] = (val);
                    tmpchmax[c] = max(tmpchmax[c], val);
                }
            }

#ifdef _OPENMP
            #pragma omp critical
#endif
            {
                chmax[0] = max(tmpchmax[0], chmax[0]);
                chmax[1] = max(tmpchmax[1], chmax[1]);
                chmax[2] = max(tmpchmax[2], chmax[2]);
            }
        }
    } else if (ri->get_colors() == 1) {
#ifdef _OPENMP
        #pragma omp parallel
#endif
        {
            float tmpchmax = 0.0f;
#ifdef _OPENMP
            #pragma omp for nowait
#endif

            for (int row = winy; row < winy + winh; row ++)
            {
                for (int col = winx; col < winx + winw; col++) {
                    float val = rawData[row][col];
                    val -= cblacksom[0];
                    val *= scale_mul[0];
                    rawData[row][col] = (val);
                    tmpchmax = max(tmpchmax, val);
                }
            }

#ifdef _OPENMP
            #pragma omp critical
#endif
            {
                chmax[0] = chmax[1] = chmax[2] = chmax[3] = max(tmpchmax, chmax[0]);
            }
        }
    } else if (ri->getSensorType() == ST_FUJI_XTRANS) {
#ifdef _OPENMP
        #pragma omp parallel
#endif
        {
            float tmpchmax[3];
            tmpchmax[0] = tmpchmax[1] = tmpchmax[2] = 0.0f;
#ifdef _OPENMP
            #pragma omp for nowait
#endif

            for (int row = winy; row < winy + winh; row ++)
            {
                for (int col = winx; col < winx + winw; col++) {
                    float val = rawData[row][col];
                    int c = ri->XTRANSFC(row, col);
                    val -= cblacksom[c];
                    val *= scale_mul[c];

                    rawData[row][col] = (val);
                    tmpchmax[c] = max(tmpchmax[c], val);
                }
            }

#ifdef _OPENMP
            #pragma omp critical
#endif
            {
                chmax[0] = max(tmpchmax[0], chmax[0]);
                chmax[1] = max(tmpchmax[1], chmax[1]);
                chmax[2] = max(tmpchmax[2], chmax[2]);
            }
        }
    } else {
#ifdef _OPENMP
        #pragma omp parallel
#endif
        {
            float tmpchmax[3];
            tmpchmax[0] = tmpchmax[1] = tmpchmax[2] = 0.0f;
#ifdef _OPENMP
            #pragma omp for nowait
#endif

            for (int row = winy; row < winy + winh; row ++)
            {
                for (int col = winx; col < winx + winw; col++) {
                    for (int c = 0; c < 3; c++) {                 // three colors,  0=R, 1=G,  2=B
                        float val = rawData[row][3 * col + c];
                        val -= cblacksom[c];
                        val *= scale_mul[c];
                        rawData[row][3 * col + c] = (val);
                        tmpchmax[c] = max(tmpchmax[c], val);
                    }
                }
            }

#ifdef _OPENMP
            #pragma omp critical
#endif
            {
                chmax[0] = max(tmpchmax[0], chmax[0]);
                chmax[1] = max(tmpchmax[1], chmax[1]);
                chmax[2] = max(tmpchmax[2], chmax[2]);
            }
        }
        chmax[3] = chmax[1];
    }

}

//%%%%%%%%%%%%%%%%%%%%%%%%%%%%%%%%%%%%%%%

int RawImageSource::defTransform(int tran)
{

    int deg = ri->get_rotateDegree();

    if ((tran & TR_ROT) == TR_R180) {
        deg += 180;
    } else if ((tran & TR_ROT) == TR_R90) {
        deg += 90;
    } else if ((tran & TR_ROT) == TR_R270) {
        deg += 270;
    }

    deg %= 360;

    int ret = 0;

    if (deg == 90) {
        ret |= TR_R90;
    } else if (deg == 180) {
        ret |= TR_R180;
    } else if (deg == 270) {
        ret |= TR_R270;
    }

    if (tran & TR_HFLIP) {
        ret |= TR_HFLIP;
    }

    if (tran & TR_VFLIP) {
        ret |= TR_VFLIP;
    }

    return ret;
}

//%%%%%%%%%%%%%%%%%%%%%%%%%%%%%%%%%%%%%%%

// Thread called part
void RawImageSource::processFalseColorCorrectionThread(Imagefloat* im, array2D<float> &rbconv_Y, array2D<float> &rbconv_I, array2D<float> &rbconv_Q, array2D<float> &rbout_I, array2D<float> &rbout_Q, const int row_from, const int row_to)
{

    const int W = im->getWidth();
    constexpr float onebynine = 1.f / 9.f;

#ifdef __SSE2__
    vfloat buffer[12];
    vfloat* pre1 = &buffer[0];
    vfloat* pre2 = &buffer[3];
    vfloat* post1 = &buffer[6];
    vfloat* post2 = &buffer[9];
#else
    float buffer[12];
    float* pre1 = &buffer[0];
    float* pre2 = &buffer[3];
    float* post1 = &buffer[6];
    float* post2 = &buffer[9];
#endif

    int px = (row_from - 1) % 3, cx = row_from % 3, nx = 0;

    convert_row_to_YIQ(im->r(row_from - 1), im->g(row_from - 1), im->b(row_from - 1), rbconv_Y[px], rbconv_I[px], rbconv_Q[px], W);
    convert_row_to_YIQ(im->r(row_from), im->g(row_from), im->b(row_from), rbconv_Y[cx], rbconv_I[cx], rbconv_Q[cx], W);

    for (int j = 0; j < W; j++) {
        rbout_I[px][j] = rbconv_I[px][j];
        rbout_Q[px][j] = rbconv_Q[px][j];
    }

    for (int i = row_from; i < row_to; i++) {

        px = (i - 1) % 3;
        cx = i % 3;
        nx = (i + 1) % 3;

        convert_row_to_YIQ(im->r(i + 1), im->g(i + 1), im->b(i + 1), rbconv_Y[nx], rbconv_I[nx], rbconv_Q[nx], W);

#ifdef __SSE2__
        pre1[0] = _mm_setr_ps(rbconv_I[px][0], rbconv_Q[px][0], 0, 0), pre1[1] = _mm_setr_ps(rbconv_I[cx][0], rbconv_Q[cx][0], 0, 0), pre1[2] = _mm_setr_ps(rbconv_I[nx][0], rbconv_Q[nx][0], 0, 0);
        pre2[0] = _mm_setr_ps(rbconv_I[px][1], rbconv_Q[px][1], 0, 0), pre2[1] = _mm_setr_ps(rbconv_I[cx][1], rbconv_Q[cx][1], 0, 0), pre2[2] = _mm_setr_ps(rbconv_I[nx][1], rbconv_Q[nx][1], 0, 0);

        // fill first element in rbout_I and rbout_Q
        rbout_I[cx][0] = rbconv_I[cx][0];
        rbout_Q[cx][0] = rbconv_Q[cx][0];

        // median I channel
        for (int j = 1; j < W - 2; j += 2) {
            post1[0] = _mm_setr_ps(rbconv_I[px][j + 1], rbconv_Q[px][j + 1], 0, 0), post1[1] = _mm_setr_ps(rbconv_I[cx][j + 1], rbconv_Q[cx][j + 1], 0, 0), post1[2] = _mm_setr_ps(rbconv_I[nx][j + 1], rbconv_Q[nx][j + 1], 0, 0);
            const auto middle = middle4of6(pre2[0], pre2[1], pre2[2], post1[0], post1[1], post1[2]);
            vfloat medianval = median(pre1[0], pre1[1], pre1[2], middle[0], middle[1], middle[2], middle[3]);
            rbout_I[cx][j] = medianval[0];
            rbout_Q[cx][j] = medianval[1];
            post2[0] = _mm_setr_ps(rbconv_I[px][j + 2], rbconv_Q[px][j + 2], 0, 0), post2[1] = _mm_setr_ps(rbconv_I[cx][j + 2], rbconv_Q[cx][j + 2], 0, 0), post2[2] = _mm_setr_ps(rbconv_I[nx][j + 2], rbconv_Q[nx][j + 2], 0, 0);
            medianval = median(post2[0], post2[1], post2[2], middle[0], middle[1], middle[2], middle[3]);
            rbout_I[cx][j + 1] = medianval[0];
            rbout_Q[cx][j + 1] = medianval[1];
            std::swap(pre1, post1);
            std::swap(pre2, post2);
        }

        // fill last elements in rbout_I and rbout_Q
        rbout_I[cx][W - 1] = rbconv_I[cx][W - 1];
        rbout_I[cx][W - 2] = rbconv_I[cx][W - 2];
        rbout_Q[cx][W - 1] = rbconv_Q[cx][W - 1];
        rbout_Q[cx][W - 2] = rbconv_Q[cx][W - 2];

#else
        pre1[0] = rbconv_I[px][0], pre1[1] = rbconv_I[cx][0], pre1[2] = rbconv_I[nx][0];
        pre2[0] = rbconv_I[px][1], pre2[1] = rbconv_I[cx][1], pre2[2] = rbconv_I[nx][1];

        // fill first element in rbout_I
        rbout_I[cx][0] = rbconv_I[cx][0];

        // median I channel
        for (int j = 1; j < W - 2; j += 2) {
            post1[0] = rbconv_I[px][j + 1], post1[1] = rbconv_I[cx][j + 1], post1[2] = rbconv_I[nx][j + 1];
            const auto middle = middle4of6(pre2[0], pre2[1], pre2[2], post1[0], post1[1], post1[2]);
            rbout_I[cx][j] = median(pre1[0], pre1[1], pre1[2], middle[0], middle[1], middle[2], middle[3]);
            post2[0] = rbconv_I[px][j + 2], post2[1] = rbconv_I[cx][j + 2], post2[2] = rbconv_I[nx][j + 2];
            rbout_I[cx][j + 1] = median(post2[0], post2[1], post2[2], middle[0], middle[1], middle[2], middle[3]);
            std::swap(pre1, post1);
            std::swap(pre2, post2);
        }

        // fill last elements in rbout_I
        rbout_I[cx][W - 1] = rbconv_I[cx][W - 1];
        rbout_I[cx][W - 2] = rbconv_I[cx][W - 2];

        pre1[0] = rbconv_Q[px][0], pre1[1] = rbconv_Q[cx][0], pre1[2] = rbconv_Q[nx][0];
        pre2[0] = rbconv_Q[px][1], pre2[1] = rbconv_Q[cx][1], pre2[2] = rbconv_Q[nx][1];

        // fill first element in rbout_Q
        rbout_Q[cx][0] = rbconv_Q[cx][0];

        // median Q channel
        for (int j = 1; j < W - 2; j += 2) {
            post1[0] = rbconv_Q[px][j + 1], post1[1] = rbconv_Q[cx][j + 1], post1[2] = rbconv_Q[nx][j + 1];
            const auto middle = middle4of6(pre2[0], pre2[1], pre2[2], post1[0], post1[1], post1[2]);
            rbout_Q[cx][j] = median(pre1[0], pre1[1], pre1[2], middle[0], middle[1], middle[2], middle[3]);
            post2[0] = rbconv_Q[px][j + 2], post2[1] = rbconv_Q[cx][j + 2], post2[2] = rbconv_Q[nx][j + 2];
            rbout_Q[cx][j + 1] = median(post2[0], post2[1], post2[2], middle[0], middle[1], middle[2], middle[3]);
            std::swap(pre1, post1);
            std::swap(pre2, post2);
        }

        // fill last elements in rbout_Q
        rbout_Q[cx][W - 1] = rbconv_Q[cx][W - 1];
        rbout_Q[cx][W - 2] = rbconv_Q[cx][W - 2];
#endif

        // blur i-1th row
        if (i > row_from) {
            convert_to_RGB(im->r(i - 1, 0), im->g(i - 1, 0), im->b(i - 1, 0), rbconv_Y[px][0], rbout_I[px][0], rbout_Q[px][0]);

#ifdef _OPENMP
            #pragma omp simd
#endif

            for (int j = 1; j < W - 1; j++) {
                float I = (rbout_I[px][j - 1] + rbout_I[px][j] + rbout_I[px][j + 1] + rbout_I[cx][j - 1] + rbout_I[cx][j] + rbout_I[cx][j + 1] + rbout_I[nx][j - 1] + rbout_I[nx][j] + rbout_I[nx][j + 1]) * onebynine;
                float Q = (rbout_Q[px][j - 1] + rbout_Q[px][j] + rbout_Q[px][j + 1] + rbout_Q[cx][j - 1] + rbout_Q[cx][j] + rbout_Q[cx][j + 1] + rbout_Q[nx][j - 1] + rbout_Q[nx][j] + rbout_Q[nx][j + 1]) * onebynine;
                convert_to_RGB(im->r(i - 1, j), im->g(i - 1, j), im->b(i - 1, j), rbconv_Y[px][j], I, Q);
            }

            convert_to_RGB(im->r(i - 1, W - 1), im->g(i - 1, W - 1), im->b(i - 1, W - 1), rbconv_Y[px][W - 1], rbout_I[px][W - 1], rbout_Q[px][W - 1]);
        }
    }

    // blur last 3 row and finalize H-1th row
    convert_to_RGB(im->r(row_to - 1, 0), im->g(row_to - 1, 0), im->b(row_to - 1, 0), rbconv_Y[cx][0], rbout_I[cx][0], rbout_Q[cx][0]);
#ifdef _OPENMP
    #pragma omp simd
#endif

    for (int j = 1; j < W - 1; j++) {
        float I = (rbout_I[px][j - 1] + rbout_I[px][j] + rbout_I[px][j + 1] + rbout_I[cx][j - 1] + rbout_I[cx][j] + rbout_I[cx][j + 1] + rbconv_I[nx][j - 1] + rbconv_I[nx][j] + rbconv_I[nx][j + 1]) * onebynine;
        float Q = (rbout_Q[px][j - 1] + rbout_Q[px][j] + rbout_Q[px][j + 1] + rbout_Q[cx][j - 1] + rbout_Q[cx][j] + rbout_Q[cx][j + 1] + rbconv_Q[nx][j - 1] + rbconv_Q[nx][j] + rbconv_Q[nx][j + 1]) * onebynine;
        convert_to_RGB(im->r(row_to - 1, j), im->g(row_to - 1, j), im->b(row_to - 1, j), rbconv_Y[cx][j], I, Q);
    }

    convert_to_RGB(im->r(row_to - 1, W - 1), im->g(row_to - 1, W - 1), im->b(row_to - 1, W - 1), rbconv_Y[cx][W - 1], rbout_I[cx][W - 1], rbout_Q[cx][W - 1]);
}

//%%%%%%%%%%%%%%%%%%%%%%%%%%%%%%%%%%%%%%%

// correction_YIQ_LQ
void RawImageSource::processFalseColorCorrection(Imagefloat* im, const int steps)
{

    if (im->getHeight() < 4 || steps < 1) {
        return;
    }

#ifdef _OPENMP
    #pragma omp parallel
    {
        multi_array2D<float, 5> buffer(W, 3);
        int tid = omp_get_thread_num();
        int nthreads = omp_get_num_threads();
        int blk = (im->getHeight() - 2) / nthreads;

        for (int t = 0; t < steps; t++) {

            if (tid < nthreads - 1) {
                processFalseColorCorrectionThread(im, buffer[0], buffer[1], buffer[2], buffer[3], buffer[4], 1 + tid * blk, 1 + (tid + 1)*blk);
            } else {
                processFalseColorCorrectionThread(im, buffer[0], buffer[1], buffer[2], buffer[3], buffer[4], 1 + tid * blk, im->getHeight() - 1);
            }

            #pragma omp barrier
        }
    }
#else
    multi_array2D<float, 5> buffer(W, 3);

    for (int t = 0; t < steps; t++) {
        processFalseColorCorrectionThread(im, buffer[0], buffer[1], buffer[2], buffer[3], buffer[4], 1, im->getHeight() - 1);
    }

#endif
}

// Some camera input profiles need gamma preprocessing
// gamma is applied before the CMS, correct line fac=lineFac*rawPixel+LineSum after the CMS
void RawImageSource::getProfilePreprocParams(cmsHPROFILE in, float& gammaFac, float& lineFac, float& lineSum)
{
    gammaFac = 0;
    lineFac = 1;
    lineSum = 0;

    char copyright[256];
    copyright[0] = 0;

    if (cmsGetProfileInfoASCII(in, cmsInfoCopyright, cmsNoLanguage, cmsNoCountry, copyright, 256) > 0) {
        if (strstr(copyright, "Phase One") != nullptr) {
            gammaFac = 0.55556;    // 1.8
        } else if (strstr(copyright, "Nikon Corporation") != nullptr) {
            gammaFac = 0.5;
            lineFac = -0.4;
            lineSum = 1.35; // determined in reverse by measuring NX an RT developed colorchecker PNGs
        }
    }
}

//%%%%%%%%%%%%%%%%%%%%%%%%%%%%%%%%%%%%%%%

static void
lab2ProphotoRgbD50(float L, float A, float B, float& r, float& g, float& b)
{
    float X;
    float Y;
    float Z;
#define CLIP01(a) ((a)>0?((a)<1?(a):1):0)
    {
        // convert from Lab to XYZ
        float x, y, z, fx, fy, fz;

        fy = (L + 16.0f) / 116.0f;
        fx = A / 500.0f + fy;
        fz = fy - B / 200.0f;

        if (fy > 24.0f / 116.0f) {
            y = fy * fy * fy;
        } else {
            y = (fy - 16.0f / 116.0f) / 7.787036979f;
        }

        if (fx > 24.0f / 116.0f) {
            x = fx * fx * fx;
        } else {
            x = (fx - 16.0 / 116.0) / 7.787036979f;
        }

        if (fz > 24.0f / 116.0f) {
            z = fz * fz * fz;
        } else {
            z = (fz - 16.0f / 116.0f) / 7.787036979f;
        }

        //0.9642, 1.0000, 0.8249 D50
        X = x * 0.9642;
        Y = y;
        Z = z * 0.8249;
    }
    r = prophoto_xyz[0][0] * X + prophoto_xyz[0][1] * Y + prophoto_xyz[0][2] * Z;
    g = prophoto_xyz[1][0] * X + prophoto_xyz[1][1] * Y + prophoto_xyz[1][2] * Z;
    b = prophoto_xyz[2][0] * X + prophoto_xyz[2][1] * Y + prophoto_xyz[2][2] * Z;
    r = CLIP01(r);
    g = CLIP01(g);
    b = CLIP01(b);
}

// Converts raw image including ICC input profile to working space - floating point version
void RawImageSource::colorSpaceConversion_(Imagefloat* im, const ColorManagementParams& cmp, const ColorTemp &wb, double pre_mul[3], cmsHPROFILE embedded, cmsHPROFILE camprofile, double camMatrix[3][3], const std::string &camName)
{

//    MyTime t1, t2, t3;
//    t1.set ();
    cmsHPROFILE in;
    DCPProfile *dcpProf;

    if (!findInputProfile(cmp.input, embedded, camName, &dcpProf, in)) {
        return;
    }

    if (dcpProf != nullptr) {
        // DCP processing
        const DCPProfile::Triple pre_mul_row = {
            pre_mul[0],
            pre_mul[1],
            pre_mul[2]
        };
        const DCPProfile::Matrix cam_matrix = {{
                {camMatrix[0][0], camMatrix[0][1], camMatrix[0][2]},
                {camMatrix[1][0], camMatrix[1][1], camMatrix[1][2]},
                {camMatrix[2][0], camMatrix[2][1], camMatrix[2][2]}
            }
        };
        dcpProf->apply(im, cmp.dcpIlluminant, cmp.working, wb, pre_mul_row, cam_matrix, cmp.applyHueSatMap);
        return;
    }

    if (in == nullptr) {
        // use default camprofile, supplied by dcraw
        // in this case we avoid using the slllllooooooowwww lcms

        // Calculate matrix for direct conversion raw>working space
        TMatrix work = ICCStore::getInstance()->workingSpaceInverseMatrix(cmp.working);
        double mat[3][3] = {{0, 0, 0}, {0, 0, 0}, {0, 0, 0}};

        for (int i = 0; i < 3; i++)
            for (int j = 0; j < 3; j++)
                for (int k = 0; k < 3; k++) {
                    mat[i][j] += work[i][k] * camMatrix[k][j];    // rgb_xyz * imatrices.xyz_cam
                }

#ifdef _OPENMP
        #pragma omp parallel for
#endif

        for (int i = 0; i < im->getHeight(); i++)
            for (int j = 0; j < im->getWidth(); j++) {

                float newr = mat[0][0] * im->r(i, j) + mat[0][1] * im->g(i, j) + mat[0][2] * im->b(i, j);
                float newg = mat[1][0] * im->r(i, j) + mat[1][1] * im->g(i, j) + mat[1][2] * im->b(i, j);
                float newb = mat[2][0] * im->r(i, j) + mat[2][1] * im->g(i, j) + mat[2][2] * im->b(i, j);

                im->r(i, j) = newr;
                im->g(i, j) = newg;
                im->b(i, j) = newb;

            }
    } else {
        const bool working_space_is_prophoto = (cmp.working == "ProPhoto");

        // use supplied input profile

        /*
          The goal here is to in addition to user-made custom ICC profiles also support profiles
          supplied with other popular raw converters. As curves affect color rendering and
          different raw converters deal with them differently (and few if any is as flexible
          as RawTherapee) we cannot really expect to get the *exact* same color rendering here.
          However we try hard to make the best out of it.

          Third-party input profiles that contain a LUT (usually A2B0 tag) often needs some preprocessing,
          as ICC LUTs are not really designed for dealing with linear camera data. Generally one
          must apply some sort of curve to get efficient use of the LUTs. Unfortunately how you
          should preprocess is not standardized so there are almost as many ways as there are
          software makers, and for each one we have to reverse engineer to find out how it has
          been done. (The ICC files made for RT has linear LUTs)

          ICC profiles which only contain the <r,g,b>XYZ tags (ie only a color matrix) should
          (hopefully) not require any pre-processing.

          Some LUT ICC profiles apply a contrast curve and desaturate highlights (to give a "film-like"
          behavior. These will generally work with RawTherapee, but will not produce good results when
          you enable highlight recovery/reconstruction, as that data is added linearly on top of the
          original range. RawTherapee works best with linear ICC profiles.
        */

        enum camera_icc_type {
            CAMERA_ICC_TYPE_GENERIC, // Generic, no special pre-processing required, RTs own is this way
            CAMERA_ICC_TYPE_PHASE_ONE, // Capture One profiles
            CAMERA_ICC_TYPE_LEAF, // Leaf profiles, former Leaf Capture now in Capture One, made for Leaf digital backs
            CAMERA_ICC_TYPE_NIKON // Nikon NX profiles
        } camera_icc_type = CAMERA_ICC_TYPE_GENERIC;

        float leaf_prophoto_mat[3][3];
        {
            // identify ICC type
            char copyright[256] = "";
            char description[256] = "";

            cmsGetProfileInfoASCII(in, cmsInfoCopyright, cmsNoLanguage, cmsNoCountry, copyright, 256);
            cmsGetProfileInfoASCII(in, cmsInfoDescription, cmsNoLanguage, cmsNoCountry, description, 256);
            camera_icc_type = CAMERA_ICC_TYPE_GENERIC;

            // Note: order the identification with the most detailed matching first since the more general ones may also match the more detailed
            if ((strstr(copyright, "Leaf") != nullptr ||
                    strstr(copyright, "Phase One A/S") != nullptr ||
                    strstr(copyright, "Kodak") != nullptr ||
                    strstr(copyright, "Creo") != nullptr) &&
                    (strstr(description, "LF2 ") == description ||
                     strstr(description, "LF3 ") == description ||
                     strstr(description, "LeafLF2") == description ||
                     strstr(description, "LeafLF3") == description ||
                     strstr(description, "LeafLF4") == description ||
                     strstr(description, "MamiyaLF2") == description ||
                     strstr(description, "MamiyaLF3") == description)) {
                camera_icc_type = CAMERA_ICC_TYPE_LEAF;
            } else if (strstr(copyright, "Phase One A/S") != nullptr) {
                camera_icc_type = CAMERA_ICC_TYPE_PHASE_ONE;
            } else if (strstr(copyright, "Nikon Corporation") != nullptr) {
                camera_icc_type = CAMERA_ICC_TYPE_NIKON;
            }
        }

        // Initialize transform
        cmsHTRANSFORM hTransform;
        cmsHPROFILE prophoto = ICCStore::getInstance()->workingSpace("ProPhoto");  // We always use Prophoto to apply the ICC profile to minimize problems with clipping in LUT conversion.
        bool transform_via_pcs_lab = false;
        bool separate_pcs_lab_highlights = false;
        lcmsMutex->lock();

        switch (camera_icc_type) {
            case CAMERA_ICC_TYPE_PHASE_ONE:
            case CAMERA_ICC_TYPE_LEAF: {
                // These profiles have a RGB to Lab cLUT, gives gamma 1.8 output, and expects a "film-like" curve on input
                transform_via_pcs_lab = true;
                separate_pcs_lab_highlights = true;
                // We transform to Lab because we can and that we avoid getting an unnecessary unmatched gamma conversion which we would need to revert.
                hTransform = cmsCreateTransform(in, TYPE_RGB_FLT, nullptr, TYPE_Lab_FLT, INTENT_RELATIVE_COLORIMETRIC, cmsFLAGS_NOOPTIMIZE | cmsFLAGS_NOCACHE);

                for (int i = 0; i < 3; i++) {
                    for (int j = 0; j < 3; j++) {
                        leaf_prophoto_mat[i][j] = 0;

                        for (int k = 0; k < 3; k++) {
                            leaf_prophoto_mat[i][j] += prophoto_xyz[i][k] * camMatrix[k][j];
                        }
                    }
                }

                break;
            }

            case CAMERA_ICC_TYPE_NIKON:
            case CAMERA_ICC_TYPE_GENERIC:
            default:
                hTransform = cmsCreateTransform(in, TYPE_RGB_FLT, prophoto, TYPE_RGB_FLT, INTENT_RELATIVE_COLORIMETRIC, cmsFLAGS_NOOPTIMIZE | cmsFLAGS_NOCACHE);    // NOCACHE is important for thread safety
                break;
        }

        lcmsMutex->unlock();

        if (hTransform == nullptr) {
            // Fallback: create transform from camera profile. Should not happen normally.
            lcmsMutex->lock();
            hTransform = cmsCreateTransform(camprofile, TYPE_RGB_FLT, prophoto, TYPE_RGB_FLT, INTENT_RELATIVE_COLORIMETRIC, cmsFLAGS_NOOPTIMIZE | cmsFLAGS_NOCACHE);
            lcmsMutex->unlock();
        }

        TMatrix toxyz = {}, torgb = {};

        if (!working_space_is_prophoto) {
            toxyz = ICCStore::getInstance()->workingSpaceMatrix("ProPhoto");
            torgb = ICCStore::getInstance()->workingSpaceInverseMatrix(cmp.working);  //sRGB .. Adobe...Wide...
        }

#ifdef _OPENMP
        #pragma omp parallel
#endif
        {
            AlignedBuffer<float> buffer(im->getWidth() * 3);
            AlignedBuffer<float> hl_buffer(im->getWidth() * 3);
            AlignedBuffer<float> hl_scale(im->getWidth());
#ifdef _OPENMP
            #pragma omp for schedule(static)
#endif

            for (int h = 0; h < im->getHeight(); ++h) {
                float *p = buffer.data, *pR = im->r(h), *pG = im->g(h), *pB = im->b(h);

                // Apply pre-processing
                for (int w = 0; w < im->getWidth(); ++w) {
                    float r = * (pR++);
                    float g = * (pG++);
                    float b = * (pB++);

                    // convert to 0-1 range as LCMS expects that
                    r /= 65535.0f;
                    g /= 65535.0f;
                    b /= 65535.0f;

                    float maxc = max(r, g, b);

                    if (maxc <= 1.0) {
                        hl_scale.data[w] = 1.0;
                    } else {
                        // highlight recovery extend the range past the clip point, which means we can get values larger than 1.0 here.
                        // LUT ICC profiles only work in the 0-1 range so we scale down to fit and restore after conversion.
                        hl_scale.data[w] = 1.0 / maxc;
                        r *= hl_scale.data[w];
                        g *= hl_scale.data[w];
                        b *= hl_scale.data[w];
                    }

                    switch (camera_icc_type) {
                        case CAMERA_ICC_TYPE_PHASE_ONE:
                            // Here we apply a curve similar to Capture One's "Film Standard" + gamma, the reason is that the LUTs embedded in the
                            // ICCs are designed to work on such input, and if you provide it with a different curve you don't get as good result.
                            // We will revert this curve after we've made the color transform. However when we revert the curve, we'll notice that
                            // highlight rendering suffers due to that the LUT transform don't expand well, therefore we do a less compressed
                            // conversion too and mix them, this gives us the highest quality and most flexible result.
                            hl_buffer.data[3 * w + 0] = pow_F(r, 1.0 / 1.8);
                            hl_buffer.data[3 * w + 1] = pow_F(g, 1.0 / 1.8);
                            hl_buffer.data[3 * w + 2] = pow_F(b, 1.0 / 1.8);
                            r = phaseOneIccCurveInv->getVal(r);
                            g = phaseOneIccCurveInv->getVal(g);
                            b = phaseOneIccCurveInv->getVal(b);
                            break;

                        case CAMERA_ICC_TYPE_LEAF: {
                            // Leaf profiles expect that the camera native RGB has been converted to Prophoto RGB
                            float newr = leaf_prophoto_mat[0][0] * r + leaf_prophoto_mat[0][1] * g + leaf_prophoto_mat[0][2] * b;
                            float newg = leaf_prophoto_mat[1][0] * r + leaf_prophoto_mat[1][1] * g + leaf_prophoto_mat[1][2] * b;
                            float newb = leaf_prophoto_mat[2][0] * r + leaf_prophoto_mat[2][1] * g + leaf_prophoto_mat[2][2] * b;
                            hl_buffer.data[3 * w + 0] = pow_F(newr, 1.0 / 1.8);
                            hl_buffer.data[3 * w + 1] = pow_F(newg, 1.0 / 1.8);
                            hl_buffer.data[3 * w + 2] = pow_F(newb, 1.0 / 1.8);
                            r = phaseOneIccCurveInv->getVal(newr);
                            g = phaseOneIccCurveInv->getVal(newg);
                            b = phaseOneIccCurveInv->getVal(newb);
                            break;
                        }

                        case CAMERA_ICC_TYPE_NIKON:
                            // gamma 0.5
                            r = sqrtf(r);
                            g = sqrtf(g);
                            b = sqrtf(b);
                            break;

                        case CAMERA_ICC_TYPE_GENERIC:
                        default:
                            // do nothing
                            break;
                    }

                    * (p++) = r;
                    * (p++) = g;
                    * (p++) = b;
                }

                // Run icc transform
                cmsDoTransform(hTransform, buffer.data, buffer.data, im->getWidth());

                if (separate_pcs_lab_highlights) {
                    cmsDoTransform(hTransform, hl_buffer.data, hl_buffer.data, im->getWidth());
                }

                // Apply post-processing
                p = buffer.data;
                pR = im->r(h);
                pG = im->g(h);
                pB = im->b(h);

                for (int w = 0; w < im->getWidth(); ++w) {

                    float r, g, b, hr, hg, hb;

                    if (transform_via_pcs_lab) {
                        float L = * (p++);
                        float A = * (p++);
                        float B = * (p++);
                        // profile connection space CIELAB should have D50 illuminant
                        lab2ProphotoRgbD50(L, A, B, r, g, b);

                        if (separate_pcs_lab_highlights) {
                            lab2ProphotoRgbD50(hl_buffer.data[3 * w + 0], hl_buffer.data[3 * w + 1], hl_buffer.data[3 * w + 2], hr, hg, hb);
                        }
                    } else {
                        r = * (p++);
                        g = * (p++);
                        b = * (p++);
                    }

                    // restore pre-processing and/or add post-processing for the various ICC types
                    switch (camera_icc_type) {
                        default:
                            break;

                        case CAMERA_ICC_TYPE_PHASE_ONE:
                        case CAMERA_ICC_TYPE_LEAF: {
                            // note the 1/1.8 gamma, it's the gamma that the profile has applied, which we must revert before we can revert the curve
                            r = phaseOneIccCurve->getVal(pow_F(r, 1.0 / 1.8));
                            g = phaseOneIccCurve->getVal(pow_F(g, 1.0 / 1.8));
                            b = phaseOneIccCurve->getVal(pow_F(b, 1.0 / 1.8));
                            const float mix = 0.25; // may seem a low number, but remember this is linear space, mixing starts 2 stops from clipping
                            const float maxc = max(r, g, b);

                            if (maxc > mix) {
                                float fac = (maxc - mix) / (1.0 - mix);
                                fac = sqrtf(sqrtf(fac));   // gamma 0.25 to mix in highlight render relatively quick
                                r = (1.0 - fac) * r + fac * hr;
                                g = (1.0 - fac) * g + fac * hg;
                                b = (1.0 - fac) * b + fac * hb;
                            }

                            break;
                        }

                        case CAMERA_ICC_TYPE_NIKON: {
                            const float lineFac = -0.4;
                            const float lineSum = 1.35;
                            r *= r * lineFac + lineSum;
                            g *= g * lineFac + lineSum;
                            b *= b * lineFac + lineSum;
                            break;
                        }
                    }

                    // restore highlight scaling if any
                    if (hl_scale.data[w] != 1.0) {
                        float fac = 1.0 / hl_scale.data[w];
                        r *= fac;
                        g *= fac;
                        b *= fac;
                    }

                    // If we don't have ProPhoto as chosen working profile, convert. This conversion is clipless, ie if we convert
                    // to a small space such as sRGB we may end up with negative values and values larger than max.
                    if (!working_space_is_prophoto) {
                        //convert from Prophoto to XYZ
                        float x = (toxyz[0][0] * r + toxyz[0][1] * g + toxyz[0][2] * b) ;
                        float y = (toxyz[1][0] * r + toxyz[1][1] * g + toxyz[1][2] * b) ;
                        float z = (toxyz[2][0] * r + toxyz[2][1] * g + toxyz[2][2] * b) ;
                        //convert from XYZ to cmp.working  (sRGB...Adobe...Wide..)
                        r = ((torgb[0][0] * x + torgb[0][1] * y + torgb[0][2] * z)) ;
                        g = ((torgb[1][0] * x + torgb[1][1] * y + torgb[1][2] * z)) ;
                        b = ((torgb[2][0] * x + torgb[2][1] * y + torgb[2][2] * z)) ;
                    }

                    // return to the 0.0 - 65535.0 range (with possible negative and > max values present)
                    r *= 65535.0;
                    g *= 65535.0;
                    b *= 65535.0;

                    * (pR++) = r;
                    * (pG++) = g;
                    * (pB++) = b;
                }
            }
        } // End of parallelization
        cmsDeleteTransform(hTransform);
    }

//t3.set ();
//        printf ("ICM TIME: %d usec\n", t3.etime(t1));
}


// Determine RAW input and output profiles. Returns TRUE on success
bool RawImageSource::findInputProfile(Glib::ustring inProfile, cmsHPROFILE embedded, std::string camName, DCPProfile **dcpProf, cmsHPROFILE& in)
{
    in = nullptr; // cam will be taken on NULL
    *dcpProf = nullptr;

    if (inProfile == "(none)") {
        return false;
    }

    if (inProfile == "(embedded)" && embedded) {
        in = embedded;
    } else if (inProfile == "(cameraICC)") {
        // DCPs have higher quality, so use them first
        *dcpProf = DCPStore::getInstance()->getStdProfile(camName);

        if (*dcpProf == nullptr) {
            in = ICCStore::getInstance()->getStdProfile(camName);
        }
    } else if (inProfile != "(camera)" && inProfile != "") {
        Glib::ustring normalName = inProfile;

        if (!inProfile.compare(0, 5, "file:")) {
            normalName = inProfile.substr(5);
        }

        if (DCPStore::getInstance()->isValidDCPFileName(normalName)) {
            *dcpProf = DCPStore::getInstance()->getProfile(normalName);
        }

        if (*dcpProf == nullptr) {
            in = ICCStore::getInstance()->getProfile(inProfile);
        }
    }

    // "in" might be NULL because of "not found". That's ok, we take the cam profile then

    return true;
}

//%%%%%%%%%%%%%%%%%%%%%%%%%%%%%%%%%%%%%%%
// derived from Dcraw "blend_highlights()"
//  very effective to reduce (or remove) the magenta, but with levels of grey !
void RawImageSource::HLRecovery_blend(float* rin, float* gin, float* bin, int width, float maxval, float* hlmax)
{
    const int ColorCount = 3;

    // Transform matrixes rgb>lab and back
    static const float trans[2][ColorCount][ColorCount] = {
        { { 1, 1, 1 }, { 1.7320508, -1.7320508, 0 }, { -1, -1, 2 } },
        { { 1, 1, 1 }, { 1, -1, 1 }, { 1, 1, -1 } }
    };
    static const float itrans[2][ColorCount][ColorCount] = {
        { { 1, 0.8660254, -0.5 }, { 1, -0.8660254, -0.5 }, { 1, 0, 1 } },
        { { 1, 1, 1 }, { 1, -1, 1 }, { 1, 1, -1 } }
    };

#define FOREACHCOLOR for (int c=0; c < ColorCount; c++)

    float minpt = min(hlmax[0], hlmax[1], hlmax[2]);  //min of the raw clip points
    //float maxpt=max(hlmax[0],hlmax[1],hlmax[2]);//max of the raw clip points
    //float medpt=hlmax[0]+hlmax[1]+hlmax[2]-minpt-maxpt;//median of the raw clip points
    float maxave = (hlmax[0] + hlmax[1] + hlmax[2]) / 3; //ave of the raw clip points
    //some thresholds:
    const float clipthresh = 0.95;
    const float fixthresh = 0.5;
    const float satthresh = 0.5;

    float clip[3];
    FOREACHCOLOR clip[c] = min(maxave, hlmax[c]);

    // Determine the maximum level (clip) of all channels
    const float clippt = clipthresh * maxval;
    const float fixpt = fixthresh * minpt;
    const float desatpt = satthresh * maxave + (1 - satthresh) * maxval;

    for (int col = 0; col < width; col++) {
        float rgb[ColorCount], cam[2][ColorCount], lab[2][ColorCount], sum[2], chratio, lratio = 0;
        float L, C, H;

        // Copy input pixel to rgb so it's easier to access in loops
        rgb[0] = rin[col];
        rgb[1] = gin[col];
        rgb[2] = bin[col];

        // If no channel is clipped, do nothing on pixel
        int c;

        for (c = 0; c < ColorCount; c++) {
            if (rgb[c] > clippt) {
                break;
            }
        }

        if (c == ColorCount) {
            continue;
        }

        // Initialize cam with raw input [0] and potentially clipped input [1]
        FOREACHCOLOR {
            lratio += min(rgb[c], clip[c]);
            cam[0][c] = rgb[c];
            cam[1][c] = min(cam[0][c], maxval);
        }

        // Calculate the lightness correction ratio (chratio)
        for (int i = 0; i < 2; i++) {
            FOREACHCOLOR {
                lab[i][c] = 0;

                for (int j = 0; j < ColorCount; j++)
                {
                    lab[i][c] += trans[ColorCount - 3][c][j] * cam[i][j];
                }
            }

            sum[i] = 0;

            for (int c = 1; c < ColorCount; c++) {
                sum[i] += SQR(lab[i][c]);
            }
        }

        chratio = (sqrt(sum[1] / sum[0]));

        // Apply ratio to lightness in LCH space
        for (int c = 1; c < ColorCount; c++) {
            lab[0][c] *= chratio;
        }

        // Transform back from LCH to RGB
        FOREACHCOLOR {
            cam[0][c] = 0;

            for (int j = 0; j < ColorCount; j++)
            {
                cam[0][c] += itrans[ColorCount - 3][c][j] * lab[0][j];
            }
        }
        FOREACHCOLOR rgb[c] = cam[0][c] / ColorCount;

        // Copy converted pixel back
        if (rin[col] > fixpt) {
            float rfrac = SQR((min(clip[0], rin[col]) - fixpt) / (clip[0] - fixpt));
            rin[col] = min(maxave, rfrac * rgb[0] + (1 - rfrac) * rin[col]);
        }

        if (gin[col] > fixpt) {
            float gfrac = SQR((min(clip[1], gin[col]) - fixpt) / (clip[1] - fixpt));
            gin[col] = min(maxave, gfrac * rgb[1] + (1 - gfrac) * gin[col]);
        }

        if (bin[col] > fixpt) {
            float bfrac = SQR((min(clip[2], bin[col]) - fixpt) / (clip[2] - fixpt));
            bin[col] = min(maxave, bfrac * rgb[2] + (1 - bfrac) * bin[col]);
        }

        lratio /= (rin[col] + gin[col] + bin[col]);
        L = (rin[col] + gin[col] + bin[col]) / 3;
        C = lratio * 1.732050808 * (rin[col] - gin[col]);
        H = lratio * (2 * bin[col] - rin[col] - gin[col]);
        rin[col] = L - H / 6.0 + C / 3.464101615;
        gin[col] = L - H / 6.0 - C / 3.464101615;
        bin[col] = L + H / 3.0;

        if ((L = (rin[col] + gin[col] + bin[col]) / 3) > desatpt) {
            float Lfrac = max(0.0f, (maxave - L) / (maxave - desatpt));
            C = Lfrac * 1.732050808 * (rin[col] - gin[col]);
            H = Lfrac * (2 * bin[col] - rin[col] - gin[col]);
            rin[col] = L - H / 6.0 + C / 3.464101615;
            gin[col] = L - H / 6.0 - C / 3.464101615;
            bin[col] = L + H / 3.0;
        }
    }
}

void RawImageSource::HLRecovery_Luminance(float* rin, float* gin, float* bin, float* rout, float* gout, float* bout, int width, float maxval)
{

    for (int i = 0; i < width; i++) {
        float r = rin[i], g = gin[i], b = bin[i];

        if (r > maxval || g > maxval || b > maxval) {
            float ro = min(r, maxval);
            float go = min(g, maxval);
            float bo = min(b, maxval);
            double L = r + g + b;
            double C = 1.732050808 * (r - g);
            double H = 2 * b - r - g;
            double Co = 1.732050808 * (ro - go);
            double Ho = 2 * bo - ro - go;

            if (r != g && g != b) {
                double ratio = sqrt((Co * Co + Ho * Ho) / (C * C + H * H));
                C *= ratio;
                H *= ratio;
            }

            float rr = L / 3.0 - H / 6.0 + C / 3.464101615;
            float gr = L / 3.0 - H / 6.0 - C / 3.464101615;
            float br = L / 3.0 + H / 3.0;
            rout[i] = rr;
            gout[i] = gr;
            bout[i] = br;
        } else {
            rout[i] = rin[i];
            gout[i] = gin[i];
            bout[i] = bin[i];
        }
    }
}

//%%%%%%%%%%%%%%%%%%%%%%%%%%%%%%%%%%%%%%%

void RawImageSource::HLRecovery_CIELab(float* rin, float* gin, float* bin, float* rout, float* gout, float* bout,
                                       int width, float maxval, double xyz_cam[3][3], double cam_xyz[3][3])
{

    //static bool crTableReady = false;

    // lookup table for Lab conversion
    // perhaps should be centralized, universally defined so we don't keep remaking it???
    /*for (int ix=0; ix < 0x10000; ix++) {
            float rx = ix / 65535.0;
            fv[ix] = rx > 0.008856 ? exp(1.0/3 * log(rx)) : 7.787*rx + 16/116.0;
        }*/
    //crTableReady = true;


    for (int i = 0; i < width; i++) {
        float r = rin[i], g = gin[i], b = bin[i];

        if (r > maxval || g > maxval || b > maxval) {
            float ro = min(r, maxval);
            float go = min(g, maxval);
            float bo = min(b, maxval);
            float yy = xyz_cam[1][0] * r + xyz_cam[1][1] * g + xyz_cam[1][2] * b;
            float fy = (yy < 65535.0 ? Color::cachef[yy] / 327.68 : std::cbrt(yy / MAXVALD));
            // compute LCH decompostion of the clipped pixel (only color information, thus C and H will be used)
            float x = xyz_cam[0][0] * ro + xyz_cam[0][1] * go + xyz_cam[0][2] * bo;
            float y = xyz_cam[1][0] * ro + xyz_cam[1][1] * go + xyz_cam[1][2] * bo;
            float z = xyz_cam[2][0] * ro + xyz_cam[2][1] * go + xyz_cam[2][2] * bo;
            x = (x < 65535.0 ? Color::cachef[x] / 327.68 : std::cbrt(x / MAXVALD));
            y = (y < 65535.0 ? Color::cachef[y] / 327.68 : std::cbrt(y / MAXVALD));
            z = (z < 65535.0 ? Color::cachef[z] / 327.68 : std::cbrt(z / MAXVALD));
            // convert back to rgb
            double fz = fy - y + z;
            double fx = fy + x - y;

            double zr = Color::f2xyz(fz);
            double xr = Color::f2xyz(fx);

            x = xr * 65535.0 ;
            y = yy;
            z = zr * 65535.0 ;
            float rr = cam_xyz[0][0] * x + cam_xyz[0][1] * y + cam_xyz[0][2] * z;
            float gr = cam_xyz[1][0] * x + cam_xyz[1][1] * y + cam_xyz[1][2] * z;
            float br = cam_xyz[2][0] * x + cam_xyz[2][1] * y + cam_xyz[2][2] * z;
            rout[i] = (rr);
            gout[i] = (gr);
            bout[i] = (br);
        } else {
            rout[i] = (rin[i]);
            gout[i] = (gin[i]);
            bout[i] = (bin[i]);
        }
    }
}

//%%%%%%%%%%%%%%%%%%%%%%%%%%%%%%%%%%%%%%%

void RawImageSource::hlRecovery(const std::string &method, float* red, float* green, float* blue, int width, float* hlmax)
{

    if (method == "Luminance") {
        HLRecovery_Luminance(red, green, blue, red, green, blue, width, 65535.0);
    } else if (method == "CIELab blending") {
        HLRecovery_CIELab(red, green, blue, red, green, blue, width, 65535.0, imatrices.xyz_cam, imatrices.cam_xyz);
    } else if (method == "Blend") { // derived from Dcraw
        HLRecovery_blend(red, green, blue, width, 65535.0, hlmax);
    }

}

//%%%%%%%%%%%%%%%%%%%%%%%%%%%%%%%%%%%%%%%

void RawImageSource::getAutoExpHistogram(LUTu & histogram, int& histcompr)
{
//    BENCHFUN
    histcompr = 3;

    histogram(65536 >> histcompr);
    histogram.clear();
    const float refwb[3] = {static_cast<float>(refwb_red  / (1 << histcompr)), static_cast<float>(refwb_green / (1 << histcompr)), static_cast<float>(refwb_blue / (1 << histcompr))};

#ifdef _OPENMP
    #pragma omp parallel
#endif
    {
        LUTu tmphistogram(histogram.getSize());
        tmphistogram.clear();
#ifdef _OPENMP
        #pragma omp for schedule(dynamic,16) nowait
#endif

        for (int i = border; i < H - border; i++) {
            int start, end;
            getRowStartEnd(i, start, end);

            if (ri->getSensorType() == ST_BAYER) {
                // precalculate factors to avoid expensive per pixel calculations
                float refwb0 =  refwb[ri->FC(i, start)];
                float refwb1 =  refwb[ri->FC(i, start + 1)];
                int j;

                for (j = start; j < end - 1; j += 2) {
                    tmphistogram[(int)(refwb0 * rawData[i][j])] += 4;
                    tmphistogram[(int)(refwb1 * rawData[i][j + 1])] += 4;
                }

                if (j < end) {
                    tmphistogram[(int)(refwb0 * rawData[i][j])] += 4;
                }
            } else if (ri->getSensorType() == ST_FUJI_XTRANS) {
                // precalculate factors to avoid expensive per pixel calculations
                float refwb0 =  refwb[ri->XTRANSFC(i, start)];
                float refwb1 =  refwb[ri->XTRANSFC(i, start + 1)];
                float refwb2 =  refwb[ri->XTRANSFC(i, start + 2)];
                float refwb3 =  refwb[ri->XTRANSFC(i, start + 3)];
                float refwb4 =  refwb[ri->XTRANSFC(i, start + 4)];
                float refwb5 =  refwb[ri->XTRANSFC(i, start + 5)];
                int j;

                for (j = start; j < end - 5; j += 6) {
                    tmphistogram[(int)(refwb0 * rawData[i][j])] += 4;
                    tmphistogram[(int)(refwb1 * rawData[i][j + 1])] += 4;
                    tmphistogram[(int)(refwb2 * rawData[i][j + 2])] += 4;
                    tmphistogram[(int)(refwb3 * rawData[i][j + 3])] += 4;
                    tmphistogram[(int)(refwb4 * rawData[i][j + 4])] += 4;
                    tmphistogram[(int)(refwb5 * rawData[i][j + 5])] += 4;
                }

                for (; j < end; j++) {
                    tmphistogram[(int)(refwb[ri->XTRANSFC(i, j)] * rawData[i][j])] += 4;
                }
            } else if (ri->get_colors() == 1) {
                for (int j = start; j < end; j++) {
                    tmphistogram[(int)(refwb[0] * rawData[i][j])]++;
                }
            } else {
                for (int j = start; j < end; j++) {
                    tmphistogram[(int)(refwb[0] * rawData[i][3 * j + 0])]++;
                    tmphistogram[(int)(refwb[1] * rawData[i][3 * j + 1])]++;
                    tmphistogram[(int)(refwb[2] * rawData[i][3 * j + 2])]++;
                }
            }
        }

#ifdef _OPENMP
        #pragma omp critical
#endif
        {
            histogram += tmphistogram;
        }
    }
}

// Histogram MUST be 256 in size; gamma is applied, blackpoint and gain also
void RawImageSource::getRAWHistogram(LUTu & histRedRaw, LUTu & histGreenRaw, LUTu & histBlueRaw)
{
//    BENCHFUN
    histRedRaw.clear();
    histGreenRaw.clear();
    histBlueRaw.clear();
    const float mult[4] = { 65535.0f / ri->get_white(0),
                            65535.0f / ri->get_white(1),
                            65535.0f / ri->get_white(2),
                            65535.0f / ri->get_white(3)
                          };

    const bool fourColours = ri->getSensorType() == ST_BAYER && ((mult[1] != mult[3] || cblacksom[1] != cblacksom[3]) || FC(0, 0) == 3 || FC(0, 1) == 3 || FC(1, 0) == 3 || FC(1, 1) == 3);

    constexpr int histoSize = 65536;
    LUTu hist[4];
    hist[0](histoSize);
    hist[0].clear();

    if (ri->get_colors() > 1) {
        hist[1](histoSize);
        hist[1].clear();
        hist[2](histoSize);
        hist[2].clear();
    }

    if (fourColours) {
        hist[3](histoSize);
        hist[3].clear();
    }

#ifdef _OPENMP
    int numThreads;
    // reduce the number of threads under certain conditions to avoid overhead of too many critical regions
    numThreads = sqrt((((H - 2 * border) * (W - 2 * border)) / 262144.f));
    numThreads = std::min(std::max(numThreads, 1), omp_get_max_threads());

    #pragma omp parallel num_threads(numThreads)
#endif
    {
        // we need one LUT per color and thread, which corresponds to 1 MB per thread
        LUTu tmphist[4];
        tmphist[0](histoSize);
        tmphist[0].clear();

        if (ri->get_colors() > 1) {
            tmphist[1](histoSize);
            tmphist[1].clear();
            tmphist[2](histoSize);
            tmphist[2].clear();

            if (fourColours) {
                tmphist[3](histoSize);
                tmphist[3].clear();
            }
        }

#ifdef _OPENMP
        #pragma omp for nowait
#endif

        for (int i = border; i < H - border; i++) {
            int start, end;
            getRowStartEnd(i, start, end);

            if (ri->getSensorType() == ST_BAYER) {
                int j;
                int c1 = FC(i, start);
                c1 = (fourColours && c1 == 1 && !(i & 1)) ? 3 : c1;
                int c2 = FC(i, start + 1);
                c2 = (fourColours && c2 == 1 && !(i & 1)) ? 3 : c2;

                for (j = start; j < end - 1; j += 2) {
                    tmphist[c1][(int)ri->data[i][j]]++;
                    tmphist[c2][(int)ri->data[i][j + 1]]++;
                }

                if (j < end) { // last pixel of row if width is odd
                    tmphist[c1][(int)ri->data[i][j]]++;
                }
            } else if (ri->get_colors() == 1) {
                for (int j = start; j < end; j++) {
                    tmphist[0][(int)ri->data[i][j]]++;
                }
            } else if (ri->getSensorType() == ST_FUJI_XTRANS) {
                for (int j = start; j < end - 1; j += 2) {
                    int c = ri->XTRANSFC(i, j);
                    tmphist[c][(int)ri->data[i][j]]++;
                }
            } else {
                for (int j = start; j < end; j++) {
                    for (int c = 0; c < 3; c++) {
                        tmphist[c][(int)ri->data[i][3 * j + c]]++;
                    }
                }
            }
        }

#ifdef _OPENMP
        #pragma omp critical
#endif
        {
            hist[0] += tmphist[0];

            if (ri->get_colors() > 1) {
                hist[1] += tmphist[1];
                hist[2] += tmphist[2];

                if (fourColours) {
                    hist[3] += tmphist[3];
                }
            }
        } // end of critical region
    } // end of parallel region

    constexpr float gammaLimit = 32767.f * 65536.f; // Color::gamma overflows when the LUT is accessed with too large values
    for (int i = 0; i < 65536; i++) {
        int idx;
        idx = CLIP((int)Color::gamma(std::min(mult[0] * (i - (cblacksom[0]/*+black_lev[0]*/)), gammaLimit)));
        histRedRaw[idx >> 8] += hist[0][i];

        if (ri->get_colors() > 1) {
            idx = CLIP((int)Color::gamma(std::min(mult[1] * (i - (cblacksom[1]/*+black_lev[1]*/)), gammaLimit)));
            histGreenRaw[idx >> 8] += hist[1][i];

            if (fourColours) {
                idx = CLIP((int)Color::gamma(std::min(mult[3] * (i - (cblacksom[3]/*+black_lev[3]*/)), gammaLimit)));
                histGreenRaw[idx >> 8] += hist[3][i];
            }

            idx = CLIP((int)Color::gamma(std::min(mult[2] * (i - (cblacksom[2]/*+black_lev[2]*/)), gammaLimit)));
            histBlueRaw[idx >> 8] += hist[2][i];
        }
    }

    if (ri->getSensorType() == ST_BAYER)    // since there are twice as many greens, correct for it
        for (int i = 0; i < 256; i++) {
            histGreenRaw[i] >>= 1;
        } else if (ri->getSensorType() == ST_FUJI_XTRANS) // since Xtrans has 2.5 as many greens, correct for it
        for (int i = 0; i < 256; i++) {
            histGreenRaw[i] = (histGreenRaw[i] * 2) / 5;
        } else if (ri->get_colors() == 1) { // monochrome sensor => set all histograms equal
        histGreenRaw += histRedRaw;
        histBlueRaw += histRedRaw;
    }

}

//%%%%%%%%%%%%%%%%%%%%%%%%%%%%%%%%%%%%%%%

void RawImageSource::getRowStartEnd(int x, int &start, int &end)
{
    if (fuji) {
        int fw = ri->get_FujiWidth();
        start = ABS(fw - x) + border;
        end = min(H + W - fw - x, fw + x) - border;
    } else {
        start = border;
        end = W - border;
    }
}

//%%%%%%%%%%%%%%%%%%%%%%%%%%%%%%%%%%%%%%%
void RawImageSource::getAutoWBMultipliers(double &rm, double &gm, double &bm)
{
//    BENCHFUN
    constexpr double clipHigh = 64000.0;

    if (ri->get_colors() == 1) {
        rm = gm = bm = 1;
        return;
    }

    if (redAWBMul != -1.) {
        rm = redAWBMul;
        gm = greenAWBMul;
        bm = blueAWBMul;
        return;
    }

    if (!isWBProviderReady()) {
        rm = -1.0;
        gm = -1.0;
        bm = -1.0;
        return;
    }

    double avg_r = 0;
    double avg_g = 0;
    double avg_b = 0;
    int rn = 0, gn = 0, bn = 0;

    if (fuji) {
        for (int i = 32; i < H - 32; i++) {
            int fw = ri->get_FujiWidth();
            int start = ABS(fw - i) + 32;
            int end = min(H + W - fw - i, fw + i) - 32;

            for (int j = start; j < end; j++) {
                if (ri->getSensorType() != ST_BAYER) {
                    double dr = CLIP(initialGain * (rawData[i][3 * j]));
                    double dg = CLIP(initialGain * (rawData[i][3 * j + 1]));
                    double db = CLIP(initialGain * (rawData[i][3 * j + 2]));

                    if (dr > clipHigh || dg > clipHigh || db > clipHigh) {
                        continue;
                    }

                    avg_r += dr;
                    avg_g += dg;
                    avg_b += db;
                    rn = gn = ++bn;
                } else {
                    int c = FC(i, j);
                    double d = CLIP(initialGain * (rawData[i][j]));

                    if (d > clipHigh) {
                        continue;
                    }

                    // Let's test green first, because they are more numerous
                    if (c == 1) {
                        avg_g += d;
                        gn++;
                    } else if (c == 0) {
                        avg_r += d;
                        rn++;
                    } else { /*if (c==2)*/
                        avg_b += d;
                        bn++;
                    }
                }
            }
        }
    } else {
        if (ri->getSensorType() != ST_BAYER) {
            if (ri->getSensorType() == ST_FUJI_XTRANS) {
                const double compval = clipHigh / initialGain;
#ifdef _OPENMP
                #pragma omp parallel
#endif
                {
                    double avg_c[3] = {0.0};
                    int cn[3] = {0};
#ifdef _OPENMP
                    #pragma omp for schedule(dynamic,16) nowait
#endif

                    for (int i = 32; i < H - 32; i++) {
                        for (int j = 32; j < W - 32; j++) {
                            // each loop read 1 rgb triplet value
                            double d = rawData[i][j];

                            if (d > compval) {
                                continue;
                            }

                            int c = ri->XTRANSFC(i, j);
                            avg_c[c] += d;
                            cn[c]++;
                        }
                    }

#ifdef _OPENMP
                    #pragma omp critical
#endif
                    {
                        avg_r += avg_c[0];
                        avg_g += avg_c[1];
                        avg_b += avg_c[2];
                        rn += cn[0];
                        gn += cn[1];
                        bn += cn[2];
                    }
                }
                avg_r *= initialGain;
                avg_g *= initialGain;
                avg_b *= initialGain;
            } else {
                for (int i = 32; i < H - 32; i++)
                    for (int j = 32; j < W - 32; j++) {
                        // each loop read 1 rgb triplet value

                        double dr = CLIP(initialGain * (rawData[i][3 * j]));
                        double dg = CLIP(initialGain * (rawData[i][3 * j + 1]));
                        double db = CLIP(initialGain * (rawData[i][3 * j + 2]));

                        if (dr > clipHigh || dg > clipHigh || db > clipHigh) {
                            continue;
                        }

                        avg_r += dr;
                        rn++;
                        avg_g += dg;
                        avg_b += db;
                    }

                gn = rn;
                bn = rn;
            }
        } else {
            //determine GRBG coset; (ey,ex) is the offset of the R subarray
            int ey, ex;

            if (ri->ISGREEN(0, 0)) {  //first pixel is G
                if (ri->ISRED(0, 1)) {
                    ey = 0;
                    ex = 1;
                } else {
                    ey = 1;
                    ex = 0;
                }
            } else {//first pixel is R or B
                if (ri->ISRED(0, 0)) {
                    ey = 0;
                    ex = 0;
                } else {
                    ey = 1;
                    ex = 1;
                }
            }

            const double compval = clipHigh / initialGain;
#ifdef _OPENMP
            #pragma omp parallel for reduction(+:avg_r,avg_g,avg_b,rn,gn,bn) schedule(dynamic,8)
#endif

            for (int i = 32; i < H - 32; i += 2)
                for (int j = 32; j < W - 32; j += 2) {
                    //average each Bayer quartet component individually if non-clipped
                    double d[2][2];
                    d[0][0] = rawData[i][j];
                    d[0][1] = rawData[i][j + 1];
                    d[1][0] = rawData[i + 1][j];
                    d[1][1] = rawData[i + 1][j + 1];

                    if (d[ey][ex] <= compval) {
                        avg_r += d[ey][ex];
                        rn++;
                    }

                    if (d[1 - ey][ex] <= compval) {
                        avg_g += d[1 - ey][ex];
                        gn++;
                    }

                    if (d[ey][1 - ex] <= compval) {
                        avg_g += d[ey][1 - ex];
                        gn++;
                    }

                    if (d[1 - ey][1 - ex] <= compval) {
                        avg_b += d[1 - ey][1 - ex];
                        bn++;
                    }
                }

            avg_r *= initialGain;
            avg_g *= initialGain;
            avg_b *= initialGain;

        }
    }

    if (settings->verbose) {
        printf("AVG: %g %g %g\n", avg_r / std::max(1, rn), avg_g / std::max(1, gn), avg_b / std::max(1, bn));
    }

    //    return ColorTemp (pow(avg_r/rn, 1.0/6.0)*img_r, pow(avg_g/gn, 1.0/6.0)*img_g, pow(avg_b/bn, 1.0/6.0)*img_b);

    double reds   = avg_r / std::max(1, rn) * refwb_red;
    double greens = avg_g / std::max(1, gn) * refwb_green;
    double blues  = avg_b / std::max(1, bn) * refwb_blue;

    redAWBMul   = rm = imatrices.rgb_cam[0][0] * reds + imatrices.rgb_cam[0][1] * greens + imatrices.rgb_cam[0][2] * blues;
    greenAWBMul = gm = imatrices.rgb_cam[1][0] * reds + imatrices.rgb_cam[1][1] * greens + imatrices.rgb_cam[1][2] * blues;
    blueAWBMul  = bm = imatrices.rgb_cam[2][0] * reds + imatrices.rgb_cam[2][1] * greens + imatrices.rgb_cam[2][2] * blues;
}

//%%%%%%%%%%%%%%%%%%%%%%%%%%%%%%%%%%%%%%%


ColorTemp RawImageSource::getSpotWB(std::vector<Coord2D> &red, std::vector<Coord2D> &green, std::vector<Coord2D> &blue, int tran, double equal)
{

    int x;
    int y;
    double reds = 0, greens = 0, blues = 0;
    unsigned int rn = 0;

    if (ri->getSensorType() != ST_BAYER) {
        if (ri->getSensorType() == ST_FUJI_XTRANS) {
            int d[9][2] = {{0, 0}, { -1, -1}, { -1, 0}, { -1, 1}, {0, -1}, {0, 1}, {1, -1}, {1, 0}, {1, 1}};

            for (size_t i = 0; i < red.size(); i++) {
                transformPosition(red[i].x, red[i].y, tran, x, y);
                double rloc, gloc, bloc;
                int rnbrs, gnbrs, bnbrs;
                rloc = gloc = bloc = rnbrs = gnbrs = bnbrs = 0;

                for (int k = 0; k < 9; k++) {
                    int xv = x + d[k][0];
                    int yv = y + d[k][1];

                    if (xv >= 0 && yv >= 0 && xv < W && yv < H) {
                        if (ri->ISXTRANSRED(yv, xv)) {  //RED
                            rloc += (rawData[yv][xv]);
                            rnbrs++;
                            continue;
                        } else if (ri->ISXTRANSBLUE(yv, xv)) {  //BLUE
                            bloc += (rawData[yv][xv]);
                            bnbrs++;
                            continue;
                        } else { // GREEN
                            gloc += (rawData[yv][xv]);
                            gnbrs++;
                            continue;
                        }
                    }
                }

                rloc /= rnbrs;
                gloc /= gnbrs;
                bloc /= bnbrs;

                if (rloc * initialGain < 64000. && gloc * initialGain < 64000. && bloc * initialGain < 64000.) {
                    reds += rloc;
                    greens += gloc;
                    blues += bloc;
                    rn++;
                }
            }

        } else {
            int xmin, xmax, ymin, ymax;
            int xr, xg, xb, yr, yg, yb;

            for (size_t i = 0; i < red.size(); i++) {
                transformPosition(red[i].x, red[i].y, tran, xr, yr);
                transformPosition(green[i].x, green[i].y, tran, xg, yg);
                transformPosition(blue[i].x, blue[i].y, tran, xb, yb);

                if (initialGain * (rawData[yr][3 * xr]) > 52500 ||
                        initialGain * (rawData[yg][3 * xg + 1]) > 52500 ||
                        initialGain * (rawData[yb][3 * xb + 2]) > 52500) {
                    continue;
                }

                xmin = min(xr, xg, xb);
                xmax = max(xr, xg, xb);
                ymin = min(yr, yg, yb);
                ymax = max(yr, yg, yb);

                if (xmin >= 0 && ymin >= 0 && xmax < W && ymax < H) {
                    reds    += (rawData[yr][3 * xr]);
                    greens  += (rawData[yg][3 * xg + 1]);
                    blues   += (rawData[yb][3 * xb + 2]);
                    rn++;
                }
            }
        }

    } else {

        int d[9][2] = {{0, 0}, { -1, -1}, { -1, 0}, { -1, 1}, {0, -1}, {0, 1}, {1, -1}, {1, 0}, {1, 1}};

        for (size_t i = 0; i < red.size(); i++) {
            transformPosition(red[i].x, red[i].y, tran, x, y);
            double rloc, gloc, bloc;
            int rnbrs, gnbrs, bnbrs;
            rloc = gloc = bloc = rnbrs = gnbrs = bnbrs = 0;

            for (int k = 0; k < 9; k++) {
                int xv = x + d[k][0];
                int yv = y + d[k][1];
                int c = FC(yv, xv);

                if (xv >= 0 && yv >= 0 && xv < W && yv < H) {
                    if (c == 0) { //RED
                        rloc += (rawData[yv][xv]);
                        rnbrs++;
                        continue;
                    } else if (c == 2) { //BLUE
                        bloc += (rawData[yv][xv]);
                        bnbrs++;
                        continue;
                    } else { // GREEN
                        gloc += (rawData[yv][xv]);
                        gnbrs++;
                        continue;
                    }
                }
            }

            rloc /= std::max(1, rnbrs);
            gloc /= std::max(1, gnbrs);
            bloc /= std::max(1, bnbrs);

            if (rloc * initialGain < 64000. && gloc * initialGain < 64000. && bloc * initialGain < 64000.) {
                reds += rloc;
                greens += gloc;
                blues += bloc;
                rn++;
            }

            transformPosition(green[i].x, green[i].y, tran, x, y); //these are redundant now ??? if not, repeat for these blocks same as for red[]
            rloc = gloc = bloc = rnbrs = gnbrs = bnbrs = 0;

            for (int k = 0; k < 9; k++) {
                int xv = x + d[k][0];
                int yv = y + d[k][1];
                int c = FC(yv, xv);

                if (xv >= 0 && yv >= 0 && xv < W && yv < H) {
                    if (c == 0) { //RED
                        rloc += (rawData[yv][xv]);
                        rnbrs++;
                        continue;
                    } else if (c == 2) { //BLUE
                        bloc += (rawData[yv][xv]);
                        bnbrs++;
                        continue;
                    } else { // GREEN
                        gloc += (rawData[yv][xv]);
                        gnbrs++;
                        continue;
                    }
                }
            }

            rloc /= std::max(rnbrs, 1);
            gloc /= std::max(gnbrs, 1);
            bloc /= std::max(bnbrs, 1);

            if (rloc * initialGain < 64000. && gloc * initialGain < 64000. && bloc * initialGain < 64000.) {
                reds += rloc;
                greens += gloc;
                blues += bloc;
                rn++;
            }

            transformPosition(blue[i].x, blue[i].y, tran, x, y);
            rloc = gloc = bloc = rnbrs = gnbrs = bnbrs = 0;

            for (int k = 0; k < 9; k++) {
                int xv = x + d[k][0];
                int yv = y + d[k][1];
                int c = FC(yv, xv);

                if (xv >= 0 && yv >= 0 && xv < W && yv < H) {
                    if (c == 0) { //RED
                        rloc += (rawData[yv][xv]);
                        rnbrs++;
                        continue;
                    } else if (c == 2) { //BLUE
                        bloc += (rawData[yv][xv]);
                        bnbrs++;
                        continue;
                    } else { // GREEN
                        gloc += (rawData[yv][xv]);
                        gnbrs++;
                        continue;
                    }
                }
            }

            rloc /= std::max(rnbrs, 1);
            gloc /= std::max(gnbrs, 1);
            bloc /= std::max(bnbrs, 1);

            if (rloc * initialGain < 64000. && gloc * initialGain < 64000. && bloc * initialGain < 64000.) {
                reds += rloc;
                greens += gloc;
                blues += bloc;
                rn++;
            }
        }
    }

    if (2u * rn < red.size()) {
        return ColorTemp(equal);
    } else {
        reds = reds / std::max(1u, rn) * refwb_red;
        greens = greens / std::max(1u, rn) * refwb_green;
        blues = blues / std::max(1u, rn) * refwb_blue;

        double rm = imatrices.rgb_cam[0][0] * reds + imatrices.rgb_cam[0][1] * greens + imatrices.rgb_cam[0][2] * blues;
        double gm = imatrices.rgb_cam[1][0] * reds + imatrices.rgb_cam[1][1] * greens + imatrices.rgb_cam[1][2] * blues;
        double bm = imatrices.rgb_cam[2][0] * reds + imatrices.rgb_cam[2][1] * greens + imatrices.rgb_cam[2][2] * blues;

        return ColorTemp(rm, gm, bm, equal);
    }
}


//%%%%%%%%%%%%%%%%%%%%%%%%%%%%%%%%%%%%%%%

void RawImageSource::transformPosition(int x, int y, int tran, int& ttx, int& tty)
{

    tran = defTransform(tran);

    x += border;
    y += border;

    if (d1x) {
        if ((tran & TR_ROT) == TR_R90 || (tran & TR_ROT) == TR_R270) {
            x /= 2;
        } else {
            y /= 2;
        }
    }

    int w = W, h = H;

    if (fuji) {
        w = ri->get_FujiWidth() * 2 + 1;
        h = (H - ri->get_FujiWidth()) * 2 + 1;
    }

    int sw = w, sh = h;

    if ((tran & TR_ROT) == TR_R90 || (tran & TR_ROT) == TR_R270) {
        sw = h;
        sh = w;
    }

    int ppx = x, ppy = y;

    if (tran & TR_HFLIP) {
        ppx = sw - 1 - x ;
    }

    if (tran & TR_VFLIP) {
        ppy = sh - 1 - y;
    }

    int tx = ppx;
    int ty = ppy;

    if ((tran & TR_ROT) == TR_R180) {
        tx = w - 1 - ppx;
        ty = h - 1 - ppy;
    } else if ((tran & TR_ROT) == TR_R90) {
        tx = ppy;
        ty = h - 1 - ppx;
    } else if ((tran & TR_ROT) == TR_R270) {
        tx = w - 1 - ppy;
        ty = ppx;
    }

    if (fuji) {
        ttx = (tx + ty) / 2;
        tty = (ty - tx) / 2 + ri->get_FujiWidth();
    } else {
        ttx = tx;
        tty = ty;
    }
}

//%%%%%%%%%%%%%%%%%%%%%%%%%%%%%%%%%%%%%%%

void RawImageSource::inverse33(const double (*rgb_cam)[3], double (*cam_rgb)[3])
{
    double nom = (rgb_cam[0][2] * rgb_cam[1][1] * rgb_cam[2][0] - rgb_cam[0][1] * rgb_cam[1][2] * rgb_cam[2][0] -
                  rgb_cam[0][2] * rgb_cam[1][0] * rgb_cam[2][1] + rgb_cam[0][0] * rgb_cam[1][2] * rgb_cam[2][1] +
                  rgb_cam[0][1] * rgb_cam[1][0] * rgb_cam[2][2] - rgb_cam[0][0] * rgb_cam[1][1] * rgb_cam[2][2]);
    cam_rgb[0][0] = (rgb_cam[1][2] * rgb_cam[2][1] - rgb_cam[1][1] * rgb_cam[2][2]) / nom;
    cam_rgb[0][1] = - (rgb_cam[0][2] * rgb_cam[2][1] - rgb_cam[0][1] * rgb_cam[2][2]) / nom;
    cam_rgb[0][2] = (rgb_cam[0][2] * rgb_cam[1][1] - rgb_cam[0][1] * rgb_cam[1][2]) / nom;
    cam_rgb[1][0] = - (rgb_cam[1][2] * rgb_cam[2][0] - rgb_cam[1][0] * rgb_cam[2][2]) / nom;
    cam_rgb[1][1] = (rgb_cam[0][2] * rgb_cam[2][0] - rgb_cam[0][0] * rgb_cam[2][2]) / nom;
    cam_rgb[1][2] = - (rgb_cam[0][2] * rgb_cam[1][0] - rgb_cam[0][0] * rgb_cam[1][2]) / nom;
    cam_rgb[2][0] = (rgb_cam[1][1] * rgb_cam[2][0] - rgb_cam[1][0] * rgb_cam[2][1]) / nom;
    cam_rgb[2][1] = - (rgb_cam[0][1] * rgb_cam[2][0] - rgb_cam[0][0] * rgb_cam[2][1]) / nom;
    cam_rgb[2][2] = (rgb_cam[0][1] * rgb_cam[1][0] - rgb_cam[0][0] * rgb_cam[1][1]) / nom;
}

DiagonalCurve* RawImageSource::phaseOneIccCurve;
DiagonalCurve* RawImageSource::phaseOneIccCurveInv;

void RawImageSource::init()
{

    {
        // Initialize Phase One ICC curves

        /* This curve is derived from TIFFTAG_TRANSFERFUNCTION of a Capture One P25+ image with applied film curve,
           exported to TIFF with embedded camera ICC. It's assumed to be similar to most standard curves in
           Capture One. It's not necessary to be exactly the same, it's just to be close to a typical curve to
           give the Phase One ICC files a good working space. */
        const double phase_one_forward[] = {
            0.0000000000, 0.0000000000, 0.0152590219, 0.0029602502, 0.0305180438, 0.0058899825, 0.0457770657, 0.0087739376, 0.0610360876, 0.0115968566,
            0.0762951095, 0.0143587396, 0.0915541314, 0.0171969177, 0.1068131533, 0.0201876860, 0.1220721752, 0.0232852674, 0.1373311971, 0.0264744030,
            0.1525902190, 0.0297245747, 0.1678492409, 0.0330205234, 0.1831082628, 0.0363775082, 0.1983672847, 0.0397802701, 0.2136263066, 0.0432593271,
            0.2288853285, 0.0467841611, 0.2441443503, 0.0503700313, 0.2594033722, 0.0540474556, 0.2746623941, 0.0577859159, 0.2899214160, 0.0616159304,
            0.3051804379, 0.0655222400, 0.3204394598, 0.0695353628, 0.3356984817, 0.0736552987, 0.3509575036, 0.0778973068, 0.3662165255, 0.0822461280,
            0.3814755474, 0.0867170214, 0.3967345693, 0.0913252461, 0.4119935912, 0.0960860609, 0.4272526131, 0.1009994659, 0.4425116350, 0.1060654612,
            0.4577706569, 0.1113298238, 0.4730296788, 0.1167925536, 0.4882887007, 0.1224841688, 0.5035477226, 0.1284046693, 0.5188067445, 0.1345540551,
            0.5340657664, 0.1409781033, 0.5493247883, 0.1476615549, 0.5645838102, 0.1546501869, 0.5798428321, 0.1619287404, 0.5951018540, 0.1695277333,
            0.6103608759, 0.1774776837, 0.6256198978, 0.1858091096, 0.6408789197, 0.1945525292, 0.6561379416, 0.2037384604, 0.6713969635, 0.2134279393,
            0.6866559854, 0.2236667430, 0.7019150072, 0.2345159075, 0.7171740291, 0.2460517281, 0.7324330510, 0.2583047227, 0.7476920729, 0.2714122225,
            0.7629510948, 0.2854352636, 0.7782101167, 0.3004959182, 0.7934691386, 0.3167620356, 0.8087281605, 0.3343862058, 0.8239871824, 0.3535820554,
            0.8392462043, 0.3745937285, 0.8545052262, 0.3977111467, 0.8697642481, 0.4232547494, 0.8850232700, 0.4515754940, 0.9002822919, 0.4830701152,
            0.9155413138, 0.5190966659, 0.9308003357, 0.5615320058, 0.9460593576, 0.6136263066, 0.9613183795, 0.6807965209, 0.9765774014, 0.7717402914,
            0.9918364233, 0.9052109560, 1.0000000000, 1.0000000000
        };
        std::vector<double> cForwardPoints;
        cForwardPoints.push_back(double (DCT_Spline));  // The first value is the curve type
        std::vector<double> cInversePoints;
        cInversePoints.push_back(double (DCT_Spline));  // The first value is the curve type

        for (unsigned int i = 0; i < sizeof(phase_one_forward) / sizeof(phase_one_forward[0]); i += 2) {
            cForwardPoints.push_back(phase_one_forward[i + 0]);
            cForwardPoints.push_back(phase_one_forward[i + 1]);
            cInversePoints.push_back(phase_one_forward[i + 1]);
            cInversePoints.push_back(phase_one_forward[i + 0]);
        }

        phaseOneIccCurve = new DiagonalCurve(cForwardPoints, CURVES_MIN_POLY_POINTS);
        phaseOneIccCurveInv = new DiagonalCurve(cInversePoints, CURVES_MIN_POLY_POINTS);
    }
}

void RawImageSource::getRawValues(int x, int y, int rotate, int &R, int &G, int &B)
{
    int xnew = x + border;
    int ynew = y + border;
    rotate += ri->get_rotateDegree();
    rotate %= 360;

    if (rotate == 90) {
        std::swap(xnew, ynew);
        ynew = H - 1 - ynew;
    } else if (rotate == 180) {
        xnew = W - 1 - xnew;
        ynew = H - 1 - ynew;
    } else if (rotate == 270) {
        std::swap(xnew, ynew);
        ynew = H - 1 - ynew;
        xnew = W - 1 - xnew;
        ynew = H - 1 - ynew;
    }

    int c = ri->getSensorType() == ST_FUJI_XTRANS ? ri->XTRANSFC(ynew, xnew) : ri->FC(ynew, xnew);
    int val = round(rawData[ynew][xnew] / scale_mul[c]);

    if (c == 0) {
        R = val;
        G = 0;
        B = 0;
    } else if (c == 2) {
        R = 0;
        G = 0;
        B = val;
    } else {
        R = 0;
        G = val;
        B = 0;
    }
}

void RawImageSource::cleanup()
{
    delete phaseOneIccCurve;
    delete phaseOneIccCurveInv;
}

} /* namespace */<|MERGE_RESOLUTION|>--- conflicted
+++ resolved
@@ -1705,17 +1705,10 @@
     }
 
 
-<<<<<<< HEAD
-    // Load complete Exif informations
+    // Load complete Exif information
     std::unique_ptr<RawMetaDataLocation> rml(new RawMetaDataLocation(ri->get_exifBase(), ri->get_ciffBase(), ri->get_ciffLen()));
     idata = new FramesData(fname, std::move(rml));
     idata->setDCRawFrameCount(numFrames);
-=======
-    // Load complete Exif information
-    std::unique_ptr<RawMetaDataLocation> rml(new RawMetaDataLocation (ri->get_exifBase(), ri->get_ciffBase(), ri->get_ciffLen()));
-    idata = new FramesData (fname, std::move(rml));
-    idata->setDCRawFrameCount (numFrames);
->>>>>>> 20fcffae
 
     green(W, H);
     red(W, H);
