/*
 *  This file is part of RawTherapee.
 *
 *  Copyright (c) 2004-2010 Gabor Horvath <hgabor@rawtherapee.com>
 *
 *  RawTherapee is free software: you can redistribute it and/or modify
 *  it under the terms of the GNU General Public License as published by
 *  the Free Software Foundation, either version 3 of the License, or
 *  (at your option) any later version.
 *
 *  RawTherapee is distributed in the hope that it will be useful,
 *  but WITHOUT ANY WARRANTY; without even the implied warranty of
 *  MERCHANTABILITY or FITNESS FOR A PARTICULAR PURPOSE.  See the
 *  GNU General Public License for more details.
 *
 *  You should have received a copy of the GNU General Public License
 *  along with RawTherapee.  If not, see <http://www.gnu.org/licenses/>.
 */
#include <cmath>
#include <iostream>

#include "rtengine.h"
#include "rawimagesource.h"
#include "rawimagesource_i.h"
#include "jaggedarray.h"
#include "median.h"
#include "rawimage.h"
#include "mytime.h"
#include "iccstore.h"
#include "curves.h"
#include "dfmanager.h"
#include "ffmanager.h"
#include "dcp.h"
#include "rt_math.h"
#include "improcfun.h"
#ifdef _OPENMP
#include <omp.h>
#endif
#include "opthelper.h"
//#define BENCHMARK
#include "StopWatch.h"
#define clipretinex( val, minv, maxv )    (( val = (val < minv ? minv : val ) ) > maxv ? maxv : val )
#undef CLIPD
#define CLIPD(a) ((a)>0.0f?((a)<1.0f?(a):1.0f):0.0f)

namespace
{

void rotateLine (const float* const line, rtengine::PlanarPtr<float> &channel, const int tran, const int i, const int w, const int h)
{
    switch(tran & TR_ROT) {
        case TR_R180:
            for (int j = 0; j < w; j++) {
                channel(h - 1 - i, w - 1 - j) = line[j];
            }

            break;

        case TR_R90:
            for (int j = 0; j < w; j++) {
                channel(j, h - 1 - i) = line[j];
            }

            break;

        case TR_R270:
            for (int j = 0; j < w; j++) {
                channel(w - 1 - j, i) = line[j];
            }

            break;

        case TR_NONE:
        default:
            for (int j = 0; j < w; j++) {
                channel(i, j) = line[j];
            }
    }
}

void transLineStandard (const float* const red, const float* const green, const float* const blue, const int i, rtengine::Imagefloat* const image, const int tran, const int imwidth, const int imheight)
{
    // conventional CCD coarse rotation
    rotateLine (red, image->r, tran, i, imwidth, imheight);
    rotateLine (green, image->g, tran, i, imwidth, imheight);
    rotateLine (blue, image->b, tran, i, imwidth, imheight);
}

void transLineFuji (const float* const red, const float* const green, const float* const blue, const int i, rtengine::Imagefloat* const image, const int tran, const int imwidth, const int imheight, const int fw)
{

    // Fuji SuperCCD rotation + coarse rotation
    int start = ABS(fw - i);
    int w = fw * 2 + 1;
    int h = (imheight - fw) * 2 + 1;
    int end = min(h + fw - i, w - fw + i);

    switch(tran & TR_ROT) {
        case TR_R180:
            for (int j = start; j < end; j++) {
                int y = i + j - fw;
                int x = fw - i + j;

                if (x >= 0 && y < image->height && y >= 0 && x < image->width) {
                    image->r(image->height - 1 - y, image->width - 1 - x) = red[j];
                    image->g(image->height - 1 - y, image->width - 1 - x) = green[j];
                    image->b(image->height - 1 - y, image->width - 1 - x) = blue[j];
                }
            }

            break;

        case TR_R270:
            for (int j = start; j < end; j++) {
                int y = i + j - fw;
                int x = fw - i + j;

                if (x >= 0 && x < image->height && y >= 0 && y < image->width) {
                    image->r(image->height - 1 - x, y) = red[j];
                    image->g(image->height - 1 - x, y) = green[j];
                    image->b(image->height - 1 - x, y) = blue[j];
                }
            }

            break;

        case TR_R90:
            for (int j = start; j < end; j++) {
                int y = i + j - fw;
                int x = fw - i + j;

                if (x >= 0 && y < image->width && y >= 0 && x < image->height) {
                    image->r(x, image->width - 1 - y) = red[j];
                    image->g(x, image->width - 1 - y) = green[j];
                    image->b(x, image->width - 1 - y) = blue[j];
                }
            }

            break;

        case TR_NONE:
        default:
            for (int j = start; j < end; j++) {
                int y = i + j - fw;
                int x = fw - i + j;

                if (x >= 0 && y < image->height && y >= 0 && x < image->width) {
                    image->r(y, x) = red[j];
                    image->g(y, x) = green[j];
                    image->b(y, x) = blue[j];
                }
            }
    }
}

void transLineD1x (const float* const red, const float* const green, const float* const blue, const int i, rtengine::Imagefloat* const image, const int tran, const int imwidth, const int imheight, const bool oddHeight, const bool clip)
{
    // Nikon D1X has an uncommon sensor with 4028 x 1324 sensels.
    // Vertical sensel size is 2x horizontal sensel size
    // We have to do vertical interpolation for the 'missing' rows
    // We do that in combination with coarse rotation

    switch(tran & TR_ROT) {
        case TR_R180: // rotate 180 degree
            for (int j = 0; j < imwidth; j++) {
                image->r(2 * (imheight - 1 - i), imwidth - 1 - j) = red[j];
                image->g(2 * (imheight - 1 - i), imwidth - 1 - j) = green[j];
                image->b(2 * (imheight - 1 - i), imwidth - 1 - j) = blue[j];
            }

            if (i == 0) {
                for (int j = 0; j < imwidth; j++) {
                    image->r(2 * imheight - 1, imwidth - 1 - j) = red[j];
                    image->g(2 * imheight - 1, imwidth - 1 - j) = green[j];
                    image->b(2 * imheight - 1, imwidth - 1 - j) = blue[j];
                }
            }

            if (i == 1 || i == 2) { // linear interpolation
                int row = 2 * imheight - 1 - 2 * i;

                for (int j = 0; j < imwidth; j++) {
                    int col = imwidth - 1 - j;
                    image->r(row, col) = (red[j] + image->r(row + 1, col)) / 2;
                    image->g(row, col) = (green[j] + image->g(row + 1, col)) / 2;
                    image->b(row, col) = (blue[j] + image->b(row + 1, col)) / 2;
                }

                if(i == 2 && oddHeight) {
                    int row = 2 * imheight;

                    for (int j = 0; j < imwidth; j++) {
                        int col = imwidth - 1 - j;
                        image->r(row, col) = (red[j] + image->r(row - 2, col)) / 2;
                        image->g(row, col) = (green[j] + image->g(row - 2, col)) / 2;
                        image->b(row, col) = (blue[j] + image->b(row - 2, col)) / 2;
                    }
                }
            } else if (i == imheight - 1 || i == imheight - 2) {
                int row = 2 * imheight - 1 - 2 * i;

                for (int j = 0; j < imwidth; j++) {
                    int col = imwidth - 1 - j;
                    image->r(row, col) = (red[j] + image->r(row + 1, col)) / 2;
                    image->g(row, col) = (green[j] + image->g(row + 1, col)) / 2;
                    image->b(row, col) = (blue[j] + image->b(row + 1, col)) / 2;
                }

                row = 2 * imheight - 1 - 2 * i + 2;

                for (int j = 0; j < imwidth; j++) {
                    int col = imwidth - 1 - j;
                    image->r(row, col) = (red[j] + image->r(row + 1, col)) / 2;
                    image->g(row, col) = (green[j] + image->g(row + 1, col)) / 2;
                    image->b(row, col) = (blue[j] + image->b(row + 1, col)) / 2;
                }
            } else if (i > 2 && i < imheight - 1) { // vertical bicubic interpolation
                int row = 2 * imheight - 1 - 2 * i + 2;

                for (int j = 0; j < imwidth; j++) {
                    int col = imwidth - 1 - j;
                    image->r(row, col) = MAX(0.f, -0.0625f * (red[j] + image->r(row + 3, col)) + 0.5625f * (image->r(row - 1, col) + image->r(row + 1, col)));
                    image->g(row, col) = MAX(0.f, -0.0625f * (green[j] + image->g(row + 3, col)) + 0.5625f * (image->g(row - 1, col) + image->g(row + 1, col)));
                    image->b(row, col) = MAX(0.f, -0.0625f * (blue[j] + image->b(row + 3, col)) + 0.5625f * (image->b(row - 1, col) + image->b(row + 1, col)));

                    if(clip) {
                        image->r(row, col) = MIN(image->r(row, col), rtengine::MAXVALF);
                        image->g(row, col) = MIN(image->g(row, col), rtengine::MAXVALF);
                        image->b(row, col) = MIN(image->b(row, col), rtengine::MAXVALF);
                    }
                }
            }

            break;

        case TR_R90: // rotate right
            if( i == 0) {
                for (int j = 0; j < imwidth; j++) {
                    image->r(j, 2 * imheight - 1) = red[j];
                    image->g(j, 2 * imheight - 1) = green[j];
                    image->b(j, 2 * imheight - 1) = blue[j];
                }
            }

            for (int j = 0; j < imwidth; j++) {
                image->r(j, 2 * (imheight - 1 - i)) = red[j];
                image->g(j, 2 * (imheight - 1 - i)) = green[j];
                image->b(j, 2 * (imheight - 1 - i)) = blue[j];
            }

            if (i == 1 || i == 2) { // linear interpolation
                int col = 2 * imheight - 1 - 2 * i;

                for (int j = 0; j < imwidth; j++) {
                    image->r(j, col) = (red[j] + image->r(j, col + 1)) / 2;
                    image->g(j, col) = (green[j] + image->g(j, col + 1)) / 2;
                    image->b(j, col) = (blue[j] + image->b(j, col + 1)) / 2;

                    if(oddHeight && i == 2) {
                        image->r(j, 2 * imheight) = (red[j] + image->r(j, 2 * imheight - 2)) / 2;
                        image->g(j, 2 * imheight) = (green[j] + image->g(j, 2 * imheight - 2)) / 2;
                        image->b(j, 2 * imheight) = (blue[j] + image->b(j, 2 * imheight - 2)) / 2;
                    }
                }
            } else if (i == imheight - 1) {
                int col = 2 * imheight - 1 - 2 * i;

                for (int j = 0; j < imwidth; j++) {
                    image->r(j, col) = (red[j] + image->r(j, col + 1)) / 2;
                    image->g(j, col) = (green[j] + image->g(j, col + 1)) / 2;
                    image->b(j, col) = (blue[j] + image->b(j, col + 1)) / 2;
                }

                col = 2 * imheight - 1 - 2 * i + 2;

                for (int j = 0; j < imwidth; j++) {
                    image->r(j, col) = (red[j] + image->r(j, col + 1)) / 2;
                    image->g(j, col) = (green[j] + image->g(j, col + 1)) / 2;
                    image->b(j, col) = (blue[j] + image->b(j, col + 1)) / 2;
                }
            } else if (i > 2 && i < imheight - 1) { // vertical bicubic interpolation
                int col = 2 * imheight - 1 - 2 * i + 2;

                for (int j = 0; j < imwidth; j++) {
                    image->r(j, col) = MAX(0.f, -0.0625f * (red[j] + image->r(j, col + 3)) + 0.5625f * (image->r(j, col - 1) + image->r(j, col + 1)));
                    image->g(j, col) = MAX(0.f, -0.0625f * (green[j] + image->g(j, col + 3)) + 0.5625f * (image->g(j, col - 1) + image->g(j, col + 1)));
                    image->b(j, col) = MAX(0.f, -0.0625f * (blue[j] + image->b(j, col + 3)) + 0.5625f * (image->b(j, col - 1) + image->b(j, col + 1)));

                    if(clip) {
                        image->r(j, col) = MIN(image->r(j, col), rtengine::MAXVALF);
                        image->g(j, col) = MIN(image->g(j, col), rtengine::MAXVALF);
                        image->b(j, col) = MIN(image->b(j, col), rtengine::MAXVALF);
                    }
                }
            }

            break;

        case TR_R270: // rotate left
            if (i == 0) {
                for (int j = imwidth - 1, row = 0; j >= 0; j--, row++) {
                    image->r(row, 2 * i) = red[j];
                    image->g(row, 2 * i) = green[j];
                    image->b(row, 2 * i) = blue[j];
                }
            } else if (i == 1 || i == 2) { // linear interpolation
                for (int j = imwidth - 1, row = 0; j >= 0; j--, row++) {
                    image->r(row, 2 * i) = red[j];
                    image->g(row, 2 * i) = green[j];
                    image->b(row, 2 * i) = blue[j];
                    image->r(row, 2 * i - 1) = (red[j] + image->r(row, 2 * i - 2)) * 0.5f;
                    image->g(row, 2 * i - 1) = (green[j] + image->g(row, 2 * i - 2)) * 0.5f;
                    image->b(row, 2 * i - 1) = (blue[j] + image->b(row, 2 * i - 2)) * 0.5f;
                }
            } else if (i > 0 && i < imheight) { // vertical bicubic interpolation
                for (int j = imwidth - 1, row = 0; j >= 0; j--, row++) {
                    image->r(row, 2 * i - 3) = MAX(0.f, -0.0625f * (red[j] + image->r(row, 2 * i - 6)) + 0.5625f * (image->r(row, 2 * i - 2) + image->r(row, 2 * i - 4)));
                    image->g(row, 2 * i - 3) = MAX(0.f, -0.0625f * (green[j] + image->g(row, 2 * i - 6)) + 0.5625f * (image->g(row, 2 * i - 2) + image->g(row, 2 * i - 4)));
                    image->b(row, 2 * i - 3) = MAX(0.f, -0.0625f * (blue[j] + image->b(row, 2 * i - 6)) + 0.5625f * (image->b(row, 2 * i - 2) + image->b(row, 2 * i - 4)));

                    if(clip) {
                        image->r(row, 2 * i - 3) = MIN(image->r(row, 2 * i - 3), rtengine::MAXVALF);
                        image->g(row, 2 * i - 3) = MIN(image->g(row, 2 * i - 3), rtengine::MAXVALF);
                        image->b(row, 2 * i - 3) = MIN(image->b(row, 2 * i - 3), rtengine::MAXVALF);
                    }

                    image->r(row, 2 * i) = red[j];
                    image->g(row, 2 * i) = green[j];
                    image->b(row, 2 * i) = blue[j];
                }
            }

            if (i == imheight - 1) {
                for (int j = imwidth - 1, row = 0; j >= 0; j--, row++) {
                    image->r(row, 2 * i - 1) = MAX(0.f, -0.0625f * (red[j] + image->r(row, 2 * i - 4)) + 0.5625f * (image->r(row, 2 * i) + image->r(row, 2 * i - 2)));
                    image->g(row, 2 * i - 1) = MAX(0.f, -0.0625f * (green[j] + image->g(row, 2 * i - 4)) + 0.5625f * (image->g(row, 2 * i) + image->g(row, 2 * i - 2)));
                    image->b(row, 2 * i - 1) = MAX(0.f, -0.0625f * (blue[j] + image->b(row, 2 * i - 4)) + 0.5625f * (image->b(row, 2 * i) + image->b(row, 2 * i - 2)));

                    if(clip) {
                        image->r(j, 2 * i - 1) = MIN(image->r(j, 2 * i - 1), rtengine::MAXVALF);
                        image->g(j, 2 * i - 1) = MIN(image->g(j, 2 * i - 1), rtengine::MAXVALF);
                        image->b(j, 2 * i - 1) = MIN(image->b(j, 2 * i - 1), rtengine::MAXVALF);
                    }

                    image->r(row, 2 * i + 1) = (red[j] + image->r(row, 2 * i - 1)) / 2;
                    image->g(row, 2 * i + 1) = (green[j] + image->g(row, 2 * i - 1)) / 2;
                    image->b(row, 2 * i + 1) = (blue[j] + image->b(row, 2 * i - 1)) / 2;

                    if (oddHeight) {
                        image->r(row, 2 * i + 2) = (red[j] + image->r(row, 2 * i - 2)) / 2;
                        image->g(row, 2 * i + 2) = (green[j] + image->g(row, 2 * i - 2)) / 2;
                        image->b(row, 2 * i + 2) = (blue[j] + image->b(row, 2 * i - 2)) / 2;
                    }
                }
            }

            break;

        case TR_NONE: // no coarse rotation
        default:
            rotateLine (red, image->r, tran, 2 * i, imwidth, imheight);
            rotateLine (green, image->g, tran, 2 * i, imwidth, imheight);
            rotateLine (blue, image->b, tran, 2 * i, imwidth, imheight);

            if (i == 1 || i == 2) { // linear interpolation
                for (int j = 0; j < imwidth; j++) {
                    image->r(2 * i - 1, j) = (red[j] + image->r(2 * i - 2, j)) / 2;
                    image->g(2 * i - 1, j) = (green[j] + image->g(2 * i - 2, j)) / 2;
                    image->b(2 * i - 1, j) = (blue[j] + image->b(2 * i - 2, j)) / 2;
                }
            } else if (i > 2 && i < imheight) { // vertical bicubic interpolation
                for (int j = 0; j < imwidth; j++) {
                    image->r(2 * i - 3, j) = MAX(0.f, -0.0625f * (red[j] + image->r(2 * i - 6, j)) + 0.5625f * (image->r(2 * i - 2, j) + image->r(2 * i - 4, j)));
                    image->g(2 * i - 3, j) = MAX(0.f, -0.0625f * (green[j] + image->g(2 * i - 6, j)) + 0.5625f * (image->g(2 * i - 2, j) + image->g(2 * i - 4, j)));
                    image->b(2 * i - 3, j) = MAX(0.f, -0.0625f * (blue[j] + image->b(2 * i - 6, j)) + 0.5625f * (image->b(2 * i - 2, j) + image->b(2 * i - 4, j)));

                    if(clip) {
                        image->r(2 * i - 3, j) = MIN(image->r(2 * i - 3, j), rtengine::MAXVALF);
                        image->g(2 * i - 3, j) = MIN(image->g(2 * i - 3, j), rtengine::MAXVALF);
                        image->b(2 * i - 3, j) = MIN(image->b(2 * i - 3, j), rtengine::MAXVALF);
                    }
                }
            }

            if (i == imheight - 1) {
                for (int j = 0; j < imwidth; j++) {
                    image->r(2 * i - 1, j) = MAX(0.f, -0.0625f * (red[j] + image->r(2 * i - 4, j)) + 0.5625f * (image->r(2 * i, j) + image->r(2 * i - 2, j)));
                    image->g(2 * i - 1, j) = MAX(0.f, -0.0625f * (green[j] + image->g(2 * i - 4, j)) + 0.5625f * (image->g(2 * i, j) + image->g(2 * i - 2, j)));
                    image->b(2 * i - 1, j) = MAX(0.f, -0.0625f * (blue[j] + image->b(2 * i - 4, j)) + 0.5625f * (image->b(2 * i, j) + image->b(2 * i - 2, j)));

                    if(clip) {
                        image->r(2 * i - 1, j) = MIN(image->r(2 * i - 1, j), rtengine::MAXVALF);
                        image->g(2 * i - 1, j) = MIN(image->g(2 * i - 1, j), rtengine::MAXVALF);
                        image->b(2 * i - 1, j) = MIN(image->b(2 * i - 1, j), rtengine::MAXVALF);
                    }

                    image->r(2 * i + 1, j) = (red[j] + image->r(2 * i - 1, j)) / 2;
                    image->g(2 * i + 1, j) = (green[j] + image->g(2 * i - 1, j)) / 2;
                    image->b(2 * i + 1, j) = (blue[j] + image->b(2 * i - 1, j)) / 2;

                    if (oddHeight) {
                        image->r(2 * i + 2, j) = (red[j] + image->r(2 * i - 2, j)) / 2;
                        image->g(2 * i + 2, j) = (green[j] + image->g(2 * i - 2, j)) / 2;
                        image->b(2 * i + 2, j) = (blue[j] + image->b(2 * i - 2, j)) / 2;
                    }
                }
            }
    }
}

}


namespace rtengine
{

extern const Settings* settings;
#undef ABS
#undef DIST

#define ABS(a) ((a)<0?-(a):(a))
#define DIST(a,b) (ABS(a-b))

#define PIX_SORT(a,b) { if ((a)>(b)) {temp=(a);(a)=(b);(b)=temp;} }

#define med3x3(a0,a1,a2,a3,a4,a5,a6,a7,a8,median) { \
p[0]=a0; p[1]=a1; p[2]=a2; p[3]=a3; p[4]=a4; p[5]=a5; p[6]=a6; p[7]=a7; p[8]=a8; \
PIX_SORT(p[1],p[2]); PIX_SORT(p[4],p[5]); PIX_SORT(p[7],p[8]); \
PIX_SORT(p[0],p[1]); PIX_SORT(p[3],p[4]); PIX_SORT(p[6],p[7]); \
PIX_SORT(p[1],p[2]); PIX_SORT(p[4],p[5]); PIX_SORT(p[7],p[8]); \
PIX_SORT(p[0],p[3]); PIX_SORT(p[5],p[8]); PIX_SORT(p[4],p[7]); \
PIX_SORT(p[3],p[6]); PIX_SORT(p[1],p[4]); PIX_SORT(p[2],p[5]); \
PIX_SORT(p[4],p[7]); PIX_SORT(p[4],p[2]); PIX_SORT(p[6],p[4]); \
PIX_SORT(p[4],p[2]); median=p[4];} //a4 is the median

#define med5(a0,a1,a2,a3,a4,median) { \
p[0]=a0; p[1]=a1; p[2]=a2; p[3]=a3; p[4]=a4; \
PIX_SORT(p[0],p[1]) ; PIX_SORT(p[3],p[4]) ; PIX_SORT(p[0],p[3]) ; \
PIX_SORT(p[1],p[4]) ; PIX_SORT(p[1],p[2]) ; PIX_SORT(p[2],p[3]) ; \
PIX_SORT(p[1],p[2]) ; median=p[2] ;}


RawImageSource::RawImageSource ()
    : ImageSource()
    , plistener(NULL)
    , border(4)
    , ri(NULL)
    , cache(NULL)
    , rawData(0, 0)
    , green(0, 0)
    , red(0, 0)
    , blue(0, 0)
{
    hrmap[0] = NULL;
    hrmap[1] = NULL;
    hrmap[2] = NULL;
    //needhr = NULL;
    //hpmap = NULL;
    camProfile = NULL;
    embProfile = NULL;
    rgbSourceModified = false;
    hlmax[0] = hlmax[1] = hlmax[2] = hlmax[3] = 0.f;
    clmax[0] = clmax[1] = clmax[2] = clmax[3] = 0.f;
}

//%%%%%%%%%%%%%%%%%%%%%%%%%%%%%%%%%%%%%%%

RawImageSource::~RawImageSource ()
{

    delete idata;

    if (ri) {
        delete ri;
    }

    flushRGB();
    flushRawData();

    if( cache ) {
        delete [] cache;
    }

    if (hrmap[0] != NULL) {
        int dh = H / HR_SCALE;
        freeJaggedArray<float>(hrmap[0]);
        freeJaggedArray<float>(hrmap[1]);
        freeJaggedArray<float>(hrmap[2]);
    }

    if (camProfile) {
        cmsCloseProfile (camProfile);
    }

    if (embProfile) {
        cmsCloseProfile (embProfile);
    }
}

//%%%%%%%%%%%%%%%%%%%%%%%%%%%%%%%%%%%%%%%

void RawImageSource::transformRect (PreviewProps pp, int tran, int &ssx1, int &ssy1, int &width, int &height, int &fw)
{

    pp.x += border;
    pp.y += border;

    if (d1x) {
        if ((tran & TR_ROT) == TR_R90 || (tran & TR_ROT) == TR_R270) {
            pp.x /= 2;
            pp.w = pp.w / 2 + 1;
        } else {
            pp.y /= 2;
            pp.h = pp.h / 2 + 1;
        }
    }

    int w = W, h = H;

    if (fuji) {
        w = ri->get_FujiWidth() * 2 + 1;
        h = (H - ri->get_FujiWidth()) * 2 + 1;
    }

    int sw = w, sh = h;

    if ((tran & TR_ROT) == TR_R90 || (tran & TR_ROT) == TR_R270) {
        sw = h;
        sh = w;
    }

    if( pp.w > sw - 2 * border) {
        pp.w = sw - 2 * border;
    }

    if( pp.h > sh - 2 * border) {
        pp.h = sh - 2 * border;
    }

    int ppx = pp.x, ppy = pp.y;

    if (tran & TR_HFLIP) {
        ppx = sw - pp.x - pp.w;
    }

    if (tran & TR_VFLIP) {
        ppy = sh - pp.y - pp.h;
    }

    int sx1 = ppx;        // assuming it's >=0
    int sy1 = ppy;        // assuming it's >=0
    int sx2 = max(ppx + pp.w, w - 1);
    int sy2 = max(ppy + pp.h, h - 1);

    if ((tran & TR_ROT) == TR_R180) {
        sx1 = max(w - ppx - pp.w, 0);
        sy1 = max(h - ppy - pp.h, 0);
        sx2 = min(sx1 + pp.w, w - 1);
        sy2 = min(sy1 + pp.h, h - 1);
    } else if ((tran & TR_ROT) == TR_R90) {
        sx1 = ppy;
        sy1 = max(h - ppx - pp.w, 0);
        sx2 = min(sx1 + pp.h, w - 1);
        sy2 = min(sy1 + pp.w, h - 1);
    } else if ((tran & TR_ROT) == TR_R270) {
        sx1 = max(w - ppy - pp.h, 0);
        sy1 = ppx;
        sx2 = min(sx1 + pp.h, w - 1);
        sy2 = min(sy1 + pp.w, h - 1);
    }

    if (fuji) {
        // atszamoljuk a koordinatakat fuji-ra:
        // recalculate the coordinates fuji-ra:
        ssx1 = (sx1 + sy1) / 2;
        ssy1 = (sy1 - sx2 ) / 2 + ri->get_FujiWidth();
        int ssx2 = (sx2 + sy2) / 2 + 1;
        int ssy2 = (sy2 - sx1) / 2 + ri->get_FujiWidth();
        fw   = (sx2 - sx1) / 2 / pp.skip;
        width  = (ssx2 - ssx1) / pp.skip + ((ssx2 - ssx1) % pp.skip > 0);
        height = (ssy2 - ssy1) / pp.skip + ((ssy2 - ssy1) % pp.skip > 0);
    } else {
        ssx1 = sx1;
        ssy1 = sy1;
        width  = (sx2 - sx1) / pp.skip + ((sx2 - sx1) % pp.skip > 0);
        height = (sy2 - sy1) / pp.skip + ((sy2 - sy1) % pp.skip > 0);
    }
}

float calculate_scale_mul(float scale_mul[4], const float pre_mul_[4], const float c_white[4], const float c_black[4], bool isMono, int colors)
{
    if (isMono || colors == 1) {
        for (int c = 0; c < 4; c++) {
            scale_mul[c] = 65535.0 / (c_white[c] - c_black[c]);
        }
    } else {
        float pre_mul[4];

        for (int c = 0; c < 4; c++) {
            pre_mul[c] = pre_mul_[c];
        }

        if (pre_mul[3] == 0) {
            pre_mul[3] = pre_mul[1]; // G2 == G1
        }

        float maxpremul = max(pre_mul[0], pre_mul[1], pre_mul[2], pre_mul[3]);

        for (int c = 0; c < 4; c++) {
            scale_mul[c] = (pre_mul[c] / maxpremul) * 65535.0 / (c_white[c] - c_black[c]);
        }
    }

    float gain = max(scale_mul[0], scale_mul[1], scale_mul[2], scale_mul[3]) / min(scale_mul[0], scale_mul[1], scale_mul[2], scale_mul[3]);
    return gain;
}

void RawImageSource::getImage (const ColorTemp &ctemp, int tran, Imagefloat* image, const PreviewProps &pp, const ToneCurveParams &hrp, const ColorManagementParams &cmp, const RAWParams &raw )
{
    MyMutex::MyLock lock(getImageMutex);

    tran = defTransform (tran);

    // compute channel multipliers
    double r, g, b;
    float rm, gm, bm;

    if (ctemp.getTemp() < 0) {
        // no white balance, ie revert the pre-process white balance to restore original unbalanced raw camera color
        rm = ri->get_pre_mul(0);
        gm = ri->get_pre_mul(1);
        bm = ri->get_pre_mul(2);
    } else {
        ctemp.getMultipliers (r, g, b);
        rm = imatrices.cam_rgb[0][0] * r + imatrices.cam_rgb[0][1] * g + imatrices.cam_rgb[0][2] * b;
        gm = imatrices.cam_rgb[1][0] * r + imatrices.cam_rgb[1][1] * g + imatrices.cam_rgb[1][2] * b;
        bm = imatrices.cam_rgb[2][0] * r + imatrices.cam_rgb[2][1] * g + imatrices.cam_rgb[2][2] * b;
    }

    if (true) {
        // adjust gain so the maximum raw value of the least scaled channel just hits max
        const float new_pre_mul[4] = { ri->get_pre_mul(0) / rm, ri->get_pre_mul(1) / gm, ri->get_pre_mul(2) / bm, ri->get_pre_mul(3) / gm };
        float new_scale_mul[4];

        bool isMono = (ri->getSensorType() == ST_FUJI_XTRANS && raw.xtranssensor.method == RAWParams::XTransSensor::methodstring[RAWParams::XTransSensor::mono])
                      || (ri->getSensorType() == ST_BAYER && raw.bayersensor.method == RAWParams::BayerSensor::methodstring[RAWParams::BayerSensor::mono]);
        float gain = calculate_scale_mul(new_scale_mul, new_pre_mul, c_white, cblacksom, isMono, ri->get_colors());
        rm = new_scale_mul[0] / scale_mul[0] * gain;
        gm = new_scale_mul[1] / scale_mul[1] * gain;
        bm = new_scale_mul[2] / scale_mul[2] * gain;
        //fprintf(stderr, "camera gain: %f, current wb gain: %f, diff in stops %f\n", camInitialGain, gain, log2(camInitialGain) - log2(gain));
    } else {
        // old scaling: used a fixed reference gain based on camera (as-shot) white balance

        // how much we need to scale each channel to get our new white balance
        rm = refwb_red / rm;
        gm = refwb_green / gm;
        bm = refwb_blue / bm;
        // normalize so larger multiplier becomes 1.0
        float minval = min(rm, gm, bm);
        rm /= minval;
        gm /= minval;
        bm /= minval;
        // multiply with reference gain, ie as-shot WB
        rm *= camInitialGain;
        gm *= camInitialGain;
        bm *= camInitialGain;
    }

    defGain = 0.0;
    // compute image area to render in order to provide the requested part of the image
    int sx1, sy1, imwidth, imheight, fw, d1xHeightOdd;
    transformRect (pp, tran, sx1, sy1, imwidth, imheight, fw);

    // check possible overflows
    int maximwidth, maximheight;

    if ((tran & TR_ROT) == TR_R90 || (tran & TR_ROT) == TR_R270) {
        maximwidth = image->height;
        maximheight = image->width;
    } else {
        maximwidth = image->width;
        maximheight = image->height;
    }

    if (d1x) {
        // D1X has only half of the required rows
        // we interpolate the missing ones later to get correct aspect ratio
        // if the height is odd we also have to add an additional row to avoid a black line
        d1xHeightOdd = maximheight & 1;
        maximheight /= 2;
        imheight = maximheight;
    }

    // correct if overflow (very rare), but not fuji because it is corrected in transline
    if (!fuji && imwidth > maximwidth) {
        imwidth = maximwidth;
    }

    if (!fuji && imheight > maximheight) {
        imheight = maximheight;
    }

    int maxx = this->W, maxy = this->H, skip = pp.skip;

    // raw clip levels after white balance
    hlmax[0] = clmax[0] * rm;
    hlmax[1] = clmax[1] * gm;
    hlmax[2] = clmax[2] * bm;

    const bool doClip = (chmax[0] >= clmax[0] || chmax[1] >= clmax[1] || chmax[2] >= clmax[2]) && !hrp.hrenabled;

    float area = skip * skip;
    rm /= area;
    gm /= area;
    bm /= area;

#ifdef _OPENMP
    #pragma omp parallel if(!d1x)       // omp disabled for D1x to avoid race conditions (see Issue 1088 http://code.google.com/p/rawtherapee/issues/detail?id=1088)
    {
#endif
        // render the requested image part
        float line_red[imwidth] ALIGNED16;
        float line_grn[imwidth] ALIGNED16;
        float line_blue[imwidth] ALIGNED16;

#ifdef _OPENMP
        #pragma omp for schedule(dynamic,16)
#endif

        for (int ix = 0; ix < imheight; ix++) {
            int i = sy1 + skip * ix;

            if (i >= maxy - skip) {
                i = maxy - skip - 1;    // avoid trouble
            }

            if (ri->getSensorType() == ST_BAYER || ri->getSensorType() == ST_FUJI_XTRANS || ri->get_colors() == 1) {
                for (int j = 0, jx = sx1; j < imwidth; j++, jx += skip) {
                    jx = jx >= (maxx - skip) ? jx = maxx - skip - 1 : jx; // avoid trouble

                    float rtot = 0.f, gtot = 0.f, btot = 0.f;

                    for (int m = 0; m < skip; m++)
                        for (int n = 0; n < skip; n++) {
                            rtot += red[i + m][jx + n];
                            gtot += green[i + m][jx + n];
                            btot += blue[i + m][jx + n];
                        }

                    rtot *= rm;
                    gtot *= gm;
                    btot *= bm;

                    if (doClip) {
                        // note: as hlmax[] can be larger than CLIP and we can later apply negative
                        // exposure this means that we can clip away local highlights which actually
                        // are not clipped. We have to do that though as we only check pixel by pixel
                        // and don't know if this will transition into a clipped area, if so we need
                        // to clip also surrounding to make a good colour transition
                        rtot = CLIP(rtot);
                        gtot = CLIP(gtot);
                        btot = CLIP(btot);
                    }

                    line_red[j] = rtot;
                    line_grn[j] = gtot;
                    line_blue[j] = btot;
                }
            } else {
                for (int j = 0, jx = sx1; j < imwidth; j++, jx += skip) {
                    if (jx > maxx - skip) {
                        jx = maxx - skip - 1;
                    }

                    float rtot, gtot, btot;
                    rtot = gtot = btot = 0;

                    for (int m = 0; m < skip; m++)
                        for (int n = 0; n < skip; n++) {
                            rtot += rawData[i + m][(jx + n) * 3 + 0];
                            gtot += rawData[i + m][(jx + n) * 3 + 1];
                            btot += rawData[i + m][(jx + n) * 3 + 2];
                        }

                    rtot *= rm;
                    gtot *= gm;
                    btot *= bm;

                    if (doClip) {
                        rtot = CLIP(rtot);
                        gtot = CLIP(gtot);
                        btot = CLIP(btot);
                    }

                    line_red[j] = rtot;
                    line_grn[j] = gtot;
                    line_blue[j] = btot;

                }
            }

            //process all highlight recovery other than "Color"
            if (hrp.hrenabled && hrp.method != "Color") {
                hlRecovery (hrp.method, line_red, line_grn, line_blue, i, sx1, imwidth, skip, raw, hlmax);
            }

            if(d1x) {
                transLineD1x (line_red, line_grn, line_blue, ix, image, tran, imwidth, imheight, d1xHeightOdd, doClip);
            } else if(fuji) {
                transLineFuji (line_red, line_grn, line_blue, ix, image, tran, imwidth, imheight, fw);
            } else {
                transLineStandard (line_red, line_grn, line_blue, ix, image, tran, imwidth, imheight);
            }

        }

#ifdef _OPENMP
    }
#endif

    if (fuji) {
        int a = ((tran & TR_ROT) == TR_R90 && image->width % 2 == 0) || ((tran & TR_ROT) == TR_R180 && image->height % 2 + image->width % 2 == 1) || ((tran & TR_ROT) == TR_R270 && image->height % 2 == 0);

        // first row
        for (int j = 1 + a; j < image->width - 1; j += 2) {
            image->r(0, j) = (image->r(1, j) + image->r(0, j + 1) + image->r(0, j - 1)) / 3;
            image->g(0, j) = (image->g(1, j) + image->g(0, j + 1) + image->g(0, j - 1)) / 3;
            image->b(0, j) = (image->b(1, j) + image->b(0, j + 1) + image->b(0, j - 1)) / 3;
        }

        // other rows
        for (int i = 1; i < image->height - 1; i++) {
            for (int j = 2 - (a + i + 1) % 2; j < image->width - 1; j += 2) {
                // edge-adaptive interpolation
                double dh = (ABS(image->r(i, j + 1) - image->r(i, j - 1)) + ABS(image->g(i, j + 1) - image->g(i, j - 1)) + ABS(image->b(i, j + 1) - image->b(i, j - 1))) / 1.0;
                double dv = (ABS(image->r(i + 1, j) - image->r(i - 1, j)) + ABS(image->g(i + 1, j) - image->g(i - 1, j)) + ABS(image->b(i + 1, j) - image->b(i - 1, j))) / 1.0;
                double eh = 1.0 / (1.0 + dh);
                double ev = 1.0 / (1.0 + dv);
                image->r(i, j) = (eh * (image->r(i, j + 1) + image->r(i, j - 1)) + ev * (image->r(i + 1, j) + image->r(i - 1, j))) / (2.0 * (eh + ev));
                image->g(i, j) = (eh * (image->g(i, j + 1) + image->g(i, j - 1)) + ev * (image->g(i + 1, j) + image->g(i - 1, j))) / (2.0 * (eh + ev));
                image->b(i, j) = (eh * (image->b(i, j + 1) + image->b(i, j - 1)) + ev * (image->b(i + 1, j) + image->b(i - 1, j))) / (2.0 * (eh + ev));
            }

            // first pixel
            if (2 - (a + i + 1) % 2 == 2) {
                image->r(i, 0) = (image->r(i + 1, 0) + image->r(i - 1, 0) + image->r(i, 1)) / 3;
                image->g(i, 0) = (image->g(i + 1, 0) + image->g(i - 1, 0) + image->g(i, 1)) / 3;
                image->b(i, 0) = (image->b(i + 1, 0) + image->b(i - 1, 0) + image->b(i, 1)) / 3;
            }

            // last pixel
            if (2 - (a + i + image->width) % 2 == 2) {
                image->r(i, image->width - 1) = (image->r(i + 1, image->width - 1) + image->r(i - 1, image->width - 1) + image->r(i, image->width - 2)) / 3;
                image->g(i, image->width - 1) = (image->g(i + 1, image->width - 1) + image->g(i - 1, image->width - 1) + image->g(i, image->width - 2)) / 3;
                image->b(i, image->width - 1) = (image->b(i + 1, image->width - 1) + image->b(i - 1, image->width - 1) + image->b(i, image->width - 2)) / 3;
            }
        }

        // last row
        int b = (a == 1 && image->height % 2) || (a == 0 && image->height % 2 == 0);

        for (int j = 1 + b; j < image->width - 1; j += 2) {
            image->r(image->height - 1, j) = (image->r(image->height - 2, j) + image->r(image->height - 1, j + 1) + image->r(image->height - 1, j - 1)) / 3;
            image->g(image->height - 1, j) = (image->g(image->height - 2, j) + image->g(image->height - 1, j + 1) + image->g(image->height - 1, j - 1)) / 3;
            image->b(image->height - 1, j) = (image->b(image->height - 2, j) + image->b(image->height - 1, j + 1) + image->b(image->height - 1, j - 1)) / 3;
        }
    }

    // Flip if needed
    if (tran & TR_HFLIP) {
        hflip (image);
    }

    if (tran & TR_VFLIP) {
        vflip (image);
    }

    // Colour correction (only when running on full resolution)
    if(pp.skip == 1) {
        switch(ri->getSensorType()) {
            case ST_BAYER:
                processFalseColorCorrection (image, raw.bayersensor.ccSteps);
                break;

            case ST_FUJI_XTRANS:
                processFalseColorCorrection (image, raw.xtranssensor.ccSteps);
        }
    }
}

DCPProfile *RawImageSource::getDCP(const ColorManagementParams &cmp, ColorTemp &wb, DCPProfile::ApplyState &as)
{
    DCPProfile *dcpProf = NULL;
    cmsHPROFILE dummy;
    findInputProfile(cmp.input, NULL, (static_cast<const ImageData*>(getMetaData()))->getCamera(), &dcpProf, dummy);

    if (dcpProf == NULL) {
        return NULL;
    }

    dcpProf->setStep2ApplyState(cmp.working, cmp.toneCurve, cmp.applyLookTable, cmp.applyBaselineExposureOffset, as);
    return dcpProf;
}

void RawImageSource::convertColorSpace(Imagefloat* image, const ColorManagementParams &cmp, const ColorTemp &wb)
{
    double pre_mul[3] = { ri->get_pre_mul(0), ri->get_pre_mul(1), ri->get_pre_mul(2) };
    colorSpaceConversion (image, cmp, wb, pre_mul, embProfile, camProfile, imatrices.xyz_cam, (static_cast<const ImageData*>(getMetaData()))->getCamera());
}

//%%%%%%%%%%%%%%%%%%%%%%%%%%%%%%%%%%%%%%%

/* interpolateBadPixelsBayer: correct raw pixels looking at the bitmap
 * takes into consideration if there are multiple bad pixels in the neighbourhood
 */
int RawImageSource::interpolateBadPixelsBayer( PixelsMap &bitmapBads )
{
    static const float eps = 1.f;
    int counter = 0;
#ifdef _OPENMP
    #pragma omp parallel for reduction(+:counter) schedule(dynamic,16)
#endif

    for( int row = 2; row < H - 2; row++ ) {
        for(int col = 2; col < W - 2; col++ ) {
            int sk = bitmapBads.skipIfZero(col, row); //optimization for a stripe all zero

            if( sk ) {
                col += sk - 1; //-1 is because of col++ in cycle
                continue;
            }

            if(!bitmapBads.get(col, row)) {
                continue;
            }

            float wtdsum = 0.f, norm = 0.f;

            // diagonal interpolation
            if(FC(row, col) == 1) {
                // green channel. We can use closer pixels than for red or blue channel. Distance to centre pixel is sqrt(2) => weighting is 0.70710678
                // For green channel following pixels will be used for interpolation. Pixel to be interpolated is in centre.
                // 1 means that pixel is used in this step, if itself and his counterpart are not marked bad
                // 0 0 0 0 0
                // 0 1 0 1 0
                // 0 0 0 0 0
                // 0 1 0 1 0
                // 0 0 0 0 0
                for( int dx = -1; dx <= 1; dx += 2) {
                    if( bitmapBads.get(col + dx, row - 1) || bitmapBads.get(col - dx, row + 1)) {
                        continue;
                    }

                    float dirwt = 0.70710678f / ( fabsf( rawData[row - 1][col + dx] - rawData[row + 1][col - dx]) + eps);
                    wtdsum += dirwt * (rawData[row - 1][col + dx] + rawData[row + 1][col - dx]);
                    norm += dirwt;
                }
            } else {
                // red and blue channel. Distance to centre pixel is sqrt(8) => weighting is 0.35355339
                // For red and blue channel following pixels will be used for interpolation. Pixel to be interpolated is in centre.
                // 1 means that pixel is used in this step, if itself and his counterpart are not marked bad
                // 1 0 0 0 1
                // 0 0 0 0 0
                // 0 0 0 0 0
                // 0 0 0 0 0
                // 1 0 0 0 1
                for( int dx = -2; dx <= 2; dx += 4) {
                    if( bitmapBads.get(col + dx, row - 2) || bitmapBads.get(col - dx, row + 2)) {
                        continue;
                    }

                    float dirwt = 0.35355339f / ( fabsf( rawData[row - 2][col + dx] - rawData[row + 2][col - dx]) + eps);
                    wtdsum += dirwt * (rawData[row - 2][col + dx] + rawData[row + 2][col - dx]);
                    norm += dirwt;
                }
            }

            // channel independent. Distance to centre pixel is 2 => weighting is 0.5
            // Additionally for all channel following pixels will be used for interpolation. Pixel to be interpolated is in centre.
            // 1 means that pixel is used in this step, if itself and his counterpart are not marked bad
            // 0 0 1 0 0
            // 0 0 0 0 0
            // 1 0 0 0 1
            // 0 0 0 0 0
            // 0 0 1 0 0

            // horizontal interpolation
            if(!(bitmapBads.get(col - 2, row) || bitmapBads.get(col + 2, row))) {
                float dirwt = 0.5f / ( fabsf( rawData[row][col - 2] - rawData[row][col + 2]) + eps);
                wtdsum += dirwt * (rawData[row][col - 2] + rawData[row][col + 2]);
                norm += dirwt;
            }

            // vertical interpolation
            if(!(bitmapBads.get(col, row - 2) || bitmapBads.get(col, row + 2))) {
                float dirwt = 0.5f / ( fabsf( rawData[row - 2][col] - rawData[row + 2][col]) + eps);
                wtdsum += dirwt * (rawData[row - 2][col] + rawData[row + 2][col]);
                norm += dirwt;
            }

            if (LIKELY(norm > 0.f)) { // This means, we found at least one pair of valid pixels in the steps above, likelihood of this case is about 99.999%
                rawData[row][col] = wtdsum / (2.f * norm); //gradient weighted average, Factor of 2.f is an optimization to avoid multiplications in former steps
                counter++;
            } else { //backup plan -- simple average. Same method for all channels. We could improve this, but it's really unlikely that this case happens
                int tot = 0;
                float sum = 0;

                for( int dy = -2; dy <= 2; dy += 2) {
                    for( int dx = -2; dx <= 2; dx += 2) {
                        if(bitmapBads.get(col + dx, row + dy)) {
                            continue;
                        }

                        sum += rawData[row + dy][col + dx];
                        tot++;
                    }
                }

                if (tot > 0) {
                    rawData[row][col] = sum / tot;
                    counter ++;
                }
            }
        }
    }

    return counter; // Number of interpolated pixels.
}

/* interpolateBadPixels3Colours: correct raw pixels looking at the bitmap
 * takes into consideration if there are multiple bad pixels in the neighbourhood
 */
int RawImageSource::interpolateBadPixelsNColours( PixelsMap &bitmapBads, const int colours )
{
    static const float eps = 1.f;
    int counter = 0;
#ifdef _OPENMP
    #pragma omp parallel for reduction(+:counter) schedule(dynamic,16)
#endif

    for( int row = 2; row < H - 2; row++ ) {
        for(int col = 2; col < W - 2; col++ ) {
            int sk = bitmapBads.skipIfZero(col, row); //optimization for a stripe all zero

            if( sk ) {
                col += sk - 1; //-1 is because of col++ in cycle
                continue;
            }

            if(!bitmapBads.get(col, row)) {
                continue;
            }

            float wtdsum[colours], norm[colours];

            for (int i = 0; i < colours; ++i) {
                wtdsum[i] = norm[i] = 0.f;
            }

            // diagonal interpolation
            for( int dx = -1; dx <= 1; dx += 2) {
                if( bitmapBads.get(col + dx, row - 1) || bitmapBads.get(col - dx, row + 1)) {
                    continue;
                }

                for(int c = 0; c < colours; c++) {
                    float dirwt = 0.70710678f / ( fabsf( rawData[row - 1][(col + dx) * colours + c] - rawData[row + 1][(col - dx) * colours + c]) + eps);
                    wtdsum[c] += dirwt * (rawData[row - 1][(col + dx) * colours + c] + rawData[row + 1][(col - dx) * colours + c]);
                    norm[c] += dirwt;
                }
            }

            // horizontal interpolation
            if(!(bitmapBads.get(col - 1, row) || bitmapBads.get(col + 1, row))) {
                for(int c = 0; c < colours; c++) {
                    float dirwt = 1.f / ( fabsf( rawData[row][(col - 1) * colours + c] - rawData[row][(col + 1) * colours + c]) + eps);
                    wtdsum[c] += dirwt * (rawData[row][(col - 1) * colours + c] + rawData[row][(col + 1) * colours + c]);
                    norm[c] += dirwt;
                }
            }

            // vertical interpolation
            if(!(bitmapBads.get(col, row - 1) || bitmapBads.get(col, row + 1))) {
                for(int c = 0; c < colours; c++) {
                    float dirwt = 1.f / ( fabsf( rawData[row - 1][col * colours + c] - rawData[row + 1][col * colours + c]) + eps);
                    wtdsum[c] += dirwt * (rawData[row - 1][col * colours + c] + rawData[row + 1][col * colours + c]);
                    norm[c] += dirwt;
                }
            }

            if (LIKELY(norm[0] > 0.f)) { // This means, we found at least one pair of valid pixels in the steps above, likelihood of this case is about 99.999%
                for(int c = 0; c < colours; c++) {
                    rawData[row][col * colours + c] = wtdsum[c] / (2.f * norm[c]); //gradient weighted average, Factor of 2.f is an optimization to avoid multiplications in former steps
                }

                counter++;
            } else { //backup plan -- simple average. Same method for all channels. We could improve this, but it's really unlikely that this case happens
                int tot = 0;
                float sum[colours];

                for (int i = 0; i < colours; ++i) {
                    sum[i] = 0.f;
                }

                for( int dy = -2; dy <= 2; dy += 2) {
                    for( int dx = -2; dx <= 2; dx += 2) {
                        if(bitmapBads.get(col + dx, row + dy)) {
                            continue;
                        }

                        for(int c = 0; c < colours; c++) {
                            sum[c] += rawData[row + dy][(col + dx) * colours + c];
                        }

                        tot++;
                    }
                }

                if (tot > 0) {
                    for(int c = 0; c < colours; c++) {
                        rawData[row][col * colours + c] = sum[c] / tot;
                    }

                    counter ++;
                }
            }
        }
    }

    return counter; // Number of interpolated pixels.
}
/* interpolateBadPixelsXtrans: correct raw pixels looking at the bitmap
 * takes into consideration if there are multiple bad pixels in the neighbourhood
 */
int RawImageSource::interpolateBadPixelsXtrans( PixelsMap &bitmapBads )
{
    static const float eps = 1.f;
    int counter = 0;
#ifdef _OPENMP
    #pragma omp parallel for reduction(+:counter) schedule(dynamic,16)
#endif

    for( int row = 2; row < H - 2; row++ ) {
        for(int col = 2; col < W - 2; col++ ) {
            int skip = bitmapBads.skipIfZero(col, row); //optimization for a stripe all zero

            if( skip ) {
                col += skip - 1; //-1 is because of col++ in cycle
                continue;
            }

            if(!bitmapBads.get(col, row)) {
                continue;
            }

            float wtdsum = 0.f, norm = 0.f;
            int pixelColor = ri->XTRANSFC(row, col);
            float oldval = rawData[row][col];

            if(pixelColor == 1) {
                // green channel. A green pixel can either be a solitary green pixel or a member of a 2x2 square of green pixels
                if(ri->XTRANSFC(row, col - 1) == ri->XTRANSFC(row, col + 1)) {
                    // If left and right neighbour have same colour, then this is a solitary green pixel
                    // For these the following pixels will be used for interpolation. Pixel to be interpolated is in centre and marked with a P.
                    // Pairs of pixels used in this step are numbered. A pair will be used if none of the pixels of the pair is marked bad
                    // 0 means, the pixel has a different colour and will not be used
                    // 0 1 0 2 0
                    // 3 5 0 6 4
                    // 0 0 P 0 0
                    // 4 6 0 5 3
                    // 0 2 0 1 0
                    for( int dx = -1; dx <= 1; dx += 2) { // pixels marked 5 or 6 in above example. Distance to P is sqrt(2) => weighting is 0.70710678f
                        if( bitmapBads.get(col + dx, row - 1) || bitmapBads.get(col - dx, row + 1)) {
                            continue;
                        }

                        float dirwt = 0.70710678f / ( fabsf( rawData[row - 1][col + dx] - rawData[row + 1][col - dx]) + eps);
                        wtdsum += dirwt * (rawData[row - 1][col + dx] + rawData[row + 1][col - dx]);
                        norm += dirwt;
                    }

                    for( int dx = -1; dx <= 1; dx += 2) { // pixels marked 1 or 2 on above example. Distance to P is sqrt(5) => weighting is 0.44721359f
                        if( bitmapBads.get(col + dx, row - 2) || bitmapBads.get(col - dx, row + 2)) {
                            continue;
                        }

                        float dirwt = 0.44721359f / ( fabsf( rawData[row - 2][col + dx] - rawData[row + 2][col - dx]) + eps);
                        wtdsum += dirwt * (rawData[row - 2][col + dx] + rawData[row + 2][col - dx]);
                        norm += dirwt;
                    }

                    for( int dx = -2; dx <= 2; dx += 4) { // pixels marked 3 or 4 on above example. Distance to P is sqrt(5) => weighting is 0.44721359f
                        if( bitmapBads.get(col + dx, row - 1) || bitmapBads.get(col - dx, row + 1)) {
                            continue;
                        }

                        float dirwt = 0.44721359f / ( fabsf( rawData[row - 1][col + dx] - rawData[row + 1][col - dx]) + eps);
                        wtdsum += dirwt * (rawData[row - 1][col + dx] + rawData[row + 1][col - dx]);
                        norm += dirwt;
                    }
                } else {
                    // this is a member of a 2x2 square of green pixels
                    // For these the following pixels will be used for interpolation. Pixel to be interpolated is at position P in the example.
                    // Pairs of pixels used in this step are numbered. A pair will be used if none of the pixels of the pair is marked bad
                    // 0 means, the pixel has a different colour and will not be used
                    // 1 0 0 3
                    // 0 P 2 0
                    // 0 2 1 0
                    // 3 0 0 0

                    // pixels marked 1 in above example. Distance to P is sqrt(2) => weighting is 0.70710678f
                    int offset1 = ri->XTRANSFC(row - 1, col - 1) == ri->XTRANSFC(row + 1, col + 1) ? 1 : -1;

                    if( !(bitmapBads.get(col - offset1, row - 1) || bitmapBads.get(col + offset1, row + 1))) {
                        float dirwt = 0.70710678f / ( fabsf( rawData[row - 1][col - offset1] - rawData[row + 1][col + offset1]) + eps);
                        wtdsum += dirwt * (rawData[row - 1][col - offset1] + rawData[row + 1][col + offset1]);
                        norm += dirwt;
                    }

                    // pixels marked 2 in above example. Distance to P is 1 => weighting is 1.f
                    int offsety = (ri->XTRANSFC(row - 1, col) != 1 ? 1 : -1);
                    int offsetx = offset1 * offsety;

                    if( !(bitmapBads.get(col + offsetx, row) || bitmapBads.get(col, row + offsety))) {
                        float dirwt = 1.f / ( fabsf( rawData[row][col + offsetx] - rawData[row + offsety][col]) + eps);
                        wtdsum += dirwt * (rawData[row][col + offsetx] + rawData[row + offsety][col]);
                        norm += dirwt;
                    }

                    int offsety2 = -offsety;
                    int offsetx2 = -offsetx;
                    offsetx *= 2;
                    offsety *= 2;

                    // pixels marked 3 in above example. Distance to P is sqrt(5) => weighting is 0.44721359f
                    if( !(bitmapBads.get(col + offsetx, row + offsety2) || bitmapBads.get(col + offsetx2, row + offsety))) {
                        float dirwt = 0.44721359f / ( fabsf( rawData[row + offsety2][col + offsetx] - rawData[row + offsety][col + offsetx2]) + eps);
                        wtdsum += dirwt * (rawData[row + offsety2][col + offsetx] + rawData[row + offsety][col + offsetx2]);
                        norm += dirwt;
                    }
                }
            } else {
                // red and blue channel.
                // Each red or blue pixel has exactly one neighbour of same colour in distance 2 and four neighbours of same colour which can be reached by a move of a knight in chess.
                // For the distance 2 pixel (marked with an X) we generate a virtual counterpart (marked with a V)
                // For red and blue channel following pixels will be used for interpolation. Pixel to be interpolated is in centre and marked with a P.
                // Pairs of pixels used in this step are numbered except for distance 2 pixels which are marked X and V. A pair will be used if none of the pixels of the pair is marked bad
                // 0 1 0 0 0    0 0 X 0 0   remaining cases are symmetric
                // 0 0 0 0 2    1 0 0 0 2
                // X 0 P 0 V    0 0 P 0 0
                // 0 0 0 0 1    0 0 0 0 0
                // 0 2 0 0 0    0 2 V 1 0

                // Find two knight moves landing on a pixel of same colour as the pixel to be interpolated.
                // If we look at first and last row of 5x5 square, we will find exactly two knight pixels.
                // Additionally we know that the column of this pixel has 1 or -1 horizontal distance to the centre pixel
                // When we find a knight pixel, we get its counterpart, which has distance (+-3,+-3), where the signs of distance depend on the corner of the found knight pixel.
                // These pixels are marked 1 or 2 in above examples. Distance to P is sqrt(5) => weighting is 0.44721359f
                // The following loop simply scans the four possible places. To keep things simple, it does not stop after finding two knight pixels, because it will not find more than two
                for(int d1 = -2, offsety = 3; d1 <= 2; d1 += 4, offsety -= 6) {
                    for(int d2 = -1, offsetx = 3; d2 < 1; d2 += 2, offsetx -= 6) {
                        if(ri->XTRANSFC(row + d1, col + d2) == pixelColor) {
                            if( !(bitmapBads.get(col + d2, row + d1) || bitmapBads.get(col + d2 + offsetx, row + d1 + offsety))) {
                                float dirwt = 0.44721359f / ( fabsf( rawData[row + d1][col + d2] - rawData[row + d1 + offsety][col + d2 + offsetx]) + eps);
                                wtdsum += dirwt * (rawData[row + d1][col + d2] + rawData[row + d1 + offsety][col + d2 + offsetx]);
                                norm += dirwt;
                            }
                        }
                    }
                }

                // now scan for the pixel of same colour in distance 2 in each direction (marked with an X in above examples).
                bool distance2PixelFound = false;
                int dx, dy;

                // check horizontal
                for(dx = -2, dy = 0; dx <= 2 && !distance2PixelFound; dx += 4)
                    if(ri->XTRANSFC(row, col + dx) == pixelColor) {
                        distance2PixelFound = true;
                    }

                if(!distance2PixelFound)

                    // no distance 2 pixel on horizontal, check vertical
                    for(dx = 0, dy = -2; dy <= 2 && !distance2PixelFound; dy += 4)
                        if(ri->XTRANSFC(row + dy, col) == pixelColor) {
                            distance2PixelFound = true;
                        }

                // calculate the value of its virtual counterpart (marked with a V in above examples)
                float virtualPixel;

                if(dy == 0) {
                    virtualPixel = 0.5f * (rawData[row - 1][col - dx] + rawData[row + 1][col - dx]);
                } else {
                    virtualPixel = 0.5f * (rawData[row - dy][col - 1] + rawData[row - dy][col + 1]);
                }

                // and weight as usual. Distance to P is 2 => weighting is 0.5f
                float dirwt = 0.5f / ( fabsf( virtualPixel - rawData[row + dy][col + dx]) + eps);
                wtdsum += dirwt * (virtualPixel + rawData[row + dy][col + dx]);
                norm += dirwt;
            }

            if (LIKELY(norm > 0.f)) { // This means, we found at least one pair of valid pixels in the steps above, likelihood of this case is about 99.999%
                rawData[row][col] = wtdsum / (2.f * norm); //gradient weighted average, Factor of 2.f is an optimization to avoid multiplications in former steps
                counter++;
            }
        }
    }

    return counter; // Number of interpolated pixels.
}
//%%%%%%%%%%%%%%%%%%%%%%%%%%%%%%%%%%%%%%%

/*  Search for hot or dead pixels in the image and update the map
 *  For each pixel compare its value to the average of similar colour surrounding
 *  (Taken from Emil Martinec idea)
 *  (Optimized by Ingo Weyrich 2013 and 2015)
 */
SSEFUNCTION int RawImageSource::findHotDeadPixels( PixelsMap &bpMap, float thresh, bool findHotPixels, bool findDeadPixels )
{
    float varthresh = (20.0 * (thresh / 100.0) + 1.0 ) / 24.f;

    // allocate temporary buffer
    float (*cfablur);
    cfablur = (float (*)) malloc (H * W * sizeof * cfablur);

    // counter for dead or hot pixels
    int counter = 0;

#ifdef _OPENMP
    #pragma omp parallel
#endif
    {
#ifdef _OPENMP
        #pragma omp for schedule(dynamic,16) nowait
#endif

        for (int i = 2; i < H - 2; i++) {
            float p[9], temp; // we need this for med3x3 macro

            for (int j = 2; j < W - 2; j++) {
                med3x3(rawData[i - 2][j - 2], rawData[i - 2][j], rawData[i - 2][j + 2],
                       rawData[i][j - 2], rawData[i][j], rawData[i][j + 2],
                       rawData[i + 2][j - 2], rawData[i + 2][j], rawData[i + 2][j + 2], temp);
                cfablur[i * W + j] = rawData[i][j] - temp;
            }
        }

        // process borders. Former version calculated the median using mirrored border which does not make sense because the original pixel loses weight
        // Setting the difference between pixel and median for border pixels to zero should do the job not worse then former version
#ifdef _OPENMP
        #pragma omp single
#endif
        {
            for(int i = 0; i < 2; i++) {
                for(int j = 0; j < W; j++) {
                    cfablur[i * W + j] = 0.f;
                }
            }

            for(int i = 2; i < H - 2; i++) {
                for(int j = 0; j < 2; j++) {
                    cfablur[i * W + j] = 0.f;
                }

                for(int j = W - 2; j < W; j++) {
                    cfablur[i * W + j] = 0.f;
                }
            }

            for(int i = H - 2; i < H; i++) {
                for(int j = 0; j < W; j++) {
                    cfablur[i * W + j] = 0.f;
                }
            }
        }
#ifdef _OPENMP
        #pragma omp barrier // barrier because of nowait clause above

        #pragma omp for reduction(+:counter) schedule(dynamic,16)
#endif

        //cfa pixel heat/death evaluation
        for (int rr = 2; rr < H - 2; rr++) {
            int rrmWpcc = rr * W + 2;

            for (int cc = 2; cc < W - 2; cc++, rrmWpcc++) {
                //evaluate pixel for heat/death
                float pixdev = cfablur[rrmWpcc];

                if(pixdev == 0.f) {
                    continue;
                }

                if((!findDeadPixels) && pixdev < 0) {
                    continue;
                }

                if((!findHotPixels) && pixdev > 0) {
                    continue;
                }

                pixdev = fabsf(pixdev);
                float hfnbrave = -pixdev;

#ifdef __SSE2__
                // sum up 5*4 = 20 values using SSE
                // 10 fabs function calls and float 10 additions with SSE
                vfloat sum = vabsf(LVFU(cfablur[(rr - 2) * W + cc - 2])) + vabsf(LVFU(cfablur[(rr - 1) * W + cc - 2]));
                sum += vabsf(LVFU(cfablur[(rr) * W + cc - 2]));
                sum += vabsf(LVFU(cfablur[(rr + 1) * W + cc - 2]));
                sum += vabsf(LVFU(cfablur[(rr + 2) * W + cc - 2]));
                // horizontally add the values and add the result to hfnbrave
                hfnbrave += vhadd(sum);

                // add remaining 5 values of last column
                for (int mm = rr - 2; mm <= rr + 2; mm++) {
                    hfnbrave += fabsf(cfablur[mm * W + cc + 2]);
                }

#else

                //  25 fabs function calls and 25 float additions without SSE
                for (int mm = rr - 2; mm <= rr + 2; mm++) {
                    for (int nn = cc - 2; nn <= cc + 2; nn++) {
                        hfnbrave += fabsf(cfablur[mm * W + nn]);
                    }
                }

#endif

                if (pixdev > varthresh * hfnbrave) {
                    // mark the pixel as "bad"
                    bpMap.set(cc, rr);
                    counter++;
                }
            }//end of pixel evaluation
        }
    }//end of parallel processing
    free (cfablur);
    return counter;
}

//%%%%%%%%%%%%%%%%%%%%%%%%%%%%%%%%%%%%%%%

void RawImageSource::getFullSize (int& w, int& h, int tr)
{

    tr = defTransform (tr);

    if (fuji) {
        w = ri->get_FujiWidth() * 2 + 1;
        h = (H - ri->get_FujiWidth()) * 2 + 1;
    } else if (d1x) {
        w = W;
        h = 2 * H;
    } else {
        w = W;
        h = H;
    }

    if ((tr & TR_ROT) == TR_R90 || (tr & TR_ROT) == TR_R270) {
        int tmp = w;
        w = h;
        h = tmp;
    }

    w -= 2 * border;
    h -= 2 * border;
}

//%%%%%%%%%%%%%%%%%%%%%%%%%%%%%%%%%%%%%%%

void RawImageSource::getSize (int tran, PreviewProps pp, int& w, int& h)
{

    tran = defTransform (tran);
    w = pp.w / pp.skip + (pp.w % pp.skip > 0);
    h = pp.h / pp.skip + (pp.h % pp.skip > 0);
}

//%%%%%%%%%%%%%%%%%%%%%%%%%%%%%%%%%%%%%%%

void RawImageSource::hflip (Imagefloat* image)
{
    image->hflip();
}

//%%%%%%%%%%%%%%%%%%%%%%%%%%%%%%%%%%%%%%%

void RawImageSource::vflip (Imagefloat* image)
{
    image->vflip();
}


//%%%%%%%%%%%%%%%%%%%%%%%%%%%%%%%%%%%%%%%

int RawImageSource::load (const Glib::ustring &fname, bool batch)
{

    MyTime t1, t2;
    t1.set();
    fileName = fname;

    if (plistener) {
        plistener->setProgressStr ("Decoding...");
        plistener->setProgress (0.0);
    }

    ri = new RawImage(fname);
    int errCode = ri->loadRaw (true, true, plistener, 0.8);

    if (errCode) {
        return errCode;
    }

    ri->compress_image();

    if (plistener) {
        plistener->setProgress (0.9);
    }

    /***** Copy once constant data extracted from raw *******/
    W = ri->get_width();
    H = ri->get_height();
    fuji = ri->get_FujiWidth() != 0;

    for (int i = 0; i < 3; i++)
        for (int j = 0; j < 3; j++) {
            imatrices.rgb_cam[i][j] = ri->get_rgb_cam(i, j);
        }

    // compute inverse of the color transformation matrix
    // first arg is matrix, second arg is inverse
    inverse33 (imatrices.rgb_cam, imatrices.cam_rgb);

    d1x  = ! ri->get_model().compare("D1X");

    if(ri->getSensorType() == ST_FUJI_XTRANS) {
        border = 7;
    } else if(ri->getSensorType() == ST_FOVEON) {
        border = 0;
    }

    if ( ri->get_profile() ) {
        embProfile = cmsOpenProfileFromMem (ri->get_profile(), ri->get_profileLen());
    }

    // create profile
    memset (imatrices.xyz_cam, 0, sizeof(imatrices.xyz_cam));

    for (int i = 0; i < 3; i++)
        for (int j = 0; j < 3; j++)
            for (int k = 0; k < 3; k++) {
                imatrices.xyz_cam[i][j] += xyz_sRGB[i][k] * imatrices.rgb_cam[k][j];
            }

    camProfile = iccStore->createFromMatrix (imatrices.xyz_cam, false, "Camera");
    inverse33 (imatrices.xyz_cam, imatrices.cam_xyz);

    for (int c = 0; c < 4; c++) {
        c_white[c] = ri->get_white(c);
    }

    // First we get the "as shot" ("Camera") white balance and store it
    float pre_mul[4];
    // FIXME: get_colorsCoeff not so much used nowadays, when we have calculate_scale_mul() function here
    ri->get_colorsCoeff( pre_mul, scale_mul, c_black, false);//modify  for black level
    camInitialGain = max(scale_mul[0], scale_mul[1], scale_mul[2], scale_mul[3]) / min(scale_mul[0], scale_mul[1], scale_mul[2], scale_mul[3]);

    double camwb_red = ri->get_pre_mul(0) / pre_mul[0];
    double camwb_green = ri->get_pre_mul(1) / pre_mul[1];
    double camwb_blue = ri->get_pre_mul(2) / pre_mul[2];
    double cam_r = imatrices.rgb_cam[0][0] * camwb_red + imatrices.rgb_cam[0][1] * camwb_green + imatrices.rgb_cam[0][2] * camwb_blue;
    double cam_g = imatrices.rgb_cam[1][0] * camwb_red + imatrices.rgb_cam[1][1] * camwb_green + imatrices.rgb_cam[1][2] * camwb_blue;
    double cam_b = imatrices.rgb_cam[2][0] * camwb_red + imatrices.rgb_cam[2][1] * camwb_green + imatrices.rgb_cam[2][2] * camwb_blue;
    camera_wb = ColorTemp (cam_r, cam_g, cam_b, 1.); // as shot WB

    ColorTemp ReferenceWB;
    double ref_r, ref_g, ref_b;
    {
        // ...then we re-get the constants but now with auto which gives us better demosaicing and CA auto-correct
        // performance for strange white balance settings (such as UniWB)
        ri->get_colorsCoeff( ref_pre_mul, scale_mul, c_black, true);
        refwb_red = ri->get_pre_mul(0) / ref_pre_mul[0];
        refwb_green = ri->get_pre_mul(1) / ref_pre_mul[1];
        refwb_blue = ri->get_pre_mul(2) / ref_pre_mul[2];
        initialGain = max(scale_mul[0], scale_mul[1], scale_mul[2], scale_mul[3]) / min(scale_mul[0], scale_mul[1], scale_mul[2], scale_mul[3]);
        ref_r = imatrices.rgb_cam[0][0] * refwb_red + imatrices.rgb_cam[0][1] * refwb_green + imatrices.rgb_cam[0][2] * refwb_blue;
        ref_g = imatrices.rgb_cam[1][0] * refwb_red + imatrices.rgb_cam[1][1] * refwb_green + imatrices.rgb_cam[1][2] * refwb_blue;
        ref_b = imatrices.rgb_cam[2][0] * refwb_red + imatrices.rgb_cam[2][1] * refwb_green + imatrices.rgb_cam[2][2] * refwb_blue;
        ReferenceWB = ColorTemp (ref_r, ref_g, ref_b, 1.);
    }

    if (settings->verbose) {
        printf("Raw As Shot White balance: temp %f, tint %f\n", camera_wb.getTemp(), camera_wb.getGreen());
        printf("Raw Reference (auto) white balance: temp %f, tint %f, multipliers [%f %f %f | %f %f %f]\n", ReferenceWB.getTemp(), ReferenceWB.getGreen(), ref_r, ref_g, ref_b, refwb_red, refwb_blue, refwb_green);
    }

    /*{
            // Test code: if you want to test a specific white balance
        ColorTemp d50wb = ColorTemp(5000.0, 1.0, 1.0, "Custom");
        double rm,gm,bm,r,g,b;
        d50wb.getMultipliers(r, g, b);
        camwb_red   = imatrices.cam_rgb[0][0]*r + imatrices.cam_rgb[0][1]*g + imatrices.cam_rgb[0][2]*b;
        camwb_green = imatrices.cam_rgb[1][0]*r + imatrices.cam_rgb[1][1]*g + imatrices.cam_rgb[1][2]*b;
        camwb_blue  = imatrices.cam_rgb[2][0]*r + imatrices.cam_rgb[2][1]*g + imatrices.cam_rgb[2][2]*b;
        double pre_mul[3], dmax = 0;
        pre_mul[0] = ri->get_pre_mul(0) / camwb_red;
        pre_mul[1] = ri->get_pre_mul(1) / camwb_green;
        pre_mul[2] = ri->get_pre_mul(2) / camwb_blue;
        for (int c = 0; c < 3; c++) {
            if (dmax < pre_mul[c])
                dmax = pre_mul[c];
                }
                for (int c = 0; c < 3; c++) {
            pre_mul[c] /= dmax;
                }
                camwb_red *= dmax;
                camwb_green *= dmax;
                camwb_blue *= dmax;
                for (int c = 0; c < 3; c++) {
            int sat = ri->get_white(c) - ri->get_cblack(c);
            scale_mul[c] = pre_mul[c] * 65535.0 / sat;
                }
                scale_mul[3] = pre_mul[1] * 65535.0 / (ri->get_white(3) - ri->get_cblack(3));
                initialGain = 1.0 / min(pre_mul[0], pre_mul[1], pre_mul[2]);
    }*/


    ri->set_prefilters();

    //Load complete Exif informations
    RawMetaDataLocation rml;
    rml.exifBase = ri->get_exifBase();
    rml.ciffBase = ri->get_ciffBase();
    rml.ciffLength = ri->get_ciffLen();
    idata = new ImageData (fname, &rml);

    green(W, H);
    red(W, H);
    blue(W, H);
    //hpmap = allocArray<char>(W, H);

    if (plistener) {
        plistener->setProgress (1.0);
    }

    plistener = NULL; // This must be reset, because only load() is called through progressConnector
    t2.set();

    if( settings->verbose ) {
        printf("Load %s: %d usec\n", fname.c_str(), t2.etime(t1));
    }

    return 0; // OK!
}

//%%%%%%%%%%%%%%%%%%%%%%%%%%%%%%%%%%%%%%%

void RawImageSource::preprocess  (const RAWParams &raw, const LensProfParams &lensProf, const CoarseTransformParams& coarse)
{
    MyTime t1, t2;
    t1.set();

    Glib::ustring newDF = raw.dark_frame;
    RawImage *rid = NULL;

    if (!raw.df_autoselect) {
        if( !raw.dark_frame.empty()) {
            rid = dfm.searchDarkFrame( raw.dark_frame );
        }
    } else {
        rid = dfm.searchDarkFrame( ri->get_maker(), ri->get_model(), ri->get_ISOspeed(), ri->get_shutter(), ri->get_timestamp());
    }

    if( rid && settings->verbose) {
        printf( "Subtracting Darkframe:%s\n", rid->get_filename().c_str());
    }

    PixelsMap bitmapBads(W, H);
    int totBP = 0; // Hold count of bad pixels to correct

    if(ri->zeroIsBad()) { // mark all pixels with value zero as bad, has to be called before FF and DF. dcraw sets this flag only for some cameras (mainly Panasonic and Leica)
#ifdef _OPENMP
        #pragma omp parallel for reduction(+:totBP)
#endif

        for(int i = 0; i < H; i++)
            for(int j = 0; j < W; j++) {
                if(ri->data[i][j] == 0.f) {
                    bitmapBads.set(j, i);
                    totBP++;
                }
            }

        if( settings->verbose) {
            printf( "%d pixels with value zero marked as bad pixels\n", totBP);
        }
    }

    //FLATFIELD start
    Glib::ustring newFF = raw.ff_file;
    RawImage *rif = NULL;

    if (!raw.ff_AutoSelect) {
        if( !raw.ff_file.empty()) {
            rif = ffm.searchFlatField( raw.ff_file );
        }
    } else {
        rif = ffm.searchFlatField( idata->getMake(), idata->getModel(), idata->getLens(), idata->getFocalLen(), idata->getFNumber(), idata->getDateTimeAsTS());
    }


    bool hasFlatField = (rif != NULL);

    if( hasFlatField && settings->verbose) {
        printf( "Flat Field Correction:%s\n", rif->get_filename().c_str());
    }

    copyOriginalPixels(raw, ri, rid, rif);
    //FLATFIELD end


    // Always correct camera badpixels from .badpixels file
    std::vector<badPix> *bp = dfm.getBadPixels( ri->get_maker(), ri->get_model(), idata->getSerialNumber() );

    if( bp ) {
        totBP += bitmapBads.set( *bp );

        if( settings->verbose ) {
            std::cout << "Correcting " << bp->size() << " pixels from .badpixels" << std::endl;
        }
    }

    // If darkframe selected, correct hotpixels found on darkframe
    bp = 0;

    if( raw.df_autoselect ) {
        bp = dfm.getHotPixels( ri->get_maker(), ri->get_model(), ri->get_ISOspeed(), ri->get_shutter(), ri->get_timestamp());
    } else if( !raw.dark_frame.empty() ) {
        bp = dfm.getHotPixels( raw.dark_frame );
    }

    if(bp) {
        totBP += bitmapBads.set( *bp );

        if( settings->verbose && !bp->empty()) {
            std::cout << "Correcting " << bp->size() << " hotpixels from darkframe" << std::endl;
        }
    }


    scaleColors( 0, 0, W, H, raw); //+ + raw parameters for black level(raw.blackxx)

    // Correct vignetting of lens profile
    if (!hasFlatField && lensProf.useVign) {
        LCPProfile *pLCPProf = lcpStore->getProfile(lensProf.lcpFile);

        if (pLCPProf) { // don't check focal length to allow distortion correction for lenses without chip, also pass dummy focal length 1 in case of 0
            LCPMapper map(pLCPProf, max(idata->getFocalLen(), 1.0), idata->getFocalLen35mm(), idata->getFocusDist(), idata->getFNumber(), true, false, W, H, coarse, -1);

#ifdef _OPENMP
            #pragma omp parallel for
#endif

            for (int y = 0; y < H; y++) {
                for (int x = 0; x < W; x++) {
                    if (rawData[y][x] > 0) {
                        rawData[y][x] *= map.calcVignetteFac(x, y);
                    }
                }
            }
        }
    }

    defGain = 0.0;//log(initialGain) / log(2.0);

    if ( ri->getSensorType() == ST_BAYER && (raw.hotPixelFilter > 0 || raw.deadPixelFilter > 0)) {
        if (plistener) {
            plistener->setProgressStr ("Hot/Dead Pixel Filter...");
            plistener->setProgress (0.0);
        }

        int nFound = findHotDeadPixels( bitmapBads, raw.hotdeadpix_thresh, raw.hotPixelFilter, raw.deadPixelFilter );
        totBP += nFound;

        if( settings->verbose && nFound > 0) {
            printf( "Correcting %d hot/dead pixels found inside image\n", nFound );
        }
    }

    // check if it is an olympus E camera, if yes, compute G channel pre-compensation factors
    if ( ri->getSensorType() == ST_BAYER && (raw.bayersensor.greenthresh || (((idata->getMake().size() >= 7 && idata->getMake().substr(0, 7) == "OLYMPUS" && idata->getModel()[0] == 'E') || (idata->getMake().size() >= 9 && idata->getMake().substr(0, 9) == "Panasonic")) && raw.bayersensor.method != RAWParams::BayerSensor::methodstring[ RAWParams::BayerSensor::vng4])) ) {
        // global correction
        int ng1 = 0, ng2 = 0, i = 0;
        double avgg1 = 0., avgg2 = 0.;

#ifdef _OPENMP
        #pragma omp parallel for default(shared) private(i) reduction(+: ng1, ng2, avgg1, avgg2)
#endif

        for (i = border; i < H - border; i++)
            for (int j = border; j < W - border; j++)
                if (ri->ISGREEN(i, j)) {
                    if (i & 1) {
                        avgg2 += rawData[i][j];
                        ng2++;
                    } else {
                        avgg1 += rawData[i][j];
                        ng1++;
                    }
                }

        double corrg1 = ((double)avgg1 / ng1 + (double)avgg2 / ng2) / 2.0 / ((double)avgg1 / ng1);
        double corrg2 = ((double)avgg1 / ng1 + (double)avgg2 / ng2) / 2.0 / ((double)avgg2 / ng2);

#ifdef _OPENMP
        #pragma omp parallel for default(shared)
#endif

        for (int i = border; i < H - border; i++)
            for (int j = border; j < W - border; j++)
                if (ri->ISGREEN(i, j)) {
                    float currData;
                    currData = (float)(rawData[i][j] * ((i & 1) ? corrg2 : corrg1));
                    rawData[i][j] = (currData);
                }
    }

    if ( ri->getSensorType() == ST_BAYER && raw.bayersensor.greenthresh > 0) {
        if (plistener) {
            plistener->setProgressStr ("Green equilibrate...");
            plistener->setProgress (0.0);
        }

        green_equilibrate(0.01 * (raw.bayersensor.greenthresh));
    }


    if( totBP )
        if ( ri->getSensorType() == ST_BAYER ) {
            interpolateBadPixelsBayer( bitmapBads );
        } else if ( ri->getSensorType() == ST_FUJI_XTRANS ) {
            interpolateBadPixelsXtrans( bitmapBads );
        } else {
            interpolateBadPixelsNColours( bitmapBads, ri->get_colors() );
        }

    if ( ri->getSensorType() == ST_BAYER && raw.bayersensor.linenoise > 0 ) {
        if (plistener) {
            plistener->setProgressStr ("Line Denoise...");
            plistener->setProgress (0.0);
        }

        cfa_linedn(0.00002 * (raw.bayersensor.linenoise));
    }

    if ( (raw.ca_autocorrect || fabs(raw.cared) > 0.001 || fabs(raw.cablue) > 0.001) && ri->getSensorType() == ST_BAYER ) { // Auto CA correction disabled for X-Trans, for now...
        if (plistener) {
            plistener->setProgressStr ("CA Auto Correction...");
            plistener->setProgress (0.0);
        }

        CA_correct_RT(raw.cared, raw.cablue, 10.0 - raw.caautostrength);
    }

    if ( raw.expos != 1 ) {
        processRawWhitepoint(raw.expos, raw.preser);
    }

    if(dirpyrdenoiseExpComp == INFINITY) {
        LUTu aehist;
        int aehistcompr;
        double clip = 0;
        int brightness, contrast, black, hlcompr, hlcomprthresh;
        getAutoExpHistogram (aehist, aehistcompr);
        ImProcFunctions::getAutoExp (aehist, aehistcompr, getDefGain(), clip, dirpyrdenoiseExpComp, brightness, contrast, black, hlcompr, hlcomprthresh);
    }

    t2.set();

    if( settings->verbose ) {
        printf("Preprocessing: %d usec\n", t2.etime(t1));
    }

    return;
}
//%%%%%%%%%%%%%%%%%%%%%%%%%%%%%%%%%%%%%%%

void RawImageSource::demosaic(const RAWParams &raw)
{
    MyTime t1, t2;
    t1.set();

    if (ri->getSensorType() == ST_BAYER) {
        if ( raw.bayersensor.method == RAWParams::BayerSensor::methodstring[RAWParams::BayerSensor::hphd] ) {
            hphd_demosaic ();
        } else if (raw.bayersensor.method == RAWParams::BayerSensor::methodstring[RAWParams::BayerSensor::vng4] ) {
            vng4_demosaic ();
        } else if (raw.bayersensor.method == RAWParams::BayerSensor::methodstring[RAWParams::BayerSensor::ahd] ) {
            ahd_demosaic (0, 0, W, H);
        } else if (raw.bayersensor.method == RAWParams::BayerSensor::methodstring[RAWParams::BayerSensor::amaze] ) {
            amaze_demosaic_RT (0, 0, W, H);
        } else if (raw.bayersensor.method == RAWParams::BayerSensor::methodstring[RAWParams::BayerSensor::dcb] ) {
            dcb_demosaic(raw.bayersensor.dcb_iterations, raw.bayersensor.dcb_enhance);
        } else if (raw.bayersensor.method == RAWParams::BayerSensor::methodstring[RAWParams::BayerSensor::eahd]) {
            eahd_demosaic ();
        } else if (raw.bayersensor.method == RAWParams::BayerSensor::methodstring[RAWParams::BayerSensor::igv]) {
            igv_interpolate(W, H);
        } else if (raw.bayersensor.method == RAWParams::BayerSensor::methodstring[RAWParams::BayerSensor::lmmse]) {
            lmmse_interpolate_omp(W, H, raw.bayersensor.lmmse_iterations);
        } else if (raw.bayersensor.method == RAWParams::BayerSensor::methodstring[RAWParams::BayerSensor::fast] ) {
            fast_demosaic (0, 0, W, H);
        } else if (raw.bayersensor.method == RAWParams::BayerSensor::methodstring[RAWParams::BayerSensor::mono] ) {
            nodemosaic(true);
        } else {
            nodemosaic(false);
        }

        //if (raw.all_enhance) refinement_lassus();

    } else if (ri->getSensorType() == ST_FUJI_XTRANS) {
        if (raw.xtranssensor.method == RAWParams::XTransSensor::methodstring[RAWParams::XTransSensor::fast] ) {
            fast_xtrans_interpolate();
        } else if (raw.xtranssensor.method == RAWParams::XTransSensor::methodstring[RAWParams::XTransSensor::onePass]) {
            xtrans_interpolate(1, false);
        } else if (raw.xtranssensor.method == RAWParams::XTransSensor::methodstring[RAWParams::XTransSensor::threePass] ) {
            xtrans_interpolate(3, true);
        } else if(raw.xtranssensor.method == RAWParams::XTransSensor::methodstring[RAWParams::XTransSensor::mono] ) {
            nodemosaic(true);
        } else {
            nodemosaic(false);
        }
    } else if (ri->get_colors() == 1) {
        // Monochrome
        nodemosaic(true);
    }

    t2.set();


    rgbSourceModified = false;


    if( settings->verbose ) {
        if (getSensorType() == ST_BAYER) {
            printf("Demosaicing Bayer data: %s - %d usec\n", raw.bayersensor.method.c_str(), t2.etime(t1));
        } else if (getSensorType() == ST_FUJI_XTRANS) {
            printf("Demosaicing X-Trans data: %s - %d usec\n", raw.xtranssensor.method.c_str(), t2.etime(t1));
        }
    }
}


//void RawImageSource::retinexPrepareBuffers(ColorManagementParams cmp, RetinexParams retinexParams, multi_array2D<float, 3> &conversionBuffer, LUTu &lhist16RETI)
void RawImageSource::retinexPrepareBuffers(ColorManagementParams cmp, RetinexParams retinexParams, multi_array2D<float, 4> &conversionBuffer, LUTu &lhist16RETI)
{
    bool useHsl = (retinexParams.retinexcolorspace == "HSLLOG" || retinexParams.retinexcolorspace == "HSLLIN");
    conversionBuffer[0] (W - 2 * border, H - 2 * border);
    conversionBuffer[1] (W - 2 * border, H - 2 * border);
    conversionBuffer[2] (W - 2 * border, H - 2 * border);
    conversionBuffer[3] (W - 2 * border, H - 2 * border);

    LUTf *retinexgamtab;//gamma before and after Retinex to restore tones
    LUTf lutTonereti;

    if(retinexParams.gammaretinex == "low") {
        retinexgamtab = &(Color::gammatab_115_2);
    } else if(retinexParams.gammaretinex == "mid") {
        retinexgamtab = &(Color::gammatab_13_2);
    } else if(retinexParams.gammaretinex == "hig") {
        retinexgamtab = &(Color::gammatab_145_3);
    } else if(retinexParams.gammaretinex == "fre") {
        double g_a0, g_a1, g_a2, g_a3, g_a4, g_a5;
        double pwr = 1.0 / retinexParams.gam;
        double gamm = retinexParams.gam;
        double ts = retinexParams.slope;
        double gamm2 = retinexParams.gam;

        if(gamm2 < 1.) {
            std::swap(pwr, gamm);
        }

        int mode = 0, imax = 0;
        Color::calcGamma(pwr, ts, mode, imax, g_a0, g_a1, g_a2, g_a3, g_a4, g_a5); // call to calcGamma with selected gamma and slope

        //    printf("g_a0=%f g_a1=%f g_a2=%f g_a3=%f g_a4=%f\n", g_a0,g_a1,g_a2,g_a3,g_a4);
        double start;
        double add;

        if(gamm2 < 1.) {
            start = g_a2;
            add = g_a4;
        } else {
            start = g_a3;
            add = g_a4;
        }

        double mul = 1. + g_a4;

        lutTonereti(65536);

        for (int i = 0; i < 65536; i++) {
            double val = (i) / 65535.;
            double x;

            if(gamm2 < 1.) {
                x = Color::igammareti (val, gamm, start, ts, mul , add);
            } else {
                x = Color::gammareti (val, gamm, start, ts, mul , add);
            }

            lutTonereti[i] = CLIP(x * 65535.);// CLIP avoid in some case extra values
        }

        retinexgamtab = &lutTonereti;
    }

    /*
    //test with amsterdam.pef and other files
    float rr,gg,bb;
    rr=red[50][2300];
    gg=green[50][2300];
    bb=blue[50][2300];
    printf("rr=%f gg=%f bb=%f \n",rr,gg,bb);
    rr=red[1630][370];
    gg=green[1630][370];
    bb=blue[1630][370];
    printf("rr1=%f gg1=%f bb1=%f \n",rr,gg,bb);
    rr=red[380][1630];
    gg=green[380][1630];
    bb=blue[380][1630];
    printf("rr2=%f gg2=%f bb2=%f \n",rr,gg,bb);
    */
    /*
    if(retinexParams.highlig < 100 && retinexParams.retinexMethod == "highliplus") {//try to recover magenta...very difficult !
        float hig = ((float)retinexParams.highlig)/100.f;
        float higgb = ((float)retinexParams.grbl)/100.f;

    #ifdef _OPENMP
            #pragma omp parallel for
    #endif
            for (int i = border; i < H - border; i++ ) {
                for (int j = border; j < W - border; j++ ) {
                    float R_,G_,B_;
                    R_=red[i][j];
                    G_=green[i][j];
                    B_=blue[i][j];

                    //empirical method to find highlight magenta with no conversion RGB and no white balance
                    //red = master   Gr and Bl default higgb=0.5
         //           if(R_>65535.f*hig  && G_ > 65535.f*higgb && B_ > 65535.f*higgb) conversionBuffer[3][i - border][j - border] = R_;
          //          else conversionBuffer[3][i - border][j - border] = 0.f;
                }
            }
    }
    */
    if(retinexParams.gammaretinex != "none" && retinexParams.str != 0) {//gamma

#ifdef _OPENMP
        #pragma omp parallel for
#endif

        for (int i = border; i < H - border; i++ ) {
            for (int j = border; j < W - border; j++ ) {
                float R_, G_, B_;
                R_ = red[i][j];
                G_ = green[i][j];
                B_ = blue[i][j];

                red[i][j] = (*retinexgamtab)[R_];
                green[i][j] = (*retinexgamtab)[G_];
                blue[i][j] = (*retinexgamtab)[B_];
            }
        }
    }

    if(useHsl) {
#ifdef _OPENMP
        #pragma omp parallel
#endif
        {
            // one LUT per thread
            LUTu lhist16RETIThr;

            if(lhist16RETI)
            {
                lhist16RETIThr(lhist16RETI.getSize());
                lhist16RETIThr.clear();
            }

#ifdef __SSE2__
            vfloat c32768 = F2V(32768.f);
#endif
#ifdef _OPENMP
            #pragma omp for
#endif

            for (int i = border; i < H - border; i++ )
            {
                int j = border;
#ifdef __SSE2__

                for (; j < W - border - 3; j += 4) {
                    vfloat H, S, L;
                    Color::rgb2hsl(LVFU(red[i][j]), LVFU(green[i][j]), LVFU(blue[i][j]), H, S, L);
                    STVFU(conversionBuffer[0][i - border][j - border], H);
                    STVFU(conversionBuffer[1][i - border][j - border], S);
                    L *= c32768;
                    STVFU(conversionBuffer[2][i - border][j - border], L);
                    STVFU(conversionBuffer[3][i - border][j - border], H);

                    if(lhist16RETI) {
                        for(int p = 0; p < 4; p++) {
                            int pos = ( conversionBuffer[2][i - border][j - border + p]);//histogram in curve HSL
                            lhist16RETIThr[pos]++;
                        }
                    }
                }

#endif

                for (; j < W - border; j++) {
                    float H, S, L;
                    //rgb=>lab
                    Color::rgb2hslfloat(red[i][j], green[i][j], blue[i][j], conversionBuffer[0][i - border][j - border], conversionBuffer[1][i - border][j - border], L);
                    L *= 32768.f;
                    conversionBuffer[2][i - border][j - border] = L;

                    if(lhist16RETI) {
                        int pos = L;
                        lhist16RETIThr[pos]++;
                    }
                }
            }

#ifdef _OPENMP
            #pragma omp critical
            {
                if(lhist16RETI)
                {
                    lhist16RETI += lhist16RETIThr; // Add per Thread LUT to global LUT
                }
            }
#endif

        }
    } else {
        TMatrix wprof = iccStore->workingSpaceMatrix (cmp.working);
        float wp[3][3] = {
            {static_cast<float>(wprof[0][0]), static_cast<float>(wprof[0][1]), static_cast<float>(wprof[0][2])},
            {static_cast<float>(wprof[1][0]), static_cast<float>(wprof[1][1]), static_cast<float>(wprof[1][2])},
            {static_cast<float>(wprof[2][0]), static_cast<float>(wprof[2][1]), static_cast<float>(wprof[2][2])}
        };

        // Conversion rgb -> lab is hard to vectorize because it uses a lut (that's not the main problem)
        // and it uses a condition inside XYZ2Lab which is almost impossible to vectorize without making it slower...
#ifdef _OPENMP
        #pragma omp parallel
#endif
        {
            // one LUT per thread
            LUTu lhist16RETIThr;

            if(lhist16RETI) {
                lhist16RETIThr(lhist16RETI.getSize());
                lhist16RETIThr.clear();
            }

#ifdef _OPENMP
            #pragma omp for schedule(dynamic,16)
#endif

            for (int i = border; i < H - border; i++ )
                for (int j = border; j < W - border; j++) {
                    float X, Y, Z, L, aa, bb;
                    //rgb=>lab
                    Color::rgbxyz(red[i][j], green[i][j], blue[i][j], X, Y, Z, wp);
                    //convert Lab
                    Color::XYZ2Lab(X, Y, Z, L, aa, bb);
                    conversionBuffer[0][i - border][j - border] = aa;
                    conversionBuffer[1][i - border][j - border] = bb;
                    conversionBuffer[2][i - border][j - border] = L;
                    conversionBuffer[3][i - border][j - border] = xatan2f(bb, aa);

//                   if(R_>40000.f  && G_ > 30000.f && B_ > 30000.f) conversionBuffer[3][i - border][j - border] = R_;
//                   else conversionBuffer[3][i - border][j - border] = 0.f;
                    if(lhist16RETI) {
                        int pos = L;
                        lhist16RETIThr[pos]++;//histogram in Curve Lab
                    }
                }

#ifdef _OPENMP
            #pragma omp critical
            {
                if(lhist16RETI) {
                    lhist16RETI += lhist16RETIThr; // Add per Thread LUT to global LUT
                }
            }
#endif

        }
    }



}

void RawImageSource::retinexPrepareCurves(RetinexParams retinexParams, LUTf &cdcurve, LUTf &mapcurve, RetinextransmissionCurve &retinextransmissionCurve, RetinexgaintransmissionCurve &retinexgaintransmissionCurve, bool &retinexcontlutili, bool &mapcontlutili, bool &useHsl, LUTu & lhist16RETI, LUTu & histLRETI)
{
    useHsl = (retinexParams.retinexcolorspace == "HSLLOG" || retinexParams.retinexcolorspace == "HSLLIN");

    if(useHsl) {
        CurveFactory::curveDehaContL (retinexcontlutili, retinexParams.cdHcurve, cdcurve, 1, lhist16RETI, histLRETI);
    } else {
        CurveFactory::curveDehaContL (retinexcontlutili, retinexParams.cdcurve, cdcurve, 1, lhist16RETI, histLRETI);
    }

    CurveFactory::mapcurve (mapcontlutili, retinexParams.mapcurve, mapcurve, 1, lhist16RETI, histLRETI);

    retinexParams.getCurves(retinextransmissionCurve, retinexgaintransmissionCurve);
}

void RawImageSource::retinex(ColorManagementParams cmp, RetinexParams deh, ToneCurveParams Tc, LUTf & cdcurve, LUTf & mapcurve, const RetinextransmissionCurve & dehatransmissionCurve, const RetinexgaintransmissionCurve & dehagaintransmissionCurve, multi_array2D<float, 4> &conversionBuffer, bool dehacontlutili, bool mapcontlutili, bool useHsl, float &minCD, float &maxCD, float &mini, float &maxi, float &Tmean, float &Tsigma, float &Tmin, float &Tmax, LUTu &histLRETI)
{
    MyTime t4, t5;
    t4.set();

    if (settings->verbose) {
        printf ("Applying Retinex\n");
    }

    LUTf lutToneireti;
    lutToneireti(65536);

    LUTf *retinexigamtab;//gamma before and after Retinex to restore tones

    if(deh.gammaretinex == "low") {
        retinexigamtab = &(Color::igammatab_115_2);
    } else if(deh.gammaretinex == "mid") {
        retinexigamtab = &(Color::igammatab_13_2);
    } else if(deh.gammaretinex == "hig") {
        retinexigamtab = &(Color::igammatab_145_3);
    } else if(deh.gammaretinex == "fre") {
        double g_a0, g_a1, g_a2, g_a3, g_a4, g_a5;
        double pwr = 1.0 / deh.gam;
        double gamm = deh.gam;
        double gamm2 = gamm;
        double ts = deh.slope;
        int mode = 0, imax = 0;

        if(gamm2 < 1.) {
            std::swap(pwr, gamm);
        }

        Color::calcGamma(pwr, ts, mode, imax, g_a0, g_a1, g_a2, g_a3, g_a4, g_a5); // call to calcGamma with selected gamma and slope

        double mul = 1. + g_a4;
        double add;
        double start;

        if(gamm2 < 1.) {
            start = g_a3;
            add = g_a3;
        } else {
            add = g_a4;
            start = g_a2;
        }

        //    printf("g_a0=%f g_a1=%f g_a2=%f g_a3=%f g_a4=%f\n", g_a0,g_a1,g_a2,g_a3,g_a4);
        for (int i = 0; i < 65536; i++) {
            double val = (i) / 65535.;
            double x;

            if(gamm2 < 1.) {
                x = Color::gammareti (val, gamm, start, ts, mul , add);
            } else {
                x = Color::igammareti (val, gamm, start, ts, mul , add);
            }

            lutToneireti[i] = CLIP(x * 65535.);
        }

        retinexigamtab = &lutToneireti;
    }

    // We need a buffer with original L data to allow correct blending
    // red, green and blue still have original size of raw, but we can't use the borders
    const int HNew = H - 2 * border;
    const int WNew = W - 2 * border;

    array2D<float> LBuffer (WNew, HNew);
    float **temp = conversionBuffer[2]; // one less dereference
    LUTf dLcurve;
    LUTu hist16RET;
    float val;

    if(dehacontlutili && histLRETI) {
        hist16RET(32768);
        hist16RET.clear();
        histLRETI.clear();
        dLcurve(32768);
    }

    FlatCurve* chcurve = NULL;//curve c=f(H)
    bool chutili = false;

    if (deh.enabled && deh.retinexMethod == "highli") {
        chcurve = new FlatCurve(deh.lhcurve);

        if (!chcurve || chcurve->isIdentity()) {
            if (chcurve) {
                delete chcurve;
                chcurve = NULL;
            }
        } else {
            chutili = true;
        }
    }



#ifdef _OPENMP
    #pragma omp parallel
#endif
    {
        // one LUT per thread
        LUTu hist16RETThr;

        if(hist16RET) {
            hist16RETThr(hist16RET.getSize());
            hist16RETThr.clear();
        }

#ifdef _OPENMP
        #pragma omp for
#endif

        for (int i = 0; i < H - 2 * border; i++ )
            if(dehacontlutili)
                for (int j = 0; j < W - 2 * border; j++) {
                    LBuffer[i][j] = cdcurve[2.f * temp[i][j]] / 2.f;

                    if(histLRETI) {
                        int pos = LBuffer[i][j];
                        hist16RETThr[pos]++; //histogram in Curve
                    }
                }
            else
                for (int j = 0; j < W - 2 * border; j++) {
                    LBuffer[i][j] = temp[i][j];
                }

#ifdef _OPENMP
        #pragma omp critical
#endif
        {
            if(hist16RET) {
                hist16RET += hist16RETThr; // Add per Thread LUT to global LUT
            }
        }
    }

    if(hist16RET) {//update histogram
        // TODO : When rgbcurvesspeedup branch is merged into master, replace this by the following 1-liner
        // hist16RET.compressTo(histLRETI);
        // also remove declaration and init of dLcurve some lines above then and finally remove this comment :)
        for (int i = 0; i < 32768; i++) {
            val = (double)i / 32767.0;
            dLcurve[i] = val;
        }

        for (int i = 0; i < 32768; i++) {
            float hval = dLcurve[i];
            int hi = (int)(255.0f * hval);
            histLRETI[hi] += hist16RET[i];
        }
    }

    MSR(LBuffer, conversionBuffer[2], conversionBuffer[3], mapcurve, mapcontlutili, WNew, HNew, deh, dehatransmissionCurve, dehagaintransmissionCurve, minCD, maxCD, mini, maxi, Tmean, Tsigma, Tmin, Tmax);

    if(useHsl) {
        if(chutili) {
#ifdef _OPENMP
            #pragma omp parallel for
#endif

            for (int i = border; i < H - border; i++ ) {
                int j = border;

                for (; j < W - border; j++) {

                    float valp;
                    //   if(chutili) {  // c=f(H)
                    {
                        valp = float((chcurve->getVal(conversionBuffer[3][i - border][j - border]) - 0.5f));

                        conversionBuffer[1][i - border][j - border] *= (1.f + 2.f * valp);
                    }
                    //    }

                }
            }
        }

#ifdef _OPENMP
        #pragma omp parallel for
#endif

        for (int i = border; i < H - border; i++ ) {
            int j = border;
#ifdef __SSE2__
            vfloat c32768 = F2V(32768.f);

            for (; j < W - border - 3; j += 4) {
                vfloat R, G, B;
                Color::hsl2rgb(LVFU(conversionBuffer[0][i - border][j - border]), LVFU(conversionBuffer[1][i - border][j - border]), LVFU(LBuffer[i - border][j - border]) / c32768, R, G, B);

                STVFU(red[i][j], R);
                STVFU(green[i][j], G);
                STVFU(blue[i][j], B);
            }

#endif

            for (; j < W - border; j++) {
                Color::hsl2rgbfloat(conversionBuffer[0][i - border][j - border], conversionBuffer[1][i - border][j - border], LBuffer[i - border][j - border] / 32768.f, red[i][j], green[i][j], blue[i][j]);
            }
        }

    } else {
        TMatrix wiprof = iccStore->workingSpaceInverseMatrix (cmp.working);

        double wip[3][3] = {
            {wiprof[0][0], wiprof[0][1], wiprof[0][2]},
            {wiprof[1][0], wiprof[1][1], wiprof[1][2]},
            {wiprof[2][0], wiprof[2][1], wiprof[2][2]}
        };
        // gamut control only in Lab mode
        const bool highlight = Tc.hrenabled;
#ifdef _OPENMP
        #pragma omp parallel
#endif
        {
#ifdef __SSE2__
            // we need some line buffers to precalculate some expensive stuff using SSE
            float atan2Buffer[W] ALIGNED16;
            float sqrtBuffer[W] ALIGNED16;
            float sincosxBuffer[W] ALIGNED16;
            float sincosyBuffer[W] ALIGNED16;
            const vfloat c327d68v = F2V(327.68);
            const vfloat onev = F2V(1.f);
#endif // __SSE2__
#ifdef _OPENMP
            #pragma omp for
#endif

            for (int i = border; i < H - border; i++ ) {
#ifdef __SSE2__
                // vectorized precalculation
                {
                    int j = border;

                    for (; j < W - border - 3; j += 4)
                    {
                        vfloat av = LVFU(conversionBuffer[0][i - border][j - border]);
                        vfloat bv = LVFU(conversionBuffer[1][i - border][j - border]);
                        vfloat chprovv = vsqrtf(SQRV(av) + SQRV(bv));
                        STVF(sqrtBuffer[j - border], chprovv / c327d68v);
                        vfloat HHv = xatan2f(bv, av);
                        STVF(atan2Buffer[j - border], HHv);
                        av /= chprovv;
                        bv /= chprovv;
                        vmask selMask = vmaskf_eq(chprovv, ZEROV);
                        STVF(sincosyBuffer[j - border], vself(selMask, onev, av));
                        STVF(sincosxBuffer[j - border], vselfnotzero(selMask, bv));
                    }

                    for (; j < W - border; j++)
                    {
                        float aa = conversionBuffer[0][i - border][j - border];
                        float bb = conversionBuffer[1][i - border][j - border];
                        float Chprov1 = sqrt(SQR(aa) + SQR(bb)) / 327.68f;
                        sqrtBuffer[j - border] = Chprov1;
                        float HH = xatan2f(bb, aa);
                        atan2Buffer[j - border] = HH;

                        if(Chprov1 == 0.0f) {
                            sincosyBuffer[j - border] = 1.f;
                            sincosxBuffer[j - border] = 0.0f;
                        } else {
                            sincosyBuffer[j - border] = aa / (Chprov1 * 327.68f);
                            sincosxBuffer[j - border] = bb / (Chprov1 * 327.68f);
                        }
                    }
                }
#endif // __SSE2__

                for (int j = border; j < W - border; j++) {
                    float Lprov1 = (LBuffer[i - border][j - border]) / 327.68f;
#ifdef __SSE2__
                    float Chprov1 = sqrtBuffer[j - border];
                    float  HH = atan2Buffer[j - border];
                    float2 sincosval;
                    sincosval.x = sincosxBuffer[j - border];
                    sincosval.y = sincosyBuffer[j - border];

#else
                    float aa = conversionBuffer[0][i - border][j - border];
                    float bb = conversionBuffer[1][i - border][j - border];
                    float Chprov1 = sqrt(SQR(aa) + SQR(bb)) / 327.68f;
                    float  HH = xatan2f(bb, aa);
                    float2 sincosval;// = xsincosf(HH);

                    if(Chprov1 == 0.0f) {
                        sincosval.y = 1.f;
                        sincosval.x = 0.0f;
                    } else {
                        sincosval.y = aa / (Chprov1 * 327.68f);
                        sincosval.x = bb / (Chprov1 * 327.68f);
                    }

#endif

                    if(chutili) {  // c=f(H)
                        float valp = float((chcurve->getVal(Color::huelab_to_huehsv2(HH)) - 0.5f));
                        Chprov1 *= (1.f + 2.f * valp);
                    }

                    float R, G, B;
#ifdef _DEBUG
                    bool neg = false;
                    bool more_rgb = false;
                    //gamut control : Lab values are in gamut
                    Color::gamutLchonly(HH, sincosval, Lprov1, Chprov1, R, G, B, wip, highlight, 0.15f, 0.96f, neg, more_rgb);
#else
                    //gamut control : Lab values are in gamut
                    Color::gamutLchonly(HH, sincosval, Lprov1, Chprov1, R, G, B, wip, highlight, 0.15f, 0.96f);
#endif



                    conversionBuffer[0][i - border][j - border] = 327.68f * Chprov1 * sincosval.y;
                    conversionBuffer[1][i - border][j - border] = 327.68f * Chprov1 * sincosval.x;
                    LBuffer[i - border][j - border] = Lprov1 * 327.68f;
                }
            }
        }
        //end gamut control
#ifdef __SSE2__
        vfloat wipv[3][3];

        for(int i = 0; i < 3; i++)
            for(int j = 0; j < 3; j++) {
                wipv[i][j] = F2V(wiprof[i][j]);
            }

#endif // __SSE2__
#ifdef _OPENMP
        #pragma omp parallel for
#endif

        for (int i = border; i < H - border; i++ ) {
            int j = border;
#ifdef __SSE2__

            for (; j < W - border - 3; j += 4) {
                vfloat x_, y_, z_;
                vfloat R, G, B;
                Color::Lab2XYZ(LVFU(LBuffer[i - border][j - border]), LVFU(conversionBuffer[0][i - border][j - border]), LVFU(conversionBuffer[1][i - border][j - border]), x_, y_, z_) ;
                Color::xyz2rgb(x_, y_, z_, R, G, B, wipv);

                STVFU(red[i][j], R);
                STVFU(green[i][j], G);
                STVFU(blue[i][j], B);

            }

#endif

            for (; j < W - border; j++) {
                float x_, y_, z_;
                float R, G, B;
                Color::Lab2XYZ(LBuffer[i - border][j - border], conversionBuffer[0][i - border][j - border], conversionBuffer[1][i - border][j - border], x_, y_, z_) ;
                Color::xyz2rgb(x_, y_, z_, R, G, B, wip);
                red[i][j] = R;
                green[i][j] = G;
                blue[i][j] = B;
            }
        }
    }

    if (chcurve) {
        delete chcurve;
    }

    if(deh.gammaretinex != "none"  && deh.str != 0) { //inverse gamma
#ifdef _OPENMP
        #pragma omp parallel for
#endif

        for (int i = border; i < H - border; i++ ) {
            for (int j = border; j < W - border; j++ ) {
                float R_, G_, B_;
                R_ = red[i][j];
                G_ = green[i][j];
                B_ = blue[i][j];
                red[i][j] = (*retinexigamtab)[R_];
                green[i][j] = (*retinexigamtab)[G_];
                blue[i][j] = (*retinexigamtab)[B_];
            }
        }
    }

    rgbSourceModified = false; // tricky handling for Color propagation

    t5.set();

    if( settings->verbose ) {
        printf("Retinex=%d usec\n",  t5.etime(t4));
    }

}

void RawImageSource::flushRawData()
{
    if(cache) {
        delete [] cache;
        cache = 0;
    }

    if (rawData) {
        rawData(0, 0);
    }
}

void RawImageSource::flushRGB()
{
    if (green) {
        green(0, 0);
    }

    if (red) {
        red(0, 0);
    }

    if (blue) {
        blue(0, 0);
    }
}

void RawImageSource::HLRecovery_Global(ToneCurveParams hrp)
{
    if (hrp.hrenabled && hrp.method == "Color") {
        if(!rgbSourceModified) {
            if (settings->verbose) {
                printf ("Applying Highlight Recovery: Color propagation...\n");
            }

            HLRecovery_inpaint (red, green, blue);
            rgbSourceModified = true;
        }
    }

}


void RawImageSource::processFlatField(const RAWParams &raw, RawImage *riFlatFile, unsigned short black[4])
{
    BENCHFUN
    float *cfablur = (float (*)) malloc (H * W * sizeof * cfablur);
    int BS = raw.ff_BlurRadius;
    BS += BS & 1;

    //function call to cfabloxblur
    if (raw.ff_BlurType == RAWParams::ff_BlurTypestring[RAWParams::v_ff]) {
        cfaboxblur(riFlatFile, cfablur, 2 * BS, 0);
    } else if (raw.ff_BlurType == RAWParams::ff_BlurTypestring[RAWParams::h_ff]) {
        cfaboxblur(riFlatFile, cfablur, 0, 2 * BS);
    } else if (raw.ff_BlurType == RAWParams::ff_BlurTypestring[RAWParams::vh_ff]) {
        //slightly more complicated blur if trying to correct both vertical and horizontal anomalies
        cfaboxblur(riFlatFile, cfablur, BS, BS);    //first do area blur to correct vignette
    } else { //(raw.ff_BlurType == RAWParams::ff_BlurTypestring[RAWParams::area_ff])
        cfaboxblur(riFlatFile, cfablur, BS, BS);
    }

    if(ri->getSensorType() == ST_BAYER) {
        float refcolor[2][2];

        //find centre average values by channel
        for (int m = 0; m < 2; m++)
            for (int n = 0; n < 2; n++) {
                int row = 2 * (H >> 2) + m;
                int col = 2 * (W >> 2) + n;
                int c  = FC(row, col);
                int c4 = ( c == 1 && !(row & 1) ) ? 3 : c;
                refcolor[m][n] = max(0.0f, cfablur[row * W + col] - black[c4]);
            }

        float limitFactor = 1.f;

        if(raw.ff_AutoClipControl) {
            int clipControlGui = 0;

            for (int m = 0; m < 2; m++)
                for (int n = 0; n < 2; n++) {
                    float maxval = 0.f;
                    int c  = FC(m, n);
                    int c4 = ( c == 1 && !(m & 1) ) ? 3 : c;
#ifdef _OPENMP
                    #pragma omp parallel
#endif
                    {
                        float maxvalthr = 0.f;
#ifdef _OPENMP
                        #pragma omp for
#endif

                        for (int row = 0; row < H - m; row += 2) {
                            for (int col = 0; col < W - n; col += 2) {
                                float tempval = (rawData[row + m][col + n] - black[c4]) * ( refcolor[m][n] / max(1e-5f, cfablur[(row + m) * W + col + n] - black[c4]) );

                                if(tempval > maxvalthr) {
                                    maxvalthr = tempval;
                                }
                            }
                        }

#ifdef _OPENMP
                        #pragma omp critical
#endif
                        {

                            if(maxvalthr > maxval) {
                                maxval = maxvalthr;
                            }

                        }
                    }

                    // now we have the max value for the channel
                    // if it clips, calculate factor to avoid clipping
                    if(maxval + black[c4] >= ri->get_white(c4)) {
                        limitFactor = min(limitFactor, ri->get_white(c4) / (maxval + black[c4]));
                    }
                }

            clipControlGui = (1.f - limitFactor) * 100.f;           // this value can be used to set the clip control slider in gui
        } else {
            limitFactor = max((float)(100 - raw.ff_clipControl) / 100.f, 0.01f);
        }

        for (int m = 0; m < 2; m++)
            for (int n = 0; n < 2; n++) {
                refcolor[m][n] *= limitFactor;
            }


        unsigned int c[2][2]  = {{FC(0, 0), FC(0, 1)}, {FC(1, 0), FC(1, 1)}};
        unsigned int c4[2][2];
        c4[0][0] = ( c[0][0] == 1) ? 3 : c[0][0];
        c4[0][1] = ( c[0][1] == 1) ? 3 : c[0][1];
        c4[1][0] = c[1][0];
        c4[1][1] = c[1][1];

#ifdef __SSE2__
        vfloat refcolorv[2] = {_mm_set_ps(refcolor[0][1], refcolor[0][0], refcolor[0][1], refcolor[0][0]),
                               _mm_set_ps(refcolor[1][1], refcolor[1][0], refcolor[1][1], refcolor[1][0])
                              };
        vfloat blackv[2] = {_mm_set_ps(black[c4[0][1]], black[c4[0][0]], black[c4[0][1]], black[c4[0][0]]),
                            _mm_set_ps(black[c4[1][1]], black[c4[1][0]], black[c4[1][1]], black[c4[1][0]])
                           };

        vfloat epsv = F2V(1e-5f);
#endif
#ifdef _OPENMP
        #pragma omp parallel for schedule(dynamic,16)
#endif

        for (int row = 0; row < H; row ++) {
            int col = 0;
#ifdef __SSE2__
            vfloat rowBlackv = blackv[row & 1];
            vfloat rowRefcolorv = refcolorv[row & 1];

            for (; col < W - 3; col += 4) {
                vfloat vignettecorrv = rowRefcolorv / vmaxf(epsv, LVFU(cfablur[(row) * W + col]) - rowBlackv);
                vfloat valv = LVFU(rawData[row][col]);
                valv -= rowBlackv;
                STVFU(rawData[row][col], valv * vignettecorrv + rowBlackv);
            }

#endif

            for (; col < W; col ++) {
                float vignettecorr = refcolor[row & 1][col & 1] / max(1e-5f, cfablur[(row) * W + col] - black[c4[row & 1][col & 1]]);
                rawData[row][col] = (rawData[row][col] - black[c4[row & 1][col & 1]]) * vignettecorr + black[c4[row & 1][col & 1]];
            }
        }
    } else if(ri->getSensorType() == ST_FUJI_XTRANS) {
        float refcolor[3] = {0.f};
        int cCount[3] = {0};

        //find center ave values by channel
        for (int m = -3; m < 3; m++)
            for (int n = -3; n < 3; n++) {
                int row = 2 * (H >> 2) + m;
                int col = 2 * (W >> 2) + n;
                int c  = riFlatFile->XTRANSFC(row, col);
                refcolor[c] += max(0.0f, cfablur[row * W + col] - black[c]);
                cCount[c] ++;
            }

        for(int c = 0; c < 3; c++) {
            refcolor[c] = refcolor[c] / cCount[c];
        }

        float limitFactor = 1.f;

        if(raw.ff_AutoClipControl) {
            // determine maximum calculated value to avoid clipping
            int clipControlGui = 0;
            float maxval = 0.f;
            // xtrans files have only one black level actually, so we can simplify the code a bit
#ifdef _OPENMP
            #pragma omp parallel
#endif
            {
                float maxvalthr = 0.f;
#ifdef _OPENMP
                #pragma omp for schedule(dynamic,16) nowait
#endif

                for (int row = 0; row < H; row++) {
                    for (int col = 0; col < W; col++) {
                        float tempval = (rawData[row][col] - black[0]) * ( refcolor[ri->XTRANSFC(row, col)] / max(1e-5f, cfablur[(row) * W + col] - black[0]) );

                        if(tempval > maxvalthr) {
                            maxvalthr = tempval;
                        }
                    }
                }

#ifdef _OPENMP
                #pragma omp critical
#endif
                {
                    if(maxvalthr > maxval) {
                        maxval = maxvalthr;
                    }
                }
            }

            // there's only one white level for xtrans
            if(maxval + black[0] > ri->get_white(0)) {
                limitFactor = ri->get_white(0) / (maxval + black[0]);
                clipControlGui = (1.f - limitFactor) * 100.f;           // this value can be used to set the clip control slider in gui
            }
        } else {
            limitFactor = max((float)(100 - raw.ff_clipControl) / 100.f, 0.01f);
        }


        for(int c = 0; c < 3; c++) {
            refcolor[c] *= limitFactor;
        }

#ifdef _OPENMP
        #pragma omp parallel for
#endif

        for (int row = 0; row < H; row++) {
            for (int col = 0; col < W; col++) {
                int c  = ri->XTRANSFC(row, col);
                float vignettecorr = ( refcolor[c] / max(1e-5f, cfablur[(row) * W + col] - black[c]) );
                rawData[row][col] = (rawData[row][col] - black[c]) * vignettecorr + black[c];
            }
        }
    }

    if (raw.ff_BlurType == RAWParams::ff_BlurTypestring[RAWParams::vh_ff]) {
        float *cfablur1 = (float (*)) malloc (H * W * sizeof * cfablur1);
        float *cfablur2 = (float (*)) malloc (H * W * sizeof * cfablur2);
        //slightly more complicated blur if trying to correct both vertical and horizontal anomalies
        cfaboxblur(riFlatFile, cfablur1, 0, 2 * BS); //now do horizontal blur
        cfaboxblur(riFlatFile, cfablur2, 2 * BS, 0); //now do vertical blur

        if(ri->getSensorType() == ST_BAYER) {
            unsigned int c[2][2]  = {{FC(0, 0), FC(0, 1)}, {FC(1, 0), FC(1, 1)}};
            unsigned int c4[2][2];
            c4[0][0] = ( c[0][0] == 1) ? 3 : c[0][0];
            c4[0][1] = ( c[0][1] == 1) ? 3 : c[0][1];
            c4[1][0] = c[1][0];
            c4[1][1] = c[1][1];

#ifdef __SSE2__
            vfloat blackv[2] = {_mm_set_ps(black[c4[0][1]], black[c4[0][0]], black[c4[0][1]], black[c4[0][0]]),
                                _mm_set_ps(black[c4[1][1]], black[c4[1][0]], black[c4[1][1]], black[c4[1][0]])
                               };

            vfloat epsv = F2V(1e-5f);
#endif
#ifdef _OPENMP
            #pragma omp parallel for schedule(dynamic,16)
#endif

            for (int row = 0; row < H; row ++) {
                int col = 0;
#ifdef __SSE2__
                vfloat rowBlackv = blackv[row & 1];

                for (; col < W - 3; col += 4) {
                    vfloat linecorrv = SQRV(vmaxf(epsv, LVFU(cfablur[row * W + col]) - rowBlackv)) /
                                       (vmaxf(epsv, LVFU(cfablur1[row * W + col]) - rowBlackv) * vmaxf(epsv, LVFU(cfablur2[row * W + col]) - rowBlackv));
                    vfloat valv = LVFU(rawData[row][col]);
                    valv -= rowBlackv;
                    STVFU(rawData[row][col], valv * linecorrv + rowBlackv);
                }

#endif

                for (; col < W; col ++) {
                    float linecorr = SQR(max(1e-5f, cfablur[row * W + col] - black[c4[row & 1][col & 1]])) /
                                     (max(1e-5f, cfablur1[row * W + col] - black[c4[row & 1][col & 1]]) * max(1e-5f, cfablur2[row * W + col] - black[c4[row & 1][col & 1]])) ;
                    rawData[row][col] = (rawData[row][col] - black[c4[row & 1][col & 1]]) * linecorr + black[c4[row & 1][col & 1]];
                }
            }
        } else if(ri->getSensorType() == ST_FUJI_XTRANS) {
#ifdef _OPENMP
            #pragma omp parallel for
#endif

            for (int row = 0; row < H; row++) {
                for (int col = 0; col < W; col++) {
                    int c  = ri->XTRANSFC(row, col);
                    float hlinecorr = (max(1e-5f, cfablur[(row) * W + col] - black[c]) / max(1e-5f, cfablur1[(row) * W + col] - black[c]) );
                    float vlinecorr = (max(1e-5f, cfablur[(row) * W + col] - black[c]) / max(1e-5f, cfablur2[(row) * W + col] - black[c]) );
                    rawData[row][col] = ((rawData[row][col] - black[c]) * hlinecorr * vlinecorr + black[c]);
                }
            }

        }

        free (cfablur1);
        free (cfablur2);
    }

    free (cfablur);
}

//%%%%%%%%%%%%%%%%%%%%%%%%%%%%%%%%%%%%%%%

/* Copy original pixel data and
 * subtract dark frame (if present) from current image and apply flat field correction (if present)
 */
void RawImageSource::copyOriginalPixels(const RAWParams &raw, RawImage *src, RawImage *riDark, RawImage *riFlatFile )
{
    // TODO: Change type of black[] to float to avoid conversions
    unsigned short black[4] = {
        (unsigned short)ri->get_cblack(0), (unsigned short)ri->get_cblack(1),
        (unsigned short)ri->get_cblack(2), (unsigned short)ri->get_cblack(3)
    };

    if (ri->getSensorType() == ST_BAYER || ri->getSensorType() == ST_FUJI_XTRANS) {
        if (!rawData) {
            rawData(W, H);
        }

        if (riDark && W == riDark->get_width() && H == riDark->get_height()) { // This works also for xtrans-sensors, because black[0] to black[4] are equal for these
            for (int row = 0; row < H; row++) {
                for (int col = 0; col < W; col++) {
                    int c  = FC(row, col);
                    int c4 = ( c == 1 && !(row & 1) ) ? 3 : c;
                    rawData[row][col]   = max(src->data[row][col] + black[c4] - riDark->data[row][col], 0.0f);
                }
            }
        } else {
            for (int row = 0; row < H; row++) {
                for (int col = 0; col < W; col++) {
                    rawData[row][col]   = src->data[row][col];
                }
            }
        }


        if (riFlatFile && W == riFlatFile->get_width() && H == riFlatFile->get_height()) {
            processFlatField(raw, riFlatFile, black);
        }  // flatfield
    } else if (ri->get_colors() == 1) {
        // Monochrome
        if (!rawData) {
            rawData(W, H);
        }

        if (riDark && W == riDark->get_width() && H == riDark->get_height()) {
            for (int row = 0; row < H; row++) {
                for (int col = 0; col < W; col++) {
                    rawData[row][col] = max(src->data[row][col] + black[0] - riDark->data[row][col], 0.0f);
                }
            }
        } else {
            for (int row = 0; row < H; row++) {
                for (int col = 0; col < W; col++) {
                    rawData[row][col] = src->data[row][col];
                }
            }
        }
    } else {
        // No bayer pattern
        // TODO: Is there a flat field correction possible?
        if (!rawData) {
            rawData(3 * W, H);
        }

        if (riDark && W == riDark->get_width() && H == riDark->get_height()) {
            for (int row = 0; row < H; row++) {
                for (int col = 0; col < W; col++) {
                    int c  = FC(row, col);
                    int c4 = ( c == 1 && !(row & 1) ) ? 3 : c;
                    rawData[row][3 * col + 0] = max(src->data[row][3 * col + 0] + black[c4] - riDark->data[row][3 * col + 0], 0.0f);
                    rawData[row][3 * col + 1] = max(src->data[row][3 * col + 1] + black[c4] - riDark->data[row][3 * col + 1], 0.0f);
                    rawData[row][3 * col + 2] = max(src->data[row][3 * col + 2] + black[c4] - riDark->data[row][3 * col + 2], 0.0f);
                }
            }
        } else {
            for (int row = 0; row < H; row++) {
                for (int col = 0; col < W; col++) {
                    rawData[row][3 * col + 0] = src->data[row][3 * col + 0];
                    rawData[row][3 * col + 1] = src->data[row][3 * col + 1];
                    rawData[row][3 * col + 2] = src->data[row][3 * col + 2];
                }
            }
        }
    }
}

SSEFUNCTION void RawImageSource::cfaboxblur(RawImage *riFlatFile, float* cfablur, const int boxH, const int boxW)
{

    if(boxW == 0 && boxH == 0) { // nothing to blur
        memcpy(cfablur, riFlatFile->data[0], W*H*sizeof(float));
        return;
    }

    float *tmpBuffer = nullptr;
    float *cfatmp = nullptr;
    float *srcVertical = nullptr;


    if(boxH > 0 && boxW > 0) {
        // we need a temporary buffer if we have to blur both directions
        tmpBuffer = (float (*)) calloc (H * W, sizeof * tmpBuffer);
    }

    if(boxH == 0) {
        // if boxH == 0 we can skip the vertical blur and process the horizontal blur from riFlatFile to cfablur without using a temporary buffer
        cfatmp = cfablur;
    } else {
        cfatmp = tmpBuffer;
    }

    if(boxW == 0) {
        // if boxW == 0 we can skip the horizontal blur and process the vertical blur from riFlatFile to cfablur without using a temporary buffer
        srcVertical = riFlatFile->data[0];
    } else {
        srcVertical = cfatmp;
    }

#ifdef _OPENMP
    #pragma omp parallel
#endif
    {

        if(boxW > 0) {
            //box blur cfa image; box size = BS
            //horizontal blur
#ifdef _OPENMP
            #pragma omp for
#endif

            for (int row = 0; row < H; row++) {
                int len = boxW / 2 + 1;
                cfatmp[row * W + 0] = riFlatFile->data[row][0] / len;
                cfatmp[row * W + 1] = riFlatFile->data[row][1] / len;

                for (int j = 2; j <= boxW; j += 2) {
                    cfatmp[row * W + 0] += riFlatFile->data[row][j] / len;
                    cfatmp[row * W + 1] += riFlatFile->data[row][j + 1] / len;
                }

                for (int col = 2; col <= boxW; col += 2) {
                    cfatmp[row * W + col] = (cfatmp[row * W + col - 2] * len + riFlatFile->data[row][boxW + col]) / (len + 1);
                    cfatmp[row * W + col + 1] = (cfatmp[row * W + col - 1] * len + riFlatFile->data[row][boxW + col + 1]) / (len + 1);
                    len ++;
                }

                for (int col = boxW + 2; col < W - boxW; col++) {
                    cfatmp[row * W + col] = cfatmp[row * W + col - 2] + (riFlatFile->data[row][boxW + col] - cfatmp[row * W + col - boxW - 2]) / len;
                }

                for (int col = W - boxW; col < W; col += 2) {
                    cfatmp[row * W + col] = (cfatmp[row * W + col - 2] * len - cfatmp[row * W + col - boxW - 2]) / (len - 1);

                    if (col + 1 < W) {
                        cfatmp[row * W + col + 1] = (cfatmp[row * W + col - 1] * len - cfatmp[row * W + col - boxW - 1]) / (len - 1);
                    }

                    len --;
                }
            }
        }

        if(boxH > 0) {
            //vertical blur
#ifdef __SSE2__
            vfloat  leninitv = F2V(boxH / 2 + 1);
            vfloat  onev = F2V( 1.0f );
            vfloat  temp1v, temp2v, temp3v, temp4v, lenv, lenp1v, lenm1v;
            int row;
#ifdef _OPENMP
            #pragma omp for nowait
#endif

            for (int col = 0; col < W - 7; col += 8) {
                lenv = leninitv;
                temp1v = LVFU(srcVertical[0 * W + col]) / lenv;
                temp2v = LVFU(srcVertical[1 * W + col]) / lenv;
                temp3v = LVFU(srcVertical[0 * W + col + 4]) / lenv;
                temp4v = LVFU(srcVertical[1 * W + col + 4]) / lenv;

                for (int i = 2; i < boxH + 2; i += 2) {
                    temp1v += LVFU(srcVertical[i * W + col]) / lenv;
                    temp2v += LVFU(srcVertical[(i + 1) * W + col]) / lenv;
                    temp3v += LVFU(srcVertical[i * W + col + 4]) / lenv;
                    temp4v += LVFU(srcVertical[(i + 1) * W + col + 4]) / lenv;
                }

                STVFU(cfablur[0 * W + col], temp1v);
                STVFU(cfablur[1 * W + col], temp2v);
                STVFU(cfablur[0 * W + col + 4], temp3v);
                STVFU(cfablur[1 * W + col + 4], temp4v);

                for (row = 2; row < boxH + 2; row += 2) {
                    lenp1v = lenv + onev;
                    temp1v = (temp1v * lenv + LVFU(srcVertical[(row + boxH) * W + col])) / lenp1v;
                    temp2v = (temp2v * lenv + LVFU(srcVertical[(row + boxH + 1) * W + col])) / lenp1v;
                    temp3v = (temp3v * lenv + LVFU(srcVertical[(row + boxH) * W + col + 4])) / lenp1v;
                    temp4v = (temp4v * lenv + LVFU(srcVertical[(row + boxH + 1) * W + col + 4])) / lenp1v;
                    STVFU(cfablur[row * W + col], temp1v);
                    STVFU(cfablur[(row + 1)*W + col], temp2v);
                    STVFU(cfablur[row * W + col + 4], temp3v);
                    STVFU(cfablur[(row + 1)*W + col + 4], temp4v);
                    lenv = lenp1v;
                }

                for (; row < H - boxH - 1; row += 2) {
                    temp1v = temp1v + (LVFU(srcVertical[(row + boxH) * W + col]) - LVFU(srcVertical[(row - boxH - 2) * W + col])) / lenv;
                    temp2v = temp2v + (LVFU(srcVertical[(row + 1 + boxH) * W + col]) - LVFU(srcVertical[(row + 1 - boxH - 2) * W + col])) / lenv;
                    temp3v = temp3v + (LVFU(srcVertical[(row + boxH) * W + col + 4]) - LVFU(srcVertical[(row - boxH - 2) * W + col + 4])) / lenv;
                    temp4v = temp4v + (LVFU(srcVertical[(row + 1 + boxH) * W + col + 4]) - LVFU(srcVertical[(row + 1 - boxH - 2) * W + col + 4])) / lenv;
                    STVFU(cfablur[row * W + col], temp1v);
                    STVFU(cfablur[(row + 1)*W + col], temp2v);
                    STVFU(cfablur[row * W + col + 4], temp3v);
                    STVFU(cfablur[(row + 1)*W + col + 4], temp4v);
                }

                for(; row < H - boxH; row++) {
                    temp1v = temp1v + (LVFU(srcVertical[(row + boxH) * W + col]) - LVFU(srcVertical[(row - boxH - 2) * W + col])) / lenv;
                    temp3v = temp3v + (LVFU(srcVertical[(row + boxH) * W + col + 4]) - LVFU(srcVertical[(row - boxH - 2) * W + col + 4])) / lenv;
                    STVFU(cfablur[row * W + col], temp1v);
                    STVFU(cfablur[row * W + col + 4], temp3v);
                    vfloat swapv = temp1v;
                    temp1v = temp2v;
                    temp2v = swapv;
                    swapv = temp3v;
                    temp3v = temp4v;
                    temp4v = swapv;
                }

                for (; row < H - 1; row += 2) {
                    lenm1v = lenv - onev;
                    temp1v = (temp1v * lenv - LVFU(srcVertical[(row - boxH - 2) * W + col])) / lenm1v;
                    temp2v = (temp2v * lenv - LVFU(srcVertical[(row - boxH - 1) * W + col])) / lenm1v;
                    temp3v = (temp3v * lenv - LVFU(srcVertical[(row - boxH - 2) * W + col + 4])) / lenm1v;
                    temp4v = (temp4v * lenv - LVFU(srcVertical[(row - boxH - 1) * W + col + 4])) / lenm1v;
                    STVFU(cfablur[row * W + col], temp1v);
                    STVFU(cfablur[(row + 1)*W + col], temp2v);
                    STVFU(cfablur[row * W + col + 4], temp3v);
                    STVFU(cfablur[(row + 1)*W + col + 4], temp4v);
                    lenv = lenm1v;
                }

                for(; row < H; row++) {
                    lenm1v = lenv - onev;
                    temp1v = (temp1v * lenv - LVFU(srcVertical[(row - boxH - 2) * W + col])) / lenm1v;
                    temp3v = (temp3v * lenv - LVFU(srcVertical[(row - boxH - 2) * W + col + 4])) / lenm1v;
                    STVFU(cfablur[(row)*W + col], temp1v);
                    STVFU(cfablur[(row)*W + col + 4], temp3v);
                }

            }

            #pragma omp single

            for (int col = W - (W % 8); col < W; col++) {
                int len = boxH / 2 + 1;
                cfablur[0 * W + col] = srcVertical[0 * W + col] / len;
                cfablur[1 * W + col] = srcVertical[1 * W + col] / len;

                for (int i = 2; i < boxH + 2; i += 2) {
                    cfablur[0 * W + col] += srcVertical[i * W + col] / len;
                    cfablur[1 * W + col] += srcVertical[(i + 1) * W + col] / len;
                }

                for (int row = 2; row < boxH + 2; row += 2) {
                    cfablur[row * W + col] = (cfablur[(row - 2) * W + col] * len + srcVertical[(row + boxH) * W + col]) / (len + 1);
                    cfablur[(row + 1)*W + col] = (cfablur[(row - 1) * W + col] * len + srcVertical[(row + boxH + 1) * W + col]) / (len + 1);
                    len ++;
                }

                for (int row = boxH + 2; row < H - boxH; row++) {
                    cfablur[row * W + col] = cfablur[(row - 2) * W + col] + (srcVertical[(row + boxH) * W + col] - srcVertical[(row - boxH - 2) * W + col]) / len;
                }

                for (int row = H - boxH; row < H; row += 2) {
                    cfablur[row * W + col] = (cfablur[(row - 2) * W + col] * len - srcVertical[(row - boxH - 2) * W + col]) / (len - 1);

                    if (row + 1 < H) {
                        cfablur[(row + 1)*W + col] = (cfablur[(row - 1) * W + col] * len - srcVertical[(row - boxH - 1) * W + col]) / (len - 1);
                    }

                    len --;
                }
            }

#else
#ifdef _OPENMP
            #pragma omp for
#endif

            for (int col = 0; col < W; col++) {
                int len = boxH / 2 + 1;
                cfablur[0 * W + col] = srcVertical[0 * W + col] / len;
                cfablur[1 * W + col] = srcVertical[1 * W + col] / len;

                for (int i = 2; i < boxH + 2; i += 2) {
                    cfablur[0 * W + col] += srcVertical[i * W + col] / len;
                    cfablur[1 * W + col] += srcVertical[(i + 1) * W + col] / len;
                }

                for (int row = 2; row < boxH + 2; row += 2) {
                    cfablur[row * W + col] = (cfablur[(row - 2) * W + col] * len + srcVertical[(row + boxH) * W + col]) / (len + 1);
                    cfablur[(row + 1)*W + col] = (cfablur[(row - 1) * W + col] * len + srcVertical[(row + boxH + 1) * W + col]) / (len + 1);
                    len ++;
                }

                for (int row = boxH + 2; row < H - boxH; row++) {
                    cfablur[row * W + col] = cfablur[(row - 2) * W + col] + (srcVertical[(row + boxH) * W + col] - srcVertical[(row - boxH - 2) * W + col]) / len;
                }

                for (int row = H - boxH; row < H; row += 2) {
                    cfablur[row * W + col] = (cfablur[(row - 2) * W + col] * len - srcVertical[(row - boxH - 2) * W + col]) / (len - 1);

                    if (row + 1 < H) {
                        cfablur[(row + 1)*W + col] = (cfablur[(row - 1) * W + col] * len - srcVertical[(row - boxH - 1) * W + col]) / (len - 1);
                    }

                    len --;
                }
            }

#endif
        }
    }

    if(tmpBuffer) {
        free (tmpBuffer);
    }
}


// Scale original pixels into the range 0 65535 using black offsets and multipliers
void RawImageSource::scaleColors(int winx, int winy, int winw, int winh, const RAWParams &raw)
{
    chmax[0] = chmax[1] = chmax[2] = chmax[3] = 0; //channel maxima
    float black_lev[4] = {0.f};//black level

    //adjust black level  (eg Canon)
    bool isMono = false;

    if (getSensorType() == ST_BAYER || getSensorType() == ST_FOVEON ) {

        black_lev[0] = raw.bayersensor.black1; //R
        black_lev[1] = raw.bayersensor.black0; //G1
        black_lev[2] = raw.bayersensor.black2; //B
        black_lev[3] = raw.bayersensor.black3; //G2

        isMono = RAWParams::BayerSensor::methodstring[RAWParams::BayerSensor::mono] == raw.bayersensor.method;
    } else if (getSensorType() == ST_FUJI_XTRANS) {

        black_lev[0] = raw.xtranssensor.blackred; //R
        black_lev[1] = raw.xtranssensor.blackgreen; //G1
        black_lev[2] = raw.xtranssensor.blackblue; //B
        black_lev[3] = raw.xtranssensor.blackgreen; //G2  (set, only used with a Bayer filter)

        isMono = RAWParams::XTransSensor::methodstring[RAWParams::XTransSensor::mono] == raw.xtranssensor.method;
    }

    for(int i = 0; i < 4 ; i++) {
        cblacksom[i] = max( c_black[i] + black_lev[i], 0.0f );    // adjust black level
    }

    initialGain = calculate_scale_mul(scale_mul, ref_pre_mul, c_white, cblacksom, isMono, ri->get_colors()); // recalculate scale colors with adjusted levels

    //fprintf(stderr, "recalc: %f [%f %f %f %f]\n", initialGain, scale_mul[0], scale_mul[1], scale_mul[2], scale_mul[3]);
    for(int i = 0; i < 4 ; i++) {
        clmax[i] = (c_white[i] - cblacksom[i]) * scale_mul[i];    // raw clip level
    }

    // this seems strange, but it works

    // scale image colors

    if( ri->getSensorType() == ST_BAYER) {
#ifdef _OPENMP
        #pragma omp parallel
#endif
        {
            float tmpchmax[3];
            tmpchmax[0] = tmpchmax[1] = tmpchmax[2] = 0.0f;
#ifdef _OPENMP
            #pragma omp for nowait
#endif

            for (int row = winy; row < winy + winh; row ++)
            {
                for (int col = winx; col < winx + winw; col++) {
                    float val = rawData[row][col];
                    int c  = FC(row, col);                        // three colors,  0=R, 1=G,  2=B
                    int c4 = ( c == 1 && !(row & 1) ) ? 3 : c;    // four  colors,  0=R, 1=G1, 2=B, 3=G2
                    val -= cblacksom[c4];
                    val *= scale_mul[c4];
                    rawData[row][col] = (val);
                    tmpchmax[c] = max(tmpchmax[c], val);
                }
            }

#ifdef _OPENMP
            #pragma omp critical
#endif
            {
                chmax[0] = max(tmpchmax[0], chmax[0]);
                chmax[1] = max(tmpchmax[1], chmax[1]);
                chmax[2] = max(tmpchmax[2], chmax[2]);
            }
        }
    } else if ( ri->get_colors() == 1 ) {
#ifdef _OPENMP
        #pragma omp parallel
#endif
        {
            float tmpchmax = 0.0f;
#ifdef _OPENMP
            #pragma omp for nowait
#endif

            for (int row = winy; row < winy + winh; row ++)
            {
                for (int col = winx; col < winx + winw; col++) {
                    float val = rawData[row][col];
                    val -= cblacksom[0];
                    val *= scale_mul[0];
                    rawData[row][col] = (val);
                    tmpchmax = max(tmpchmax, val);
                }
            }

#ifdef _OPENMP
            #pragma omp critical
#endif
            {
                chmax[0] = chmax[1] = chmax[2] = chmax[3] = max(tmpchmax, chmax[0]);
            }
        }
    } else if(ri->getSensorType() == ST_FUJI_XTRANS) {
#ifdef _OPENMP
        #pragma omp parallel
#endif
        {
            float tmpchmax[3];
            tmpchmax[0] = tmpchmax[1] = tmpchmax[2] = 0.0f;
#ifdef _OPENMP
            #pragma omp for nowait
#endif

            for (int row = winy; row < winy + winh; row ++)
            {
                for (int col = winx; col < winx + winw; col++) {
                    float val = rawData[row][col];
                    int c = ri->XTRANSFC(row, col);
                    val -= cblacksom[c];
                    val *= scale_mul[c];

                    rawData[row][col] = (val);
                    tmpchmax[c] = max(tmpchmax[c], val);
                }
            }

#ifdef _OPENMP
            #pragma omp critical
#endif
            {
                chmax[0] = max(tmpchmax[0], chmax[0]);
                chmax[1] = max(tmpchmax[1], chmax[1]);
                chmax[2] = max(tmpchmax[2], chmax[2]);
            }
        }
    } else {
#ifdef _OPENMP
        #pragma omp parallel
#endif
        {
            float tmpchmax[3];
            tmpchmax[0] = tmpchmax[1] = tmpchmax[2] = 0.0f;
#ifdef _OPENMP
            #pragma omp for nowait
#endif

            for (int row = winy; row < winy + winh; row ++)
            {
                for (int col = winx; col < winx + winw; col++) {
                    for (int c = 0; c < 3; c++) {                 // three colors,  0=R, 1=G,  2=B
                        float val = rawData[row][3 * col + c];
                        val -= cblacksom[c];
                        val *= scale_mul[c];
                        rawData[row][3 * col + c] = (val);
                        tmpchmax[c] = max(tmpchmax[c], val);
                    }
                }
            }

#ifdef _OPENMP
            #pragma omp critical
#endif
            {
                chmax[0] = max(tmpchmax[0], chmax[0]);
                chmax[1] = max(tmpchmax[1], chmax[1]);
                chmax[2] = max(tmpchmax[2], chmax[2]);
            }
        }
        chmax[3] = chmax[1];
    }

}

//%%%%%%%%%%%%%%%%%%%%%%%%%%%%%%%%%%%%%%%

int RawImageSource::defTransform (int tran)
{

    int deg = ri->get_rotateDegree();

    if ((tran & TR_ROT) == TR_R180) {
        deg += 180;
    } else if ((tran & TR_ROT) == TR_R90) {
        deg += 90;
    } else if ((tran & TR_ROT) == TR_R270) {
        deg += 270;
    }

    deg %= 360;

    int ret = 0;

    if (deg == 90) {
        ret |= TR_R90;
    } else if (deg == 180) {
        ret |= TR_R180;
    } else if (deg == 270) {
        ret |= TR_R270;
    }

    if (tran & TR_HFLIP) {
        ret |= TR_HFLIP;
    }

    if (tran & TR_VFLIP) {
        ret |= TR_VFLIP;
    }

    return ret;
}

//%%%%%%%%%%%%%%%%%%%%%%%%%%%%%%%%%%%%%%%

// Thread called part
void RawImageSource::processFalseColorCorrectionThread  (Imagefloat* im, array2D<float> &rbconv_Y, array2D<float> &rbconv_I, array2D<float> &rbconv_Q, array2D<float> &rbout_I, array2D<float> &rbout_Q, const int row_from, const int row_to)
{

    const int W = im->width;
    constexpr float onebynine = 1.f / 9.f;

#ifdef __SSE2__
    vfloat buffer[12];
    vfloat* pre1 = &buffer[0];
    vfloat* pre2 = &buffer[3];
    vfloat* post1 = &buffer[6];
    vfloat* post2 = &buffer[9];

    vfloat middle[6];

#else
    float buffer[12];
    float* pre1 = &buffer[0];
    float* pre2 = &buffer[3];
    float* post1 = &buffer[6];
    float* post2 = &buffer[9];

    float middle[6];
#endif

    int px = (row_from - 1) % 3, cx = row_from % 3, nx = 0;

    convert_row_to_YIQ (im->r(row_from - 1), im->g(row_from - 1), im->b(row_from - 1), rbconv_Y[px], rbconv_I[px], rbconv_Q[px], W);
    convert_row_to_YIQ (im->r(row_from), im->g(row_from), im->b(row_from), rbconv_Y[cx], rbconv_I[cx], rbconv_Q[cx], W);

    for (int j = 0; j < W; j++) {
        rbout_I[px][j] = rbconv_I[px][j];
        rbout_Q[px][j] = rbconv_Q[px][j];
    }

    for (int i = row_from; i < row_to; i++) {

        px = (i - 1) % 3;
        cx = i % 3;
        nx = (i + 1) % 3;

        convert_row_to_YIQ (im->r(i + 1), im->g(i + 1), im->b(i + 1), rbconv_Y[nx], rbconv_I[nx], rbconv_Q[nx], W);

#ifdef __SSE2__
        pre1[0] = _mm_setr_ps(rbconv_I[px][0], rbconv_Q[px][0], 0, 0) , pre1[1] = _mm_setr_ps(rbconv_I[cx][0], rbconv_Q[cx][0], 0, 0), pre1[2] = _mm_setr_ps(rbconv_I[nx][0], rbconv_Q[nx][0], 0, 0);
        pre2[0] = _mm_setr_ps(rbconv_I[px][1], rbconv_Q[px][1], 0, 0) , pre2[1] = _mm_setr_ps(rbconv_I[cx][1], rbconv_Q[cx][1], 0, 0), pre2[2] = _mm_setr_ps(rbconv_I[nx][1], rbconv_Q[nx][1], 0, 0);
        vfloat temp[7];

        // fill first element in rbout_I and rbout_Q
        rbout_I[cx][0] = rbconv_I[cx][0];
        rbout_Q[cx][0] = rbconv_Q[cx][0];

        // median I channel
        for (int j = 1; j < W - 2; j += 2) {
            post1[0] = _mm_setr_ps(rbconv_I[px][j + 1], rbconv_Q[px][j + 1], 0, 0), post1[1] = _mm_setr_ps(rbconv_I[cx][j + 1], rbconv_Q[cx][j + 1], 0, 0), post1[2] = _mm_setr_ps(rbconv_I[nx][j + 1], rbconv_Q[nx][j + 1], 0, 0);
            VMIDDLE4OF6(pre2[0], pre2[1], pre2[2], post1[0], post1[1], post1[2], middle[0], middle[1], middle[2], middle[3], middle[4], middle[5], temp[0]);
            vfloat medianval;
            VMEDIAN7(pre1[0], pre1[1], pre1[2], middle[1], middle[2], middle[3], middle[4], temp[0], temp[1], temp[2], temp[3], temp[4], temp[5], temp[6], medianval);
            rbout_I[cx][j] = medianval[0];
            rbout_Q[cx][j] = medianval[1];
            post2[0] = _mm_setr_ps(rbconv_I[px][j + 2], rbconv_Q[px][j + 2], 0, 0), post2[1] = _mm_setr_ps(rbconv_I[cx][j + 2], rbconv_Q[cx][j + 2], 0, 0), post2[2] = _mm_setr_ps(rbconv_I[nx][j + 2], rbconv_Q[nx][j + 2], 0, 0);
            VMEDIAN7(post2[0], post2[1], post2[2], middle[1], middle[2], middle[3], middle[4], temp[0], temp[1], temp[2], temp[3], temp[4], temp[5], temp[6], medianval);
            rbout_I[cx][j + 1] = medianval[0];
            rbout_Q[cx][j + 1] = medianval[1];
            std::swap(pre1, post1);
            std::swap(pre2, post2);
        }

        // fill last elements in rbout_I and rbout_Q
        rbout_I[cx][W - 1] = rbconv_I[cx][W - 1];
        rbout_I[cx][W - 2] = rbconv_I[cx][W - 2];
        rbout_Q[cx][W - 1] = rbconv_Q[cx][W - 1];
        rbout_Q[cx][W - 2] = rbconv_Q[cx][W - 2];

#else
        pre1[0] = rbconv_I[px][0], pre1[1] = rbconv_I[cx][0], pre1[2] = rbconv_I[nx][0];
        pre2[0] = rbconv_I[px][1], pre2[1] = rbconv_I[cx][1], pre2[2] = rbconv_I[nx][1];
        float temp[7];

        // fill first element in rbout_I
        rbout_I[cx][0] = rbconv_I[cx][0];

        // median I channel
        for (int j = 1; j < W - 2; j += 2) {
            post1[0] = rbconv_I[px][j + 1], post1[1] = rbconv_I[cx][j + 1], post1[2] = rbconv_I[nx][j + 1];
            MIDDLE4OF6(pre2[0], pre2[1], pre2[2], post1[0], post1[1], post1[2], middle[0], middle[1], middle[2], middle[3], middle[4], middle[5], temp[0]);
            MEDIAN7(pre1[0], pre1[1], pre1[2], middle[1], middle[2], middle[3], middle[4], temp[0], temp[1], temp[2], temp[3], temp[4], temp[5], temp[6], rbout_I[cx][j]);
            post2[0] = rbconv_I[px][j + 2], post2[1] = rbconv_I[cx][j + 2], post2[2] = rbconv_I[nx][j + 2];
            MEDIAN7(post2[0], post2[1], post2[2], middle[1], middle[2], middle[3], middle[4], temp[0], temp[1], temp[2], temp[3], temp[4], temp[5], temp[6], rbout_I[cx][j + 1]);
            std::swap(pre1, post1);
            std::swap(pre2, post2);
        }

        // fill last elements in rbout_I
        rbout_I[cx][W - 1] = rbconv_I[cx][W - 1];
        rbout_I[cx][W - 2] = rbconv_I[cx][W - 2];

        pre1[0] = rbconv_Q[px][0], pre1[1] = rbconv_Q[cx][0], pre1[2] = rbconv_Q[nx][0];
        pre2[0] = rbconv_Q[px][1], pre2[1] = rbconv_Q[cx][1], pre2[2] = rbconv_Q[nx][1];

        // fill first element in rbout_Q
        rbout_Q[cx][0] = rbconv_Q[cx][0];

        // median Q channel
        for (int j = 1; j < W - 2; j += 2) {
            post1[0] = rbconv_Q[px][j + 1], post1[1] = rbconv_Q[cx][j + 1], post1[2] = rbconv_Q[nx][j + 1];
            MIDDLE4OF6(pre2[0], pre2[1], pre2[2], post1[0], post1[1], post1[2], middle[0], middle[1], middle[2], middle[3], middle[4], middle[5], temp[0]);
            MEDIAN7(pre1[0], pre1[1], pre1[2], middle[1], middle[2], middle[3], middle[4], temp[0], temp[1], temp[2], temp[3], temp[4], temp[5], temp[6], rbout_Q[cx][j]);
            post2[0] = rbconv_Q[px][j + 2], post2[1] = rbconv_Q[cx][j + 2], post2[2] = rbconv_Q[nx][j + 2];
            MEDIAN7(post2[0], post2[1], post2[2], middle[1], middle[2], middle[3], middle[4], temp[0], temp[1], temp[2], temp[3], temp[4], temp[5], temp[6], rbout_Q[cx][j + 1]);
            std::swap(pre1, post1);
            std::swap(pre2, post2);
        }

        // fill last elements in rbout_Q
        rbout_Q[cx][W - 1] = rbconv_Q[cx][W - 1];
        rbout_Q[cx][W - 2] = rbconv_Q[cx][W - 2];
#endif

        // blur i-1th row
        if (i > row_from) {
            convert_to_RGB (im->r(i - 1, 0), im->g(i - 1, 0), im->b(i - 1, 0), rbconv_Y[px][0], rbout_I[px][0], rbout_Q[px][0]);

#ifdef _OPENMP
            #pragma omp simd
#endif

            for (int j = 1; j < W - 1; j++) {
                float I = (rbout_I[px][j - 1] + rbout_I[px][j] + rbout_I[px][j + 1] + rbout_I[cx][j - 1] + rbout_I[cx][j] + rbout_I[cx][j + 1] + rbout_I[nx][j - 1] + rbout_I[nx][j] + rbout_I[nx][j + 1]) * onebynine;
                float Q = (rbout_Q[px][j - 1] + rbout_Q[px][j] + rbout_Q[px][j + 1] + rbout_Q[cx][j - 1] + rbout_Q[cx][j] + rbout_Q[cx][j + 1] + rbout_Q[nx][j - 1] + rbout_Q[nx][j] + rbout_Q[nx][j + 1]) * onebynine;
                convert_to_RGB (im->r(i - 1, j), im->g(i - 1, j), im->b(i - 1, j), rbconv_Y[px][j], I, Q);
            }

            convert_to_RGB (im->r(i - 1, W - 1), im->g(i - 1, W - 1), im->b(i - 1, W - 1), rbconv_Y[px][W - 1], rbout_I[px][W - 1], rbout_Q[px][W - 1]);
        }
    }

    // blur last 3 row and finalize H-1th row
    convert_to_RGB (im->r(row_to - 1, 0), im->g(row_to - 1, 0), im->b(row_to - 1, 0), rbconv_Y[cx][0], rbout_I[cx][0], rbout_Q[cx][0]);
#ifdef _OPENMP
    #pragma omp simd
#endif

    for (int j = 1; j < W - 1; j++) {
        float I = (rbout_I[px][j - 1] + rbout_I[px][j] + rbout_I[px][j + 1] + rbout_I[cx][j - 1] + rbout_I[cx][j] + rbout_I[cx][j + 1] + rbconv_I[nx][j - 1] + rbconv_I[nx][j] + rbconv_I[nx][j + 1]) * onebynine;
        float Q = (rbout_Q[px][j - 1] + rbout_Q[px][j] + rbout_Q[px][j + 1] + rbout_Q[cx][j - 1] + rbout_Q[cx][j] + rbout_Q[cx][j + 1] + rbconv_Q[nx][j - 1] + rbconv_Q[nx][j] + rbconv_Q[nx][j + 1]) * onebynine;
        convert_to_RGB (im->r(row_to - 1, j), im->g(row_to - 1, j), im->b(row_to - 1, j), rbconv_Y[cx][j], I, Q);
    }

    convert_to_RGB (im->r(row_to - 1, W - 1), im->g(row_to - 1, W - 1), im->b(row_to - 1, W - 1), rbconv_Y[cx][W - 1], rbout_I[cx][W - 1], rbout_Q[cx][W - 1]);
}

//%%%%%%%%%%%%%%%%%%%%%%%%%%%%%%%%%%%%%%%

// correction_YIQ_LQ
void RawImageSource::processFalseColorCorrection  (Imagefloat* im, const int steps)
{

    if (im->height < 4 || steps < 1) {
        return;
    }

#ifdef _OPENMP
    #pragma omp parallel
    {
        multi_array2D<float, 5> buffer (W, 3);
        int tid = omp_get_thread_num();
        int nthreads = omp_get_num_threads();
        int blk = (im->height - 2) / nthreads;

        for (int t = 0; t < steps; t++) {

            if (tid < nthreads - 1) {
                processFalseColorCorrectionThread (im, buffer[0], buffer[1], buffer[2], buffer[3], buffer[4], 1 + tid * blk, 1 + (tid + 1)*blk);
            } else {
                processFalseColorCorrectionThread (im, buffer[0], buffer[1], buffer[2], buffer[3], buffer[4], 1 + tid * blk, im->height - 1);
            }

            #pragma omp barrier
        }
    }
#else
    multi_array2D<float, 5> buffer (W, 3);

    for (int t = 0; t < steps; t++) {
        processFalseColorCorrectionThread (im, buffer[0], buffer[1], buffer[2], buffer[3], buffer[4], 1 , im->height - 1);
    }

#endif
}

// Some camera input profiles need gamma preprocessing
// gamma is applied before the CMS, correct line fac=lineFac*rawPixel+LineSum after the CMS
void RawImageSource::getProfilePreprocParams(cmsHPROFILE in, float& gammaFac, float& lineFac, float& lineSum)
{
    gammaFac = 0;
    lineFac = 1;
    lineSum = 0;

    char copyright[256];
    copyright[0] = 0;

    if (cmsGetProfileInfoASCII(in, cmsInfoCopyright, cmsNoLanguage, cmsNoCountry, copyright, 256) > 0) {
        if (strstr(copyright, "Phase One") != NULL) {
            gammaFac = 0.55556;    // 1.8
        } else if (strstr(copyright, "Nikon Corporation") != NULL) {
            gammaFac = 0.5;
            lineFac = -0.4;
            lineSum = 1.35; // determined in reverse by measuring NX an RT developed colorchecker PNGs
        }
    }
}

//%%%%%%%%%%%%%%%%%%%%%%%%%%%%%%%%%%%%%%%

static void
lab2ProphotoRgbD50(float L, float A, float B, float& r, float& g, float& b)
{
    float X;
    float Y;
    float Z;
#define CLIP01(a) ((a)>0?((a)<1?(a):1):0)
    {
        // convert from Lab to XYZ
        float x, y, z, fx, fy, fz;

        fy = (L + 16.0f) / 116.0f;
        fx = A / 500.0f + fy;
        fz = fy - B / 200.0f;

        if (fy > 24.0f / 116.0f) {
            y = fy * fy * fy;
        } else {
            y = (fy - 16.0f / 116.0f) / 7.787036979f;
        }

        if (fx > 24.0f / 116.0f) {
            x = fx * fx * fx;
        } else {
            x = (fx - 16.0 / 116.0) / 7.787036979f;
        }

        if (fz > 24.0f / 116.0f) {
            z = fz * fz * fz;
        } else {
            z = (fz - 16.0f / 116.0f) / 7.787036979f;
        }

        //0.9642, 1.0000, 0.8249 D50
        X = x * 0.9642;
        Y = y;
        Z = z * 0.8249;
    }
    r = prophoto_xyz[0][0] * X + prophoto_xyz[0][1] * Y + prophoto_xyz[0][2] * Z;
    g = prophoto_xyz[1][0] * X + prophoto_xyz[1][1] * Y + prophoto_xyz[1][2] * Z;
    b = prophoto_xyz[2][0] * X + prophoto_xyz[2][1] * Y + prophoto_xyz[2][2] * Z;
    r = CLIP01(r);
    g = CLIP01(g);
    b = CLIP01(b);
}

// Converts raw image including ICC input profile to working space - floating point version
void RawImageSource::colorSpaceConversion_ (Imagefloat* im, ColorManagementParams &cmp, const ColorTemp &wb, double pre_mul[3], cmsHPROFILE embedded, cmsHPROFILE camprofile, double camMatrix[3][3], const std::string &camName)
{

//    MyTime t1, t2, t3;
//    t1.set ();
    cmsHPROFILE in;
    DCPProfile *dcpProf;

    if (!findInputProfile(cmp.input, embedded, camName, &dcpProf, in)) {
        return;
    }

    if (dcpProf != NULL) {
        // DCP processing
        const DCPProfile::Triple pre_mul_row = {
            pre_mul[0],
            pre_mul[1],
            pre_mul[2]
        };
        const DCPProfile::Matrix cam_matrix = {{
<<<<<<< HEAD
                {camMatrix[0][0], camMatrix[0][1], camMatrix[0][2]},
                {camMatrix[1][0], camMatrix[1][1], camMatrix[1][2]},
                {camMatrix[2][0], camMatrix[2][1], camMatrix[2][2]}
            }
        };
        dcpProf->apply(im, cmp.dcpIlluminant, cmp.working, wb, pre_mul_row, cam_matrix, false, cmp.applyHueSatMap, false);
=======
            {camMatrix[0][0], camMatrix[0][1], camMatrix[0][2]},
            {camMatrix[1][0], camMatrix[1][1], camMatrix[1][2]},
            {camMatrix[2][0], camMatrix[2][1], camMatrix[2][2]}
        }};
        dcpProf->apply(im, cmp.dcpIlluminant, cmp.working, wb, pre_mul_row, cam_matrix, cmp.applyHueSatMap);
>>>>>>> ea9dfc9c
        return;
    }

    if (in == NULL) {
        // use default camprofile, supplied by dcraw
        // in this case we avoid using the slllllooooooowwww lcms

        // Calculate matrix for direct conversion raw>working space
        TMatrix work = iccStore->workingSpaceInverseMatrix (cmp.working);
        double mat[3][3] = {{0, 0, 0}, {0, 0, 0}, {0, 0, 0}};

        for (int i = 0; i < 3; i++)
            for (int j = 0; j < 3; j++)
                for (int k = 0; k < 3; k++) {
                    mat[i][j] += work[i][k] * camMatrix[k][j];    // rgb_xyz * imatrices.xyz_cam
                }

#ifdef _OPENMP
        #pragma omp parallel for
#endif

        for (int i = 0; i < im->height; i++)
            for (int j = 0; j < im->width; j++) {

                float newr = mat[0][0] * im->r(i, j) + mat[0][1] * im->g(i, j) + mat[0][2] * im->b(i, j);
                float newg = mat[1][0] * im->r(i, j) + mat[1][1] * im->g(i, j) + mat[1][2] * im->b(i, j);
                float newb = mat[2][0] * im->r(i, j) + mat[2][1] * im->g(i, j) + mat[2][2] * im->b(i, j);

                im->r(i, j) = newr;
                im->g(i, j) = newg;
                im->b(i, j) = newb;

            }
    } else {
        const bool working_space_is_prophoto = (cmp.working == "ProPhoto");

        // use supplied input profile

        /*
          The goal here is to in addition to user-made custom ICC profiles also support profiles
          supplied with other popular raw converters. As curves affect color rendering and
          different raw converters deal with them differently (and few if any is as flexible
          as RawTherapee) we cannot really expect to get the *exact* same color rendering here.
          However we try hard to make the best out of it.

          Third-party input profiles that contain a LUT (usually A2B0 tag) often needs some preprocessing,
          as ICC LUTs are not really designed for dealing with linear camera data. Generally one
          must apply some sort of curve to get efficient use of the LUTs. Unfortunately how you
          should preprocess is not standardized so there are almost as many ways as there are
          software makers, and for each one we have to reverse engineer to find out how it has
          been done. (The ICC files made for RT has linear LUTs)

          ICC profiles which only contain the <r,g,b>XYZ tags (ie only a color matrix) should
          (hopefully) not require any pre-processing.

          Some LUT ICC profiles apply a contrast curve and desaturate highlights (to give a "film-like"
          behavior. These will generally work with RawTherapee, but will not produce good results when
          you enable highlight recovery/reconstruction, as that data is added linearly on top of the
          original range. RawTherapee works best with linear ICC profiles.
        */

        enum camera_icc_type {
            CAMERA_ICC_TYPE_GENERIC, // Generic, no special pre-processing required, RTs own is this way
            CAMERA_ICC_TYPE_PHASE_ONE, // Capture One profiles
            CAMERA_ICC_TYPE_LEAF, // Leaf profiles, former Leaf Capture now in Capture One, made for Leaf digital backs
            CAMERA_ICC_TYPE_NIKON // Nikon NX profiles
        } camera_icc_type = CAMERA_ICC_TYPE_GENERIC;

        float leaf_prophoto_mat[3][3];
        {
            // identify ICC type
            char copyright[256] = "";
            char description[256] = "";

            cmsGetProfileInfoASCII(in, cmsInfoCopyright, cmsNoLanguage, cmsNoCountry, copyright, 256);
            cmsGetProfileInfoASCII(in, cmsInfoDescription, cmsNoLanguage, cmsNoCountry, description, 256);
            camera_icc_type = CAMERA_ICC_TYPE_GENERIC;

            // Note: order the identification with the most detailed matching first since the more general ones may also match the more detailed
            if ((strstr(copyright, "Leaf") != NULL ||
                    strstr(copyright, "Phase One A/S") != NULL ||
                    strstr(copyright, "Kodak") != NULL ||
                    strstr(copyright, "Creo") != NULL) &&
                    (strstr(description, "LF2 ") == description ||
                     strstr(description, "LF3 ") == description ||
                     strstr(description, "LeafLF2") == description ||
                     strstr(description, "LeafLF3") == description ||
                     strstr(description, "LeafLF4") == description ||
                     strstr(description, "MamiyaLF2") == description ||
                     strstr(description, "MamiyaLF3") == description)) {
                camera_icc_type = CAMERA_ICC_TYPE_LEAF;
            } else if (strstr(copyright, "Phase One A/S") != NULL) {
                camera_icc_type = CAMERA_ICC_TYPE_PHASE_ONE;
            } else if (strstr(copyright, "Nikon Corporation") != NULL) {
                camera_icc_type = CAMERA_ICC_TYPE_NIKON;
            }
        }

        // Initialize transform
        cmsHTRANSFORM hTransform;
        cmsHPROFILE prophoto = iccStore->workingSpace("ProPhoto"); // We always use Prophoto to apply the ICC profile to minimize problems with clipping in LUT conversion.
        bool transform_via_pcs_lab = false;
        bool separate_pcs_lab_highlights = false;
        lcmsMutex->lock ();

        switch (camera_icc_type) {
            case CAMERA_ICC_TYPE_PHASE_ONE:
            case CAMERA_ICC_TYPE_LEAF: {
                // These profiles have a RGB to Lab cLUT, gives gamma 1.8 output, and expects a "film-like" curve on input
                transform_via_pcs_lab = true;
                separate_pcs_lab_highlights = true;
                // We transform to Lab because we can and that we avoid getting an unnecessary unmatched gamma conversion which we would need to revert.
                hTransform = cmsCreateTransform (in, TYPE_RGB_FLT, NULL, TYPE_Lab_FLT, INTENT_RELATIVE_COLORIMETRIC, cmsFLAGS_NOOPTIMIZE | cmsFLAGS_NOCACHE );

                for (int i = 0; i < 3; i++) {
                    for (int j = 0; j < 3; j++) {
                        leaf_prophoto_mat[i][j] = 0;

                        for (int k = 0; k < 3; k++) {
                            leaf_prophoto_mat[i][j] += prophoto_xyz[i][k] * camMatrix[k][j];
                        }
                    }
                }

                break;
            }

            case CAMERA_ICC_TYPE_NIKON:
            case CAMERA_ICC_TYPE_GENERIC:
            default:
                hTransform = cmsCreateTransform (in, TYPE_RGB_FLT, prophoto, TYPE_RGB_FLT, INTENT_RELATIVE_COLORIMETRIC, cmsFLAGS_NOOPTIMIZE | cmsFLAGS_NOCACHE );  // NOCACHE is important for thread safety
                break;
        }

        lcmsMutex->unlock ();

        if (hTransform == NULL) {
            // Fallback: create transform from camera profile. Should not happen normally.
            lcmsMutex->lock ();
            hTransform = cmsCreateTransform (camprofile, TYPE_RGB_FLT, prophoto, TYPE_RGB_FLT, INTENT_RELATIVE_COLORIMETRIC, cmsFLAGS_NOOPTIMIZE | cmsFLAGS_NOCACHE );
            lcmsMutex->unlock ();
        }

        TMatrix toxyz, torgb;

        if (!working_space_is_prophoto) {
            toxyz = iccStore->workingSpaceMatrix ("ProPhoto");
            torgb = iccStore->workingSpaceInverseMatrix (cmp.working); //sRGB .. Adobe...Wide...
        }

#ifdef _OPENMP
        #pragma omp parallel
#endif
        {
            AlignedBuffer<float> buffer(im->width * 3);
            AlignedBuffer<float> hl_buffer(im->width * 3);
            AlignedBuffer<float> hl_scale(im->width);
#ifdef _OPENMP
            #pragma omp for schedule(static)
#endif

            for ( int h = 0; h < im->height; ++h ) {
                float *p = buffer.data, *pR = im->r(h), *pG = im->g(h), *pB = im->b(h);

                // Apply pre-processing
                for ( int w = 0; w < im->width; ++w ) {
                    float r = *(pR++);
                    float g = *(pG++);
                    float b = *(pB++);

                    // convert to 0-1 range as LCMS expects that
                    r /= 65535.0f;
                    g /= 65535.0f;
                    b /= 65535.0f;

                    float maxc = max(r, g, b);

                    if (maxc <= 1.0) {
                        hl_scale.data[w] = 1.0;
                    } else {
                        // highlight recovery extend the range past the clip point, which means we can get values larger than 1.0 here.
                        // LUT ICC profiles only work in the 0-1 range so we scale down to fit and restore after conversion.
                        hl_scale.data[w] = 1.0 / maxc;
                        r *= hl_scale.data[w];
                        g *= hl_scale.data[w];
                        b *= hl_scale.data[w];
                    }

                    switch (camera_icc_type) {
                        case CAMERA_ICC_TYPE_PHASE_ONE:
                            // Here we apply a curve similar to Capture One's "Film Standard" + gamma, the reason is that the LUTs embedded in the
                            // ICCs are designed to work on such input, and if you provide it with a different curve you don't get as good result.
                            // We will revert this curve after we've made the color transform. However when we revert the curve, we'll notice that
                            // highlight rendering suffers due to that the LUT transform don't expand well, therefore we do a less compressed
                            // conversion too and mix them, this gives us the highest quality and most flexible result.
                            hl_buffer.data[3 * w + 0] = pow_F(r, 1.0 / 1.8);
                            hl_buffer.data[3 * w + 1] = pow_F(g, 1.0 / 1.8);
                            hl_buffer.data[3 * w + 2] = pow_F(b, 1.0 / 1.8);
                            r = phaseOneIccCurveInv->getVal(r);
                            g = phaseOneIccCurveInv->getVal(g);
                            b = phaseOneIccCurveInv->getVal(b);
                            break;

                        case CAMERA_ICC_TYPE_LEAF: {
                            // Leaf profiles expect that the camera native RGB has been converted to Prophoto RGB
                            float newr = leaf_prophoto_mat[0][0] * r + leaf_prophoto_mat[0][1] * g + leaf_prophoto_mat[0][2] * b;
                            float newg = leaf_prophoto_mat[1][0] * r + leaf_prophoto_mat[1][1] * g + leaf_prophoto_mat[1][2] * b;
                            float newb = leaf_prophoto_mat[2][0] * r + leaf_prophoto_mat[2][1] * g + leaf_prophoto_mat[2][2] * b;
                            hl_buffer.data[3 * w + 0] = pow_F(newr, 1.0 / 1.8);
                            hl_buffer.data[3 * w + 1] = pow_F(newg, 1.0 / 1.8);
                            hl_buffer.data[3 * w + 2] = pow_F(newb, 1.0 / 1.8);
                            r = phaseOneIccCurveInv->getVal(newr);
                            g = phaseOneIccCurveInv->getVal(newg);
                            b = phaseOneIccCurveInv->getVal(newb);
                            break;
                        }

                        case CAMERA_ICC_TYPE_NIKON:
                            // gamma 0.5
                            r = sqrtf(r);
                            g = sqrtf(g);
                            b = sqrtf(b);
                            break;

                        case CAMERA_ICC_TYPE_GENERIC:
                        default:
                            // do nothing
                            break;
                    }

                    *(p++) = r;
                    *(p++) = g;
                    *(p++) = b;
                }

                // Run icc transform
                cmsDoTransform (hTransform, buffer.data, buffer.data, im->width);

                if (separate_pcs_lab_highlights) {
                    cmsDoTransform (hTransform, hl_buffer.data, hl_buffer.data, im->width);
                }

                // Apply post-processing
                p = buffer.data;
                pR = im->r(h);
                pG = im->g(h);
                pB = im->b(h);

                for ( int w = 0; w < im->width; ++w ) {

                    float r, g, b, hr, hg, hb;

                    if (transform_via_pcs_lab) {
                        float L = *(p++);
                        float A = *(p++);
                        float B = *(p++);
                        // profile connection space CIELAB should have D50 illuminant
                        lab2ProphotoRgbD50(L, A, B, r, g, b);

                        if (separate_pcs_lab_highlights) {
                            lab2ProphotoRgbD50(hl_buffer.data[3 * w + 0], hl_buffer.data[3 * w + 1], hl_buffer.data[3 * w + 2], hr, hg, hb);
                        }
                    } else {
                        r = *(p++);
                        g = *(p++);
                        b = *(p++);
                    }

                    // restore pre-processing and/or add post-processing for the various ICC types
                    switch (camera_icc_type) {
                        default:
                            break;

                        case CAMERA_ICC_TYPE_PHASE_ONE:
                        case CAMERA_ICC_TYPE_LEAF: {
                            // note the 1/1.8 gamma, it's the gamma that the profile has applied, which we must revert before we can revert the curve
                            r = phaseOneIccCurve->getVal(pow_F(r, 1.0 / 1.8));
                            g = phaseOneIccCurve->getVal(pow_F(g, 1.0 / 1.8));
                            b = phaseOneIccCurve->getVal(pow_F(b, 1.0 / 1.8));
                            const float mix = 0.25; // may seem a low number, but remember this is linear space, mixing starts 2 stops from clipping
                            const float maxc = max(r, g, b);

                            if (maxc > mix) {
                                float fac = (maxc - mix) / (1.0 - mix);
                                fac = sqrtf(sqrtf(fac)); // gamma 0.25 to mix in highlight render relatively quick
                                r = (1.0 - fac) * r + fac * hr;
                                g = (1.0 - fac) * g + fac * hg;
                                b = (1.0 - fac) * b + fac * hb;
                            }

                            break;
                        }

                        case CAMERA_ICC_TYPE_NIKON: {
                            const float lineFac = -0.4;
                            const float lineSum = 1.35;
                            r *= r * lineFac + lineSum;
                            g *= g * lineFac + lineSum;
                            b *= b * lineFac + lineSum;
                            break;
                        }
                    }

                    // restore highlight scaling if any
                    if (hl_scale.data[w] != 1.0) {
                        float fac = 1.0 / hl_scale.data[w];
                        r *= fac;
                        g *= fac;
                        b *= fac;
                    }

                    // If we don't have ProPhoto as chosen working profile, convert. This conversion is clipless, ie if we convert
                    // to a small space such as sRGB we may end up with negative values and values larger than max.
                    if (!working_space_is_prophoto) {
                        //convert from Prophoto to XYZ
                        float x = (toxyz[0][0] * r + toxyz[0][1] * g + toxyz[0][2] * b ) ;
                        float y = (toxyz[1][0] * r + toxyz[1][1] * g + toxyz[1][2] * b ) ;
                        float z = (toxyz[2][0] * r + toxyz[2][1] * g + toxyz[2][2] * b ) ;
                        //convert from XYZ to cmp.working  (sRGB...Adobe...Wide..)
                        r = ((torgb[0][0] * x + torgb[0][1] * y + torgb[0][2] * z)) ;
                        g = ((torgb[1][0] * x + torgb[1][1] * y + torgb[1][2] * z)) ;
                        b = ((torgb[2][0] * x + torgb[2][1] * y + torgb[2][2] * z)) ;
                    }

                    // return to the 0.0 - 65535.0 range (with possible negative and > max values present)
                    r *= 65535.0;
                    g *= 65535.0;
                    b *= 65535.0;

                    *(pR++) = r;
                    *(pG++) = g;
                    *(pB++) = b;
                }
            }
        } // End of parallelization
        cmsDeleteTransform(hTransform);
    }

//t3.set ();
//        printf ("ICM TIME: %d usec\n", t3.etime(t1));
}


// Determine RAW input and output profiles. Returns TRUE on success
bool RawImageSource::findInputProfile(Glib::ustring inProfile, cmsHPROFILE embedded, std::string camName, DCPProfile **dcpProf, cmsHPROFILE& in)
{
    in = NULL; // cam will be taken on NULL
    *dcpProf = NULL;

    if (inProfile == "(none)") {
        return false;
    }

    if (inProfile == "(embedded)" && embedded) {
        in = embedded;
    } else if (inProfile == "(cameraICC)") {
        // DCPs have higher quality, so use them first
        *dcpProf = DCPStore::getInstance()->getStdProfile(camName);

        if (*dcpProf == NULL) {
            in = iccStore->getStdProfile(camName);
        }
    } else if (inProfile != "(camera)" && inProfile != "") {
        Glib::ustring normalName = inProfile;

        if (!inProfile.compare (0, 5, "file:")) {
            normalName = inProfile.substr(5);
        }

        if (DCPStore::getInstance()->isValidDCPFileName(normalName)) {
            *dcpProf = DCPStore::getInstance()->getProfile(normalName);
        }

        if (*dcpProf == NULL) {
            in = iccStore->getProfile (inProfile);
        }
    }

    // "in" might be NULL because of "not found". That's ok, we take the cam profile then

    return true;
}

//%%%%%%%%%%%%%%%%%%%%%%%%%%%%%%%%%%%%%%%
// derived from Dcraw "blend_highlights()"
//  very effective to reduce (or remove) the magenta, but with levels of grey !
void RawImageSource::HLRecovery_blend(float* rin, float* gin, float* bin, int width, float maxval, float* hlmax)
{
    const int ColorCount = 3;

    // Transform matrixes rgb>lab and back
    static const float trans[2][ColorCount][ColorCount] = {
        { { 1, 1, 1 }, { 1.7320508, -1.7320508, 0 }, { -1, -1, 2 } },
        { { 1, 1, 1 }, { 1, -1, 1 }, { 1, 1, -1 } }
    };
    static const float itrans[2][ColorCount][ColorCount] = {
        { { 1, 0.8660254, -0.5 }, { 1, -0.8660254, -0.5 }, { 1, 0, 1 } },
        { { 1, 1, 1 }, { 1, -1, 1 }, { 1, 1, -1 } }
    };

#define FOREACHCOLOR for (int c=0; c < ColorCount; c++)

    float minpt = min(hlmax[0], hlmax[1], hlmax[2]); //min of the raw clip points
    //float maxpt=max(hlmax[0],hlmax[1],hlmax[2]);//max of the raw clip points
    //float medpt=hlmax[0]+hlmax[1]+hlmax[2]-minpt-maxpt;//median of the raw clip points
    float maxave = (hlmax[0] + hlmax[1] + hlmax[2]) / 3; //ave of the raw clip points
    //some thresholds:
    const float clipthresh = 0.95;
    const float fixthresh = 0.5;
    const float satthresh = 0.5;

    float clip[3];
    FOREACHCOLOR clip[c] = min(maxave, hlmax[c]);

    // Determine the maximum level (clip) of all channels
    const float clippt = clipthresh * maxval;
    const float fixpt = fixthresh * minpt;
    const float desatpt = satthresh * maxave + (1 - satthresh) * maxval;

    for (int col = 0; col < width; col++) {
        float rgb[ColorCount], cam[2][ColorCount], lab[2][ColorCount], sum[2], chratio, lratio = 0;
        float L, C, H, Lfrac;

        // Copy input pixel to rgb so it's easier to access in loops
        rgb[0] = rin[col];
        rgb[1] = gin[col];
        rgb[2] = bin[col];

        // If no channel is clipped, do nothing on pixel
        int c;

        for (c = 0; c < ColorCount; c++) {
            if (rgb[c] > clippt) {
                break;
            }
        }

        if (c == ColorCount) {
            continue;
        }

        // Initialize cam with raw input [0] and potentially clipped input [1]
        FOREACHCOLOR {
            lratio += min(rgb[c], clip[c]);
            cam[0][c] = rgb[c];
            cam[1][c] = min(cam[0][c], maxval);
        }

        // Calculate the lightness correction ratio (chratio)
        for (int i = 0; i < 2; i++) {
            FOREACHCOLOR {
                lab[i][c] = 0;

                for (int j = 0; j < ColorCount; j++)
                {
                    lab[i][c] += trans[ColorCount - 3][c][j] * cam[i][j];
                }
            }

            sum[i] = 0;

            for (int c = 1; c < ColorCount; c++) {
                sum[i] += SQR(lab[i][c]);
            }
        }

        chratio = (sqrt(sum[1] / sum[0]));

        // Apply ratio to lightness in LCH space
        for (int c = 1; c < ColorCount; c++) {
            lab[0][c] *= chratio;
        }

        // Transform back from LCH to RGB
        FOREACHCOLOR {
            cam[0][c] = 0;

            for (int j = 0; j < ColorCount; j++)
            {
                cam[0][c] += itrans[ColorCount - 3][c][j] * lab[0][j];
            }
        }
        FOREACHCOLOR rgb[c] = cam[0][c] / ColorCount;

        // Copy converted pixel back
        if (rin[col] > fixpt) {
            float rfrac = SQR((min(clip[0], rin[col]) - fixpt) / (clip[0] - fixpt));
            rin[col] = min(maxave, rfrac * rgb[0] + (1 - rfrac) * rin[col]);
        }

        if (gin[col] > fixpt) {
            float gfrac = SQR((min(clip[1], gin[col]) - fixpt) / (clip[1] - fixpt));
            gin[col] = min(maxave, gfrac * rgb[1] + (1 - gfrac) * gin[col]);
        }

        if (bin[col] > fixpt) {
            float bfrac = SQR((min(clip[2], bin[col]) - fixpt) / (clip[2] - fixpt));
            bin[col] = min(maxave, bfrac * rgb[2] + (1 - bfrac) * bin[col]);
        }

        lratio /= (rin[col] + gin[col] + bin[col]);
        L = (rin[col] + gin[col] + bin[col]) / 3;
        C = lratio * 1.732050808 * (rin[col] - gin[col]);
        H = lratio * (2 * bin[col] - rin[col] - gin[col]);
        rin[col] = L - H / 6.0 + C / 3.464101615;
        gin[col] = L - H / 6.0 - C / 3.464101615;
        bin[col] = L + H / 3.0;

        if ((L = (rin[col] + gin[col] + bin[col]) / 3) > desatpt) {
            Lfrac = max(0.0f, (maxave - L) / (maxave - desatpt));
            C = Lfrac * 1.732050808 * (rin[col] - gin[col]);
            H = Lfrac * (2 * bin[col] - rin[col] - gin[col]);
            rin[col] = L - H / 6.0 + C / 3.464101615;
            gin[col] = L - H / 6.0 - C / 3.464101615;
            bin[col] = L + H / 3.0;
        }
    }
}

void RawImageSource::HLRecovery_Luminance (float* rin, float* gin, float* bin, float* rout, float* gout, float* bout, int width, float maxval)
{

    for (int i = 0; i < width; i++) {
        float r = rin[i], g = gin[i], b = bin[i];

        if (r > maxval || g > maxval || b > maxval) {
            float ro = min(r, maxval);
            float go = min(g, maxval);
            float bo = min(b, maxval);
            double L = r + g + b;
            double C = 1.732050808 * (r - g);
            double H = 2 * b - r - g;
            double Co = 1.732050808 * (ro - go);
            double Ho = 2 * bo - ro - go;

            if (r != g && g != b) {
                double ratio = sqrt ((Co * Co + Ho * Ho) / (C * C + H * H));
                C *= ratio;
                H *= ratio;
            }

            float rr = L / 3.0 - H / 6.0 + C / 3.464101615;
            float gr = L / 3.0 - H / 6.0 - C / 3.464101615;
            float br = L / 3.0 + H / 3.0;
            rout[i] = rr;
            gout[i] = gr;
            bout[i] = br;
        } else {
            rout[i] = rin[i];
            gout[i] = gin[i];
            bout[i] = bin[i];
        }
    }
}

//%%%%%%%%%%%%%%%%%%%%%%%%%%%%%%%%%%%%%%%

void RawImageSource::HLRecovery_CIELab (float* rin, float* gin, float* bin, float* rout, float* gout, float* bout,
                                        int width, float maxval, double xyz_cam[3][3], double cam_xyz[3][3])
{

    //static bool crTableReady = false;

    // lookup table for Lab conversion
    // perhaps should be centralized, universally defined so we don't keep remaking it???
    /*for (int ix=0; ix < 0x10000; ix++) {
            float rx = ix / 65535.0;
            fv[ix] = rx > 0.008856 ? exp(1.0/3 * log(rx)) : 7.787*rx + 16/116.0;
        }*/
    //crTableReady = true;


    for (int i = 0; i < width; i++) {
        float r = rin[i], g = gin[i], b = bin[i];

        if (r > maxval || g > maxval || b > maxval) {
            float ro = min(r, maxval);
            float go = min(g, maxval);
            float bo = min(b, maxval);
            float yy = xyz_cam[1][0] * r + xyz_cam[1][1] * g + xyz_cam[1][2] * b;
            float fy = (yy < 65535.0 ? Color::cachef[yy] / 327.68 : std::cbrt(yy / MAXVALD));
            // compute LCH decompostion of the clipped pixel (only color information, thus C and H will be used)
            float x = xyz_cam[0][0] * ro + xyz_cam[0][1] * go + xyz_cam[0][2] * bo;
            float y = xyz_cam[1][0] * ro + xyz_cam[1][1] * go + xyz_cam[1][2] * bo;
            float z = xyz_cam[2][0] * ro + xyz_cam[2][1] * go + xyz_cam[2][2] * bo;
            x = (x < 65535.0 ? Color::cachef[x] / 327.68 : std::cbrt(x / MAXVALD));
            y = (y < 65535.0 ? Color::cachef[y] / 327.68 : std::cbrt(y / MAXVALD));
            z = (z < 65535.0 ? Color::cachef[z] / 327.68 : std::cbrt(z / MAXVALD));
            // convert back to rgb
            double fz = fy - y + z;
            double fx = fy + x - y;

            double zr = Color::f2xyz(fz);
            double xr = Color::f2xyz(fx);

            x = xr * 65535.0 ;
            y = yy;
            z = zr * 65535.0 ;
            float rr = cam_xyz[0][0] * x + cam_xyz[0][1] * y + cam_xyz[0][2] * z;
            float gr = cam_xyz[1][0] * x + cam_xyz[1][1] * y + cam_xyz[1][2] * z;
            float br = cam_xyz[2][0] * x + cam_xyz[2][1] * y + cam_xyz[2][2] * z;
            rout[i] = (rr);
            gout[i] = (gr);
            bout[i] = (br);
        } else {
            rout[i] = (rin[i]);
            gout[i] = (gin[i]);
            bout[i] = (bin[i]);
        }
    }
}

//%%%%%%%%%%%%%%%%%%%%%%%%%%%%%%%%%%%%%%%

void RawImageSource::hlRecovery (std::string method, float* red, float* green, float* blue, int i, int sx1, int width, int skip, const RAWParams &raw, float* hlmax )
{

    if (method == "Luminance") {
        HLRecovery_Luminance (red, green, blue, red, green, blue, width, 65535.0);
    } else if (method == "CIELab blending") {
        HLRecovery_CIELab (red, green, blue, red, green, blue, width, 65535.0, imatrices.xyz_cam, imatrices.cam_xyz);
    }
    /*else if (method=="Color")
        HLRecovery_ColorPropagation (red, green, blue, i, sx1, width, skip);*/
    else if (method == "Blend") { // derived from Dcraw
        HLRecovery_blend(red, green, blue, width, 65535.0, hlmax);
    }

}

//%%%%%%%%%%%%%%%%%%%%%%%%%%%%%%%%%%%%%%%

void RawImageSource::getAutoExpHistogram (LUTu & histogram, int& histcompr)
{
//    BENCHFUN
    histcompr = 3;

    histogram(65536 >> histcompr);
    histogram.clear();
    const float refwb[3] = {static_cast<float>(refwb_red), static_cast<float>(refwb_green), static_cast<float>(refwb_blue)};

#ifdef _OPENMP
    #pragma omp parallel
#endif
    {
        LUTu tmphistogram(histogram.getSize());
        tmphistogram.clear();
#ifdef _OPENMP
        #pragma omp for nowait
#endif

        for (int i = border; i < H - border; i++) {
            int start, end;
            getRowStartEnd (i, start, end);

            if (ri->getSensorType() == ST_BAYER) {
                for (int j = start; j < end; j++) {
                    tmphistogram[(int)(refwb[ri->FC(i, j)] * rawData[i][j]) >> histcompr] += 4;
                }
            } else if (ri->getSensorType() == ST_FUJI_XTRANS) {
                for (int j = start; j < end; j++) {
                    tmphistogram[(int)(refwb[ri->XTRANSFC(i, j)] * rawData[i][j]) >> histcompr] += 4;
                }
            } else if (ri->get_colors() == 1) {
                for (int j = start; j < end; j++) {
                    tmphistogram[(int)(refwb_red *  rawData[i][j]) >> histcompr]++;
                }
            } else {
                for (int j = start; j < end; j++) {
                    tmphistogram[CLIP((int)(refwb_red *  rawData[i][3 * j + 0])) >> histcompr]++;
                    tmphistogram[CLIP((int)(refwb_green * rawData[i][3 * j + 1])) >> histcompr] += 2;
                    tmphistogram[CLIP((int)(refwb_blue * rawData[i][3 * j + 2])) >> histcompr]++;
                }
            }
        }

#ifdef _OPENMP
        #pragma omp critical
#endif
        {
            histogram += tmphistogram;
        }
    }
}

// Histogram MUST be 256 in size; gamma is applied, blackpoint and gain also
void RawImageSource::getRAWHistogram (LUTu & histRedRaw, LUTu & histGreenRaw, LUTu & histBlueRaw)
{
//    BENCHFUN
    histRedRaw.clear();
    histGreenRaw.clear();
    histBlueRaw.clear();
    const float mult[4] = { 65535.0f / ri->get_white(0),
                            65535.0f / ri->get_white(1),
                            65535.0f / ri->get_white(2),
                            65535.0f / ri->get_white(3)
                          };

    const bool fourColours = ri->getSensorType() == ST_BAYER && ((mult[1] != mult[3] || cblacksom[1] != cblacksom[3]) || FC(0, 0) == 3 || FC(0, 1) == 3 || FC(1, 0) == 3 || FC(1, 1) == 3);

    constexpr int histoSize = 65536;
    LUTu hist[4];
    hist[0](histoSize);
    hist[0].clear();

    if (ri->get_colors() > 1) {
        hist[1](histoSize);
        hist[1].clear();
        hist[2](histoSize);
        hist[2].clear();
    }

    if (fourColours) {
        hist[3](histoSize);
        hist[3].clear();
    }

#ifdef _OPENMP
    int numThreads;
    // reduce the number of threads under certain conditions to avoid overhaed of too many critical regions
    numThreads = sqrt((((H - 2 * border) * (W - 2 * border)) / 262144.f));
    numThreads = std::min(std::max(numThreads, 1), omp_get_max_threads());

    #pragma omp parallel num_threads(numThreads)
#endif
    {
        // we need one LUT per color and thread, which corresponds to 1 MB per thread
        LUTu tmphist[4];
        tmphist[0](histoSize);
        tmphist[0].clear();

        if (ri->get_colors() > 1) {
            tmphist[1](histoSize);
            tmphist[1].clear();
            tmphist[2](histoSize);
            tmphist[2].clear();

            if (fourColours) {
                tmphist[3](histoSize);
                tmphist[3].clear();
            }
        }

#ifdef _OPENMP
        #pragma omp for nowait
#endif

        for (int i = border; i < H - border; i++) {
            int start, end;
            getRowStartEnd (i, start, end);

            if (ri->getSensorType() == ST_BAYER) {
                int j;
                int c1 = FC(i, start);
                c1 = ( fourColours && c1 == 1 && !(i & 1) ) ? 3 : c1;
                int c2 = FC(i, start + 1);
                c2 = ( fourColours && c2 == 1 && !(i & 1) ) ? 3 : c2;

                for (j = start; j < end - 1; j += 2) {
                    tmphist[c1][(int)ri->data[i][j]]++;
                    tmphist[c2][(int)ri->data[i][j + 1]]++;
                }

                if(j < end) { // last pixel of row if width is odd
                    tmphist[c1][(int)ri->data[i][j]]++;
                }
            } else if (ri->get_colors() == 1) {
                for (int j = start; j < end; j++) {
                    tmphist[0][(int)ri->data[i][j]]++;
                }
            } else if(ri->getSensorType() == ST_FUJI_XTRANS) {
                for (int j = start; j < end - 1; j += 2) {
                    int c = ri->XTRANSFC(i, j);
                    tmphist[c][(int)ri->data[i][j]]++;
                }
            } else {
                for (int j = start; j < end; j++) {
                    for (int c = 0; c < 3; c++) {
                        tmphist[c][(int)ri->data[i][3 * j + c]]++;
                    }
                }
            }
        }

#ifdef _OPENMP
        #pragma omp critical
#endif
        {
            hist[0] += tmphist[0];

            if (ri->get_colors() > 1) {
                hist[1] += tmphist[1];
                hist[2] += tmphist[2];

                if (fourColours) {
                    hist[3] += tmphist[3];
                }
            }
        } // end of critical region
    } // end of parallel region

    for(int i = 0; i < 65536; i++) {
        int idx;
        idx = CLIP((int)Color::gamma(mult[0] * (i - (cblacksom[0]/*+black_lev[0]*/))));
        histRedRaw[idx >> 8] += hist[0][i];

        if (ri->get_colors() > 1) {
            idx = CLIP((int)Color::gamma(mult[1] * (i - (cblacksom[1]/*+black_lev[1]*/))));
            histGreenRaw[idx >> 8] += hist[1][i];

            if (fourColours) {
                idx = CLIP((int)Color::gamma(mult[3] * (i - (cblacksom[3]/*+black_lev[3]*/))));
                histGreenRaw[idx >> 8] += hist[3][i];
            }

            idx = CLIP((int)Color::gamma(mult[2] * (i - (cblacksom[2]/*+black_lev[2]*/))));
            histBlueRaw[idx >> 8] += hist[2][i];
        }
    }

    if (ri->getSensorType() == ST_BAYER)    // since there are twice as many greens, correct for it
        for (int i = 0; i < 256; i++) {
            histGreenRaw[i] >>= 1;
        }
    else if(ri->getSensorType() == ST_FUJI_XTRANS)  // since Xtrans has 2.5 as many greens, correct for it
        for (int i = 0; i < 256; i++) {
            histGreenRaw[i] = (histGreenRaw[i] * 2) / 5;
        }
    else if(ri->get_colors() == 1) { // monochrome sensor => set all histograms equal
        histGreenRaw += histRedRaw;
        histBlueRaw += histRedRaw;
    }

}

//%%%%%%%%%%%%%%%%%%%%%%%%%%%%%%%%%%%%%%%

void RawImageSource::getRowStartEnd (int x, int &start, int &end)
{
    if (fuji) {
        int fw = ri->get_FujiWidth();
        start = ABS(fw - x) + border;
        end = min(H + W - fw - x, fw + x) - border;
    } else {
        start = border;
        end = W - border;
    }
}

//%%%%%%%%%%%%%%%%%%%%%%%%%%%%%%%%%%%%%%%
void RawImageSource::getAutoWBMultipliers (double &rm, double &gm, double &bm)
{
//    BENCHFUN
    constexpr double clipHigh = 64000.0;

    if (ri->get_colors() == 1) {
        rm = gm = bm = 1;
        return;
    }

    if (redAWBMul != -1.) {
        rm = redAWBMul;
        gm = greenAWBMul;
        bm = blueAWBMul;
        return;
    }

    if (!isWBProviderReady()) {
        rm = -1.0;
        gm = -1.0;
        bm = -1.0;
        return;
    }

    double avg_r = 0;
    double avg_g = 0;
    double avg_b = 0;
    int rn = 0, gn = 0, bn = 0;

    if (fuji) {
        for (int i = 32; i < H - 32; i++) {
            int fw = ri->get_FujiWidth();
            int start = ABS(fw - i) + 32;
            int end = min(H + W - fw - i, fw + i) - 32;

            for (int j = start; j < end; j++) {
                if (ri->getSensorType() != ST_BAYER) {
                    double dr = CLIP(initialGain * (rawData[i][3 * j]  ));
                    double dg = CLIP(initialGain * (rawData[i][3 * j + 1]));
                    double db = CLIP(initialGain * (rawData[i][3 * j + 2]));

                    if (dr > clipHigh || dg > clipHigh || db > clipHigh) {
                        continue;
                    }

                    avg_r += dr;
                    avg_g += dg;
                    avg_b += db;
                    rn = gn = ++bn;
                } else {
                    int c = FC( i, j);
                    double d = CLIP(initialGain * (rawData[i][j]));

                    if (d > clipHigh) {
                        continue;
                    }

                    // Let's test green first, because they are more numerous
                    if (c == 1) {
                        avg_g += d;
                        gn++;
                    } else if (c == 0) {
                        avg_r += d;
                        rn++;
                    } else { /*if (c==2)*/
                        avg_b += d;
                        bn++;
                    }
                }
            }
        }
    } else {
        if (ri->getSensorType() != ST_BAYER) {
            if(ri->getSensorType() == ST_FUJI_XTRANS) {
                const double compval = clipHigh / initialGain;
#ifdef _OPENMP
                #pragma omp parallel
#endif
                {
                    double avg_c[3] = {0.0};
                    int cn[3] = {0};
#ifdef _OPENMP
                    #pragma omp for schedule(dynamic,16) nowait
#endif

                    for (int i = 32; i < H - 32; i++) {
                        for (int j = 32; j < W - 32; j++) {
                            // each loop read 1 rgb triplet value
                            double d = rawData[i][j];

                            if (d > compval) {
                                continue;
                            }

                            int c = ri->XTRANSFC(i, j);
                            avg_c[c] += d;
                            cn[c]++;
                        }
                    }

#ifdef _OPENMP
                    #pragma omp critical
#endif
                    {
                        avg_r += avg_c[0];
                        avg_g += avg_c[1];
                        avg_b += avg_c[2];
                        rn += cn[0];
                        gn += cn[1];
                        bn += cn[2];
                    }
                }
                avg_r *= initialGain;
                avg_g *= initialGain;
                avg_b *= initialGain;
            } else {
                for (int i = 32; i < H - 32; i++)
                    for (int j = 32; j < W - 32; j++) {
                        // each loop read 1 rgb triplet value

                        double dr = CLIP(initialGain * (rawData[i][3 * j]  ));
                        double dg = CLIP(initialGain * (rawData[i][3 * j + 1]));
                        double db = CLIP(initialGain * (rawData[i][3 * j + 2]));

                        if (dr > clipHigh || dg > clipHigh || db > clipHigh) {
                            continue;
                        }

                        avg_r += dr;
                        rn++;
                        avg_g += dg;
                        avg_b += db;
                    }

                gn = rn;
                bn = rn;
            }
        } else {
            //determine GRBG coset; (ey,ex) is the offset of the R subarray
            int ey, ex;

            if (ri->ISGREEN(0, 0)) { //first pixel is G
                if (ri->ISRED(0, 1)) {
                    ey = 0;
                    ex = 1;
                } else {
                    ey = 1;
                    ex = 0;
                }
            } else {//first pixel is R or B
                if (ri->ISRED(0, 0)) {
                    ey = 0;
                    ex = 0;
                } else {
                    ey = 1;
                    ex = 1;
                }
            }

            const double compval = clipHigh / initialGain;
#ifdef _OPENMP
            #pragma omp parallel for reduction(+:avg_r,avg_g,avg_b,rn,gn,bn) schedule(dynamic,8)
#endif

            for (int i = 32; i < H - 32; i += 2)
                for (int j = 32; j < W - 32; j += 2) {
                    //average each Bayer quartet component individually if non-clipped
                    double d[2][2];
                    d[0][0] = rawData[i][j];
                    d[0][1] = rawData[i][j + 1];
                    d[1][0] = rawData[i + 1][j];
                    d[1][1] = rawData[i + 1][j + 1];

                    if (d[ey][ex] <= compval) {
                        avg_r += d[ey][ex];
                        rn++;
                    }

                    if (d[1 - ey][ex] <= compval) {
                        avg_g += d[1 - ey][ex];
                        gn++;
                    }

                    if (d[ey][1 - ex] <= compval) {
                        avg_g += d[ey][1 - ex];
                        gn++;
                    }

                    if (d[1 - ey][1 - ex] <= compval) {
                        avg_b += d[1 - ey][1 - ex];
                        bn++;
                    }
                }

            avg_r *= initialGain;
            avg_g *= initialGain;
            avg_b *= initialGain;

        }
    }

    if( settings->verbose ) {
        printf ("AVG: %g %g %g\n", avg_r / rn, avg_g / gn, avg_b / bn);
    }

    //    return ColorTemp (pow(avg_r/rn, 1.0/6.0)*img_r, pow(avg_g/gn, 1.0/6.0)*img_g, pow(avg_b/bn, 1.0/6.0)*img_b);

    double reds   = avg_r / rn * refwb_red;
    double greens = avg_g / gn * refwb_green;
    double blues  = avg_b / bn * refwb_blue;

    redAWBMul   = rm = imatrices.rgb_cam[0][0] * reds + imatrices.rgb_cam[0][1] * greens + imatrices.rgb_cam[0][2] * blues;
    greenAWBMul = gm = imatrices.rgb_cam[1][0] * reds + imatrices.rgb_cam[1][1] * greens + imatrices.rgb_cam[1][2] * blues;
    blueAWBMul  = bm = imatrices.rgb_cam[2][0] * reds + imatrices.rgb_cam[2][1] * greens + imatrices.rgb_cam[2][2] * blues;
}

//%%%%%%%%%%%%%%%%%%%%%%%%%%%%%%%%%%%%%%%


ColorTemp RawImageSource::getSpotWB (std::vector<Coord2D> &red, std::vector<Coord2D> &green, std::vector<Coord2D> &blue, int tran, double equal)
{

    int x;
    int y;
    double reds = 0, greens = 0, blues = 0;
    int rn = 0;

    if (ri->getSensorType() != ST_BAYER) {
        if(ri->getSensorType() == ST_FUJI_XTRANS) {
            int d[9][2] = {{0, 0}, { -1, -1}, { -1, 0}, { -1, 1}, {0, -1}, {0, 1}, {1, -1}, {1, 0}, {1, 1}};
            double rloc, gloc, bloc;
            int rnbrs, gnbrs, bnbrs;

            for (size_t i = 0; i < red.size(); i++) {
                transformPosition (red[i].x, red[i].y, tran, x, y);
                rloc = gloc = bloc = rnbrs = gnbrs = bnbrs = 0;

                for (int k = 0; k < 9; k++) {
                    int xv = x + d[k][0];
                    int yv = y + d[k][1];

                    if(xv >= 0 && yv >= 0 && xv < W && yv < H) {
                        if (ri->ISXTRANSRED(yv, xv)) { //RED
                            rloc += (rawData[yv][xv]);
                            rnbrs++;
                            continue;
                        } else if (ri->ISXTRANSBLUE(yv, xv)) { //BLUE
                            bloc += (rawData[yv][xv]);
                            bnbrs++;
                            continue;
                        } else { // GREEN
                            gloc += (rawData[yv][xv]);
                            gnbrs++;
                            continue;
                        }
                    }
                }

                rloc /= rnbrs;
                gloc /= gnbrs;
                bloc /= bnbrs;

                if (rloc * initialGain < 64000. && gloc * initialGain < 64000. && bloc * initialGain < 64000.) {
                    reds += rloc;
                    greens += gloc;
                    blues += bloc;
                    rn++;
                }
            }

        } else {
            int xmin, xmax, ymin, ymax;
            int xr, xg, xb, yr, yg, yb;

            for (size_t i = 0; i < red.size(); i++) {
                transformPosition (red[i].x, red[i].y, tran, xr, yr);
                transformPosition (green[i].x, green[i].y, tran, xg, yg);
                transformPosition (blue[i].x, blue[i].y, tran, xb, yb);

                if (initialGain * (rawData[yr][3 * xr]  ) > 52500 ||
                        initialGain * (rawData[yg][3 * xg + 1]) > 52500 ||
                        initialGain * (rawData[yb][3 * xb + 2]) > 52500) {
                    continue;
                }

                xmin = min(xr, xg, xb);
                xmax = max(xr, xg, xb);
                ymin = min(yr, yg, yb);
                ymax = max(yr, yg, yb);

                if (xmin >= 0 && ymin >= 0 && xmax < W && ymax < H) {
                    reds    += (rawData[yr][3 * xr]  );
                    greens  += (rawData[yg][3 * xg + 1]);
                    blues   += (rawData[yb][3 * xb + 2]);
                    rn++;
                }
            }
        }

    } else {

        int d[9][2] = {{0, 0}, { -1, -1}, { -1, 0}, { -1, 1}, {0, -1}, {0, 1}, {1, -1}, {1, 0}, {1, 1}};
        double rloc, gloc, bloc;
        int rnbrs, gnbrs, bnbrs;

        for (size_t i = 0; i < red.size(); i++) {
            transformPosition (red[i].x, red[i].y, tran, x, y);
            rloc = gloc = bloc = rnbrs = gnbrs = bnbrs = 0;

            for (int k = 0; k < 9; k++) {
                int xv = x + d[k][0];
                int yv = y + d[k][1];
                int c = FC(yv, xv);

                if(xv >= 0 && yv >= 0 && xv < W && yv < H) {
                    if (c == 0) { //RED
                        rloc += (rawData[yv][xv]);
                        rnbrs++;
                        continue;
                    } else if (c == 2) { //BLUE
                        bloc += (rawData[yv][xv]);
                        bnbrs++;
                        continue;
                    } else { // GREEN
                        gloc += (rawData[yv][xv]);
                        gnbrs++;
                        continue;
                    }
                }
            }

            rloc /= rnbrs;
            gloc /= gnbrs;
            bloc /= bnbrs;

            if (rloc * initialGain < 64000. && gloc * initialGain < 64000. && bloc * initialGain < 64000.) {
                reds += rloc;
                greens += gloc;
                blues += bloc;
                rn++;
            }

            transformPosition (green[i].x, green[i].y, tran, x, y);//these are redundant now ??? if not, repeat for these blocks same as for red[]
            rloc = gloc = bloc = rnbrs = gnbrs = bnbrs = 0;

            for (int k = 0; k < 9; k++) {
                int xv = x + d[k][0];
                int yv = y + d[k][1];
                int c = FC(yv, xv);

                if(xv >= 0 && yv >= 0 && xv < W && yv < H) {
                    if (c == 0) { //RED
                        rloc += (rawData[yv][xv]);
                        rnbrs++;
                        continue;
                    } else if (c == 2) { //BLUE
                        bloc += (rawData[yv][xv]);
                        bnbrs++;
                        continue;
                    } else { // GREEN
                        gloc += (rawData[yv][xv]);
                        gnbrs++;
                        continue;
                    }
                }
            }

            rloc /= rnbrs;
            gloc /= gnbrs;
            bloc /= bnbrs;

            if (rloc * initialGain < 64000. && gloc * initialGain < 64000. && bloc * initialGain < 64000.) {
                reds += rloc;
                greens += gloc;
                blues += bloc;
                rn++;
            }

            transformPosition (blue[i].x, blue[i].y, tran, x, y);
            rloc = gloc = bloc = rnbrs = gnbrs = bnbrs = 0;

            for (int k = 0; k < 9; k++) {
                int xv = x + d[k][0];
                int yv = y + d[k][1];
                int c = FC(yv, xv);

                if(xv >= 0 && yv >= 0 && xv < W && yv < H) {
                    if (c == 0) { //RED
                        rloc += (rawData[yv][xv]);
                        rnbrs++;
                        continue;
                    } else if (c == 2) { //BLUE
                        bloc += (rawData[yv][xv]);
                        bnbrs++;
                        continue;
                    } else { // GREEN
                        gloc += (rawData[yv][xv]);
                        gnbrs++;
                        continue;
                    }
                }
            }

            rloc /= rnbrs;
            gloc /= gnbrs;
            bloc /= bnbrs;

            if (rloc * initialGain < 64000. && gloc * initialGain < 64000. && bloc * initialGain < 64000.) {
                reds += rloc;
                greens += gloc;
                blues += bloc;
                rn++;
            }
        }
    }

    if (2 * rn < red.size()) {
        return ColorTemp (equal);
    } else {
        reds = reds / rn * refwb_red;
        greens = greens / rn * refwb_green;
        blues = blues / rn * refwb_blue;

        double rm = imatrices.rgb_cam[0][0] * reds + imatrices.rgb_cam[0][1] * greens + imatrices.rgb_cam[0][2] * blues;
        double gm = imatrices.rgb_cam[1][0] * reds + imatrices.rgb_cam[1][1] * greens + imatrices.rgb_cam[1][2] * blues;
        double bm = imatrices.rgb_cam[2][0] * reds + imatrices.rgb_cam[2][1] * greens + imatrices.rgb_cam[2][2] * blues;

        return ColorTemp (rm, gm, bm, equal);
    }
}


//%%%%%%%%%%%%%%%%%%%%%%%%%%%%%%%%%%%%%%%

void RawImageSource::transformPosition (int x, int y, int tran, int& ttx, int& tty)
{

    tran = defTransform (tran);

    x += border;
    y += border;

    if (d1x) {
        if ((tran & TR_ROT) == TR_R90 || (tran & TR_ROT) == TR_R270) {
            x /= 2;
        } else {
            y /= 2;
        }
    }

    int w = W, h = H;

    if (fuji) {
        w = ri->get_FujiWidth() * 2 + 1;
        h = (H - ri->get_FujiWidth()) * 2 + 1;
    }

    int sw = w, sh = h;

    if ((tran & TR_ROT) == TR_R90 || (tran & TR_ROT) == TR_R270) {
        sw = h;
        sh = w;
    }

    int ppx = x, ppy = y;

    if (tran & TR_HFLIP) {
        ppx = sw - 1 - x ;
    }

    if (tran & TR_VFLIP) {
        ppy = sh - 1 - y;
    }

    int tx = ppx;
    int ty = ppy;

    if ((tran & TR_ROT) == TR_R180) {
        tx = w - 1 - ppx;
        ty = h - 1 - ppy;
    } else if ((tran & TR_ROT) == TR_R90) {
        tx = ppy;
        ty = h - 1 - ppx;
    } else if ((tran & TR_ROT) == TR_R270) {
        tx = w - 1 - ppy;
        ty = ppx;
    }

    if (fuji) {
        ttx = (tx + ty) / 2;
        tty = (ty - tx) / 2 + ri->get_FujiWidth();
    } else {
        ttx = tx;
        tty = ty;
    }
}

//%%%%%%%%%%%%%%%%%%%%%%%%%%%%%%%%%%%%%%%

void RawImageSource::inverse33 (const double (*rgb_cam)[3], double (*cam_rgb)[3])
{
    double nom = (rgb_cam[0][2] * rgb_cam[1][1] * rgb_cam[2][0] - rgb_cam[0][1] * rgb_cam[1][2] * rgb_cam[2][0] -
                  rgb_cam[0][2] * rgb_cam[1][0] * rgb_cam[2][1] + rgb_cam[0][0] * rgb_cam[1][2] * rgb_cam[2][1] +
                  rgb_cam[0][1] * rgb_cam[1][0] * rgb_cam[2][2] - rgb_cam[0][0] * rgb_cam[1][1] * rgb_cam[2][2] );
    cam_rgb[0][0] = (rgb_cam[1][2] * rgb_cam[2][1] - rgb_cam[1][1] * rgb_cam[2][2]) / nom;
    cam_rgb[0][1] = -(rgb_cam[0][2] * rgb_cam[2][1] - rgb_cam[0][1] * rgb_cam[2][2]) / nom;
    cam_rgb[0][2] = (rgb_cam[0][2] * rgb_cam[1][1] - rgb_cam[0][1] * rgb_cam[1][2]) / nom;
    cam_rgb[1][0] = -(rgb_cam[1][2] * rgb_cam[2][0] - rgb_cam[1][0] * rgb_cam[2][2]) / nom;
    cam_rgb[1][1] = (rgb_cam[0][2] * rgb_cam[2][0] - rgb_cam[0][0] * rgb_cam[2][2]) / nom;
    cam_rgb[1][2] = -(rgb_cam[0][2] * rgb_cam[1][0] - rgb_cam[0][0] * rgb_cam[1][2]) / nom;
    cam_rgb[2][0] = (rgb_cam[1][1] * rgb_cam[2][0] - rgb_cam[1][0] * rgb_cam[2][1]) / nom;
    cam_rgb[2][1] = -(rgb_cam[0][1] * rgb_cam[2][0] - rgb_cam[0][0] * rgb_cam[2][1]) / nom;
    cam_rgb[2][2] = (rgb_cam[0][1] * rgb_cam[1][0] - rgb_cam[0][0] * rgb_cam[1][1]) / nom;
}

DiagonalCurve* RawImageSource::phaseOneIccCurve;
DiagonalCurve* RawImageSource::phaseOneIccCurveInv;

void RawImageSource::init ()
{

    {
        // Initialize Phase One ICC curves

        /* This curve is derived from TIFFTAG_TRANSFERFUNCTION of a Capture One P25+ image with applied film curve,
           exported to TIFF with embedded camera ICC. It's assumed to be similar to most standard curves in
           Capture One. It's not necessary to be exactly the same, it's just to be close to a typical curve to
           give the Phase One ICC files a good working space. */
        const double phase_one_forward[] = {
            0.0000000000, 0.0000000000, 0.0152590219, 0.0029602502, 0.0305180438, 0.0058899825, 0.0457770657, 0.0087739376, 0.0610360876, 0.0115968566,
            0.0762951095, 0.0143587396, 0.0915541314, 0.0171969177, 0.1068131533, 0.0201876860, 0.1220721752, 0.0232852674, 0.1373311971, 0.0264744030,
            0.1525902190, 0.0297245747, 0.1678492409, 0.0330205234, 0.1831082628, 0.0363775082, 0.1983672847, 0.0397802701, 0.2136263066, 0.0432593271,
            0.2288853285, 0.0467841611, 0.2441443503, 0.0503700313, 0.2594033722, 0.0540474556, 0.2746623941, 0.0577859159, 0.2899214160, 0.0616159304,
            0.3051804379, 0.0655222400, 0.3204394598, 0.0695353628, 0.3356984817, 0.0736552987, 0.3509575036, 0.0778973068, 0.3662165255, 0.0822461280,
            0.3814755474, 0.0867170214, 0.3967345693, 0.0913252461, 0.4119935912, 0.0960860609, 0.4272526131, 0.1009994659, 0.4425116350, 0.1060654612,
            0.4577706569, 0.1113298238, 0.4730296788, 0.1167925536, 0.4882887007, 0.1224841688, 0.5035477226, 0.1284046693, 0.5188067445, 0.1345540551,
            0.5340657664, 0.1409781033, 0.5493247883, 0.1476615549, 0.5645838102, 0.1546501869, 0.5798428321, 0.1619287404, 0.5951018540, 0.1695277333,
            0.6103608759, 0.1774776837, 0.6256198978, 0.1858091096, 0.6408789197, 0.1945525292, 0.6561379416, 0.2037384604, 0.6713969635, 0.2134279393,
            0.6866559854, 0.2236667430, 0.7019150072, 0.2345159075, 0.7171740291, 0.2460517281, 0.7324330510, 0.2583047227, 0.7476920729, 0.2714122225,
            0.7629510948, 0.2854352636, 0.7782101167, 0.3004959182, 0.7934691386, 0.3167620356, 0.8087281605, 0.3343862058, 0.8239871824, 0.3535820554,
            0.8392462043, 0.3745937285, 0.8545052262, 0.3977111467, 0.8697642481, 0.4232547494, 0.8850232700, 0.4515754940, 0.9002822919, 0.4830701152,
            0.9155413138, 0.5190966659, 0.9308003357, 0.5615320058, 0.9460593576, 0.6136263066, 0.9613183795, 0.6807965209, 0.9765774014, 0.7717402914,
            0.9918364233, 0.9052109560, 1.0000000000, 1.0000000000
        };
        std::vector<double> cForwardPoints;
        cForwardPoints.push_back(double(DCT_Spline));  // The first value is the curve type
        std::vector<double> cInversePoints;
        cInversePoints.push_back(double(DCT_Spline));  // The first value is the curve type

        for (int i = 0; i < sizeof(phase_one_forward) / sizeof(phase_one_forward[0]); i += 2) {
            cForwardPoints.push_back(phase_one_forward[i + 0]);
            cForwardPoints.push_back(phase_one_forward[i + 1]);
            cInversePoints.push_back(phase_one_forward[i + 1]);
            cInversePoints.push_back(phase_one_forward[i + 0]);
        }

        phaseOneIccCurve = new DiagonalCurve(cForwardPoints, CURVES_MIN_POLY_POINTS);
        phaseOneIccCurveInv = new DiagonalCurve(cInversePoints, CURVES_MIN_POLY_POINTS);
    }
}

void RawImageSource::cleanup ()
{
    delete phaseOneIccCurve;
    delete phaseOneIccCurveInv;
}

#undef PIX_SORT
#undef med3x3

} /* namespace */

#undef PIX_SORT
#undef med3x3
<|MERGE_RESOLUTION|>--- conflicted
+++ resolved
@@ -3044,7 +3044,7 @@
 {
 
     if(boxW == 0 && boxH == 0) { // nothing to blur
-        memcpy(cfablur, riFlatFile->data[0], W*H*sizeof(float));
+        memcpy(cfablur, riFlatFile->data[0], W * H * sizeof(float));
         return;
     }
 
@@ -3782,20 +3782,12 @@
             pre_mul[2]
         };
         const DCPProfile::Matrix cam_matrix = {{
-<<<<<<< HEAD
                 {camMatrix[0][0], camMatrix[0][1], camMatrix[0][2]},
                 {camMatrix[1][0], camMatrix[1][1], camMatrix[1][2]},
                 {camMatrix[2][0], camMatrix[2][1], camMatrix[2][2]}
             }
         };
-        dcpProf->apply(im, cmp.dcpIlluminant, cmp.working, wb, pre_mul_row, cam_matrix, false, cmp.applyHueSatMap, false);
-=======
-            {camMatrix[0][0], camMatrix[0][1], camMatrix[0][2]},
-            {camMatrix[1][0], camMatrix[1][1], camMatrix[1][2]},
-            {camMatrix[2][0], camMatrix[2][1], camMatrix[2][2]}
-        }};
         dcpProf->apply(im, cmp.dcpIlluminant, cmp.working, wb, pre_mul_row, cam_matrix, cmp.applyHueSatMap);
->>>>>>> ea9dfc9c
         return;
     }
 
