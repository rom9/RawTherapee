/*
 *  This file is part of RawTherapee.
 *
 *  Copyright (c) 2004-2010 Gabor Horvath <hgabor@rawtherapee.com>
 *
 *  RawTherapee is free software: you can redistribute it and/or modify
 *  it under the terms of the GNU General Public License as published by
 *  the Free Software Foundation, either version 3 of the License, or
 *  (at your option) any later version.
 *
 *  RawTherapee is distributed in the hope that it will be useful,
 *  but WITHOUT ANY WARRANTY; without even the implied warranty of
 *  MERCHANTABILITY or FITNESS FOR A PARTICULAR PURPOSE.  See the
 *  GNU General Public License for more details.
 *
 *  You should have received a copy of the GNU General Public License
 *  along with RawTherapee.  If not, see <http://www.gnu.org/licenses/>.
 */
#include <cmath>
#include <iostream>

#include "rtengine.h"
#include "rawimagesource.h"
#include "rawimagesource_i.h"
#include "jaggedarray.h"
#include "median.h"
#include "rawimage.h"
#include "mytime.h"
#include "iccstore.h"
#include "curves.h"
#include "dfmanager.h"
#include "ffmanager.h"
#include "dcp.h"
#include "rt_math.h"
#include "improcfun.h"
#include "rtlensfun.h"
#include "pdaflinesfilter.h"
#ifdef _OPENMP
#include <omp.h>
#endif
#include "opthelper.h"
#include "StopWatch.h"
#define clipretinex( val, minv, maxv )    (( val = (val < minv ? minv : val ) ) > maxv ? maxv : val )
#undef CLIPD
#define CLIPD(a) ((a)>0.0f?((a)<1.0f?(a):1.0f):0.0f)

namespace
{

void rotateLine(const float* const line, rtengine::PlanarPtr<float> &channel, const int tran, const int i, const int w, const int h)
{
    switch (tran & TR_ROT) {
        case TR_R180:
            for (int j = 0; j < w; j++) {
                channel(h - 1 - i, w - 1 - j) = line[j];
            }

            break;

        case TR_R90:
            for (int j = 0; j < w; j++) {
                channel(j, h - 1 - i) = line[j];
            }

            break;

        case TR_R270:
            for (int j = 0; j < w; j++) {
                channel(w - 1 - j, i) = line[j];
            }

            break;

        case TR_NONE:
        default:
            for (int j = 0; j < w; j++) {
                channel(i, j) = line[j];
            }
    }
}

void transLineStandard(const float* const red, const float* const green, const float* const blue, const int i, rtengine::Imagefloat* const image, const int tran, const int imwidth, const int imheight)
{
    // conventional CCD coarse rotation
    rotateLine(red, image->r, tran, i, imwidth, imheight);
    rotateLine(green, image->g, tran, i, imwidth, imheight);
    rotateLine(blue, image->b, tran, i, imwidth, imheight);
}

void transLineFuji(const float* const red, const float* const green, const float* const blue, const int i, rtengine::Imagefloat* const image, const int tran, const int imheight, const int fw)
{

    // Fuji SuperCCD rotation + coarse rotation
    int start = ABS(fw - i);
    int w = fw * 2 + 1;
    int h = (imheight - fw) * 2 + 1;
    int end = min(h + fw - i, w - fw + i);

    switch (tran & TR_ROT) {
        case TR_R180:
            for (int j = start; j < end; j++) {
                int y = i + j - fw;
                int x = fw - i + j;

                if (x >= 0 && y < image->getHeight() && y >= 0 && x < image->getWidth()) {
                    image->r(image->getHeight() - 1 - y, image->getWidth() - 1 - x) = red[j];
                    image->g(image->getHeight() - 1 - y, image->getWidth() - 1 - x) = green[j];
                    image->b(image->getHeight() - 1 - y, image->getWidth() - 1 - x) = blue[j];
                }
            }

            break;

        case TR_R270:
            for (int j = start; j < end; j++) {
                int y = i + j - fw;
                int x = fw - i + j;

                if (x >= 0 && x < image->getHeight() && y >= 0 && y < image->getWidth()) {
                    image->r(image->getHeight() - 1 - x, y) = red[j];
                    image->g(image->getHeight() - 1 - x, y) = green[j];
                    image->b(image->getHeight() - 1 - x, y) = blue[j];
                }
            }

            break;

        case TR_R90:
            for (int j = start; j < end; j++) {
                int y = i + j - fw;
                int x = fw - i + j;

                if (x >= 0 && y < image->getWidth() && y >= 0 && x < image->getHeight()) {
                    image->r(x, image->getWidth() - 1 - y) = red[j];
                    image->g(x, image->getWidth() - 1 - y) = green[j];
                    image->b(x, image->getWidth() - 1 - y) = blue[j];
                }
            }

            break;

        case TR_NONE:
        default:
            for (int j = start; j < end; j++) {
                int y = i + j - fw;
                int x = fw - i + j;

                if (x >= 0 && y < image->getHeight() && y >= 0 && x < image->getWidth()) {
                    image->r(y, x) = red[j];
                    image->g(y, x) = green[j];
                    image->b(y, x) = blue[j];
                }
            }
    }
}

void transLineD1x(const float* const red, const float* const green, const float* const blue, const int i, rtengine::Imagefloat* const image, const int tran, const int imwidth, const int imheight, const bool oddHeight, const bool clip)
{
    // Nikon D1X has an uncommon sensor with 4028 x 1324 sensels.
    // Vertical sensel size is 2x horizontal sensel size
    // We have to do vertical interpolation for the 'missing' rows
    // We do that in combination with coarse rotation

    switch (tran & TR_ROT) {
        case TR_R180: // rotate 180 degree
            for (int j = 0; j < imwidth; j++) {
                image->r(2 * (imheight - 1 - i), imwidth - 1 - j) = red[j];
                image->g(2 * (imheight - 1 - i), imwidth - 1 - j) = green[j];
                image->b(2 * (imheight - 1 - i), imwidth - 1 - j) = blue[j];
            }

            if (i == 0) {
                for (int j = 0; j < imwidth; j++) {
                    image->r(2 * imheight - 1, imwidth - 1 - j) = red[j];
                    image->g(2 * imheight - 1, imwidth - 1 - j) = green[j];
                    image->b(2 * imheight - 1, imwidth - 1 - j) = blue[j];
                }
            }

            if (i == 1 || i == 2) { // linear interpolation
                int row = 2 * imheight - 1 - 2 * i;

                for (int j = 0; j < imwidth; j++) {
                    int col = imwidth - 1 - j;
                    image->r(row, col) = (red[j] + image->r(row + 1, col)) / 2;
                    image->g(row, col) = (green[j] + image->g(row + 1, col)) / 2;
                    image->b(row, col) = (blue[j] + image->b(row + 1, col)) / 2;
                }

                if (i == 2 && oddHeight) {
                    int row = 2 * imheight;

                    for (int j = 0; j < imwidth; j++) {
                        int col = imwidth - 1 - j;
                        image->r(row, col) = (red[j] + image->r(row - 2, col)) / 2;
                        image->g(row, col) = (green[j] + image->g(row - 2, col)) / 2;
                        image->b(row, col) = (blue[j] + image->b(row - 2, col)) / 2;
                    }
                }
            } else if (i == imheight - 1 || i == imheight - 2) {
                int row = 2 * imheight - 1 - 2 * i;

                for (int j = 0; j < imwidth; j++) {
                    int col = imwidth - 1 - j;
                    image->r(row, col) = (red[j] + image->r(row + 1, col)) / 2;
                    image->g(row, col) = (green[j] + image->g(row + 1, col)) / 2;
                    image->b(row, col) = (blue[j] + image->b(row + 1, col)) / 2;
                }

                row = 2 * imheight - 1 - 2 * i + 2;

                for (int j = 0; j < imwidth; j++) {
                    int col = imwidth - 1 - j;
                    image->r(row, col) = (red[j] + image->r(row + 1, col)) / 2;
                    image->g(row, col) = (green[j] + image->g(row + 1, col)) / 2;
                    image->b(row, col) = (blue[j] + image->b(row + 1, col)) / 2;
                }
            } else if (i > 2 && i < imheight - 1) { // vertical bicubic interpolation
                int row = 2 * imheight - 1 - 2 * i + 2;

                for (int j = 0; j < imwidth; j++) {
                    int col = imwidth - 1 - j;
                    image->r(row, col) = MAX(0.f, -0.0625f * (red[j] + image->r(row + 3, col)) + 0.5625f * (image->r(row - 1, col) + image->r(row + 1, col)));
                    image->g(row, col) = MAX(0.f, -0.0625f * (green[j] + image->g(row + 3, col)) + 0.5625f * (image->g(row - 1, col) + image->g(row + 1, col)));
                    image->b(row, col) = MAX(0.f, -0.0625f * (blue[j] + image->b(row + 3, col)) + 0.5625f * (image->b(row - 1, col) + image->b(row + 1, col)));

                    if (clip) {
                        image->r(row, col) = MIN(image->r(row, col), rtengine::MAXVALF);
                        image->g(row, col) = MIN(image->g(row, col), rtengine::MAXVALF);
                        image->b(row, col) = MIN(image->b(row, col), rtengine::MAXVALF);
                    }
                }
            }

            break;

        case TR_R90: // rotate right
            if (i == 0) {
                for (int j = 0; j < imwidth; j++) {
                    image->r(j, 2 * imheight - 1) = red[j];
                    image->g(j, 2 * imheight - 1) = green[j];
                    image->b(j, 2 * imheight - 1) = blue[j];
                }
            }

            for (int j = 0; j < imwidth; j++) {
                image->r(j, 2 * (imheight - 1 - i)) = red[j];
                image->g(j, 2 * (imheight - 1 - i)) = green[j];
                image->b(j, 2 * (imheight - 1 - i)) = blue[j];
            }

            if (i == 1 || i == 2) { // linear interpolation
                int col = 2 * imheight - 1 - 2 * i;

                for (int j = 0; j < imwidth; j++) {
                    image->r(j, col) = (red[j] + image->r(j, col + 1)) / 2;
                    image->g(j, col) = (green[j] + image->g(j, col + 1)) / 2;
                    image->b(j, col) = (blue[j] + image->b(j, col + 1)) / 2;

                    if (oddHeight && i == 2) {
                        image->r(j, 2 * imheight) = (red[j] + image->r(j, 2 * imheight - 2)) / 2;
                        image->g(j, 2 * imheight) = (green[j] + image->g(j, 2 * imheight - 2)) / 2;
                        image->b(j, 2 * imheight) = (blue[j] + image->b(j, 2 * imheight - 2)) / 2;
                    }
                }
            } else if (i == imheight - 1) {
                int col = 2 * imheight - 1 - 2 * i;

                for (int j = 0; j < imwidth; j++) {
                    image->r(j, col) = (red[j] + image->r(j, col + 1)) / 2;
                    image->g(j, col) = (green[j] + image->g(j, col + 1)) / 2;
                    image->b(j, col) = (blue[j] + image->b(j, col + 1)) / 2;
                }

                col = 2 * imheight - 1 - 2 * i + 2;

                for (int j = 0; j < imwidth; j++) {
                    image->r(j, col) = (red[j] + image->r(j, col + 1)) / 2;
                    image->g(j, col) = (green[j] + image->g(j, col + 1)) / 2;
                    image->b(j, col) = (blue[j] + image->b(j, col + 1)) / 2;
                }
            } else if (i > 2 && i < imheight - 1) { // vertical bicubic interpolation
                int col = 2 * imheight - 1 - 2 * i + 2;

                for (int j = 0; j < imwidth; j++) {
                    image->r(j, col) = MAX(0.f, -0.0625f * (red[j] + image->r(j, col + 3)) + 0.5625f * (image->r(j, col - 1) + image->r(j, col + 1)));
                    image->g(j, col) = MAX(0.f, -0.0625f * (green[j] + image->g(j, col + 3)) + 0.5625f * (image->g(j, col - 1) + image->g(j, col + 1)));
                    image->b(j, col) = MAX(0.f, -0.0625f * (blue[j] + image->b(j, col + 3)) + 0.5625f * (image->b(j, col - 1) + image->b(j, col + 1)));

                    if (clip) {
                        image->r(j, col) = MIN(image->r(j, col), rtengine::MAXVALF);
                        image->g(j, col) = MIN(image->g(j, col), rtengine::MAXVALF);
                        image->b(j, col) = MIN(image->b(j, col), rtengine::MAXVALF);
                    }
                }
            }

            break;

        case TR_R270: // rotate left
            if (i == 0) {
                for (int j = imwidth - 1, row = 0; j >= 0; j--, row++) {
                    image->r(row, 2 * i) = red[j];
                    image->g(row, 2 * i) = green[j];
                    image->b(row, 2 * i) = blue[j];
                }
            } else if (i == 1 || i == 2) { // linear interpolation
                for (int j = imwidth - 1, row = 0; j >= 0; j--, row++) {
                    image->r(row, 2 * i) = red[j];
                    image->g(row, 2 * i) = green[j];
                    image->b(row, 2 * i) = blue[j];
                    image->r(row, 2 * i - 1) = (red[j] + image->r(row, 2 * i - 2)) * 0.5f;
                    image->g(row, 2 * i - 1) = (green[j] + image->g(row, 2 * i - 2)) * 0.5f;
                    image->b(row, 2 * i - 1) = (blue[j] + image->b(row, 2 * i - 2)) * 0.5f;
                }
            } else if (i > 0 && i < imheight) { // vertical bicubic interpolation
                for (int j = imwidth - 1, row = 0; j >= 0; j--, row++) {
                    image->r(row, 2 * i - 3) = MAX(0.f, -0.0625f * (red[j] + image->r(row, 2 * i - 6)) + 0.5625f * (image->r(row, 2 * i - 2) + image->r(row, 2 * i - 4)));
                    image->g(row, 2 * i - 3) = MAX(0.f, -0.0625f * (green[j] + image->g(row, 2 * i - 6)) + 0.5625f * (image->g(row, 2 * i - 2) + image->g(row, 2 * i - 4)));
                    image->b(row, 2 * i - 3) = MAX(0.f, -0.0625f * (blue[j] + image->b(row, 2 * i - 6)) + 0.5625f * (image->b(row, 2 * i - 2) + image->b(row, 2 * i - 4)));

                    if (clip) {
                        image->r(row, 2 * i - 3) = MIN(image->r(row, 2 * i - 3), rtengine::MAXVALF);
                        image->g(row, 2 * i - 3) = MIN(image->g(row, 2 * i - 3), rtengine::MAXVALF);
                        image->b(row, 2 * i - 3) = MIN(image->b(row, 2 * i - 3), rtengine::MAXVALF);
                    }

                    image->r(row, 2 * i) = red[j];
                    image->g(row, 2 * i) = green[j];
                    image->b(row, 2 * i) = blue[j];
                }
            }

            if (i == imheight - 1) {
                for (int j = imwidth - 1, row = 0; j >= 0; j--, row++) {
                    image->r(row, 2 * i - 1) = MAX(0.f, -0.0625f * (red[j] + image->r(row, 2 * i - 4)) + 0.5625f * (image->r(row, 2 * i) + image->r(row, 2 * i - 2)));
                    image->g(row, 2 * i - 1) = MAX(0.f, -0.0625f * (green[j] + image->g(row, 2 * i - 4)) + 0.5625f * (image->g(row, 2 * i) + image->g(row, 2 * i - 2)));
                    image->b(row, 2 * i - 1) = MAX(0.f, -0.0625f * (blue[j] + image->b(row, 2 * i - 4)) + 0.5625f * (image->b(row, 2 * i) + image->b(row, 2 * i - 2)));

                    if (clip) {
                        image->r(j, 2 * i - 1) = MIN(image->r(j, 2 * i - 1), rtengine::MAXVALF);
                        image->g(j, 2 * i - 1) = MIN(image->g(j, 2 * i - 1), rtengine::MAXVALF);
                        image->b(j, 2 * i - 1) = MIN(image->b(j, 2 * i - 1), rtengine::MAXVALF);
                    }

                    image->r(row, 2 * i + 1) = (red[j] + image->r(row, 2 * i - 1)) / 2;
                    image->g(row, 2 * i + 1) = (green[j] + image->g(row, 2 * i - 1)) / 2;
                    image->b(row, 2 * i + 1) = (blue[j] + image->b(row, 2 * i - 1)) / 2;

                    if (oddHeight) {
                        image->r(row, 2 * i + 2) = (red[j] + image->r(row, 2 * i - 2)) / 2;
                        image->g(row, 2 * i + 2) = (green[j] + image->g(row, 2 * i - 2)) / 2;
                        image->b(row, 2 * i + 2) = (blue[j] + image->b(row, 2 * i - 2)) / 2;
                    }
                }
            }

            break;

        case TR_NONE: // no coarse rotation
        default:
            rotateLine(red, image->r, tran, 2 * i, imwidth, imheight);
            rotateLine(green, image->g, tran, 2 * i, imwidth, imheight);
            rotateLine(blue, image->b, tran, 2 * i, imwidth, imheight);

            if (i == 1 || i == 2) { // linear interpolation
                for (int j = 0; j < imwidth; j++) {
                    image->r(2 * i - 1, j) = (red[j] + image->r(2 * i - 2, j)) / 2;
                    image->g(2 * i - 1, j) = (green[j] + image->g(2 * i - 2, j)) / 2;
                    image->b(2 * i - 1, j) = (blue[j] + image->b(2 * i - 2, j)) / 2;
                }
            } else if (i > 2 && i < imheight) { // vertical bicubic interpolation
                for (int j = 0; j < imwidth; j++) {
                    image->r(2 * i - 3, j) = MAX(0.f, -0.0625f * (red[j] + image->r(2 * i - 6, j)) + 0.5625f * (image->r(2 * i - 2, j) + image->r(2 * i - 4, j)));
                    image->g(2 * i - 3, j) = MAX(0.f, -0.0625f * (green[j] + image->g(2 * i - 6, j)) + 0.5625f * (image->g(2 * i - 2, j) + image->g(2 * i - 4, j)));
                    image->b(2 * i - 3, j) = MAX(0.f, -0.0625f * (blue[j] + image->b(2 * i - 6, j)) + 0.5625f * (image->b(2 * i - 2, j) + image->b(2 * i - 4, j)));

                    if (clip) {
                        image->r(2 * i - 3, j) = MIN(image->r(2 * i - 3, j), rtengine::MAXVALF);
                        image->g(2 * i - 3, j) = MIN(image->g(2 * i - 3, j), rtengine::MAXVALF);
                        image->b(2 * i - 3, j) = MIN(image->b(2 * i - 3, j), rtengine::MAXVALF);
                    }
                }
            }

            if (i == imheight - 1) {
                for (int j = 0; j < imwidth; j++) {
                    image->r(2 * i - 1, j) = MAX(0.f, -0.0625f * (red[j] + image->r(2 * i - 4, j)) + 0.5625f * (image->r(2 * i, j) + image->r(2 * i - 2, j)));
                    image->g(2 * i - 1, j) = MAX(0.f, -0.0625f * (green[j] + image->g(2 * i - 4, j)) + 0.5625f * (image->g(2 * i, j) + image->g(2 * i - 2, j)));
                    image->b(2 * i - 1, j) = MAX(0.f, -0.0625f * (blue[j] + image->b(2 * i - 4, j)) + 0.5625f * (image->b(2 * i, j) + image->b(2 * i - 2, j)));

                    if (clip) {
                        image->r(2 * i - 1, j) = MIN(image->r(2 * i - 1, j), rtengine::MAXVALF);
                        image->g(2 * i - 1, j) = MIN(image->g(2 * i - 1, j), rtengine::MAXVALF);
                        image->b(2 * i - 1, j) = MIN(image->b(2 * i - 1, j), rtengine::MAXVALF);
                    }

                    image->r(2 * i + 1, j) = (red[j] + image->r(2 * i - 1, j)) / 2;
                    image->g(2 * i + 1, j) = (green[j] + image->g(2 * i - 1, j)) / 2;
                    image->b(2 * i + 1, j) = (blue[j] + image->b(2 * i - 1, j)) / 2;

                    if (oddHeight) {
                        image->r(2 * i + 2, j) = (red[j] + image->r(2 * i - 2, j)) / 2;
                        image->g(2 * i + 2, j) = (green[j] + image->g(2 * i - 2, j)) / 2;
                        image->b(2 * i + 2, j) = (blue[j] + image->b(2 * i - 2, j)) / 2;
                    }
                }
            }
    }
}

}


namespace rtengine
{

extern const Settings* settings;
#undef ABS
#undef DIST

#define ABS(a) ((a)<0?-(a):(a))
#define DIST(a,b) (ABS(a-b))

RawImageSource::RawImageSource()
    : ImageSource()
    , W(0), H(0)
    , plistener(nullptr)
    , scale_mul{}
    , c_black{}
    , c_white{}
    , cblacksom{}
    , ref_pre_mul{}
    , refwb_red(0.0)
    , refwb_green(0.0)
    , refwb_blue(0.0)
    , rgb_cam{}
    , cam_rgb{}
    , xyz_cam{}
    , cam_xyz{}
    , fuji(false)
    , d1x(false)
    , border(4)
    , chmax{}
    , hlmax{}
    , clmax{}
    , initialGain(0.0)
    , camInitialGain(0.0)
    , defGain(0.0)
    , ri(nullptr)
    , lc00(0.0)
    , lc01(0.0)
    , lc02(0.0)
    , lc10(0.0)
    , lc11(0.0)
    , lc12(0.0)
    , lc20(0.0)
    , lc21(0.0)
    , lc22(0.0)
    , cache(nullptr)
    , threshold(0)
    , rawData(0, 0)
    , green(0, 0)
    , red(0, 0)
    , blue(0, 0)
    , rawDirty(true)
{
    camProfile = nullptr;
    embProfile = nullptr;
    rgbSourceModified = false;

    for (int i = 0; i < 4; ++i) {
        psRedBrightness[i] = psGreenBrightness[i] = psBlueBrightness[i] = 1.f;
    }
}

//%%%%%%%%%%%%%%%%%%%%%%%%%%%%%%%%%%%%%%%

RawImageSource::~RawImageSource()
{

    delete idata;

    for (size_t i = 0; i < numFrames; ++i) {
        delete riFrames[i];
    }

    for (size_t i = 0; i < numFrames - 1; ++i) {
        delete rawDataBuffer[i];
    }

    flushRGB();
    flushRawData();

    if (cache) {
        delete [] cache;
    }

    if (camProfile) {
        cmsCloseProfile(camProfile);
    }

    if (embProfile) {
        cmsCloseProfile(embProfile);
    }
}

//%%%%%%%%%%%%%%%%%%%%%%%%%%%%%%%%%%%%%%%

void RawImageSource::transformRect(const PreviewProps &pp, int tran, int &ssx1, int &ssy1, int &width, int &height, int &fw)
{
    int pp_x = pp.getX() + border;
    int pp_y = pp.getY() + border;
    int pp_width = pp.getWidth();
    int pp_height = pp.getHeight();

    if (d1x) {
        if ((tran & TR_ROT) == TR_R90 || (tran & TR_ROT) == TR_R270) {
            pp_x /= 2;
            pp_width = pp_width / 2 + 1;
        } else {
            pp_y /= 2;
            pp_height = pp_height / 2 + 1;
        }
    }

    int w = W, h = H;

    if (fuji) {
        w = ri->get_FujiWidth() * 2 + 1;
        h = (H - ri->get_FujiWidth()) * 2 + 1;
    }

    int sw = w, sh = h;

    if ((tran & TR_ROT) == TR_R90 || (tran & TR_ROT) == TR_R270) {
        sw = h;
        sh = w;
    }

    if (pp_width > sw - 2 * border) {
        pp_width = sw - 2 * border;
    }

    if (pp_height > sh - 2 * border) {
        pp_height = sh - 2 * border;
    }

    int ppx = pp_x, ppy = pp_y;

    if (tran & TR_HFLIP) {
        ppx = max(sw - pp_x - pp_width, 0);
    }

    if (tran & TR_VFLIP) {
        ppy = max(sh - pp_y - pp_height, 0);
    }

    int sx1 = ppx;        // assuming it's >=0
    int sy1 = ppy;        // assuming it's >=0
    int sx2 = min(ppx + pp_width, w - 1);
    int sy2 = min(ppy + pp_height, h - 1);

    if ((tran & TR_ROT) == TR_R180) {
        sx1 = max(w - ppx - pp_width, 0);
        sy1 = max(h - ppy - pp_height, 0);
        sx2 = min(sx1 + pp_width, w - 1);
        sy2 = min(sy1 + pp_height, h - 1);
    } else if ((tran & TR_ROT) == TR_R90) {
        sx1 = ppy;
        sy1 = max(h - ppx - pp_width, 0);
        sx2 = min(sx1 + pp_height, w - 1);
        sy2 = min(sy1 + pp_width, h - 1);
    } else if ((tran & TR_ROT) == TR_R270) {
        sx1 = max(w - ppy - pp_height, 0);
        sy1 = ppx;
        sx2 = min(sx1 + pp_height, w - 1);
        sy2 = min(sy1 + pp_width, h - 1);
    }

    if (fuji) {
        // atszamoljuk a koordinatakat fuji-ra:
        // recalculate the coordinates fuji-ra:
        ssx1 = (sx1 + sy1) / 2;
        ssy1 = (sy1 - sx2) / 2 + ri->get_FujiWidth();
        int ssx2 = (sx2 + sy2) / 2 + 1;
        int ssy2 = (sy2 - sx1) / 2 + ri->get_FujiWidth();
        fw   = (sx2 - sx1) / 2 / pp.getSkip();
        width  = (ssx2 - ssx1) / pp.getSkip() + ((ssx2 - ssx1) % pp.getSkip() > 0);
        height = (ssy2 - ssy1) / pp.getSkip() + ((ssy2 - ssy1) % pp.getSkip() > 0);
    } else {
        ssx1 = sx1;
        ssy1 = sy1;
        width  = (sx2 - sx1) / pp.getSkip() + ((sx2 - sx1) % pp.getSkip() > 0);
        height = (sy2 - sy1) / pp.getSkip() + ((sy2 - sy1) % pp.getSkip() > 0);
    }
}

float calculate_scale_mul(float scale_mul[4], const float pre_mul_[4], const float c_white[4], const float c_black[4], bool isMono, int colors)
{
    if (isMono || colors == 1) {
        for (int c = 0; c < 4; c++) {
            scale_mul[c] = 65535.0 / (c_white[c] - c_black[c]);
        }
    } else {
        float pre_mul[4];

        for (int c = 0; c < 4; c++) {
            pre_mul[c] = pre_mul_[c];
        }

        if (pre_mul[3] == 0) {
            pre_mul[3] = pre_mul[1]; // G2 == G1
        }

        float maxpremul = max(pre_mul[0], pre_mul[1], pre_mul[2], pre_mul[3]);

        for (int c = 0; c < 4; c++) {
            scale_mul[c] = (pre_mul[c] / maxpremul) * 65535.0 / (c_white[c] - c_black[c]);
        }
    }

    float gain = max(scale_mul[0], scale_mul[1], scale_mul[2], scale_mul[3]) / min(scale_mul[0], scale_mul[1], scale_mul[2], scale_mul[3]);
    return gain;
}

void RawImageSource::getImage(const ColorTemp &ctemp, int tran, Imagefloat* image, const PreviewProps &pp, const ToneCurveParams &hrp, const RAWParams &raw)
{
    MyMutex::MyLock lock(getImageMutex);

    tran = defTransform(tran);

    // compute channel multipliers
    double r, g, b;
    float rm, gm, bm;

    if (ctemp.getTemp() < 0) {
        // no white balance, ie revert the pre-process white balance to restore original unbalanced raw camera color
        rm = ri->get_pre_mul(0);
        gm = ri->get_pre_mul(1);
        bm = ri->get_pre_mul(2);
    } else {
        ctemp.getMultipliers(r, g, b);
        rm = imatrices.cam_rgb[0][0] * r + imatrices.cam_rgb[0][1] * g + imatrices.cam_rgb[0][2] * b;
        gm = imatrices.cam_rgb[1][0] * r + imatrices.cam_rgb[1][1] * g + imatrices.cam_rgb[1][2] * b;
        bm = imatrices.cam_rgb[2][0] * r + imatrices.cam_rgb[2][1] * g + imatrices.cam_rgb[2][2] * b;
    }

    if (true) {
        // adjust gain so the maximum raw value of the least scaled channel just hits max
        const float new_pre_mul[4] = { ri->get_pre_mul(0) / rm, ri->get_pre_mul(1) / gm, ri->get_pre_mul(2) / bm, ri->get_pre_mul(3) / gm };
        float new_scale_mul[4];

        bool isMono = (ri->getSensorType() == ST_FUJI_XTRANS && raw.xtranssensor.method == RAWParams::XTransSensor::getMethodString(RAWParams::XTransSensor::Method::MONO))
                      || (ri->getSensorType() == ST_BAYER && raw.bayersensor.method == RAWParams::BayerSensor::getMethodString(RAWParams::BayerSensor::Method::MONO));
        float gain = calculate_scale_mul(new_scale_mul, new_pre_mul, c_white, cblacksom, isMono, ri->get_colors());
        rm = new_scale_mul[0] / scale_mul[0] * gain;
        gm = new_scale_mul[1] / scale_mul[1] * gain;
        bm = new_scale_mul[2] / scale_mul[2] * gain;
        //fprintf(stderr, "camera gain: %f, current wb gain: %f, diff in stops %f\n", camInitialGain, gain, log2(camInitialGain) - log2(gain));
    } else {
        // old scaling: used a fixed reference gain based on camera (as-shot) white balance

        // how much we need to scale each channel to get our new white balance
        rm = refwb_red / rm;
        gm = refwb_green / gm;
        bm = refwb_blue / bm;
        // normalize so larger multiplier becomes 1.0
        float minval = min(rm, gm, bm);
        rm /= minval;
        gm /= minval;
        bm /= minval;
        // multiply with reference gain, ie as-shot WB
        rm *= camInitialGain;
        gm *= camInitialGain;
        bm *= camInitialGain;
    }

    defGain = 0.0;
    // compute image area to render in order to provide the requested part of the image
    int sx1, sy1, imwidth, imheight, fw, d1xHeightOdd = 0;
    transformRect(pp, tran, sx1, sy1, imwidth, imheight, fw);

    // check possible overflows
    int maximwidth, maximheight;

    if ((tran & TR_ROT) == TR_R90 || (tran & TR_ROT) == TR_R270) {
        maximwidth = image->getHeight();
        maximheight = image->getWidth();
    } else {
        maximwidth = image->getWidth();
        maximheight = image->getHeight();
    }

    if (d1x) {
        // D1X has only half of the required rows
        // we interpolate the missing ones later to get correct aspect ratio
        // if the height is odd we also have to add an additional row to avoid a black line
        d1xHeightOdd = maximheight & 1;
        maximheight /= 2;
        imheight = maximheight;
    }

    // correct if overflow (very rare), but not fuji because it is corrected in transline
    if (!fuji && imwidth > maximwidth) {
        imwidth = maximwidth;
    }

    if (!fuji && imheight > maximheight) {
        imheight = maximheight;
    }

    if (fuji) { // zero image to avoid access to uninitialized values in further processing because fuji super-ccd processing is not clean...
        for (int i = 0; i < image->getHeight(); ++i) {
            for (int j = 0; j < image->getWidth(); ++j) {
                image->r(i, j) = image->g(i, j) = image->b(i, j) = 0;
            }
        }
    }

    int maxx = this->W, maxy = this->H, skip = pp.getSkip();

    // raw clip levels after white balance
    hlmax[0] = clmax[0] * rm;
    hlmax[1] = clmax[1] * gm;
    hlmax[2] = clmax[2] * bm;

    const bool doClip = (chmax[0] >= clmax[0] || chmax[1] >= clmax[1] || chmax[2] >= clmax[2]) && !hrp.hrenabled;

    float area = skip * skip;
    rm /= area;
    gm /= area;
    bm /= area;
    bool doHr = (hrp.hrenabled && hrp.method != "Color");
#ifdef _OPENMP
    #pragma omp parallel if(!d1x)       // omp disabled for D1x to avoid race conditions (see Issue 1088 http://code.google.com/p/rawtherapee/issues/detail?id=1088)
    {
#endif
        // render the requested image part
        float line_red[imwidth] ALIGNED16;
        float line_grn[imwidth] ALIGNED16;
        float line_blue[imwidth] ALIGNED16;

#ifdef _OPENMP
        #pragma omp for schedule(dynamic,16)
#endif

        for (int ix = 0; ix < imheight; ix++) {
            int i = sy1 + skip * ix;

            if (i >= maxy - skip) {
                i = maxy - skip - 1;    // avoid trouble
            }

            if (ri->getSensorType() == ST_BAYER || ri->getSensorType() == ST_FUJI_XTRANS || ri->get_colors() == 1) {
                for (int j = 0, jx = sx1; j < imwidth; j++, jx += skip) {
                    jx = std::min(jx, maxx - skip - 1);  // avoid trouble

                    float rtot = 0.f, gtot = 0.f, btot = 0.f;

                    for (int m = 0; m < skip; m++)
                        for (int n = 0; n < skip; n++) {
                            rtot += red[i + m][jx + n];
                            gtot += green[i + m][jx + n];
                            btot += blue[i + m][jx + n];
                        }

                    rtot *= rm;
                    gtot *= gm;
                    btot *= bm;

                    if (doClip) {
                        // note: as hlmax[] can be larger than CLIP and we can later apply negative
                        // exposure this means that we can clip away local highlights which actually
                        // are not clipped. We have to do that though as we only check pixel by pixel
                        // and don't know if this will transition into a clipped area, if so we need
                        // to clip also surrounding to make a good colour transition
                        rtot = CLIP(rtot);
                        gtot = CLIP(gtot);
                        btot = CLIP(btot);
                    }

                    line_red[j] = rtot;
                    line_grn[j] = gtot;
                    line_blue[j] = btot;
                }
            } else {
                for (int j = 0, jx = sx1; j < imwidth; j++, jx += skip) {
                    if (jx > maxx - skip) {
                        jx = maxx - skip - 1;
                    }

                    float rtot, gtot, btot;
                    rtot = gtot = btot = 0;

                    for (int m = 0; m < skip; m++)
                        for (int n = 0; n < skip; n++) {
                            rtot += rawData[i + m][(jx + n) * 3 + 0];
                            gtot += rawData[i + m][(jx + n) * 3 + 1];
                            btot += rawData[i + m][(jx + n) * 3 + 2];
                        }

                    rtot *= rm;
                    gtot *= gm;
                    btot *= bm;

                    if (doClip) {
                        rtot = CLIP(rtot);
                        gtot = CLIP(gtot);
                        btot = CLIP(btot);
                    }

                    line_red[j] = rtot;
                    line_grn[j] = gtot;
                    line_blue[j] = btot;

                }
            }

            //process all highlight recovery other than "Color"
            if (doHr) {
                hlRecovery(hrp.method, line_red, line_grn, line_blue, imwidth, hlmax);
            }

            if (d1x) {
                transLineD1x(line_red, line_grn, line_blue, ix, image, tran, imwidth, imheight, d1xHeightOdd, doClip);
            } else if (fuji) {
                transLineFuji(line_red, line_grn, line_blue, ix, image, tran, imheight, fw);
            } else {
                transLineStandard(line_red, line_grn, line_blue, ix, image, tran, imwidth, imheight);
            }

        }

#ifdef _OPENMP
    }
#endif

    if (fuji) {
        int a = ((tran & TR_ROT) == TR_R90 && image->getWidth() % 2 == 0) || ((tran & TR_ROT) == TR_R180 && image->getHeight() % 2 + image->getWidth() % 2 == 1) || ((tran & TR_ROT) == TR_R270 && image->getHeight() % 2 == 0);

        // first row
        for (int j = 1 + a; j < image->getWidth() - 1; j += 2) {
            image->r(0, j) = (image->r(1, j) + image->r(0, j + 1) + image->r(0, j - 1)) / 3;
            image->g(0, j) = (image->g(1, j) + image->g(0, j + 1) + image->g(0, j - 1)) / 3;
            image->b(0, j) = (image->b(1, j) + image->b(0, j + 1) + image->b(0, j - 1)) / 3;
        }

        // other rows
        for (int i = 1; i < image->getHeight() - 1; i++) {
            for (int j = 2 - (a + i + 1) % 2; j < image->getWidth() - 1; j += 2) {
                // edge-adaptive interpolation
                double dh = (ABS(image->r(i, j + 1) - image->r(i, j - 1)) + ABS(image->g(i, j + 1) - image->g(i, j - 1)) + ABS(image->b(i, j + 1) - image->b(i, j - 1))) / 1.0;
                double dv = (ABS(image->r(i + 1, j) - image->r(i - 1, j)) + ABS(image->g(i + 1, j) - image->g(i - 1, j)) + ABS(image->b(i + 1, j) - image->b(i - 1, j))) / 1.0;
                double eh = 1.0 / (1.0 + dh);
                double ev = 1.0 / (1.0 + dv);
                image->r(i, j) = (eh * (image->r(i, j + 1) + image->r(i, j - 1)) + ev * (image->r(i + 1, j) + image->r(i - 1, j))) / (2.0 * (eh + ev));
                image->g(i, j) = (eh * (image->g(i, j + 1) + image->g(i, j - 1)) + ev * (image->g(i + 1, j) + image->g(i - 1, j))) / (2.0 * (eh + ev));
                image->b(i, j) = (eh * (image->b(i, j + 1) + image->b(i, j - 1)) + ev * (image->b(i + 1, j) + image->b(i - 1, j))) / (2.0 * (eh + ev));
            }

            // first pixel
            if (2 - (a + i + 1) % 2 == 2) {
                image->r(i, 0) = (image->r(i + 1, 0) + image->r(i - 1, 0) + image->r(i, 1)) / 3;
                image->g(i, 0) = (image->g(i + 1, 0) + image->g(i - 1, 0) + image->g(i, 1)) / 3;
                image->b(i, 0) = (image->b(i + 1, 0) + image->b(i - 1, 0) + image->b(i, 1)) / 3;
            }

            // last pixel
            if (2 - (a + i + image->getWidth()) % 2 == 2) {
                image->r(i, image->getWidth() - 1) = (image->r(i + 1, image->getWidth() - 1) + image->r(i - 1, image->getWidth() - 1) + image->r(i, image->getWidth() - 2)) / 3;
                image->g(i, image->getWidth() - 1) = (image->g(i + 1, image->getWidth() - 1) + image->g(i - 1, image->getWidth() - 1) + image->g(i, image->getWidth() - 2)) / 3;
                image->b(i, image->getWidth() - 1) = (image->b(i + 1, image->getWidth() - 1) + image->b(i - 1, image->getWidth() - 1) + image->b(i, image->getWidth() - 2)) / 3;
            }
        }

        // last row
        int b = (a == 1 && image->getHeight() % 2) || (a == 0 && image->getHeight() % 2 == 0);

        for (int j = 1 + b; j < image->getWidth() - 1; j += 2) {
            image->r(image->getHeight() - 1, j) = (image->r(image->getHeight() - 2, j) + image->r(image->getHeight() - 1, j + 1) + image->r(image->getHeight() - 1, j - 1)) / 3;
            image->g(image->getHeight() - 1, j) = (image->g(image->getHeight() - 2, j) + image->g(image->getHeight() - 1, j + 1) + image->g(image->getHeight() - 1, j - 1)) / 3;
            image->b(image->getHeight() - 1, j) = (image->b(image->getHeight() - 2, j) + image->b(image->getHeight() - 1, j + 1) + image->b(image->getHeight() - 1, j - 1)) / 3;
        }
    }

    // Flip if needed
    if (tran & TR_HFLIP) {
        hflip(image);
    }

    if (tran & TR_VFLIP) {
        vflip(image);
    }

    // Colour correction (only when running on full resolution)
    if (pp.getSkip() == 1) {
        switch (ri->getSensorType()) {
            case ST_BAYER:
                processFalseColorCorrection(image, raw.bayersensor.ccSteps);
                break;

            case ST_FUJI_XTRANS:
                processFalseColorCorrection(image, raw.xtranssensor.ccSteps);
                break;

            case ST_FOVEON:
            case ST_NONE:
                break;
        }
    }
}

DCPProfile *RawImageSource::getDCP(const ColorManagementParams &cmp, DCPProfile::ApplyState &as)
{
    DCPProfile *dcpProf = nullptr;
    cmsHPROFILE dummy;
    findInputProfile(cmp.input, nullptr, (static_cast<const FramesData*>(getMetaData()))->getCamera(), &dcpProf, dummy);

    if (dcpProf == nullptr) {
        if (settings->verbose) {
            printf("Can't load DCP profile '%s'!\n", cmp.input.c_str());
        }

        return nullptr;
    }

    dcpProf->setStep2ApplyState(cmp.working, cmp.toneCurve, cmp.applyLookTable, cmp.applyBaselineExposureOffset, as);
    return dcpProf;
}

void RawImageSource::convertColorSpace(Imagefloat* image, const ColorManagementParams &cmp, const ColorTemp &wb)
{
    double pre_mul[3] = { ri->get_pre_mul(0), ri->get_pre_mul(1), ri->get_pre_mul(2) };
    colorSpaceConversion(image, cmp, wb, pre_mul, embProfile, camProfile, imatrices.xyz_cam, (static_cast<const FramesData*>(getMetaData()))->getCamera());
}

//%%%%%%%%%%%%%%%%%%%%%%%%%%%%%%%%%%%%%%%

/* interpolateBadPixelsBayer: correct raw pixels looking at the bitmap
 * takes into consideration if there are multiple bad pixels in the neighbourhood
 */
int RawImageSource::interpolateBadPixelsBayer(PixelsMap &bitmapBads, array2D<float> &rawData)
{
    static const float eps = 1.f;
    int counter = 0;
#ifdef _OPENMP
    #pragma omp parallel for reduction(+:counter) schedule(dynamic,16)
#endif

    for (int row = 2; row < H - 2; row++) {
        for (int col = 2; col < W - 2; col++) {
            int sk = bitmapBads.skipIfZero(col, row);  //optimization for a stripe all zero

            if (sk) {
                col += sk - 1; //-1 is because of col++ in cycle
                continue;
            }

            if (!bitmapBads.get(col, row)) {
                continue;
            }

            float wtdsum = 0.f, norm = 0.f;

            // diagonal interpolation
            if (FC(row, col) == 1) {
                // green channel. We can use closer pixels than for red or blue channel. Distance to centre pixel is sqrt(2) => weighting is 0.70710678
                // For green channel following pixels will be used for interpolation. Pixel to be interpolated is in centre.
                // 1 means that pixel is used in this step, if itself and his counterpart are not marked bad
                // 0 0 0 0 0
                // 0 1 0 1 0
                // 0 0 0 0 0
                // 0 1 0 1 0
                // 0 0 0 0 0
                for (int dx = -1; dx <= 1; dx += 2) {
                    if (bitmapBads.get(col + dx, row - 1) || bitmapBads.get(col - dx, row + 1)) {
                        continue;
                    }

                    float dirwt = 0.70710678f / (fabsf(rawData[row - 1][col + dx] - rawData[row + 1][col - dx]) + eps);
                    wtdsum += dirwt * (rawData[row - 1][col + dx] + rawData[row + 1][col - dx]);
                    norm += dirwt;
                }
            } else {
                // red and blue channel. Distance to centre pixel is sqrt(8) => weighting is 0.35355339
                // For red and blue channel following pixels will be used for interpolation. Pixel to be interpolated is in centre.
                // 1 means that pixel is used in this step, if itself and his counterpart are not marked bad
                // 1 0 0 0 1
                // 0 0 0 0 0
                // 0 0 0 0 0
                // 0 0 0 0 0
                // 1 0 0 0 1
                for (int dx = -2; dx <= 2; dx += 4) {
                    if (bitmapBads.get(col + dx, row - 2) || bitmapBads.get(col - dx, row + 2)) {
                        continue;
                    }

                    float dirwt = 0.35355339f / (fabsf(rawData[row - 2][col + dx] - rawData[row + 2][col - dx]) + eps);
                    wtdsum += dirwt * (rawData[row - 2][col + dx] + rawData[row + 2][col - dx]);
                    norm += dirwt;
                }
            }

            // channel independent. Distance to centre pixel is 2 => weighting is 0.5
            // Additionally for all channel following pixels will be used for interpolation. Pixel to be interpolated is in centre.
            // 1 means that pixel is used in this step, if itself and his counterpart are not marked bad
            // 0 0 1 0 0
            // 0 0 0 0 0
            // 1 0 0 0 1
            // 0 0 0 0 0
            // 0 0 1 0 0

            // horizontal interpolation
            if (!(bitmapBads.get(col - 2, row) || bitmapBads.get(col + 2, row))) {
                float dirwt = 0.5f / (fabsf(rawData[row][col - 2] - rawData[row][col + 2]) + eps);
                wtdsum += dirwt * (rawData[row][col - 2] + rawData[row][col + 2]);
                norm += dirwt;
            }

            // vertical interpolation
            if (!(bitmapBads.get(col, row - 2) || bitmapBads.get(col, row + 2))) {
                float dirwt = 0.5f / (fabsf(rawData[row - 2][col] - rawData[row + 2][col]) + eps);
                wtdsum += dirwt * (rawData[row - 2][col] + rawData[row + 2][col]);
                norm += dirwt;
            }

            if (LIKELY(norm > 0.f)) {  // This means, we found at least one pair of valid pixels in the steps above, likelihood of this case is about 99.999%
                rawData[row][col] = wtdsum / (2.f * norm); //gradient weighted average, Factor of 2.f is an optimization to avoid multiplications in former steps
                counter++;
            } else { //backup plan -- simple average. Same method for all channels. We could improve this, but it's really unlikely that this case happens
                int tot = 0;
                float sum = 0;

                for (int dy = -2; dy <= 2; dy += 2) {
                    for (int dx = -2; dx <= 2; dx += 2) {
                        if (bitmapBads.get(col + dx, row + dy)) {
                            continue;
                        }

                        sum += rawData[row + dy][col + dx];
                        tot++;
                    }
                }

                if (tot > 0) {
                    rawData[row][col] = sum / tot;
                    counter ++;
                }
            }
        }
    }

    return counter; // Number of interpolated pixels.
}

/* interpolateBadPixels3Colours: correct raw pixels looking at the bitmap
 * takes into consideration if there are multiple bad pixels in the neighbourhood
 */
int RawImageSource::interpolateBadPixelsNColours(PixelsMap &bitmapBads, const int colours)
{
    static const float eps = 1.f;
    int counter = 0;
#ifdef _OPENMP
    #pragma omp parallel for reduction(+:counter) schedule(dynamic,16)
#endif

    for (int row = 2; row < H - 2; row++) {
        for (int col = 2; col < W - 2; col++) {
            int sk = bitmapBads.skipIfZero(col, row);  //optimization for a stripe all zero

            if (sk) {
                col += sk - 1; //-1 is because of col++ in cycle
                continue;
            }

            if (!bitmapBads.get(col, row)) {
                continue;
            }

            float wtdsum[colours], norm[colours];

            for (int i = 0; i < colours; ++i) {
                wtdsum[i] = norm[i] = 0.f;
            }

            // diagonal interpolation
            for (int dx = -1; dx <= 1; dx += 2) {
                if (bitmapBads.get(col + dx, row - 1) || bitmapBads.get(col - dx, row + 1)) {
                    continue;
                }

                for (int c = 0; c < colours; c++) {
                    float dirwt = 0.70710678f / (fabsf(rawData[row - 1][(col + dx) * colours + c] - rawData[row + 1][(col - dx) * colours + c]) + eps);
                    wtdsum[c] += dirwt * (rawData[row - 1][(col + dx) * colours + c] + rawData[row + 1][(col - dx) * colours + c]);
                    norm[c] += dirwt;
                }
            }

            // horizontal interpolation
            if (!(bitmapBads.get(col - 1, row) || bitmapBads.get(col + 1, row))) {
                for (int c = 0; c < colours; c++) {
                    float dirwt = 1.f / (fabsf(rawData[row][(col - 1) * colours + c] - rawData[row][(col + 1) * colours + c]) + eps);
                    wtdsum[c] += dirwt * (rawData[row][(col - 1) * colours + c] + rawData[row][(col + 1) * colours + c]);
                    norm[c] += dirwt;
                }
            }

            // vertical interpolation
            if (!(bitmapBads.get(col, row - 1) || bitmapBads.get(col, row + 1))) {
                for (int c = 0; c < colours; c++) {
                    float dirwt = 1.f / (fabsf(rawData[row - 1][col * colours + c] - rawData[row + 1][col * colours + c]) + eps);
                    wtdsum[c] += dirwt * (rawData[row - 1][col * colours + c] + rawData[row + 1][col * colours + c]);
                    norm[c] += dirwt;
                }
            }

            if (LIKELY(norm[0] > 0.f)) {  // This means, we found at least one pair of valid pixels in the steps above, likelihood of this case is about 99.999%
                for (int c = 0; c < colours; c++) {
                    rawData[row][col * colours + c] = wtdsum[c] / (2.f * norm[c]); //gradient weighted average, Factor of 2.f is an optimization to avoid multiplications in former steps
                }

                counter++;
            } else { //backup plan -- simple average. Same method for all channels. We could improve this, but it's really unlikely that this case happens
                int tot = 0;
                float sum[colours];

                for (int i = 0; i < colours; ++i) {
                    sum[i] = 0.f;
                }

                for (int dy = -2; dy <= 2; dy += 2) {
                    for (int dx = -2; dx <= 2; dx += 2) {
                        if (bitmapBads.get(col + dx, row + dy)) {
                            continue;
                        }

                        for (int c = 0; c < colours; c++) {
                            sum[c] += rawData[row + dy][(col + dx) * colours + c];
                        }

                        tot++;
                    }
                }

                if (tot > 0) {
                    for (int c = 0; c < colours; c++) {
                        rawData[row][col * colours + c] = sum[c] / tot;
                    }

                    counter ++;
                }
            }
        }
    }

    return counter; // Number of interpolated pixels.
}
/* interpolateBadPixelsXtrans: correct raw pixels looking at the bitmap
 * takes into consideration if there are multiple bad pixels in the neighbourhood
 */
int RawImageSource::interpolateBadPixelsXtrans(PixelsMap &bitmapBads)
{
    static const float eps = 1.f;
    int counter = 0;
#ifdef _OPENMP
    #pragma omp parallel for reduction(+:counter) schedule(dynamic,16)
#endif

    for (int row = 2; row < H - 2; row++) {
        for (int col = 2; col < W - 2; col++) {
            int skip = bitmapBads.skipIfZero(col, row);  //optimization for a stripe all zero

            if (skip) {
                col += skip - 1; //-1 is because of col++ in cycle
                continue;
            }

            if (!bitmapBads.get(col, row)) {
                continue;
            }

            float wtdsum = 0.f, norm = 0.f;
            unsigned int pixelColor = ri->XTRANSFC(row, col);

            if (pixelColor == 1) {
                // green channel. A green pixel can either be a solitary green pixel or a member of a 2x2 square of green pixels
                if (ri->XTRANSFC(row, col - 1) == ri->XTRANSFC(row, col + 1)) {
                    // If left and right neighbour have same colour, then this is a solitary green pixel
                    // For these the following pixels will be used for interpolation. Pixel to be interpolated is in centre and marked with a P.
                    // Pairs of pixels used in this step are numbered. A pair will be used if none of the pixels of the pair is marked bad
                    // 0 means, the pixel has a different colour and will not be used
                    // 0 1 0 2 0
                    // 3 5 0 6 4
                    // 0 0 P 0 0
                    // 4 6 0 5 3
                    // 0 2 0 1 0
                    for (int dx = -1; dx <= 1; dx += 2) {  // pixels marked 5 or 6 in above example. Distance to P is sqrt(2) => weighting is 0.70710678f
                        if (bitmapBads.get(col + dx, row - 1) || bitmapBads.get(col - dx, row + 1)) {
                            continue;
                        }

                        float dirwt = 0.70710678f / (fabsf(rawData[row - 1][col + dx] - rawData[row + 1][col - dx]) + eps);
                        wtdsum += dirwt * (rawData[row - 1][col + dx] + rawData[row + 1][col - dx]);
                        norm += dirwt;
                    }

                    for (int dx = -1; dx <= 1; dx += 2) {  // pixels marked 1 or 2 on above example. Distance to P is sqrt(5) => weighting is 0.44721359f
                        if (bitmapBads.get(col + dx, row - 2) || bitmapBads.get(col - dx, row + 2)) {
                            continue;
                        }

                        float dirwt = 0.44721359f / (fabsf(rawData[row - 2][col + dx] - rawData[row + 2][col - dx]) + eps);
                        wtdsum += dirwt * (rawData[row - 2][col + dx] + rawData[row + 2][col - dx]);
                        norm += dirwt;
                    }

                    for (int dx = -2; dx <= 2; dx += 4) {  // pixels marked 3 or 4 on above example. Distance to P is sqrt(5) => weighting is 0.44721359f
                        if (bitmapBads.get(col + dx, row - 1) || bitmapBads.get(col - dx, row + 1)) {
                            continue;
                        }

                        float dirwt = 0.44721359f / (fabsf(rawData[row - 1][col + dx] - rawData[row + 1][col - dx]) + eps);
                        wtdsum += dirwt * (rawData[row - 1][col + dx] + rawData[row + 1][col - dx]);
                        norm += dirwt;
                    }
                } else {
                    // this is a member of a 2x2 square of green pixels
                    // For these the following pixels will be used for interpolation. Pixel to be interpolated is at position P in the example.
                    // Pairs of pixels used in this step are numbered. A pair will be used if none of the pixels of the pair is marked bad
                    // 0 means, the pixel has a different colour and will not be used
                    // 1 0 0 3
                    // 0 P 2 0
                    // 0 2 1 0
                    // 3 0 0 0

                    // pixels marked 1 in above example. Distance to P is sqrt(2) => weighting is 0.70710678f
                    int offset1 = ri->XTRANSFC(row - 1, col - 1) == ri->XTRANSFC(row + 1, col + 1) ? 1 : -1;

                    if (!(bitmapBads.get(col - offset1, row - 1) || bitmapBads.get(col + offset1, row + 1))) {
                        float dirwt = 0.70710678f / (fabsf(rawData[row - 1][col - offset1] - rawData[row + 1][col + offset1]) + eps);
                        wtdsum += dirwt * (rawData[row - 1][col - offset1] + rawData[row + 1][col + offset1]);
                        norm += dirwt;
                    }

                    // pixels marked 2 in above example. Distance to P is 1 => weighting is 1.f
                    int offsety = (ri->XTRANSFC(row - 1, col) != 1 ? 1 : -1);
                    int offsetx = offset1 * offsety;

                    if (!(bitmapBads.get(col + offsetx, row) || bitmapBads.get(col, row + offsety))) {
                        float dirwt = 1.f / (fabsf(rawData[row][col + offsetx] - rawData[row + offsety][col]) + eps);
                        wtdsum += dirwt * (rawData[row][col + offsetx] + rawData[row + offsety][col]);
                        norm += dirwt;
                    }

                    int offsety2 = -offsety;
                    int offsetx2 = -offsetx;
                    offsetx *= 2;
                    offsety *= 2;

                    // pixels marked 3 in above example. Distance to P is sqrt(5) => weighting is 0.44721359f
                    if (!(bitmapBads.get(col + offsetx, row + offsety2) || bitmapBads.get(col + offsetx2, row + offsety))) {
                        float dirwt = 0.44721359f / (fabsf(rawData[row + offsety2][col + offsetx] - rawData[row + offsety][col + offsetx2]) + eps);
                        wtdsum += dirwt * (rawData[row + offsety2][col + offsetx] + rawData[row + offsety][col + offsetx2]);
                        norm += dirwt;
                    }
                }
            } else {
                // red and blue channel.
                // Each red or blue pixel has exactly one neighbour of same colour in distance 2 and four neighbours of same colour which can be reached by a move of a knight in chess.
                // For the distance 2 pixel (marked with an X) we generate a virtual counterpart (marked with a V)
                // For red and blue channel following pixels will be used for interpolation. Pixel to be interpolated is in centre and marked with a P.
                // Pairs of pixels used in this step are numbered except for distance 2 pixels which are marked X and V. A pair will be used if none of the pixels of the pair is marked bad
                // 0 1 0 0 0    0 0 X 0 0   remaining cases are symmetric
                // 0 0 0 0 2    1 0 0 0 2
                // X 0 P 0 V    0 0 P 0 0
                // 0 0 0 0 1    0 0 0 0 0
                // 0 2 0 0 0    0 2 V 1 0

                // Find two knight moves landing on a pixel of same colour as the pixel to be interpolated.
                // If we look at first and last row of 5x5 square, we will find exactly two knight pixels.
                // Additionally we know that the column of this pixel has 1 or -1 horizontal distance to the centre pixel
                // When we find a knight pixel, we get its counterpart, which has distance (+-3,+-3), where the signs of distance depend on the corner of the found knight pixel.
                // These pixels are marked 1 or 2 in above examples. Distance to P is sqrt(5) => weighting is 0.44721359f
                // The following loop simply scans the four possible places. To keep things simple, it does not stop after finding two knight pixels, because it will not find more than two
                for (int d1 = -2, offsety = 3; d1 <= 2; d1 += 4, offsety -= 6) {
                    for (int d2 = -1, offsetx = 3; d2 < 1; d2 += 2, offsetx -= 6) {
                        if (ri->XTRANSFC(row + d1, col + d2) == pixelColor) {
                            if (!(bitmapBads.get(col + d2, row + d1) || bitmapBads.get(col + d2 + offsetx, row + d1 + offsety))) {
                                float dirwt = 0.44721359f / (fabsf(rawData[row + d1][col + d2] - rawData[row + d1 + offsety][col + d2 + offsetx]) + eps);
                                wtdsum += dirwt * (rawData[row + d1][col + d2] + rawData[row + d1 + offsety][col + d2 + offsetx]);
                                norm += dirwt;
                            }
                        }
                    }
                }

                // now scan for the pixel of same colour in distance 2 in each direction (marked with an X in above examples).
                bool distance2PixelFound = false;
                int dx, dy;

                // check horizontal
                for (dx = -2, dy = 0; dx <= 2 && !distance2PixelFound; dx += 4)
                    if (ri->XTRANSFC(row, col + dx) == pixelColor) {
                        distance2PixelFound = true;
                    }

                if (!distance2PixelFound)

                    // no distance 2 pixel on horizontal, check vertical
                    for (dx = 0, dy = -2; dy <= 2 && !distance2PixelFound; dy += 4)
                        if (ri->XTRANSFC(row + dy, col) == pixelColor) {
                            distance2PixelFound = true;
                        }

                // calculate the value of its virtual counterpart (marked with a V in above examples)
                float virtualPixel;

                if (dy == 0) {
                    virtualPixel = 0.5f * (rawData[row - 1][col - dx] + rawData[row + 1][col - dx]);
                } else {
                    virtualPixel = 0.5f * (rawData[row - dy][col - 1] + rawData[row - dy][col + 1]);
                }

                // and weight as usual. Distance to P is 2 => weighting is 0.5f
                float dirwt = 0.5f / (fabsf(virtualPixel - rawData[row + dy][col + dx]) + eps);
                wtdsum += dirwt * (virtualPixel + rawData[row + dy][col + dx]);
                norm += dirwt;
            }

            if (LIKELY(norm > 0.f)) {  // This means, we found at least one pair of valid pixels in the steps above, likelihood of this case is about 99.999%
                rawData[row][col] = wtdsum / (2.f * norm); //gradient weighted average, Factor of 2.f is an optimization to avoid multiplications in former steps
                counter++;
            }
        }
    }

    return counter; // Number of interpolated pixels.
}
//%%%%%%%%%%%%%%%%%%%%%%%%%%%%%%%%%%%%%%%

/*  Search for hot or dead pixels in the image and update the map
 *  For each pixel compare its value to the average of similar colour surrounding
 *  (Taken from Emil Martinec idea)
 *  (Optimized by Ingo Weyrich 2013 and 2015)
 */
int RawImageSource::findHotDeadPixels( PixelsMap &bpMap, float thresh, bool findHotPixels, bool findDeadPixels )
{
    float varthresh = (20.0 * (thresh / 100.0) + 1.0) / 24.f;

    // allocate temporary buffer
    float* cfablur;
    cfablur = (float (*)) malloc(H * W * sizeof * cfablur);

    // counter for dead or hot pixels
    int counter = 0;

#ifdef _OPENMP
    #pragma omp parallel
#endif
    {
#ifdef _OPENMP
        #pragma omp for schedule(dynamic,16) nowait
#endif

        for (int i = 2; i < H - 2; i++) {
            for (int j = 2; j < W - 2; j++) {
                const float& temp = median(rawData[i - 2][j - 2], rawData[i - 2][j], rawData[i - 2][j + 2],
                                           rawData[i][j - 2], rawData[i][j], rawData[i][j + 2],
                                           rawData[i + 2][j - 2], rawData[i + 2][j], rawData[i + 2][j + 2]);
                cfablur[i * W + j] = rawData[i][j] - temp;
            }
        }

        // process borders. Former version calculated the median using mirrored border which does not make sense because the original pixel loses weight
        // Setting the difference between pixel and median for border pixels to zero should do the job not worse then former version
#ifdef _OPENMP
        #pragma omp single
#endif
        {
            for (int i = 0; i < 2; i++) {
                for (int j = 0; j < W; j++) {
                    cfablur[i * W + j] = 0.f;
                }
            }

            for (int i = 2; i < H - 2; i++) {
                for (int j = 0; j < 2; j++) {
                    cfablur[i * W + j] = 0.f;
                }

                for (int j = W - 2; j < W; j++) {
                    cfablur[i * W + j] = 0.f;
                }
            }

            for (int i = H - 2; i < H; i++) {
                for (int j = 0; j < W; j++) {
                    cfablur[i * W + j] = 0.f;
                }
            }
        }
#ifdef _OPENMP
        #pragma omp barrier // barrier because of nowait clause above

        #pragma omp for reduction(+:counter) schedule(dynamic,16)
#endif

        //cfa pixel heat/death evaluation
        for (int rr = 2; rr < H - 2; rr++) {
            int rrmWpcc = rr * W + 2;

            for (int cc = 2; cc < W - 2; cc++, rrmWpcc++) {
                //evaluate pixel for heat/death
                float pixdev = cfablur[rrmWpcc];

                if (pixdev == 0.f) {
                    continue;
                }

                if ((!findDeadPixels) && pixdev < 0) {
                    continue;
                }

                if ((!findHotPixels) && pixdev > 0) {
                    continue;
                }

                pixdev = fabsf(pixdev);
                float hfnbrave = -pixdev;

#ifdef __SSE2__
                // sum up 5*4 = 20 values using SSE
                // 10 fabs function calls and float 10 additions with SSE
                vfloat sum = vabsf(LVFU(cfablur[(rr - 2) * W + cc - 2])) + vabsf(LVFU(cfablur[(rr - 1) * W + cc - 2]));
                sum += vabsf(LVFU(cfablur[(rr) * W + cc - 2]));
                sum += vabsf(LVFU(cfablur[(rr + 1) * W + cc - 2]));
                sum += vabsf(LVFU(cfablur[(rr + 2) * W + cc - 2]));
                // horizontally add the values and add the result to hfnbrave
                hfnbrave += vhadd(sum);

                // add remaining 5 values of last column
                for (int mm = rr - 2; mm <= rr + 2; mm++) {
                    hfnbrave += fabsf(cfablur[mm * W + cc + 2]);
                }

#else

                //  25 fabs function calls and 25 float additions without SSE
                for (int mm = rr - 2; mm <= rr + 2; mm++) {
                    for (int nn = cc - 2; nn <= cc + 2; nn++) {
                        hfnbrave += fabsf(cfablur[mm * W + nn]);
                    }
                }

#endif

                if (pixdev > varthresh * hfnbrave) {
                    // mark the pixel as "bad"
                    bpMap.set(cc, rr);
                    counter++;
                }
            }//end of pixel evaluation
        }
    }//end of parallel processing
    free(cfablur);
    return counter;
}

//%%%%%%%%%%%%%%%%%%%%%%%%%%%%%%%%%%%%%%%

void RawImageSource::getFullSize(int& w, int& h, int tr)
{

    tr = defTransform(tr);

    if (fuji) {
        w = ri->get_FujiWidth() * 2 + 1;
        h = (H - ri->get_FujiWidth()) * 2 + 1;
    } else if (d1x) {
        w = W;
        h = 2 * H;
    } else {
        w = W;
        h = H;
    }

    if ((tr & TR_ROT) == TR_R90 || (tr & TR_ROT) == TR_R270) {
        int tmp = w;
        w = h;
        h = tmp;
    }

    w -= 2 * border;
    h -= 2 * border;
}

//%%%%%%%%%%%%%%%%%%%%%%%%%%%%%%%%%%%%%%%

void RawImageSource::getSize(const PreviewProps &pp, int& w, int& h)
{
    w = pp.getWidth() / pp.getSkip() + (pp.getWidth() % pp.getSkip() > 0);
    h = pp.getHeight() / pp.getSkip() + (pp.getHeight() % pp.getSkip() > 0);
}

//%%%%%%%%%%%%%%%%%%%%%%%%%%%%%%%%%%%%%%%

void RawImageSource::hflip(Imagefloat* image)
{
    image->hflip();
}

//%%%%%%%%%%%%%%%%%%%%%%%%%%%%%%%%%%%%%%%

void RawImageSource::vflip(Imagefloat* image)
{
    image->vflip();
}


//%%%%%%%%%%%%%%%%%%%%%%%%%%%%%%%%%%%%%%%

int RawImageSource::load(const Glib::ustring &fname)
{

    MyTime t1, t2;
    t1.set();
    fileName = fname;

    if (plistener) {
        plistener->setProgressStr("Decoding...");
        plistener->setProgress(0.0);
    }

    ri = new RawImage(fname);
    int errCode = ri->loadRaw(false, 0, false);

    if (errCode) {
        return errCode;
    }

    numFrames = ri->getFrameCount();

    errCode = 0;

    if (numFrames > 1) {
#ifdef _OPENMP
        #pragma omp parallel
#endif
        {
            int errCodeThr = 0;
#ifdef _OPENMP
            #pragma omp for nowait
#endif

            for (unsigned int i = 0; i < numFrames; ++i)
            {
                if (i == 0) {
                    riFrames[i] = ri;
                    errCodeThr = riFrames[i]->loadRaw(true, i, true, plistener, 0.8);
                } else {
                    riFrames[i] = new RawImage(fname);
                    errCodeThr = riFrames[i]->loadRaw(true, i);
                }
            }

#ifdef _OPENMP
            #pragma omp critical
#endif
            {
                errCode = errCodeThr ? errCodeThr : errCode;
            }
        }
    } else {
        riFrames[0] = ri;
        errCode = riFrames[0]->loadRaw(true, 0, true, plistener, 0.8);
    }

    if (!errCode) {
        for (unsigned int i = 0; i < numFrames; ++i) {
            riFrames[i]->compress_image(i);
        }
    } else {
        return errCode;
    }

    if (numFrames > 1) {  // this disables multi frame support for Fuji S5 until I found a solution to handle different dimensions
        if (riFrames[0]->get_width() != riFrames[1]->get_width() || riFrames[0]->get_height() != riFrames[1]->get_height()) {
            numFrames = 1;
        }
    }

    if (plistener) {
        plistener->setProgress(0.9);
    }

    /***** Copy once constant data extracted from raw *******/
    W = ri->get_width();
    H = ri->get_height();
    fuji = ri->get_FujiWidth() != 0;

    for (int i = 0; i < 3; i++)
        for (int j = 0; j < 3; j++) {
            imatrices.rgb_cam[i][j] = ri->get_colors() == 1 ? (i == j) : ri->get_rgb_cam(i, j);
        }

    // compute inverse of the color transformation matrix
    // first arg is matrix, second arg is inverse
    inverse33(imatrices.rgb_cam, imatrices.cam_rgb);

    d1x  = ! ri->get_model().compare("D1X");

    if (ri->getSensorType() == ST_FUJI_XTRANS) {
        border = 7;
    } else if (ri->getSensorType() == ST_FOVEON) {
        border = 0;
    }

    if (ri->get_profile()) {
        embProfile = cmsOpenProfileFromMem(ri->get_profile(), ri->get_profileLen());
    }

    // create profile
    memset(imatrices.xyz_cam, 0, sizeof(imatrices.xyz_cam));

    for (int i = 0; i < 3; i++)
        for (int j = 0; j < 3; j++)
            for (int k = 0; k < 3; k++) {
                imatrices.xyz_cam[i][j] += xyz_sRGB[i][k] * imatrices.rgb_cam[k][j];
            }

    camProfile = ICCStore::getInstance()->createFromMatrix(imatrices.xyz_cam, false, "Camera");
    inverse33(imatrices.xyz_cam, imatrices.cam_xyz);

    for (int c = 0; c < 4; c++) {
        c_white[c] = ri->get_white(c);
    }

    // First we get the "as shot" ("Camera") white balance and store it
    float pre_mul[4];
    // FIXME: get_colorsCoeff not so much used nowadays, when we have calculate_scale_mul() function here
    ri->get_colorsCoeff(pre_mul, scale_mul, c_black, false);   //modify  for black level
    camInitialGain = max(scale_mul[0], scale_mul[1], scale_mul[2], scale_mul[3]) / min(scale_mul[0], scale_mul[1], scale_mul[2], scale_mul[3]);

    double camwb_red = ri->get_pre_mul(0) / pre_mul[0];
    double camwb_green = ri->get_pre_mul(1) / pre_mul[1];
    double camwb_blue = ri->get_pre_mul(2) / pre_mul[2];
    double cam_r = imatrices.rgb_cam[0][0] * camwb_red + imatrices.rgb_cam[0][1] * camwb_green + imatrices.rgb_cam[0][2] * camwb_blue;
    double cam_g = imatrices.rgb_cam[1][0] * camwb_red + imatrices.rgb_cam[1][1] * camwb_green + imatrices.rgb_cam[1][2] * camwb_blue;
    double cam_b = imatrices.rgb_cam[2][0] * camwb_red + imatrices.rgb_cam[2][1] * camwb_green + imatrices.rgb_cam[2][2] * camwb_blue;
    camera_wb = ColorTemp(cam_r, cam_g, cam_b, 1.);  // as shot WB

    ColorTemp ReferenceWB;
    double ref_r, ref_g, ref_b;
    {
        // ...then we re-get the constants but now with auto which gives us better demosaicing and CA auto-correct
        // performance for strange white balance settings (such as UniWB)
        ri->get_colorsCoeff(ref_pre_mul, scale_mul, c_black, true);
        refwb_red = ri->get_pre_mul(0) / ref_pre_mul[0];
        refwb_green = ri->get_pre_mul(1) / ref_pre_mul[1];
        refwb_blue = ri->get_pre_mul(2) / ref_pre_mul[2];
        initialGain = max(scale_mul[0], scale_mul[1], scale_mul[2], scale_mul[3]) / min(scale_mul[0], scale_mul[1], scale_mul[2], scale_mul[3]);
        ref_r = imatrices.rgb_cam[0][0] * refwb_red + imatrices.rgb_cam[0][1] * refwb_green + imatrices.rgb_cam[0][2] * refwb_blue;
        ref_g = imatrices.rgb_cam[1][0] * refwb_red + imatrices.rgb_cam[1][1] * refwb_green + imatrices.rgb_cam[1][2] * refwb_blue;
        ref_b = imatrices.rgb_cam[2][0] * refwb_red + imatrices.rgb_cam[2][1] * refwb_green + imatrices.rgb_cam[2][2] * refwb_blue;
        ReferenceWB = ColorTemp(ref_r, ref_g, ref_b, 1.);
    }

    if (settings->verbose) {
        printf("Raw As Shot White balance: temp %f, tint %f\n", camera_wb.getTemp(), camera_wb.getGreen());
        printf("Raw Reference (auto) white balance: temp %f, tint %f, multipliers [%f %f %f | %f %f %f]\n", ReferenceWB.getTemp(), ReferenceWB.getGreen(), ref_r, ref_g, ref_b, refwb_red, refwb_blue, refwb_green);
    }

    /*{
            // Test code: if you want to test a specific white balance
        ColorTemp d50wb = ColorTemp(5000.0, 1.0, 1.0, "Custom");
        double rm,gm,bm,r,g,b;
        d50wb.getMultipliers(r, g, b);
        camwb_red   = imatrices.cam_rgb[0][0]*r + imatrices.cam_rgb[0][1]*g + imatrices.cam_rgb[0][2]*b;
        camwb_green = imatrices.cam_rgb[1][0]*r + imatrices.cam_rgb[1][1]*g + imatrices.cam_rgb[1][2]*b;
        camwb_blue  = imatrices.cam_rgb[2][0]*r + imatrices.cam_rgb[2][1]*g + imatrices.cam_rgb[2][2]*b;
        double pre_mul[3], dmax = 0;
        pre_mul[0] = ri->get_pre_mul(0) / camwb_red;
        pre_mul[1] = ri->get_pre_mul(1) / camwb_green;
        pre_mul[2] = ri->get_pre_mul(2) / camwb_blue;
        for (int c = 0; c < 3; c++) {
            if (dmax < pre_mul[c])
                dmax = pre_mul[c];
                }
                for (int c = 0; c < 3; c++) {
            pre_mul[c] /= dmax;
                }
                camwb_red *= dmax;
                camwb_green *= dmax;
                camwb_blue *= dmax;
                for (int c = 0; c < 3; c++) {
            int sat = ri->get_white(c) - ri->get_cblack(c);
            scale_mul[c] = pre_mul[c] * 65535.0 / sat;
                }
                scale_mul[3] = pre_mul[1] * 65535.0 / (ri->get_white(3) - ri->get_cblack(3));
                initialGain = 1.0 / min(pre_mul[0], pre_mul[1], pre_mul[2]);
    }*/

    for (unsigned int i = 0; i < numFrames; ++i) {
        riFrames[i]->set_prefilters();
    }


    // Load complete Exif information
    std::unique_ptr<RawMetaDataLocation> rml(new RawMetaDataLocation(ri->get_exifBase(), ri->get_ciffBase(), ri->get_ciffLen()));
    idata = new FramesData(fname, std::move(rml));
    idata->setDCRawFrameCount(numFrames);

    green(W, H);
    red(W, H);
    blue(W, H);
    //hpmap = allocArray<char>(W, H);

    if (plistener) {
        plistener->setProgress(1.0);
    }

    plistener = nullptr; // This must be reset, because only load() is called through progressConnector
    t2.set();

    if (settings->verbose) {
        printf("Load %s: %d usec\n", fname.c_str(), t2.etime(t1));
    }

    return 0; // OK!
}

//%%%%%%%%%%%%%%%%%%%%%%%%%%%%%%%%%%%%%%%

void RawImageSource::preprocess(const RAWParams &raw, const LensProfParams &lensProf, const CoarseTransformParams& coarse, bool prepareDenoise)
{
//    BENCHFUN
    MyTime t1, t2;
    t1.set();

    Glib::ustring newDF = raw.dark_frame;
    RawImage *rid = nullptr;

    if (!raw.df_autoselect) {
        if (!raw.dark_frame.empty()) {
            rid = dfm.searchDarkFrame(raw.dark_frame);
        }
    } else {
        rid = dfm.searchDarkFrame(idata->getMake(), idata->getModel(), idata->getISOSpeed(), idata->getShutterSpeed(), idata->getDateTimeAsTS());
    }

    if (rid && settings->verbose) {
        printf("Subtracting Darkframe:%s\n", rid->get_filename().c_str());
    }

    PixelsMap *bitmapBads = nullptr;

    int totBP = 0; // Hold count of bad pixels to correct

    if (ri->zeroIsBad()) { // mark all pixels with value zero as bad, has to be called before FF and DF. dcraw sets this flag only for some cameras (mainly Panasonic and Leica)
        bitmapBads = new PixelsMap(W, H);
#ifdef _OPENMP
        #pragma omp parallel for reduction(+:totBP) schedule(dynamic,16)
#endif

        for (int i = 0; i < H; i++)
            for (int j = 0; j < W; j++) {
                if (ri->data[i][j] == 0.f) {
                    bitmapBads->set(j, i);
                    totBP++;
                }
            }

        if (settings->verbose) {
            printf("%d pixels with value zero marked as bad pixels\n", totBP);
        }
    }

    //FLATFIELD start
    RawImage *rif = nullptr;

    if (!raw.ff_AutoSelect) {
        if (!raw.ff_file.empty()) {
            rif = ffm.searchFlatField(raw.ff_file);
        }
    } else {
        rif = ffm.searchFlatField(idata->getMake(), idata->getModel(), idata->getLens(), idata->getFocalLen(), idata->getFNumber(), idata->getDateTimeAsTS());
    }


    bool hasFlatField = (rif != nullptr);

    if (hasFlatField && settings->verbose) {
        printf("Flat Field Correction:%s\n", rif->get_filename().c_str());
    }

    if (numFrames == 4) {
        int bufferNumber = 0;

        for (unsigned int i = 0; i < 4; ++i) {
            if (i == currFrame) {
                copyOriginalPixels(raw, ri, rid, rif, rawData);
                rawDataFrames[i] = &rawData;
            } else {
                if (!rawDataBuffer[bufferNumber]) {
                    rawDataBuffer[bufferNumber] = new array2D<float>;
                }

                rawDataFrames[i] = rawDataBuffer[bufferNumber];
                ++bufferNumber;
                copyOriginalPixels(raw, riFrames[i], rid, rif, *rawDataFrames[i]);
            }
        }
    } else {
        copyOriginalPixels(raw, ri, rid, rif, rawData);
    }

    //FLATFIELD end


    // Always correct camera badpixels from .badpixels file
    std::vector<badPix> *bp = dfm.getBadPixels(ri->get_maker(), ri->get_model(), idata->getSerialNumber());

    if (bp) {
        if (!bitmapBads) {
            bitmapBads = new PixelsMap(W, H);
        }

        totBP += bitmapBads->set(*bp);

        if (settings->verbose) {
            std::cout << "Correcting " << bp->size() << " pixels from .badpixels" << std::endl;
        }
    }

    // If darkframe selected, correct hotpixels found on darkframe
    bp = nullptr;

    if (raw.df_autoselect) {
        bp = dfm.getHotPixels(idata->getMake(), idata->getModel(), idata->getISOSpeed(), idata->getShutterSpeed(), idata->getDateTimeAsTS());
    } else if (!raw.dark_frame.empty()) {
        bp = dfm.getHotPixels(raw.dark_frame);
    }

    if (bp) {
        if (!bitmapBads) {
            bitmapBads = new PixelsMap(W, H);
        }

        totBP += bitmapBads->set(*bp);

        if (settings->verbose && !bp->empty()) {
            std::cout << "Correcting " << bp->size() << " hotpixels from darkframe" << std::endl;
        }
    }

    if (numFrames == 4) {
        for (int i = 0; i < 4; ++i) {
            scaleColors(0, 0, W, H, raw, *rawDataFrames[i]);
        }
    } else {
        scaleColors(0, 0, W, H, raw, rawData);   //+ + raw parameters for black level(raw.blackxx)
    }

    // Correct vignetting of lens profile
    if (!hasFlatField && lensProf.useVign) {
        std::unique_ptr<LensCorrection> pmap;

        if (lensProf.useLensfun()) {
            pmap = LFDatabase::findModifier(lensProf, idata, W, H, coarse, -1);
        } else {
            const std::shared_ptr<LCPProfile> pLCPProf = LCPStore::getInstance()->getProfile(lensProf.lcpFile);

            if (pLCPProf) { // don't check focal length to allow distortion correction for lenses without chip, also pass dummy focal length 1 in case of 0
                pmap.reset(new LCPMapper(pLCPProf, max(idata->getFocalLen(), 1.0), idata->getFocalLen35mm(), idata->getFocusDist(), idata->getFNumber(), true, false, W, H, coarse, -1));
            }
        }

        if (pmap) {
            LensCorrection &map = *pmap;

            if (ri->getSensorType() == ST_BAYER || ri->getSensorType() == ST_FUJI_XTRANS || ri->get_colors() == 1) {
                if (numFrames == 4) {
                    for (int i = 0; i < 4; ++i) {
#ifdef _OPENMP
                        #pragma omp parallel for schedule(dynamic,16)
#endif

                        for (int y = 0; y < H; y++) {
                            map.processVignetteLine(W, y, (*rawDataFrames[i])[y]);
                        }
                    }
                } else {

#ifdef _OPENMP
                    #pragma omp parallel for schedule(dynamic,16)
#endif

                    for (int y = 0; y < H; y++) {
                        map.processVignetteLine(W, y, rawData[y]);
                    }
                }
            } else if (ri->get_colors() == 3) {
#ifdef _OPENMP
                #pragma omp parallel for schedule(dynamic,16)
#endif

                for (int y = 0; y < H; y++) {
                    map.processVignetteLine3Channels(W, y, rawData[y]);
                }
            }
        }
    }

    defGain = 0.0;//log(initialGain) / log(2.0);

    if (ri->getSensorType() == ST_BAYER && (raw.hotPixelFilter > 0 || raw.deadPixelFilter > 0)) {
        if (plistener) {
            plistener->setProgressStr("Hot/Dead Pixel Filter...");
            plistener->setProgress(0.0);
        }

        if (!bitmapBads) {
            bitmapBads = new PixelsMap(W, H);
        }

        int nFound = findHotDeadPixels(*bitmapBads, raw.hotdeadpix_thresh, raw.hotPixelFilter, raw.deadPixelFilter);
        totBP += nFound;

        if (settings->verbose && nFound > 0) {
            printf("Correcting %d hot/dead pixels found inside image\n", nFound);
        }
    }

    if (ri->getSensorType() == ST_BAYER && raw.bayersensor.pdafLinesFilter) {
        PDAFLinesFilter f(ri);

        if (!bitmapBads) {
            bitmapBads = new PixelsMap(W, H);
        }
        
        int n = f.mark(rawData, *bitmapBads);
        totBP += n;

        if (n > 0) {
            if (settings->verbose) {
                printf("Marked %d hot pixels from PDAF lines\n", n);            
            }

            auto &thresh = f.greenEqThreshold();        
            if (numFrames == 4) {
                for (int i = 0; i < 4; ++i) {
                    green_equilibrate(thresh, *rawDataFrames[i]);
                }
            } else {
                green_equilibrate(thresh, rawData);
            }
        }
    }

    // check if it is an olympus E camera or green equilibration is enabled. If yes, compute G channel pre-compensation factors
    if (ri->getSensorType() == ST_BAYER && (raw.bayersensor.greenthresh || (((idata->getMake().size() >= 7 && idata->getMake().substr(0, 7) == "OLYMPUS" && idata->getModel()[0] == 'E') || (idata->getMake().size() >= 9 && idata->getMake().substr(0, 9) == "Panasonic")) && raw.bayersensor.method != RAWParams::BayerSensor::getMethodString(RAWParams::BayerSensor::Method::VNG4)))) {
        // global correction
        if (numFrames == 4) {
            for (int i = 0; i < 4; ++i) {
                green_equilibrate_global(*rawDataFrames[i]);
            }
        } else {
            green_equilibrate_global(rawData);
        }
    }

    if (ri->getSensorType() == ST_BAYER && raw.bayersensor.greenthresh > 0) {
        if (plistener) {
            plistener->setProgressStr("Green equilibrate...");
            plistener->setProgress(0.0);
        }

<<<<<<< HEAD
        if (numFrames == 4) {
            for (int i = 0; i < 4; ++i) {
                green_equilibrate(0.01 * raw.bayersensor.greenthresh, *rawDataFrames[i]);
=======
        GreenEqulibrateThreshold thresh(0.01 * raw.bayersensor.greenthresh);

        if(numFrames == 4) {
            for(int i = 0; i < 4; ++i) {
                green_equilibrate(thresh, *rawDataFrames[i]);
>>>>>>> 4511b693
            }
        } else {
            green_equilibrate(thresh, rawData);
        }
    }


    if (totBP) {
        if (ri->getSensorType() == ST_BAYER) {
            if (numFrames == 4) {
                for (int i = 0; i < 4; ++i) {
                    interpolateBadPixelsBayer(*bitmapBads, *rawDataFrames[i]);
                }
            } else {
                interpolateBadPixelsBayer(*bitmapBads, rawData);
            }
        } else if (ri->getSensorType() == ST_FUJI_XTRANS) {
            interpolateBadPixelsXtrans(*bitmapBads);
        } else {
            interpolateBadPixelsNColours(*bitmapBads, ri->get_colors());
        }
    }

    if (ri->getSensorType() == ST_BAYER && raw.bayersensor.linenoise > 0) {
        if (plistener) {
            plistener->setProgressStr("Line Denoise...");
            plistener->setProgress(0.0);
        }

        std::unique_ptr<CFALineDenoiseRowBlender> line_denoise_rowblender;
        if (raw.bayersensor.linenoiseDirection == RAWParams::BayerSensor::LineNoiseDirection::PDAF_LINES) {
            PDAFLinesFilter f(ri);
            line_denoise_rowblender = f.lineDenoiseRowBlender();
        } else {
            line_denoise_rowblender.reset(new CFALineDenoiseRowBlender());
        }

        cfa_linedn(0.00002 * (raw.bayersensor.linenoise), int(raw.bayersensor.linenoiseDirection) & int(RAWParams::BayerSensor::LineNoiseDirection::VERTICAL), int(raw.bayersensor.linenoiseDirection) & int(RAWParams::BayerSensor::LineNoiseDirection::HORIZONTAL), *line_denoise_rowblender);
    }

    if ((raw.ca_autocorrect || fabs(raw.cared) > 0.001 || fabs(raw.cablue) > 0.001) && ri->getSensorType() == ST_BAYER) {     // Auto CA correction disabled for X-Trans, for now...
        if (plistener) {
            plistener->setProgressStr("CA Auto Correction...");
            plistener->setProgress(0.0);
        }

        if (numFrames == 4) {
            for (int i = 0; i < 4; ++i) {
                CA_correct_RT(raw.ca_autocorrect, raw.cared, raw.cablue, 8.0, *rawDataFrames[i]);
            }
        } else {
            CA_correct_RT(raw.ca_autocorrect, raw.cared, raw.cablue, 8.0, rawData);
        }
    }

    if (raw.expos != 1) {
        if (numFrames == 4) {
            for (int i = 0; i < 4; ++i) {
                processRawWhitepoint(raw.expos, raw.preser, *rawDataFrames[i]);
            }
        } else {
            processRawWhitepoint(raw.expos, raw.preser, rawData);
        }
    }

    if (prepareDenoise && dirpyrdenoiseExpComp == INFINITY) {
        LUTu aehist;
        int aehistcompr;
        double clip = 0;
        int brightness, contrast, black, hlcompr, hlcomprthresh;
        getAutoExpHistogram(aehist, aehistcompr);
        ImProcFunctions::getAutoExp(aehist, aehistcompr, clip, dirpyrdenoiseExpComp, brightness, contrast, black, hlcompr, hlcomprthresh);
    }

    t2.set();

    if (settings->verbose) {
        printf("Preprocessing: %d usec\n", t2.etime(t1));
    }

    if (bitmapBads) {
        delete bitmapBads;
    }

    rawDirty = true;
    return;
}
//%%%%%%%%%%%%%%%%%%%%%%%%%%%%%%%%%%%%%%%

void RawImageSource::demosaic(const RAWParams &raw)
{
    MyTime t1, t2;
    t1.set();

    if (ri->getSensorType() == ST_BAYER) {
        if (raw.bayersensor.method == RAWParams::BayerSensor::getMethodString(RAWParams::BayerSensor::Method::HPHD)) {
            hphd_demosaic();
        } else if (raw.bayersensor.method == RAWParams::BayerSensor::getMethodString(RAWParams::BayerSensor::Method::VNG4)) {
            vng4_demosaic();
        } else if (raw.bayersensor.method == RAWParams::BayerSensor::getMethodString(RAWParams::BayerSensor::Method::AHD)) {
            ahd_demosaic();
        } else if (raw.bayersensor.method == RAWParams::BayerSensor::getMethodString(RAWParams::BayerSensor::Method::AMAZE)) {
            amaze_demosaic_RT(0, 0, W, H, rawData, red, green, blue);
        } else if (raw.bayersensor.method == RAWParams::BayerSensor::getMethodString(RAWParams::BayerSensor::Method::PIXELSHIFT)) {
            pixelshift(0, 0, W, H, raw.bayersensor, currFrame, ri->get_maker(), ri->get_model(), raw.expos);
        } else if (raw.bayersensor.method == RAWParams::BayerSensor::getMethodString(RAWParams::BayerSensor::Method::DCB)) {
            dcb_demosaic(raw.bayersensor.dcb_iterations, raw.bayersensor.dcb_enhance);
        } else if (raw.bayersensor.method == RAWParams::BayerSensor::getMethodString(RAWParams::BayerSensor::Method::EAHD)) {
            eahd_demosaic();
        } else if (raw.bayersensor.method == RAWParams::BayerSensor::getMethodString(RAWParams::BayerSensor::Method::IGV)) {
            igv_interpolate(W, H);
        } else if (raw.bayersensor.method == RAWParams::BayerSensor::getMethodString(RAWParams::BayerSensor::Method::LMMSE)) {
            lmmse_interpolate_omp(W, H, rawData, red, green, blue, raw.bayersensor.lmmse_iterations);
        } else if (raw.bayersensor.method == RAWParams::BayerSensor::getMethodString(RAWParams::BayerSensor::Method::FAST)) {
            fast_demosaic();
        } else if (raw.bayersensor.method == RAWParams::BayerSensor::getMethodString(RAWParams::BayerSensor::Method::MONO)) {
            nodemosaic(true);
        } else if (raw.bayersensor.method == RAWParams::BayerSensor::getMethodString(RAWParams::BayerSensor::Method::RCD)) {
            rcd_demosaic();
        } else {
            nodemosaic(false);
        }

        //if (raw.all_enhance) refinement_lassus();

    } else if (ri->getSensorType() == ST_FUJI_XTRANS) {
        if (raw.xtranssensor.method == RAWParams::XTransSensor::getMethodString(RAWParams::XTransSensor::Method::FAST)) {
            fast_xtrans_interpolate();
        } else if (raw.xtranssensor.method == RAWParams::XTransSensor::getMethodString(RAWParams::XTransSensor::Method::ONE_PASS)) {
            xtrans_interpolate(1, false);
        } else if (raw.xtranssensor.method == RAWParams::XTransSensor::getMethodString(RAWParams::XTransSensor::Method::THREE_PASS)) {
            xtrans_interpolate(3, true);
        } else if (raw.xtranssensor.method == RAWParams::XTransSensor::getMethodString(RAWParams::XTransSensor::Method::MONO)) {
            nodemosaic(true);
        } else {
            nodemosaic(false);
        }
    } else if (ri->get_colors() == 1) {
        // Monochrome
        nodemosaic(true);
    }

    t2.set();


    rgbSourceModified = false;


    if (settings->verbose) {
        if (getSensorType() == ST_BAYER) {
            printf("Demosaicing Bayer data: %s - %d usec\n", raw.bayersensor.method.c_str(), t2.etime(t1));
        } else if (getSensorType() == ST_FUJI_XTRANS) {
            printf("Demosaicing X-Trans data: %s - %d usec\n", raw.xtranssensor.method.c_str(), t2.etime(t1));
        }
    }
}


//void RawImageSource::retinexPrepareBuffers(ColorManagementParams cmp, RetinexParams retinexParams, multi_array2D<float, 3> &conversionBuffer, LUTu &lhist16RETI)
void RawImageSource::retinexPrepareBuffers(const ColorManagementParams& cmp, const RetinexParams &retinexParams, multi_array2D<float, 4> &conversionBuffer, LUTu &lhist16RETI)
{
    bool useHsl = (retinexParams.retinexcolorspace == "HSLLOG" || retinexParams.retinexcolorspace == "HSLLIN");
    conversionBuffer[0](W - 2 * border, H - 2 * border);
    conversionBuffer[1](W - 2 * border, H - 2 * border);
    conversionBuffer[2](W - 2 * border, H - 2 * border);
    conversionBuffer[3](W - 2 * border, H - 2 * border);

    LUTf *retinexgamtab = nullptr;//gamma before and after Retinex to restore tones
    LUTf lutTonereti;

    if (retinexParams.gammaretinex == "low") {
        retinexgamtab = & (Color::gammatab_115_2);
    } else if (retinexParams.gammaretinex == "mid") {
        retinexgamtab = & (Color::gammatab_13_2);
    } else if (retinexParams.gammaretinex == "hig") {
        retinexgamtab = & (Color::gammatab_145_3);
    } else if (retinexParams.gammaretinex == "fre") {
        GammaValues g_a;
        double pwr = 1.0 / retinexParams.gam;
        double gamm = retinexParams.gam;
        double ts = retinexParams.slope;
        double gamm2 = retinexParams.gam;

        if (gamm2 < 1.) {
            std::swap(pwr, gamm);
        }

        int mode = 0;
        Color::calcGamma(pwr, ts, mode, g_a); // call to calcGamma with selected gamma and slope

        //    printf("g_a0=%f g_a1=%f g_a2=%f g_a3=%f g_a4=%f\n", g_a0,g_a1,g_a2,g_a3,g_a4);
        double start;
        double add;

        if (gamm2 < 1.) {
            start = g_a[2];
            add = g_a[4];
        } else {
            start = g_a[3];
            add = g_a[4];
        }

        double mul = 1. + g_a[4];

        lutTonereti(65536);

        for (int i = 0; i < 65536; i++) {
            double val = (i) / 65535.;
            double x;

            if (gamm2 < 1.) {
                x = Color::igammareti(val, gamm, start, ts, mul, add);
            } else {
                x = Color::gammareti(val, gamm, start, ts, mul, add);
            }

            lutTonereti[i] = CLIP(x * 65535.);  // CLIP avoid in some case extra values
        }

        retinexgamtab = &lutTonereti;
    }

    /*
    //test with amsterdam.pef and other files
    float rr,gg,bb;
    rr=red[50][2300];
    gg=green[50][2300];
    bb=blue[50][2300];
    printf("rr=%f gg=%f bb=%f \n",rr,gg,bb);
    rr=red[1630][370];
    gg=green[1630][370];
    bb=blue[1630][370];
    printf("rr1=%f gg1=%f bb1=%f \n",rr,gg,bb);
    rr=red[380][1630];
    gg=green[380][1630];
    bb=blue[380][1630];
    printf("rr2=%f gg2=%f bb2=%f \n",rr,gg,bb);
    */
    /*
    if(retinexParams.highlig < 100 && retinexParams.retinexMethod == "highliplus") {//try to recover magenta...very difficult !
        float hig = ((float)retinexParams.highlig)/100.f;
        float higgb = ((float)retinexParams.grbl)/100.f;

    #ifdef _OPENMP
            #pragma omp parallel for
    #endif
            for (int i = border; i < H - border; i++ ) {
                for (int j = border; j < W - border; j++ ) {
                    float R_,G_,B_;
                    R_=red[i][j];
                    G_=green[i][j];
                    B_=blue[i][j];

                    //empirical method to find highlight magenta with no conversion RGB and no white balance
                    //red = master   Gr and Bl default higgb=0.5
         //           if(R_>65535.f*hig  && G_ > 65535.f*higgb && B_ > 65535.f*higgb) conversionBuffer[3][i - border][j - border] = R_;
          //          else conversionBuffer[3][i - border][j - border] = 0.f;
                }
            }
    }
    */
    if (retinexParams.gammaretinex != "none" && retinexParams.str != 0 && retinexgamtab) { //gamma

#ifdef _OPENMP
        #pragma omp parallel for
#endif

        for (int i = border; i < H - border; i++) {
            for (int j = border; j < W - border; j++) {
                float R_, G_, B_;
                R_ = red[i][j];
                G_ = green[i][j];
                B_ = blue[i][j];

                red[i][j] = (*retinexgamtab)[R_];
                green[i][j] = (*retinexgamtab)[G_];
                blue[i][j] = (*retinexgamtab)[B_];
            }
        }
    }

    if (useHsl) {
#ifdef _OPENMP
        #pragma omp parallel
#endif
        {
            // one LUT per thread
            LUTu lhist16RETIThr;

            if (lhist16RETI)
            {
                lhist16RETIThr(lhist16RETI.getSize());
                lhist16RETIThr.clear();
            }

#ifdef __SSE2__
            vfloat c32768 = F2V(32768.f);
#endif
#ifdef _OPENMP
            #pragma omp for
#endif

            for (int i = border; i < H - border; i++)
            {
                int j = border;
#ifdef __SSE2__

                for (; j < W - border - 3; j += 4) {
                    vfloat H, S, L;
                    Color::rgb2hsl(LVFU(red[i][j]), LVFU(green[i][j]), LVFU(blue[i][j]), H, S, L);
                    STVFU(conversionBuffer[0][i - border][j - border], H);
                    STVFU(conversionBuffer[1][i - border][j - border], S);
                    L *= c32768;
                    STVFU(conversionBuffer[2][i - border][j - border], L);
                    STVFU(conversionBuffer[3][i - border][j - border], H);

                    if (lhist16RETI) {
                        for (int p = 0; p < 4; p++) {
                            int pos = (conversionBuffer[2][i - border][j - border + p]); //histogram in curve HSL
                            lhist16RETIThr[pos]++;
                        }
                    }
                }

#endif

                for (; j < W - border; j++) {
                    float L;
                    //rgb=>lab
                    Color::rgb2hslfloat(red[i][j], green[i][j], blue[i][j], conversionBuffer[0][i - border][j - border], conversionBuffer[1][i - border][j - border], L);
                    L *= 32768.f;
                    conversionBuffer[2][i - border][j - border] = L;

                    if (lhist16RETI) {
                        int pos = L;
                        lhist16RETIThr[pos]++;
                    }
                }
            }

#ifdef _OPENMP
            #pragma omp critical
            {
                if (lhist16RETI)
                {
                    lhist16RETI += lhist16RETIThr; // Add per Thread LUT to global LUT
                }
            }
#endif

        }
    } else {
        TMatrix wprof = ICCStore::getInstance()->workingSpaceMatrix(cmp.working);
        const float wp[3][3] = {
            {static_cast<float>(wprof[0][0]), static_cast<float>(wprof[0][1]), static_cast<float>(wprof[0][2])},
            {static_cast<float>(wprof[1][0]), static_cast<float>(wprof[1][1]), static_cast<float>(wprof[1][2])},
            {static_cast<float>(wprof[2][0]), static_cast<float>(wprof[2][1]), static_cast<float>(wprof[2][2])}
        };

        // Conversion rgb -> lab is hard to vectorize because it uses a lut (that's not the main problem)
        // and it uses a condition inside XYZ2Lab which is almost impossible to vectorize without making it slower...
#ifdef _OPENMP
        #pragma omp parallel
#endif
        {
            // one LUT per thread
            LUTu lhist16RETIThr;

            if (lhist16RETI) {
                lhist16RETIThr(lhist16RETI.getSize());
                lhist16RETIThr.clear();
            }

#ifdef _OPENMP
            #pragma omp for schedule(dynamic,16)
#endif

            for (int i = border; i < H - border; i++)
                for (int j = border; j < W - border; j++) {
                    float X, Y, Z, L, aa, bb;
                    //rgb=>lab
                    Color::rgbxyz(red[i][j], green[i][j], blue[i][j], X, Y, Z, wp);
                    //convert Lab
                    Color::XYZ2Lab(X, Y, Z, L, aa, bb);
                    conversionBuffer[0][i - border][j - border] = aa;
                    conversionBuffer[1][i - border][j - border] = bb;
                    conversionBuffer[2][i - border][j - border] = L;
                    conversionBuffer[3][i - border][j - border] = xatan2f(bb, aa);

//                   if(R_>40000.f  && G_ > 30000.f && B_ > 30000.f) conversionBuffer[3][i - border][j - border] = R_;
//                   else conversionBuffer[3][i - border][j - border] = 0.f;
                    if (lhist16RETI) {
                        int pos = L;
                        lhist16RETIThr[pos]++;//histogram in Curve Lab
                    }
                }

#ifdef _OPENMP
            #pragma omp critical
            {
                if (lhist16RETI) {
                    lhist16RETI += lhist16RETIThr; // Add per Thread LUT to global LUT
                }
            }
#endif

        }
    }



}

void RawImageSource::retinexPrepareCurves(const RetinexParams &retinexParams, LUTf &cdcurve, LUTf &mapcurve, RetinextransmissionCurve &retinextransmissionCurve, RetinexgaintransmissionCurve &retinexgaintransmissionCurve, bool &retinexcontlutili, bool &mapcontlutili, bool &useHsl, LUTu & lhist16RETI, LUTu & histLRETI)
{
    useHsl = (retinexParams.retinexcolorspace == "HSLLOG" || retinexParams.retinexcolorspace == "HSLLIN");

    if (useHsl) {
        CurveFactory::curveDehaContL(retinexcontlutili, retinexParams.cdHcurve, cdcurve, 1, lhist16RETI, histLRETI);
    } else {
        CurveFactory::curveDehaContL(retinexcontlutili, retinexParams.cdcurve, cdcurve, 1, lhist16RETI, histLRETI);
    }

    CurveFactory::mapcurve(mapcontlutili, retinexParams.mapcurve, mapcurve, 1, lhist16RETI, histLRETI);

    retinexParams.getCurves(retinextransmissionCurve, retinexgaintransmissionCurve);
}

void RawImageSource::retinex(const ColorManagementParams& cmp, const RetinexParams &deh, const ToneCurveParams& Tc, LUTf & cdcurve, LUTf & mapcurve, const RetinextransmissionCurve & dehatransmissionCurve, const RetinexgaintransmissionCurve & dehagaintransmissionCurve, multi_array2D<float, 4> &conversionBuffer, bool dehacontlutili, bool mapcontlutili, bool useHsl, float &minCD, float &maxCD, float &mini, float &maxi, float &Tmean, float &Tsigma, float &Tmin, float &Tmax, LUTu &histLRETI)
{
    MyTime t4, t5;
    t4.set();

    if (settings->verbose) {
        printf("Applying Retinex\n");
    }

    LUTf lutToneireti;
    lutToneireti(65536);

    LUTf *retinexigamtab = nullptr;//gamma before and after Retinex to restore tones

    if (deh.gammaretinex == "low") {
        retinexigamtab = & (Color::igammatab_115_2);
    } else if (deh.gammaretinex == "mid") {
        retinexigamtab = & (Color::igammatab_13_2);
    } else if (deh.gammaretinex == "hig") {
        retinexigamtab = & (Color::igammatab_145_3);
    } else if (deh.gammaretinex == "fre") {
        GammaValues g_a;
        double pwr = 1.0 / deh.gam;
        double gamm = deh.gam;
        double gamm2 = gamm;
        double ts = deh.slope;
        int mode = 0;

        if (gamm2 < 1.) {
            std::swap(pwr, gamm);
        }

        Color::calcGamma(pwr, ts, mode, g_a); // call to calcGamma with selected gamma and slope

        double mul = 1. + g_a[4];
        double add;
        double start;

        if (gamm2 < 1.) {
            start = g_a[3];
            add = g_a[3];
        } else {
            add = g_a[4];
            start = g_a[2];
        }

        //    printf("g_a0=%f g_a1=%f g_a2=%f g_a3=%f g_a4=%f\n", g_a0,g_a1,g_a2,g_a3,g_a4);
        for (int i = 0; i < 65536; i++) {
            double val = (i) / 65535.;
            double x;

            if (gamm2 < 1.) {
                x = Color::gammareti(val, gamm, start, ts, mul, add);
            } else {
                x = Color::igammareti(val, gamm, start, ts, mul, add);
            }

            lutToneireti[i] = CLIP(x * 65535.);
        }

        retinexigamtab = &lutToneireti;
    }

    // We need a buffer with original L data to allow correct blending
    // red, green and blue still have original size of raw, but we can't use the borders
    const int HNew = H - 2 * border;
    const int WNew = W - 2 * border;

    array2D<float> LBuffer(WNew, HNew);
    float **temp = conversionBuffer[2]; // one less dereference
    LUTf dLcurve;
    LUTu hist16RET;

    if (dehacontlutili && histLRETI) {
        hist16RET(32768);
        hist16RET.clear();
        histLRETI.clear();
        dLcurve(32768);
    }

    FlatCurve* chcurve = nullptr;//curve c=f(H)
    bool chutili = false;

    if (deh.enabled && deh.retinexMethod == "highli") {
        chcurve = new FlatCurve(deh.lhcurve);

        if (!chcurve || chcurve->isIdentity()) {
            if (chcurve) {
                delete chcurve;
                chcurve = nullptr;
            }
        } else {
            chutili = true;
        }
    }



#ifdef _OPENMP
    #pragma omp parallel
#endif
    {
        // one LUT per thread
        LUTu hist16RETThr;

        if (hist16RET) {
            hist16RETThr(hist16RET.getSize());
            hist16RETThr.clear();
        }

#ifdef _OPENMP
        #pragma omp for
#endif

        for (int i = 0; i < H - 2 * border; i++)
            if (dehacontlutili)
                for (int j = 0; j < W - 2 * border; j++) {
                    LBuffer[i][j] = cdcurve[2.f * temp[i][j]] / 2.f;

                    if (histLRETI) {
                        int pos = LBuffer[i][j];
                        hist16RETThr[pos]++; //histogram in Curve
                    }
                } else
                for (int j = 0; j < W - 2 * border; j++) {
                    LBuffer[i][j] = temp[i][j];
                }

#ifdef _OPENMP
        #pragma omp critical
#endif
        {
            if (hist16RET) {
                hist16RET += hist16RETThr; // Add per Thread LUT to global LUT
            }
        }
    }

    if (hist16RET) { //update histogram
        // TODO : When rgbcurvesspeedup branch is merged into master, replace this by the following 1-liner
        // hist16RET.compressTo(histLRETI);
        // also remove declaration and init of dLcurve some lines above then and finally remove this comment :)
        for (int i = 0; i < 32768; i++) {
            float val = (double)i / 32767.0;
            dLcurve[i] = val;
        }

        for (int i = 0; i < 32768; i++) {
            float hval = dLcurve[i];
            int hi = (int)(255.0f * hval);
            histLRETI[hi] += hist16RET[i];
        }
    }

    MSR(LBuffer, conversionBuffer[2], conversionBuffer[3], mapcurve, mapcontlutili, WNew, HNew, deh, dehatransmissionCurve, dehagaintransmissionCurve, minCD, maxCD, mini, maxi, Tmean, Tsigma, Tmin, Tmax);

    if (useHsl) {
        if (chutili) {
#ifdef _OPENMP
            #pragma omp parallel for
#endif

            for (int i = border; i < H - border; i++) {
                int j = border;

                for (; j < W - border; j++) {

                    float valp = (chcurve->getVal(conversionBuffer[3][i - border][j - border]) - 0.5f);
                    conversionBuffer[1][i - border][j - border] *= (1.f + 2.f * valp);

                }
            }
        }

#ifdef _OPENMP
        #pragma omp parallel for
#endif

        for (int i = border; i < H - border; i++) {
            int j = border;
#ifdef __SSE2__
            vfloat c32768 = F2V(32768.f);

            for (; j < W - border - 3; j += 4) {
                vfloat R, G, B;
                Color::hsl2rgb(LVFU(conversionBuffer[0][i - border][j - border]), LVFU(conversionBuffer[1][i - border][j - border]), LVFU(LBuffer[i - border][j - border]) / c32768, R, G, B);

                STVFU(red[i][j], R);
                STVFU(green[i][j], G);
                STVFU(blue[i][j], B);
            }

#endif

            for (; j < W - border; j++) {
                Color::hsl2rgbfloat(conversionBuffer[0][i - border][j - border], conversionBuffer[1][i - border][j - border], LBuffer[i - border][j - border] / 32768.f, red[i][j], green[i][j], blue[i][j]);
            }
        }

    } else {
        TMatrix wiprof = ICCStore::getInstance()->workingSpaceInverseMatrix(cmp.working);

        double wip[3][3] = {
            {wiprof[0][0], wiprof[0][1], wiprof[0][2]},
            {wiprof[1][0], wiprof[1][1], wiprof[1][2]},
            {wiprof[2][0], wiprof[2][1], wiprof[2][2]}
        };
        // gamut control only in Lab mode
        const bool highlight = Tc.hrenabled;
#ifdef _OPENMP
        #pragma omp parallel
#endif
        {
#ifdef __SSE2__
            // we need some line buffers to precalculate some expensive stuff using SSE
            float atan2Buffer[W] ALIGNED16;
            float sqrtBuffer[W] ALIGNED16;
            float sincosxBuffer[W] ALIGNED16;
            float sincosyBuffer[W] ALIGNED16;
            const vfloat c327d68v = F2V(327.68);
            const vfloat onev = F2V(1.f);
#endif // __SSE2__
#ifdef _OPENMP
            #pragma omp for
#endif

            for (int i = border; i < H - border; i++) {
#ifdef __SSE2__
                // vectorized precalculation
                {
                    int j = border;

                    for (; j < W - border - 3; j += 4)
                    {
                        vfloat av = LVFU(conversionBuffer[0][i - border][j - border]);
                        vfloat bv = LVFU(conversionBuffer[1][i - border][j - border]);
                        vfloat chprovv = vsqrtf(SQRV(av) + SQRV(bv));
                        STVF(sqrtBuffer[j - border], chprovv / c327d68v);
                        vfloat HHv = xatan2f(bv, av);
                        STVF(atan2Buffer[j - border], HHv);
                        av /= chprovv;
                        bv /= chprovv;
                        vmask selMask = vmaskf_eq(chprovv, ZEROV);
                        STVF(sincosyBuffer[j - border], vself(selMask, onev, av));
                        STVF(sincosxBuffer[j - border], vselfnotzero(selMask, bv));
                    }

                    for (; j < W - border; j++)
                    {
                        float aa = conversionBuffer[0][i - border][j - border];
                        float bb = conversionBuffer[1][i - border][j - border];
                        float Chprov1 = sqrt(SQR(aa) + SQR(bb)) / 327.68f;
                        sqrtBuffer[j - border] = Chprov1;
                        float HH = xatan2f(bb, aa);
                        atan2Buffer[j - border] = HH;

                        if (Chprov1 == 0.0f) {
                            sincosyBuffer[j - border] = 1.f;
                            sincosxBuffer[j - border] = 0.0f;
                        } else {
                            sincosyBuffer[j - border] = aa / (Chprov1 * 327.68f);
                            sincosxBuffer[j - border] = bb / (Chprov1 * 327.68f);
                        }
                    }
                }
#endif // __SSE2__

                for (int j = border; j < W - border; j++) {
                    float Lprov1 = (LBuffer[i - border][j - border]) / 327.68f;
#ifdef __SSE2__
                    float Chprov1 = sqrtBuffer[j - border];
                    float  HH = atan2Buffer[j - border];
                    float2 sincosval;
                    sincosval.x = sincosxBuffer[j - border];
                    sincosval.y = sincosyBuffer[j - border];

#else
                    float aa = conversionBuffer[0][i - border][j - border];
                    float bb = conversionBuffer[1][i - border][j - border];
                    float Chprov1 = sqrt(SQR(aa) + SQR(bb)) / 327.68f;
                    float  HH = xatan2f(bb, aa);
                    float2 sincosval;// = xsincosf(HH);

                    if (Chprov1 == 0.0f) {
                        sincosval.y = 1.f;
                        sincosval.x = 0.0f;
                    } else {
                        sincosval.y = aa / (Chprov1 * 327.68f);
                        sincosval.x = bb / (Chprov1 * 327.68f);
                    }

#endif

                    if (chutili) { // c=f(H)
                        float valp = float ((chcurve->getVal(Color::huelab_to_huehsv2(HH)) - 0.5f));
                        Chprov1 *= (1.f + 2.f * valp);
                    }

                    float R, G, B;
#ifdef _DEBUG
                    bool neg = false;
                    bool more_rgb = false;
                    //gamut control : Lab values are in gamut
                    Color::gamutLchonly(HH, sincosval, Lprov1, Chprov1, R, G, B, wip, highlight, 0.15f, 0.96f, neg, more_rgb);
#else
                    //gamut control : Lab values are in gamut
                    Color::gamutLchonly(HH, sincosval, Lprov1, Chprov1, R, G, B, wip, highlight, 0.15f, 0.96f);
#endif



                    conversionBuffer[0][i - border][j - border] = 327.68f * Chprov1 * sincosval.y;
                    conversionBuffer[1][i - border][j - border] = 327.68f * Chprov1 * sincosval.x;
                    LBuffer[i - border][j - border] = Lprov1 * 327.68f;
                }
            }
        }
        //end gamut control
#ifdef __SSE2__
        vfloat wipv[3][3];

        for (int i = 0; i < 3; i++)
            for (int j = 0; j < 3; j++) {
                wipv[i][j] = F2V(wiprof[i][j]);
            }

#endif // __SSE2__
#ifdef _OPENMP
        #pragma omp parallel for
#endif

        for (int i = border; i < H - border; i++) {
            int j = border;
#ifdef __SSE2__

            for (; j < W - border - 3; j += 4) {
                vfloat x_, y_, z_;
                vfloat R, G, B;
                Color::Lab2XYZ(LVFU(LBuffer[i - border][j - border]), LVFU(conversionBuffer[0][i - border][j - border]), LVFU(conversionBuffer[1][i - border][j - border]), x_, y_, z_) ;
                Color::xyz2rgb(x_, y_, z_, R, G, B, wipv);

                STVFU(red[i][j], R);
                STVFU(green[i][j], G);
                STVFU(blue[i][j], B);

            }

#endif

            for (; j < W - border; j++) {
                float x_, y_, z_;
                float R, G, B;
                Color::Lab2XYZ(LBuffer[i - border][j - border], conversionBuffer[0][i - border][j - border], conversionBuffer[1][i - border][j - border], x_, y_, z_) ;
                Color::xyz2rgb(x_, y_, z_, R, G, B, wip);
                red[i][j] = R;
                green[i][j] = G;
                blue[i][j] = B;
            }
        }
    }

    if (chcurve) {
        delete chcurve;
    }

    if (deh.gammaretinex != "none"  && deh.str != 0) { //inverse gamma
#ifdef _OPENMP
        #pragma omp parallel for
#endif

        for (int i = border; i < H - border; i++) {
            for (int j = border; j < W - border; j++) {
                float R_, G_, B_;
                R_ = red[i][j];
                G_ = green[i][j];
                B_ = blue[i][j];
                red[i][j] = (*retinexigamtab)[R_];
                green[i][j] = (*retinexigamtab)[G_];
                blue[i][j] = (*retinexigamtab)[B_];
            }
        }
    }

    rgbSourceModified = false; // tricky handling for Color propagation

    t5.set();

    if (settings->verbose) {
        printf("Retinex=%d usec\n",  t5.etime(t4));
    }

}

void RawImageSource::flushRawData()
{
    if (cache) {
        delete [] cache;
        cache = nullptr;
    }

    if (rawData) {
        rawData(0, 0);
    }
}

void RawImageSource::flushRGB()
{
    if (green) {
        green(0, 0);
    }

    if (red) {
        red(0, 0);
    }

    if (blue) {
        blue(0, 0);
    }
}

void RawImageSource::HLRecovery_Global(ToneCurveParams hrp)
{
    if (hrp.hrenabled && hrp.method == "Color") {
        if (!rgbSourceModified) {
            if (settings->verbose) {
                printf("Applying Highlight Recovery: Color propagation...\n");
            }

            HLRecovery_inpaint(red, green, blue);
            rgbSourceModified = true;
        }
    }

}


void RawImageSource::processFlatField(const RAWParams &raw, RawImage *riFlatFile, unsigned short black[4])
{
//    BENCHFUN
    float *cfablur = (float (*)) malloc(H * W * sizeof * cfablur);
    int BS = raw.ff_BlurRadius;
    BS += BS & 1;

    //function call to cfabloxblur
    if (raw.ff_BlurType == RAWParams::getFlatFieldBlurTypeString(RAWParams::FlatFieldBlurType::V)) {
        cfaboxblur(riFlatFile, cfablur, 2 * BS, 0);
    } else if (raw.ff_BlurType == RAWParams::getFlatFieldBlurTypeString(RAWParams::FlatFieldBlurType::H)) {
        cfaboxblur(riFlatFile, cfablur, 0, 2 * BS);
    } else if (raw.ff_BlurType == RAWParams::getFlatFieldBlurTypeString(RAWParams::FlatFieldBlurType::VH)) {
        //slightly more complicated blur if trying to correct both vertical and horizontal anomalies
        cfaboxblur(riFlatFile, cfablur, BS, BS);    //first do area blur to correct vignette
    } else { //(raw.ff_BlurType == RAWParams::getFlatFieldBlurTypeString(RAWParams::area_ff))
        cfaboxblur(riFlatFile, cfablur, BS, BS);
    }

    if(ri->getSensorType() == ST_BAYER || ri->get_colors() == 1) {
        float refcolor[2][2];

        //find centre average values by channel
        for (int m = 0; m < 2; m++)
            for (int n = 0; n < 2; n++) {
                int row = 2 * (H >> 2) + m;
                int col = 2 * (W >> 2) + n;
                int c  = ri->get_colors() != 1 ? FC(row, col) : 0;
                int c4 = ri->get_colors() != 1 ? (( c == 1 && !(row & 1) ) ? 3 : c) : 0;
                refcolor[m][n] = max(0.0f, cfablur[row * W + col] - black[c4]);
            }

        float limitFactor = 1.f;

        if (raw.ff_AutoClipControl) {
//            int clipControlGui = 0;

            for (int m = 0; m < 2; m++)
                for (int n = 0; n < 2; n++) {
                    float maxval = 0.f;
                    int c  = ri->get_colors() != 1 ? FC(m, n) : 0;
                    int c4 = ri->get_colors() != 1 ? (( c == 1 && !(m & 1) ) ? 3 : c) : 0;
#ifdef _OPENMP
                    #pragma omp parallel
#endif
                    {
                        float maxvalthr = 0.f;
#ifdef _OPENMP
                        #pragma omp for
#endif

                        for (int row = 0; row < H - m; row += 2) {
                            for (int col = 0; col < W - n; col += 2) {
                                float tempval = (rawData[row + m][col + n] - black[c4]) * (refcolor[m][n] / max(1e-5f, cfablur[(row + m) * W + col + n] - black[c4]));

                                if (tempval > maxvalthr) {
                                    maxvalthr = tempval;
                                }
                            }
                        }

#ifdef _OPENMP
                        #pragma omp critical
#endif
                        {

                            if (maxvalthr > maxval) {
                                maxval = maxvalthr;
                            }

                        }
                    }

                    // now we have the max value for the channel
                    // if it clips, calculate factor to avoid clipping
                    if (maxval + black[c4] >= ri->get_white(c4)) {
                        limitFactor = min(limitFactor, ri->get_white(c4) / (maxval + black[c4]));
                    }
                }

//            clipControlGui = (1.f - limitFactor) * 100.f;           // this value can be used to set the clip control slider in gui
        } else {
            limitFactor = max((float)(100 - raw.ff_clipControl) / 100.f, 0.01f);
        }

        for (int m = 0; m < 2; m++)
            for (int n = 0; n < 2; n++) {
                refcolor[m][n] *= limitFactor;
            }

        unsigned int c[2][2] {};
        unsigned int c4[2][2] {};
        if(ri->get_colors() != 1) {
            for (int i = 0; i < 2; ++i) {
                for(int j = 0; j < 2; ++j) {
                    c[i][j] = FC(i, j);
                }
            }
            c4[0][0] = ( c[0][0] == 1) ? 3 : c[0][0];
            c4[0][1] = ( c[0][1] == 1) ? 3 : c[0][1];
            c4[1][0] = c[1][0];
            c4[1][1] = c[1][1];
        }


#ifdef __SSE2__
        vfloat refcolorv[2] = {_mm_set_ps(refcolor[0][1], refcolor[0][0], refcolor[0][1], refcolor[0][0]),
                               _mm_set_ps(refcolor[1][1], refcolor[1][0], refcolor[1][1], refcolor[1][0])
                              };
        vfloat blackv[2] = {_mm_set_ps(black[c4[0][1]], black[c4[0][0]], black[c4[0][1]], black[c4[0][0]]),
                            _mm_set_ps(black[c4[1][1]], black[c4[1][0]], black[c4[1][1]], black[c4[1][0]])
                           };

        vfloat epsv = F2V(1e-5f);
#endif
#ifdef _OPENMP
        #pragma omp parallel for schedule(dynamic,16)
#endif

        for (int row = 0; row < H; row ++) {
            int col = 0;
#ifdef __SSE2__
            vfloat rowBlackv = blackv[row & 1];
            vfloat rowRefcolorv = refcolorv[row & 1];

            for (; col < W - 3; col += 4) {
                vfloat vignettecorrv = rowRefcolorv / vmaxf(epsv, LVFU(cfablur[(row) * W + col]) - rowBlackv);
                vfloat valv = LVFU(rawData[row][col]);
                valv -= rowBlackv;
                STVFU(rawData[row][col], valv * vignettecorrv + rowBlackv);
            }

#endif

            for (; col < W; col ++) {
                float vignettecorr = refcolor[row & 1][col & 1] / max(1e-5f, cfablur[(row) * W + col] - black[c4[row & 1][col & 1]]);
                rawData[row][col] = (rawData[row][col] - black[c4[row & 1][col & 1]]) * vignettecorr + black[c4[row & 1][col & 1]];
            }
        }
    } else if (ri->getSensorType() == ST_FUJI_XTRANS) {
        float refcolor[3] = {0.f};
        int cCount[3] = {0};

        //find center ave values by channel
        for (int m = -3; m < 3; m++)
            for (int n = -3; n < 3; n++) {
                int row = 2 * (H >> 2) + m;
                int col = 2 * (W >> 2) + n;
                int c  = riFlatFile->XTRANSFC(row, col);
                refcolor[c] += max(0.0f, cfablur[row * W + col] - black[c]);
                cCount[c] ++;
            }

        for (int c = 0; c < 3; c++) {
            refcolor[c] = refcolor[c] / cCount[c];
        }

        float limitFactor = 1.f;

        if (raw.ff_AutoClipControl) {
            // determine maximum calculated value to avoid clipping
//            int clipControlGui = 0;
            float maxval = 0.f;
            // xtrans files have only one black level actually, so we can simplify the code a bit
#ifdef _OPENMP
            #pragma omp parallel
#endif
            {
                float maxvalthr = 0.f;
#ifdef _OPENMP
                #pragma omp for schedule(dynamic,16) nowait
#endif

                for (int row = 0; row < H; row++) {
                    for (int col = 0; col < W; col++) {
                        float tempval = (rawData[row][col] - black[0]) * (refcolor[ri->XTRANSFC(row, col)] / max(1e-5f, cfablur[(row) * W + col] - black[0]));

                        if (tempval > maxvalthr) {
                            maxvalthr = tempval;
                        }
                    }
                }

#ifdef _OPENMP
                #pragma omp critical
#endif
                {
                    if (maxvalthr > maxval) {
                        maxval = maxvalthr;
                    }
                }
            }

            // there's only one white level for xtrans
            if (maxval + black[0] > ri->get_white(0)) {
                limitFactor = ri->get_white(0) / (maxval + black[0]);
//                clipControlGui = (1.f - limitFactor) * 100.f;           // this value can be used to set the clip control slider in gui
            }
        } else {
            limitFactor = max((float)(100 - raw.ff_clipControl) / 100.f, 0.01f);
        }


        for (int c = 0; c < 3; c++) {
            refcolor[c] *= limitFactor;
        }

#ifdef _OPENMP
        #pragma omp parallel for
#endif

        for (int row = 0; row < H; row++) {
            for (int col = 0; col < W; col++) {
                int c  = ri->XTRANSFC(row, col);
                float vignettecorr = (refcolor[c] / max(1e-5f, cfablur[(row) * W + col] - black[c]));
                rawData[row][col] = (rawData[row][col] - black[c]) * vignettecorr + black[c];
            }
        }
    }

    if (raw.ff_BlurType == RAWParams::getFlatFieldBlurTypeString(RAWParams::FlatFieldBlurType::VH)) {
        float *cfablur1 = (float (*)) malloc(H * W * sizeof * cfablur1);
        float *cfablur2 = (float (*)) malloc(H * W * sizeof * cfablur2);
        //slightly more complicated blur if trying to correct both vertical and horizontal anomalies
        cfaboxblur(riFlatFile, cfablur1, 0, 2 * BS);  //now do horizontal blur
        cfaboxblur(riFlatFile, cfablur2, 2 * BS, 0);  //now do vertical blur

        if(ri->getSensorType() == ST_BAYER || ri->get_colors() == 1) {
            unsigned int c[2][2] {};
            unsigned int c4[2][2] {};
            if(ri->get_colors() != 1) {
                for (int i = 0; i < 2; ++i) {
                    for(int j = 0; j < 2; ++j) {
                        c[i][j] = FC(i, j);
                    }
                }
                c4[0][0] = ( c[0][0] == 1) ? 3 : c[0][0];
                c4[0][1] = ( c[0][1] == 1) ? 3 : c[0][1];
                c4[1][0] = c[1][0];
                c4[1][1] = c[1][1];
            }

#ifdef __SSE2__
            vfloat blackv[2] = {_mm_set_ps(black[c4[0][1]], black[c4[0][0]], black[c4[0][1]], black[c4[0][0]]),
                                _mm_set_ps(black[c4[1][1]], black[c4[1][0]], black[c4[1][1]], black[c4[1][0]])
                               };

            vfloat epsv = F2V(1e-5f);
#endif
#ifdef _OPENMP
            #pragma omp parallel for schedule(dynamic,16)
#endif

            for (int row = 0; row < H; row ++) {
                int col = 0;
#ifdef __SSE2__
                vfloat rowBlackv = blackv[row & 1];

                for (; col < W - 3; col += 4) {
                    vfloat linecorrv = SQRV(vmaxf(epsv, LVFU(cfablur[row * W + col]) - rowBlackv)) /
                                       (vmaxf(epsv, LVFU(cfablur1[row * W + col]) - rowBlackv) * vmaxf(epsv, LVFU(cfablur2[row * W + col]) - rowBlackv));
                    vfloat valv = LVFU(rawData[row][col]);
                    valv -= rowBlackv;
                    STVFU(rawData[row][col], valv * linecorrv + rowBlackv);
                }

#endif

                for (; col < W; col ++) {
                    float linecorr = SQR(max(1e-5f, cfablur[row * W + col] - black[c4[row & 1][col & 1]])) /
                                     (max(1e-5f, cfablur1[row * W + col] - black[c4[row & 1][col & 1]]) * max(1e-5f, cfablur2[row * W + col] - black[c4[row & 1][col & 1]])) ;
                    rawData[row][col] = (rawData[row][col] - black[c4[row & 1][col & 1]]) * linecorr + black[c4[row & 1][col & 1]];
                }
            }
        } else if (ri->getSensorType() == ST_FUJI_XTRANS) {
#ifdef _OPENMP
            #pragma omp parallel for
#endif

            for (int row = 0; row < H; row++) {
                for (int col = 0; col < W; col++) {
                    int c  = ri->XTRANSFC(row, col);
                    float hlinecorr = (max(1e-5f, cfablur[(row) * W + col] - black[c]) / max(1e-5f, cfablur1[(row) * W + col] - black[c]));
                    float vlinecorr = (max(1e-5f, cfablur[(row) * W + col] - black[c]) / max(1e-5f, cfablur2[(row) * W + col] - black[c]));
                    rawData[row][col] = ((rawData[row][col] - black[c]) * hlinecorr * vlinecorr + black[c]);
                }
            }

        }

        free(cfablur1);
        free(cfablur2);
    }

    free(cfablur);
}

//%%%%%%%%%%%%%%%%%%%%%%%%%%%%%%%%%%%%%%%

/* Copy original pixel data and
 * subtract dark frame (if present) from current image and apply flat field correction (if present)
 */
void RawImageSource::copyOriginalPixels(const RAWParams &raw, RawImage *src, RawImage *riDark, RawImage *riFlatFile, array2D<float> &rawData)
{
    // TODO: Change type of black[] to float to avoid conversions
    unsigned short black[4] = {
        (unsigned short)ri->get_cblack(0), (unsigned short)ri->get_cblack(1),
        (unsigned short)ri->get_cblack(2), (unsigned short)ri->get_cblack(3)
    };

    if (ri->getSensorType() == ST_BAYER || ri->getSensorType() == ST_FUJI_XTRANS) {
        if (!rawData) {
            rawData(W, H);
        }

        if (riDark && W == riDark->get_width() && H == riDark->get_height()) { // This works also for xtrans-sensors, because black[0] to black[4] are equal for these
            for (int row = 0; row < H; row++) {
                for (int col = 0; col < W; col++) {
                    int c  = FC(row, col);
                    int c4 = (c == 1 && !(row & 1)) ? 3 : c;
                    rawData[row][col] = max(src->data[row][col] + black[c4] - riDark->data[row][col], 0.0f);
                }
            }
        } else {
#ifdef _OPENMP
            #pragma omp parallel for
#endif

            for (int row = 0; row < H; row++) {
                for (int col = 0; col < W; col++) {
                    rawData[row][col] = src->data[row][col];
                }
            }
        }


        if (riFlatFile && W == riFlatFile->get_width() && H == riFlatFile->get_height()) {
            processFlatField(raw, riFlatFile, black);
        }  // flatfield
    } else if (ri->get_colors() == 1) {
        // Monochrome
        if (!rawData) {
            rawData(W, H);
        }

        if (riDark && W == riDark->get_width() && H == riDark->get_height()) {
            for (int row = 0; row < H; row++) {
                for (int col = 0; col < W; col++) {
                    rawData[row][col] = max(src->data[row][col] + black[0] - riDark->data[row][col], 0.0f);
                }
            }
        } else {
            for (int row = 0; row < H; row++) {
                for (int col = 0; col < W; col++) {
                    rawData[row][col] = src->data[row][col];
                }
            }
        }
        if (riFlatFile && W == riFlatFile->get_width() && H == riFlatFile->get_height()) {
            processFlatField(raw, riFlatFile, black);
        }  // flatfield
    } else {
        // No bayer pattern
        // TODO: Is there a flat field correction possible?
        if (!rawData) {
            rawData(3 * W, H);
        }

        if (riDark && W == riDark->get_width() && H == riDark->get_height()) {
            for (int row = 0; row < H; row++) {
                for (int col = 0; col < W; col++) {
                    int c  = FC(row, col);
                    int c4 = (c == 1 && !(row & 1)) ? 3 : c;
                    rawData[row][3 * col + 0] = max(src->data[row][3 * col + 0] + black[c4] - riDark->data[row][3 * col + 0], 0.0f);
                    rawData[row][3 * col + 1] = max(src->data[row][3 * col + 1] + black[c4] - riDark->data[row][3 * col + 1], 0.0f);
                    rawData[row][3 * col + 2] = max(src->data[row][3 * col + 2] + black[c4] - riDark->data[row][3 * col + 2], 0.0f);
                }
            }
        } else {
            for (int row = 0; row < H; row++) {
                for (int col = 0; col < W; col++) {
                    rawData[row][3 * col + 0] = src->data[row][3 * col + 0];
                    rawData[row][3 * col + 1] = src->data[row][3 * col + 1];
                    rawData[row][3 * col + 2] = src->data[row][3 * col + 2];
                }
            }
        }
    }
}

void RawImageSource::cfaboxblur(RawImage *riFlatFile, float* cfablur, const int boxH, const int boxW)
{

    if (boxW == 0 && boxH == 0) { // nothing to blur
        memcpy(cfablur, riFlatFile->data[0], W * H * sizeof(float));
        return;
    }

    float *tmpBuffer = nullptr;
    float *cfatmp = nullptr;
    float *srcVertical = nullptr;


    if (boxH > 0 && boxW > 0) {
        // we need a temporary buffer if we have to blur both directions
        tmpBuffer = (float (*)) calloc(H * W, sizeof * tmpBuffer);
    }

    if (boxH == 0) {
        // if boxH == 0 we can skip the vertical blur and process the horizontal blur from riFlatFile to cfablur without using a temporary buffer
        cfatmp = cfablur;
    } else {
        cfatmp = tmpBuffer;
    }

    if (boxW == 0) {
        // if boxW == 0 we can skip the horizontal blur and process the vertical blur from riFlatFile to cfablur without using a temporary buffer
        srcVertical = riFlatFile->data[0];
    } else {
        srcVertical = cfatmp;
    }

#ifdef _OPENMP
    #pragma omp parallel
#endif
    {

        if (boxW > 0) {
            //box blur cfa image; box size = BS
            //horizontal blur
#ifdef _OPENMP
            #pragma omp for
#endif

            for (int row = 0; row < H; row++) {
                int len = boxW / 2 + 1;
                cfatmp[row * W + 0] = riFlatFile->data[row][0] / len;
                cfatmp[row * W + 1] = riFlatFile->data[row][1] / len;

                for (int j = 2; j <= boxW; j += 2) {
                    cfatmp[row * W + 0] += riFlatFile->data[row][j] / len;
                    cfatmp[row * W + 1] += riFlatFile->data[row][j + 1] / len;
                }

                for (int col = 2; col <= boxW; col += 2) {
                    cfatmp[row * W + col] = (cfatmp[row * W + col - 2] * len + riFlatFile->data[row][boxW + col]) / (len + 1);
                    cfatmp[row * W + col + 1] = (cfatmp[row * W + col - 1] * len + riFlatFile->data[row][boxW + col + 1]) / (len + 1);
                    len ++;
                }

                for (int col = boxW + 2; col < W - boxW; col++) {
                    cfatmp[row * W + col] = cfatmp[row * W + col - 2] + (riFlatFile->data[row][boxW + col] - cfatmp[row * W + col - boxW - 2]) / len;
                }

                for (int col = W - boxW; col < W; col += 2) {
                    cfatmp[row * W + col] = (cfatmp[row * W + col - 2] * len - cfatmp[row * W + col - boxW - 2]) / (len - 1);

                    if (col + 1 < W) {
                        cfatmp[row * W + col + 1] = (cfatmp[row * W + col - 1] * len - cfatmp[row * W + col - boxW - 1]) / (len - 1);
                    }

                    len --;
                }
            }
        }

        if (boxH > 0) {
            //vertical blur
#ifdef __SSE2__
            vfloat  leninitv = F2V(boxH / 2 + 1);
            vfloat  onev = F2V(1.0f);
            vfloat  temp1v, temp2v, temp3v, temp4v, lenv, lenp1v, lenm1v;
            int row;
#ifdef _OPENMP
            #pragma omp for nowait
#endif

            for (int col = 0; col < W - 7; col += 8) {
                lenv = leninitv;
                temp1v = LVFU(srcVertical[0 * W + col]) / lenv;
                temp2v = LVFU(srcVertical[1 * W + col]) / lenv;
                temp3v = LVFU(srcVertical[0 * W + col + 4]) / lenv;
                temp4v = LVFU(srcVertical[1 * W + col + 4]) / lenv;

                for (int i = 2; i < boxH + 2; i += 2) {
                    temp1v += LVFU(srcVertical[i * W + col]) / lenv;
                    temp2v += LVFU(srcVertical[(i + 1) * W + col]) / lenv;
                    temp3v += LVFU(srcVertical[i * W + col + 4]) / lenv;
                    temp4v += LVFU(srcVertical[(i + 1) * W + col + 4]) / lenv;
                }

                STVFU(cfablur[0 * W + col], temp1v);
                STVFU(cfablur[1 * W + col], temp2v);
                STVFU(cfablur[0 * W + col + 4], temp3v);
                STVFU(cfablur[1 * W + col + 4], temp4v);

                for (row = 2; row < boxH + 2; row += 2) {
                    lenp1v = lenv + onev;
                    temp1v = (temp1v * lenv + LVFU(srcVertical[(row + boxH) * W + col])) / lenp1v;
                    temp2v = (temp2v * lenv + LVFU(srcVertical[(row + boxH + 1) * W + col])) / lenp1v;
                    temp3v = (temp3v * lenv + LVFU(srcVertical[(row + boxH) * W + col + 4])) / lenp1v;
                    temp4v = (temp4v * lenv + LVFU(srcVertical[(row + boxH + 1) * W + col + 4])) / lenp1v;
                    STVFU(cfablur[row * W + col], temp1v);
                    STVFU(cfablur[(row + 1)*W + col], temp2v);
                    STVFU(cfablur[row * W + col + 4], temp3v);
                    STVFU(cfablur[(row + 1)*W + col + 4], temp4v);
                    lenv = lenp1v;
                }

                for (; row < H - boxH - 1; row += 2) {
                    temp1v = temp1v + (LVFU(srcVertical[(row + boxH) * W + col]) - LVFU(srcVertical[(row - boxH - 2) * W + col])) / lenv;
                    temp2v = temp2v + (LVFU(srcVertical[(row + 1 + boxH) * W + col]) - LVFU(srcVertical[(row + 1 - boxH - 2) * W + col])) / lenv;
                    temp3v = temp3v + (LVFU(srcVertical[(row + boxH) * W + col + 4]) - LVFU(srcVertical[(row - boxH - 2) * W + col + 4])) / lenv;
                    temp4v = temp4v + (LVFU(srcVertical[(row + 1 + boxH) * W + col + 4]) - LVFU(srcVertical[(row + 1 - boxH - 2) * W + col + 4])) / lenv;
                    STVFU(cfablur[row * W + col], temp1v);
                    STVFU(cfablur[(row + 1)*W + col], temp2v);
                    STVFU(cfablur[row * W + col + 4], temp3v);
                    STVFU(cfablur[(row + 1)*W + col + 4], temp4v);
                }

                for (; row < H - boxH; row++) {
                    temp1v = temp1v + (LVFU(srcVertical[(row + boxH) * W + col]) - LVFU(srcVertical[(row - boxH - 2) * W + col])) / lenv;
                    temp3v = temp3v + (LVFU(srcVertical[(row + boxH) * W + col + 4]) - LVFU(srcVertical[(row - boxH - 2) * W + col + 4])) / lenv;
                    STVFU(cfablur[row * W + col], temp1v);
                    STVFU(cfablur[row * W + col + 4], temp3v);
                    vfloat swapv = temp1v;
                    temp1v = temp2v;
                    temp2v = swapv;
                    swapv = temp3v;
                    temp3v = temp4v;
                    temp4v = swapv;
                }

                for (; row < H - 1; row += 2) {
                    lenm1v = lenv - onev;
                    temp1v = (temp1v * lenv - LVFU(srcVertical[(row - boxH - 2) * W + col])) / lenm1v;
                    temp2v = (temp2v * lenv - LVFU(srcVertical[(row - boxH - 1) * W + col])) / lenm1v;
                    temp3v = (temp3v * lenv - LVFU(srcVertical[(row - boxH - 2) * W + col + 4])) / lenm1v;
                    temp4v = (temp4v * lenv - LVFU(srcVertical[(row - boxH - 1) * W + col + 4])) / lenm1v;
                    STVFU(cfablur[row * W + col], temp1v);
                    STVFU(cfablur[(row + 1)*W + col], temp2v);
                    STVFU(cfablur[row * W + col + 4], temp3v);
                    STVFU(cfablur[(row + 1)*W + col + 4], temp4v);
                    lenv = lenm1v;
                }

                for (; row < H; row++) {
                    lenm1v = lenv - onev;
                    temp1v = (temp1v * lenv - LVFU(srcVertical[(row - boxH - 2) * W + col])) / lenm1v;
                    temp3v = (temp3v * lenv - LVFU(srcVertical[(row - boxH - 2) * W + col + 4])) / lenm1v;
                    STVFU(cfablur[(row)*W + col], temp1v);
                    STVFU(cfablur[(row)*W + col + 4], temp3v);
                }

            }

            #pragma omp single

            for (int col = W - (W % 8); col < W; col++) {
                int len = boxH / 2 + 1;
                cfablur[0 * W + col] = srcVertical[0 * W + col] / len;
                cfablur[1 * W + col] = srcVertical[1 * W + col] / len;

                for (int i = 2; i < boxH + 2; i += 2) {
                    cfablur[0 * W + col] += srcVertical[i * W + col] / len;
                    cfablur[1 * W + col] += srcVertical[(i + 1) * W + col] / len;
                }

                for (int row = 2; row < boxH + 2; row += 2) {
                    cfablur[row * W + col] = (cfablur[(row - 2) * W + col] * len + srcVertical[(row + boxH) * W + col]) / (len + 1);
                    cfablur[(row + 1)*W + col] = (cfablur[(row - 1) * W + col] * len + srcVertical[(row + boxH + 1) * W + col]) / (len + 1);
                    len ++;
                }

                for (int row = boxH + 2; row < H - boxH; row++) {
                    cfablur[row * W + col] = cfablur[(row - 2) * W + col] + (srcVertical[(row + boxH) * W + col] - srcVertical[(row - boxH - 2) * W + col]) / len;
                }

                for (int row = H - boxH; row < H; row += 2) {
                    cfablur[row * W + col] = (cfablur[(row - 2) * W + col] * len - srcVertical[(row - boxH - 2) * W + col]) / (len - 1);

                    if (row + 1 < H) {
                        cfablur[(row + 1)*W + col] = (cfablur[(row - 1) * W + col] * len - srcVertical[(row - boxH - 1) * W + col]) / (len - 1);
                    }

                    len --;
                }
            }

#else
#ifdef _OPENMP
            #pragma omp for
#endif

            for (int col = 0; col < W; col++) {
                int len = boxH / 2 + 1;
                cfablur[0 * W + col] = srcVertical[0 * W + col] / len;
                cfablur[1 * W + col] = srcVertical[1 * W + col] / len;

                for (int i = 2; i < boxH + 2; i += 2) {
                    cfablur[0 * W + col] += srcVertical[i * W + col] / len;
                    cfablur[1 * W + col] += srcVertical[(i + 1) * W + col] / len;
                }

                for (int row = 2; row < boxH + 2; row += 2) {
                    cfablur[row * W + col] = (cfablur[(row - 2) * W + col] * len + srcVertical[(row + boxH) * W + col]) / (len + 1);
                    cfablur[(row + 1)*W + col] = (cfablur[(row - 1) * W + col] * len + srcVertical[(row + boxH + 1) * W + col]) / (len + 1);
                    len ++;
                }

                for (int row = boxH + 2; row < H - boxH; row++) {
                    cfablur[row * W + col] = cfablur[(row - 2) * W + col] + (srcVertical[(row + boxH) * W + col] - srcVertical[(row - boxH - 2) * W + col]) / len;
                }

                for (int row = H - boxH; row < H; row += 2) {
                    cfablur[row * W + col] = (cfablur[(row - 2) * W + col] * len - srcVertical[(row - boxH - 2) * W + col]) / (len - 1);

                    if (row + 1 < H) {
                        cfablur[(row + 1)*W + col] = (cfablur[(row - 1) * W + col] * len - srcVertical[(row - boxH - 1) * W + col]) / (len - 1);
                    }

                    len --;
                }
            }

#endif
        }
    }

    if (tmpBuffer) {
        free(tmpBuffer);
    }
}


// Scale original pixels into the range 0 65535 using black offsets and multipliers
void RawImageSource::scaleColors(int winx, int winy, int winw, int winh, const RAWParams &raw, array2D<float> &rawData)
{
    chmax[0] = chmax[1] = chmax[2] = chmax[3] = 0; //channel maxima
    float black_lev[4] = {0.f};//black level

    //adjust black level  (eg Canon)
    bool isMono = false;

    if (getSensorType() == ST_BAYER || getSensorType() == ST_FOVEON) {

        black_lev[0] = raw.bayersensor.black1; //R
        black_lev[1] = raw.bayersensor.black0; //G1
        black_lev[2] = raw.bayersensor.black2; //B
        black_lev[3] = raw.bayersensor.black3; //G2

        isMono = RAWParams::BayerSensor::getMethodString(RAWParams::BayerSensor::Method::MONO) == raw.bayersensor.method;
    } else if (getSensorType() == ST_FUJI_XTRANS) {

        black_lev[0] = raw.xtranssensor.blackred; //R
        black_lev[1] = raw.xtranssensor.blackgreen; //G1
        black_lev[2] = raw.xtranssensor.blackblue; //B
        black_lev[3] = raw.xtranssensor.blackgreen; //G2  (set, only used with a Bayer filter)

        isMono = RAWParams::XTransSensor::getMethodString(RAWParams::XTransSensor::Method::MONO) == raw.xtranssensor.method;
    }

    for (int i = 0; i < 4 ; i++) {
        cblacksom[i] = max(c_black[i] + black_lev[i], 0.0f);      // adjust black level
    }

    initialGain = calculate_scale_mul(scale_mul, ref_pre_mul, c_white, cblacksom, isMono, ri->get_colors());  // recalculate scale colors with adjusted levels

    //fprintf(stderr, "recalc: %f [%f %f %f %f]\n", initialGain, scale_mul[0], scale_mul[1], scale_mul[2], scale_mul[3]);
    for (int i = 0; i < 4 ; i++) {
        clmax[i] = (c_white[i] - cblacksom[i]) * scale_mul[i];    // raw clip level
    }

    // this seems strange, but it works

    // scale image colors

    if (ri->getSensorType() == ST_BAYER) {
#ifdef _OPENMP
        #pragma omp parallel
#endif
        {
            float tmpchmax[3];
            tmpchmax[0] = tmpchmax[1] = tmpchmax[2] = 0.0f;
#ifdef _OPENMP
            #pragma omp for nowait
#endif

            for (int row = winy; row < winy + winh; row ++)
            {
                for (int col = winx; col < winx + winw; col++) {
                    float val = rawData[row][col];
                    int c  = FC(row, col);                        // three colors,  0=R, 1=G,  2=B
                    int c4 = (c == 1 && !(row & 1)) ? 3 : c;      // four  colors,  0=R, 1=G1, 2=B, 3=G2
                    val -= cblacksom[c4];
                    val *= scale_mul[c4];
                    rawData[row][col] = (val);
                    tmpchmax[c] = max(tmpchmax[c], val);
                }
            }

#ifdef _OPENMP
            #pragma omp critical
#endif
            {
                chmax[0] = max(tmpchmax[0], chmax[0]);
                chmax[1] = max(tmpchmax[1], chmax[1]);
                chmax[2] = max(tmpchmax[2], chmax[2]);
            }
        }
    } else if (ri->get_colors() == 1) {
#ifdef _OPENMP
        #pragma omp parallel
#endif
        {
            float tmpchmax = 0.0f;
#ifdef _OPENMP
            #pragma omp for nowait
#endif

            for (int row = winy; row < winy + winh; row ++)
            {
                for (int col = winx; col < winx + winw; col++) {
                    float val = rawData[row][col];
                    val -= cblacksom[0];
                    val *= scale_mul[0];
                    rawData[row][col] = (val);
                    tmpchmax = max(tmpchmax, val);
                }
            }

#ifdef _OPENMP
            #pragma omp critical
#endif
            {
                chmax[0] = chmax[1] = chmax[2] = chmax[3] = max(tmpchmax, chmax[0]);
            }
        }
    } else if (ri->getSensorType() == ST_FUJI_XTRANS) {
#ifdef _OPENMP
        #pragma omp parallel
#endif
        {
            float tmpchmax[3];
            tmpchmax[0] = tmpchmax[1] = tmpchmax[2] = 0.0f;
#ifdef _OPENMP
            #pragma omp for nowait
#endif

            for (int row = winy; row < winy + winh; row ++)
            {
                for (int col = winx; col < winx + winw; col++) {
                    float val = rawData[row][col];
                    int c = ri->XTRANSFC(row, col);
                    val -= cblacksom[c];
                    val *= scale_mul[c];

                    rawData[row][col] = (val);
                    tmpchmax[c] = max(tmpchmax[c], val);
                }
            }

#ifdef _OPENMP
            #pragma omp critical
#endif
            {
                chmax[0] = max(tmpchmax[0], chmax[0]);
                chmax[1] = max(tmpchmax[1], chmax[1]);
                chmax[2] = max(tmpchmax[2], chmax[2]);
            }
        }
    } else {
#ifdef _OPENMP
        #pragma omp parallel
#endif
        {
            float tmpchmax[3];
            tmpchmax[0] = tmpchmax[1] = tmpchmax[2] = 0.0f;
#ifdef _OPENMP
            #pragma omp for nowait
#endif

            for (int row = winy; row < winy + winh; row ++)
            {
                for (int col = winx; col < winx + winw; col++) {
                    for (int c = 0; c < 3; c++) {                 // three colors,  0=R, 1=G,  2=B
                        float val = rawData[row][3 * col + c];
                        val -= cblacksom[c];
                        val *= scale_mul[c];
                        rawData[row][3 * col + c] = (val);
                        tmpchmax[c] = max(tmpchmax[c], val);
                    }
                }
            }

#ifdef _OPENMP
            #pragma omp critical
#endif
            {
                chmax[0] = max(tmpchmax[0], chmax[0]);
                chmax[1] = max(tmpchmax[1], chmax[1]);
                chmax[2] = max(tmpchmax[2], chmax[2]);
            }
        }
        chmax[3] = chmax[1];
    }

}

//%%%%%%%%%%%%%%%%%%%%%%%%%%%%%%%%%%%%%%%

int RawImageSource::defTransform(int tran)
{

    int deg = ri->get_rotateDegree();

    if ((tran & TR_ROT) == TR_R180) {
        deg += 180;
    } else if ((tran & TR_ROT) == TR_R90) {
        deg += 90;
    } else if ((tran & TR_ROT) == TR_R270) {
        deg += 270;
    }

    deg %= 360;

    int ret = 0;

    if (deg == 90) {
        ret |= TR_R90;
    } else if (deg == 180) {
        ret |= TR_R180;
    } else if (deg == 270) {
        ret |= TR_R270;
    }

    if (tran & TR_HFLIP) {
        ret |= TR_HFLIP;
    }

    if (tran & TR_VFLIP) {
        ret |= TR_VFLIP;
    }

    return ret;
}

//%%%%%%%%%%%%%%%%%%%%%%%%%%%%%%%%%%%%%%%

// Thread called part
void RawImageSource::processFalseColorCorrectionThread(Imagefloat* im, array2D<float> &rbconv_Y, array2D<float> &rbconv_I, array2D<float> &rbconv_Q, array2D<float> &rbout_I, array2D<float> &rbout_Q, const int row_from, const int row_to)
{

    const int W = im->getWidth();
    constexpr float onebynine = 1.f / 9.f;

#ifdef __SSE2__
    vfloat buffer[12];
    vfloat* pre1 = &buffer[0];
    vfloat* pre2 = &buffer[3];
    vfloat* post1 = &buffer[6];
    vfloat* post2 = &buffer[9];
#else
    float buffer[12];
    float* pre1 = &buffer[0];
    float* pre2 = &buffer[3];
    float* post1 = &buffer[6];
    float* post2 = &buffer[9];
#endif

    int px = (row_from - 1) % 3, cx = row_from % 3, nx = 0;

    convert_row_to_YIQ(im->r(row_from - 1), im->g(row_from - 1), im->b(row_from - 1), rbconv_Y[px], rbconv_I[px], rbconv_Q[px], W);
    convert_row_to_YIQ(im->r(row_from), im->g(row_from), im->b(row_from), rbconv_Y[cx], rbconv_I[cx], rbconv_Q[cx], W);

    for (int j = 0; j < W; j++) {
        rbout_I[px][j] = rbconv_I[px][j];
        rbout_Q[px][j] = rbconv_Q[px][j];
    }

    for (int i = row_from; i < row_to; i++) {

        px = (i - 1) % 3;
        cx = i % 3;
        nx = (i + 1) % 3;

        convert_row_to_YIQ(im->r(i + 1), im->g(i + 1), im->b(i + 1), rbconv_Y[nx], rbconv_I[nx], rbconv_Q[nx], W);

#ifdef __SSE2__
        pre1[0] = _mm_setr_ps(rbconv_I[px][0], rbconv_Q[px][0], 0, 0), pre1[1] = _mm_setr_ps(rbconv_I[cx][0], rbconv_Q[cx][0], 0, 0), pre1[2] = _mm_setr_ps(rbconv_I[nx][0], rbconv_Q[nx][0], 0, 0);
        pre2[0] = _mm_setr_ps(rbconv_I[px][1], rbconv_Q[px][1], 0, 0), pre2[1] = _mm_setr_ps(rbconv_I[cx][1], rbconv_Q[cx][1], 0, 0), pre2[2] = _mm_setr_ps(rbconv_I[nx][1], rbconv_Q[nx][1], 0, 0);

        // fill first element in rbout_I and rbout_Q
        rbout_I[cx][0] = rbconv_I[cx][0];
        rbout_Q[cx][0] = rbconv_Q[cx][0];

        // median I channel
        for (int j = 1; j < W - 2; j += 2) {
            post1[0] = _mm_setr_ps(rbconv_I[px][j + 1], rbconv_Q[px][j + 1], 0, 0), post1[1] = _mm_setr_ps(rbconv_I[cx][j + 1], rbconv_Q[cx][j + 1], 0, 0), post1[2] = _mm_setr_ps(rbconv_I[nx][j + 1], rbconv_Q[nx][j + 1], 0, 0);
            const auto middle = middle4of6(pre2[0], pre2[1], pre2[2], post1[0], post1[1], post1[2]);
            vfloat medianval = median(pre1[0], pre1[1], pre1[2], middle[0], middle[1], middle[2], middle[3]);
            rbout_I[cx][j] = medianval[0];
            rbout_Q[cx][j] = medianval[1];
            post2[0] = _mm_setr_ps(rbconv_I[px][j + 2], rbconv_Q[px][j + 2], 0, 0), post2[1] = _mm_setr_ps(rbconv_I[cx][j + 2], rbconv_Q[cx][j + 2], 0, 0), post2[2] = _mm_setr_ps(rbconv_I[nx][j + 2], rbconv_Q[nx][j + 2], 0, 0);
            medianval = median(post2[0], post2[1], post2[2], middle[0], middle[1], middle[2], middle[3]);
            rbout_I[cx][j + 1] = medianval[0];
            rbout_Q[cx][j + 1] = medianval[1];
            std::swap(pre1, post1);
            std::swap(pre2, post2);
        }

        // fill last elements in rbout_I and rbout_Q
        rbout_I[cx][W - 1] = rbconv_I[cx][W - 1];
        rbout_I[cx][W - 2] = rbconv_I[cx][W - 2];
        rbout_Q[cx][W - 1] = rbconv_Q[cx][W - 1];
        rbout_Q[cx][W - 2] = rbconv_Q[cx][W - 2];

#else
        pre1[0] = rbconv_I[px][0], pre1[1] = rbconv_I[cx][0], pre1[2] = rbconv_I[nx][0];
        pre2[0] = rbconv_I[px][1], pre2[1] = rbconv_I[cx][1], pre2[2] = rbconv_I[nx][1];

        // fill first element in rbout_I
        rbout_I[cx][0] = rbconv_I[cx][0];

        // median I channel
        for (int j = 1; j < W - 2; j += 2) {
            post1[0] = rbconv_I[px][j + 1], post1[1] = rbconv_I[cx][j + 1], post1[2] = rbconv_I[nx][j + 1];
            const auto middle = middle4of6(pre2[0], pre2[1], pre2[2], post1[0], post1[1], post1[2]);
            rbout_I[cx][j] = median(pre1[0], pre1[1], pre1[2], middle[0], middle[1], middle[2], middle[3]);
            post2[0] = rbconv_I[px][j + 2], post2[1] = rbconv_I[cx][j + 2], post2[2] = rbconv_I[nx][j + 2];
            rbout_I[cx][j + 1] = median(post2[0], post2[1], post2[2], middle[0], middle[1], middle[2], middle[3]);
            std::swap(pre1, post1);
            std::swap(pre2, post2);
        }

        // fill last elements in rbout_I
        rbout_I[cx][W - 1] = rbconv_I[cx][W - 1];
        rbout_I[cx][W - 2] = rbconv_I[cx][W - 2];

        pre1[0] = rbconv_Q[px][0], pre1[1] = rbconv_Q[cx][0], pre1[2] = rbconv_Q[nx][0];
        pre2[0] = rbconv_Q[px][1], pre2[1] = rbconv_Q[cx][1], pre2[2] = rbconv_Q[nx][1];

        // fill first element in rbout_Q
        rbout_Q[cx][0] = rbconv_Q[cx][0];

        // median Q channel
        for (int j = 1; j < W - 2; j += 2) {
            post1[0] = rbconv_Q[px][j + 1], post1[1] = rbconv_Q[cx][j + 1], post1[2] = rbconv_Q[nx][j + 1];
            const auto middle = middle4of6(pre2[0], pre2[1], pre2[2], post1[0], post1[1], post1[2]);
            rbout_Q[cx][j] = median(pre1[0], pre1[1], pre1[2], middle[0], middle[1], middle[2], middle[3]);
            post2[0] = rbconv_Q[px][j + 2], post2[1] = rbconv_Q[cx][j + 2], post2[2] = rbconv_Q[nx][j + 2];
            rbout_Q[cx][j + 1] = median(post2[0], post2[1], post2[2], middle[0], middle[1], middle[2], middle[3]);
            std::swap(pre1, post1);
            std::swap(pre2, post2);
        }

        // fill last elements in rbout_Q
        rbout_Q[cx][W - 1] = rbconv_Q[cx][W - 1];
        rbout_Q[cx][W - 2] = rbconv_Q[cx][W - 2];
#endif

        // blur i-1th row
        if (i > row_from) {
            convert_to_RGB(im->r(i - 1, 0), im->g(i - 1, 0), im->b(i - 1, 0), rbconv_Y[px][0], rbout_I[px][0], rbout_Q[px][0]);

#ifdef _OPENMP
            #pragma omp simd
#endif

            for (int j = 1; j < W - 1; j++) {
                float I = (rbout_I[px][j - 1] + rbout_I[px][j] + rbout_I[px][j + 1] + rbout_I[cx][j - 1] + rbout_I[cx][j] + rbout_I[cx][j + 1] + rbout_I[nx][j - 1] + rbout_I[nx][j] + rbout_I[nx][j + 1]) * onebynine;
                float Q = (rbout_Q[px][j - 1] + rbout_Q[px][j] + rbout_Q[px][j + 1] + rbout_Q[cx][j - 1] + rbout_Q[cx][j] + rbout_Q[cx][j + 1] + rbout_Q[nx][j - 1] + rbout_Q[nx][j] + rbout_Q[nx][j + 1]) * onebynine;
                convert_to_RGB(im->r(i - 1, j), im->g(i - 1, j), im->b(i - 1, j), rbconv_Y[px][j], I, Q);
            }

            convert_to_RGB(im->r(i - 1, W - 1), im->g(i - 1, W - 1), im->b(i - 1, W - 1), rbconv_Y[px][W - 1], rbout_I[px][W - 1], rbout_Q[px][W - 1]);
        }
    }

    // blur last 3 row and finalize H-1th row
    convert_to_RGB(im->r(row_to - 1, 0), im->g(row_to - 1, 0), im->b(row_to - 1, 0), rbconv_Y[cx][0], rbout_I[cx][0], rbout_Q[cx][0]);
#ifdef _OPENMP
    #pragma omp simd
#endif

    for (int j = 1; j < W - 1; j++) {
        float I = (rbout_I[px][j - 1] + rbout_I[px][j] + rbout_I[px][j + 1] + rbout_I[cx][j - 1] + rbout_I[cx][j] + rbout_I[cx][j + 1] + rbconv_I[nx][j - 1] + rbconv_I[nx][j] + rbconv_I[nx][j + 1]) * onebynine;
        float Q = (rbout_Q[px][j - 1] + rbout_Q[px][j] + rbout_Q[px][j + 1] + rbout_Q[cx][j - 1] + rbout_Q[cx][j] + rbout_Q[cx][j + 1] + rbconv_Q[nx][j - 1] + rbconv_Q[nx][j] + rbconv_Q[nx][j + 1]) * onebynine;
        convert_to_RGB(im->r(row_to - 1, j), im->g(row_to - 1, j), im->b(row_to - 1, j), rbconv_Y[cx][j], I, Q);
    }

    convert_to_RGB(im->r(row_to - 1, W - 1), im->g(row_to - 1, W - 1), im->b(row_to - 1, W - 1), rbconv_Y[cx][W - 1], rbout_I[cx][W - 1], rbout_Q[cx][W - 1]);
}

//%%%%%%%%%%%%%%%%%%%%%%%%%%%%%%%%%%%%%%%

// correction_YIQ_LQ
void RawImageSource::processFalseColorCorrection(Imagefloat* im, const int steps)
{

    if (im->getHeight() < 4 || steps < 1) {
        return;
    }

#ifdef _OPENMP
    #pragma omp parallel
    {
        multi_array2D<float, 5> buffer(W, 3);
        int tid = omp_get_thread_num();
        int nthreads = omp_get_num_threads();
        int blk = (im->getHeight() - 2) / nthreads;

        for (int t = 0; t < steps; t++) {

            if (tid < nthreads - 1) {
                processFalseColorCorrectionThread(im, buffer[0], buffer[1], buffer[2], buffer[3], buffer[4], 1 + tid * blk, 1 + (tid + 1)*blk);
            } else {
                processFalseColorCorrectionThread(im, buffer[0], buffer[1], buffer[2], buffer[3], buffer[4], 1 + tid * blk, im->getHeight() - 1);
            }

            #pragma omp barrier
        }
    }
#else
    multi_array2D<float, 5> buffer(W, 3);

    for (int t = 0; t < steps; t++) {
        processFalseColorCorrectionThread(im, buffer[0], buffer[1], buffer[2], buffer[3], buffer[4], 1, im->getHeight() - 1);
    }

#endif
}

// Some camera input profiles need gamma preprocessing
// gamma is applied before the CMS, correct line fac=lineFac*rawPixel+LineSum after the CMS
void RawImageSource::getProfilePreprocParams(cmsHPROFILE in, float& gammaFac, float& lineFac, float& lineSum)
{
    gammaFac = 0;
    lineFac = 1;
    lineSum = 0;

    char copyright[256];
    copyright[0] = 0;

    if (cmsGetProfileInfoASCII(in, cmsInfoCopyright, cmsNoLanguage, cmsNoCountry, copyright, 256) > 0) {
        if (strstr(copyright, "Phase One") != nullptr) {
            gammaFac = 0.55556;    // 1.8
        } else if (strstr(copyright, "Nikon Corporation") != nullptr) {
            gammaFac = 0.5;
            lineFac = -0.4;
            lineSum = 1.35; // determined in reverse by measuring NX an RT developed colorchecker PNGs
        }
    }
}

//%%%%%%%%%%%%%%%%%%%%%%%%%%%%%%%%%%%%%%%

static void
lab2ProphotoRgbD50(float L, float A, float B, float& r, float& g, float& b)
{
    float X;
    float Y;
    float Z;
#define CLIP01(a) ((a)>0?((a)<1?(a):1):0)
    {
        // convert from Lab to XYZ
        float x, y, z, fx, fy, fz;

        fy = (L + 16.0f) / 116.0f;
        fx = A / 500.0f + fy;
        fz = fy - B / 200.0f;

        if (fy > 24.0f / 116.0f) {
            y = fy * fy * fy;
        } else {
            y = (fy - 16.0f / 116.0f) / 7.787036979f;
        }

        if (fx > 24.0f / 116.0f) {
            x = fx * fx * fx;
        } else {
            x = (fx - 16.0 / 116.0) / 7.787036979f;
        }

        if (fz > 24.0f / 116.0f) {
            z = fz * fz * fz;
        } else {
            z = (fz - 16.0f / 116.0f) / 7.787036979f;
        }

        //0.9642, 1.0000, 0.8249 D50
        X = x * 0.9642;
        Y = y;
        Z = z * 0.8249;
    }
    r = prophoto_xyz[0][0] * X + prophoto_xyz[0][1] * Y + prophoto_xyz[0][2] * Z;
    g = prophoto_xyz[1][0] * X + prophoto_xyz[1][1] * Y + prophoto_xyz[1][2] * Z;
    b = prophoto_xyz[2][0] * X + prophoto_xyz[2][1] * Y + prophoto_xyz[2][2] * Z;
    r = CLIP01(r);
    g = CLIP01(g);
    b = CLIP01(b);
}

// Converts raw image including ICC input profile to working space - floating point version
void RawImageSource::colorSpaceConversion_(Imagefloat* im, const ColorManagementParams& cmp, const ColorTemp &wb, double pre_mul[3], cmsHPROFILE embedded, cmsHPROFILE camprofile, double camMatrix[3][3], const std::string &camName)
{

//    MyTime t1, t2, t3;
//    t1.set ();
    cmsHPROFILE in;
    DCPProfile *dcpProf;

    if (!findInputProfile(cmp.input, embedded, camName, &dcpProf, in)) {
        return;
    }

    if (dcpProf != nullptr) {
        // DCP processing
        const DCPProfile::Triple pre_mul_row = {
            pre_mul[0],
            pre_mul[1],
            pre_mul[2]
        };
        const DCPProfile::Matrix cam_matrix = {{
                {camMatrix[0][0], camMatrix[0][1], camMatrix[0][2]},
                {camMatrix[1][0], camMatrix[1][1], camMatrix[1][2]},
                {camMatrix[2][0], camMatrix[2][1], camMatrix[2][2]}
            }
        };
        dcpProf->apply(im, cmp.dcpIlluminant, cmp.working, wb, pre_mul_row, cam_matrix, cmp.applyHueSatMap);
        return;
    }

    if (in == nullptr) {
        // use default camprofile, supplied by dcraw
        // in this case we avoid using the slllllooooooowwww lcms

        // Calculate matrix for direct conversion raw>working space
        TMatrix work = ICCStore::getInstance()->workingSpaceInverseMatrix(cmp.working);
        double mat[3][3] = {{0, 0, 0}, {0, 0, 0}, {0, 0, 0}};

        for (int i = 0; i < 3; i++)
            for (int j = 0; j < 3; j++)
                for (int k = 0; k < 3; k++) {
                    mat[i][j] += work[i][k] * camMatrix[k][j];    // rgb_xyz * imatrices.xyz_cam
                }

#ifdef _OPENMP
        #pragma omp parallel for
#endif

        for (int i = 0; i < im->getHeight(); i++)
            for (int j = 0; j < im->getWidth(); j++) {

                float newr = mat[0][0] * im->r(i, j) + mat[0][1] * im->g(i, j) + mat[0][2] * im->b(i, j);
                float newg = mat[1][0] * im->r(i, j) + mat[1][1] * im->g(i, j) + mat[1][2] * im->b(i, j);
                float newb = mat[2][0] * im->r(i, j) + mat[2][1] * im->g(i, j) + mat[2][2] * im->b(i, j);

                im->r(i, j) = newr;
                im->g(i, j) = newg;
                im->b(i, j) = newb;

            }
    } else {
        const bool working_space_is_prophoto = (cmp.working == "ProPhoto");

        // use supplied input profile

        /*
          The goal here is to in addition to user-made custom ICC profiles also support profiles
          supplied with other popular raw converters. As curves affect color rendering and
          different raw converters deal with them differently (and few if any is as flexible
          as RawTherapee) we cannot really expect to get the *exact* same color rendering here.
          However we try hard to make the best out of it.

          Third-party input profiles that contain a LUT (usually A2B0 tag) often needs some preprocessing,
          as ICC LUTs are not really designed for dealing with linear camera data. Generally one
          must apply some sort of curve to get efficient use of the LUTs. Unfortunately how you
          should preprocess is not standardized so there are almost as many ways as there are
          software makers, and for each one we have to reverse engineer to find out how it has
          been done. (The ICC files made for RT has linear LUTs)

          ICC profiles which only contain the <r,g,b>XYZ tags (ie only a color matrix) should
          (hopefully) not require any pre-processing.

          Some LUT ICC profiles apply a contrast curve and desaturate highlights (to give a "film-like"
          behavior. These will generally work with RawTherapee, but will not produce good results when
          you enable highlight recovery/reconstruction, as that data is added linearly on top of the
          original range. RawTherapee works best with linear ICC profiles.
        */

        enum camera_icc_type {
            CAMERA_ICC_TYPE_GENERIC, // Generic, no special pre-processing required, RTs own is this way
            CAMERA_ICC_TYPE_PHASE_ONE, // Capture One profiles
            CAMERA_ICC_TYPE_LEAF, // Leaf profiles, former Leaf Capture now in Capture One, made for Leaf digital backs
            CAMERA_ICC_TYPE_NIKON // Nikon NX profiles
        } camera_icc_type = CAMERA_ICC_TYPE_GENERIC;

        float leaf_prophoto_mat[3][3];
        {
            // identify ICC type
            char copyright[256] = "";
            char description[256] = "";

            cmsGetProfileInfoASCII(in, cmsInfoCopyright, cmsNoLanguage, cmsNoCountry, copyright, 256);
            cmsGetProfileInfoASCII(in, cmsInfoDescription, cmsNoLanguage, cmsNoCountry, description, 256);
            camera_icc_type = CAMERA_ICC_TYPE_GENERIC;

            // Note: order the identification with the most detailed matching first since the more general ones may also match the more detailed
            if ((strstr(copyright, "Leaf") != nullptr ||
                    strstr(copyright, "Phase One A/S") != nullptr ||
                    strstr(copyright, "Kodak") != nullptr ||
                    strstr(copyright, "Creo") != nullptr) &&
                    (strstr(description, "LF2 ") == description ||
                     strstr(description, "LF3 ") == description ||
                     strstr(description, "LeafLF2") == description ||
                     strstr(description, "LeafLF3") == description ||
                     strstr(description, "LeafLF4") == description ||
                     strstr(description, "MamiyaLF2") == description ||
                     strstr(description, "MamiyaLF3") == description)) {
                camera_icc_type = CAMERA_ICC_TYPE_LEAF;
            } else if (strstr(copyright, "Phase One A/S") != nullptr) {
                camera_icc_type = CAMERA_ICC_TYPE_PHASE_ONE;
            } else if (strstr(copyright, "Nikon Corporation") != nullptr) {
                camera_icc_type = CAMERA_ICC_TYPE_NIKON;
            }
        }

        // Initialize transform
        cmsHTRANSFORM hTransform;
        cmsHPROFILE prophoto = ICCStore::getInstance()->workingSpace("ProPhoto");  // We always use Prophoto to apply the ICC profile to minimize problems with clipping in LUT conversion.
        bool transform_via_pcs_lab = false;
        bool separate_pcs_lab_highlights = false;
        lcmsMutex->lock();

        switch (camera_icc_type) {
            case CAMERA_ICC_TYPE_PHASE_ONE:
            case CAMERA_ICC_TYPE_LEAF: {
                // These profiles have a RGB to Lab cLUT, gives gamma 1.8 output, and expects a "film-like" curve on input
                transform_via_pcs_lab = true;
                separate_pcs_lab_highlights = true;
                // We transform to Lab because we can and that we avoid getting an unnecessary unmatched gamma conversion which we would need to revert.
                hTransform = cmsCreateTransform(in, TYPE_RGB_FLT, nullptr, TYPE_Lab_FLT, INTENT_RELATIVE_COLORIMETRIC, cmsFLAGS_NOOPTIMIZE | cmsFLAGS_NOCACHE);

                for (int i = 0; i < 3; i++) {
                    for (int j = 0; j < 3; j++) {
                        leaf_prophoto_mat[i][j] = 0;

                        for (int k = 0; k < 3; k++) {
                            leaf_prophoto_mat[i][j] += prophoto_xyz[i][k] * camMatrix[k][j];
                        }
                    }
                }

                break;
            }

            case CAMERA_ICC_TYPE_NIKON:
            case CAMERA_ICC_TYPE_GENERIC:
            default:
                hTransform = cmsCreateTransform(in, TYPE_RGB_FLT, prophoto, TYPE_RGB_FLT, INTENT_RELATIVE_COLORIMETRIC, cmsFLAGS_NOOPTIMIZE | cmsFLAGS_NOCACHE);    // NOCACHE is important for thread safety
                break;
        }

        lcmsMutex->unlock();

        if (hTransform == nullptr) {
            // Fallback: create transform from camera profile. Should not happen normally.
            lcmsMutex->lock();
            hTransform = cmsCreateTransform(camprofile, TYPE_RGB_FLT, prophoto, TYPE_RGB_FLT, INTENT_RELATIVE_COLORIMETRIC, cmsFLAGS_NOOPTIMIZE | cmsFLAGS_NOCACHE);
            lcmsMutex->unlock();
        }

        TMatrix toxyz = {}, torgb = {};

        if (!working_space_is_prophoto) {
            toxyz = ICCStore::getInstance()->workingSpaceMatrix("ProPhoto");
            torgb = ICCStore::getInstance()->workingSpaceInverseMatrix(cmp.working);  //sRGB .. Adobe...Wide...
        }

#ifdef _OPENMP
        #pragma omp parallel
#endif
        {
            AlignedBuffer<float> buffer(im->getWidth() * 3);
            AlignedBuffer<float> hl_buffer(im->getWidth() * 3);
            AlignedBuffer<float> hl_scale(im->getWidth());
#ifdef _OPENMP
            #pragma omp for schedule(static)
#endif

            for (int h = 0; h < im->getHeight(); ++h) {
                float *p = buffer.data, *pR = im->r(h), *pG = im->g(h), *pB = im->b(h);

                // Apply pre-processing
                for (int w = 0; w < im->getWidth(); ++w) {
                    float r = * (pR++);
                    float g = * (pG++);
                    float b = * (pB++);

                    // convert to 0-1 range as LCMS expects that
                    r /= 65535.0f;
                    g /= 65535.0f;
                    b /= 65535.0f;

                    float maxc = max(r, g, b);

                    if (maxc <= 1.0) {
                        hl_scale.data[w] = 1.0;
                    } else {
                        // highlight recovery extend the range past the clip point, which means we can get values larger than 1.0 here.
                        // LUT ICC profiles only work in the 0-1 range so we scale down to fit and restore after conversion.
                        hl_scale.data[w] = 1.0 / maxc;
                        r *= hl_scale.data[w];
                        g *= hl_scale.data[w];
                        b *= hl_scale.data[w];
                    }

                    switch (camera_icc_type) {
                        case CAMERA_ICC_TYPE_PHASE_ONE:
                            // Here we apply a curve similar to Capture One's "Film Standard" + gamma, the reason is that the LUTs embedded in the
                            // ICCs are designed to work on such input, and if you provide it with a different curve you don't get as good result.
                            // We will revert this curve after we've made the color transform. However when we revert the curve, we'll notice that
                            // highlight rendering suffers due to that the LUT transform don't expand well, therefore we do a less compressed
                            // conversion too and mix them, this gives us the highest quality and most flexible result.
                            hl_buffer.data[3 * w + 0] = pow_F(r, 1.0 / 1.8);
                            hl_buffer.data[3 * w + 1] = pow_F(g, 1.0 / 1.8);
                            hl_buffer.data[3 * w + 2] = pow_F(b, 1.0 / 1.8);
                            r = phaseOneIccCurveInv->getVal(r);
                            g = phaseOneIccCurveInv->getVal(g);
                            b = phaseOneIccCurveInv->getVal(b);
                            break;

                        case CAMERA_ICC_TYPE_LEAF: {
                            // Leaf profiles expect that the camera native RGB has been converted to Prophoto RGB
                            float newr = leaf_prophoto_mat[0][0] * r + leaf_prophoto_mat[0][1] * g + leaf_prophoto_mat[0][2] * b;
                            float newg = leaf_prophoto_mat[1][0] * r + leaf_prophoto_mat[1][1] * g + leaf_prophoto_mat[1][2] * b;
                            float newb = leaf_prophoto_mat[2][0] * r + leaf_prophoto_mat[2][1] * g + leaf_prophoto_mat[2][2] * b;
                            hl_buffer.data[3 * w + 0] = pow_F(newr, 1.0 / 1.8);
                            hl_buffer.data[3 * w + 1] = pow_F(newg, 1.0 / 1.8);
                            hl_buffer.data[3 * w + 2] = pow_F(newb, 1.0 / 1.8);
                            r = phaseOneIccCurveInv->getVal(newr);
                            g = phaseOneIccCurveInv->getVal(newg);
                            b = phaseOneIccCurveInv->getVal(newb);
                            break;
                        }

                        case CAMERA_ICC_TYPE_NIKON:
                            // gamma 0.5
                            r = sqrtf(r);
                            g = sqrtf(g);
                            b = sqrtf(b);
                            break;

                        case CAMERA_ICC_TYPE_GENERIC:
                        default:
                            // do nothing
                            break;
                    }

                    * (p++) = r;
                    * (p++) = g;
                    * (p++) = b;
                }

                // Run icc transform
                cmsDoTransform(hTransform, buffer.data, buffer.data, im->getWidth());

                if (separate_pcs_lab_highlights) {
                    cmsDoTransform(hTransform, hl_buffer.data, hl_buffer.data, im->getWidth());
                }

                // Apply post-processing
                p = buffer.data;
                pR = im->r(h);
                pG = im->g(h);
                pB = im->b(h);

                for (int w = 0; w < im->getWidth(); ++w) {

                    float r, g, b, hr, hg, hb;

                    if (transform_via_pcs_lab) {
                        float L = * (p++);
                        float A = * (p++);
                        float B = * (p++);
                        // profile connection space CIELAB should have D50 illuminant
                        lab2ProphotoRgbD50(L, A, B, r, g, b);

                        if (separate_pcs_lab_highlights) {
                            lab2ProphotoRgbD50(hl_buffer.data[3 * w + 0], hl_buffer.data[3 * w + 1], hl_buffer.data[3 * w + 2], hr, hg, hb);
                        }
                    } else {
                        r = * (p++);
                        g = * (p++);
                        b = * (p++);
                    }

                    // restore pre-processing and/or add post-processing for the various ICC types
                    switch (camera_icc_type) {
                        default:
                            break;

                        case CAMERA_ICC_TYPE_PHASE_ONE:
                        case CAMERA_ICC_TYPE_LEAF: {
                            // note the 1/1.8 gamma, it's the gamma that the profile has applied, which we must revert before we can revert the curve
                            r = phaseOneIccCurve->getVal(pow_F(r, 1.0 / 1.8));
                            g = phaseOneIccCurve->getVal(pow_F(g, 1.0 / 1.8));
                            b = phaseOneIccCurve->getVal(pow_F(b, 1.0 / 1.8));
                            const float mix = 0.25; // may seem a low number, but remember this is linear space, mixing starts 2 stops from clipping
                            const float maxc = max(r, g, b);

                            if (maxc > mix) {
                                float fac = (maxc - mix) / (1.0 - mix);
                                fac = sqrtf(sqrtf(fac));   // gamma 0.25 to mix in highlight render relatively quick
                                r = (1.0 - fac) * r + fac * hr;
                                g = (1.0 - fac) * g + fac * hg;
                                b = (1.0 - fac) * b + fac * hb;
                            }

                            break;
                        }

                        case CAMERA_ICC_TYPE_NIKON: {
                            const float lineFac = -0.4;
                            const float lineSum = 1.35;
                            r *= r * lineFac + lineSum;
                            g *= g * lineFac + lineSum;
                            b *= b * lineFac + lineSum;
                            break;
                        }
                    }

                    // restore highlight scaling if any
                    if (hl_scale.data[w] != 1.0) {
                        float fac = 1.0 / hl_scale.data[w];
                        r *= fac;
                        g *= fac;
                        b *= fac;
                    }

                    // If we don't have ProPhoto as chosen working profile, convert. This conversion is clipless, ie if we convert
                    // to a small space such as sRGB we may end up with negative values and values larger than max.
                    if (!working_space_is_prophoto) {
                        //convert from Prophoto to XYZ
                        float x = (toxyz[0][0] * r + toxyz[0][1] * g + toxyz[0][2] * b) ;
                        float y = (toxyz[1][0] * r + toxyz[1][1] * g + toxyz[1][2] * b) ;
                        float z = (toxyz[2][0] * r + toxyz[2][1] * g + toxyz[2][2] * b) ;
                        //convert from XYZ to cmp.working  (sRGB...Adobe...Wide..)
                        r = ((torgb[0][0] * x + torgb[0][1] * y + torgb[0][2] * z)) ;
                        g = ((torgb[1][0] * x + torgb[1][1] * y + torgb[1][2] * z)) ;
                        b = ((torgb[2][0] * x + torgb[2][1] * y + torgb[2][2] * z)) ;
                    }

                    // return to the 0.0 - 65535.0 range (with possible negative and > max values present)
                    r *= 65535.0;
                    g *= 65535.0;
                    b *= 65535.0;

                    * (pR++) = r;
                    * (pG++) = g;
                    * (pB++) = b;
                }
            }
        } // End of parallelization
        cmsDeleteTransform(hTransform);
    }

//t3.set ();
//        printf ("ICM TIME: %d usec\n", t3.etime(t1));
}


// Determine RAW input and output profiles. Returns TRUE on success
bool RawImageSource::findInputProfile(Glib::ustring inProfile, cmsHPROFILE embedded, std::string camName, DCPProfile **dcpProf, cmsHPROFILE& in)
{
    in = nullptr; // cam will be taken on NULL
    *dcpProf = nullptr;

    if (inProfile == "(none)") {
        return false;
    }

    if (inProfile == "(embedded)" && embedded) {
        in = embedded;
    } else if (inProfile == "(cameraICC)") {
        // DCPs have higher quality, so use them first
        *dcpProf = DCPStore::getInstance()->getStdProfile(camName);

        if (*dcpProf == nullptr) {
            in = ICCStore::getInstance()->getStdProfile(camName);
        }
    } else if (inProfile != "(camera)" && inProfile != "") {
        Glib::ustring normalName = inProfile;

        if (!inProfile.compare(0, 5, "file:")) {
            normalName = inProfile.substr(5);
        }

        if (DCPStore::getInstance()->isValidDCPFileName(normalName)) {
            *dcpProf = DCPStore::getInstance()->getProfile(normalName);
        }

        if (*dcpProf == nullptr) {
            in = ICCStore::getInstance()->getProfile(inProfile);
        }
    }

    // "in" might be NULL because of "not found". That's ok, we take the cam profile then

    return true;
}

//%%%%%%%%%%%%%%%%%%%%%%%%%%%%%%%%%%%%%%%
// derived from Dcraw "blend_highlights()"
//  very effective to reduce (or remove) the magenta, but with levels of grey !
void RawImageSource::HLRecovery_blend(float* rin, float* gin, float* bin, int width, float maxval, float* hlmax)
{
    const int ColorCount = 3;

    // Transform matrixes rgb>lab and back
    static const float trans[2][ColorCount][ColorCount] = {
        { { 1, 1, 1 }, { 1.7320508, -1.7320508, 0 }, { -1, -1, 2 } },
        { { 1, 1, 1 }, { 1, -1, 1 }, { 1, 1, -1 } }
    };
    static const float itrans[2][ColorCount][ColorCount] = {
        { { 1, 0.8660254, -0.5 }, { 1, -0.8660254, -0.5 }, { 1, 0, 1 } },
        { { 1, 1, 1 }, { 1, -1, 1 }, { 1, 1, -1 } }
    };

#define FOREACHCOLOR for (int c=0; c < ColorCount; c++)

    float minpt = min(hlmax[0], hlmax[1], hlmax[2]);  //min of the raw clip points
    //float maxpt=max(hlmax[0],hlmax[1],hlmax[2]);//max of the raw clip points
    //float medpt=hlmax[0]+hlmax[1]+hlmax[2]-minpt-maxpt;//median of the raw clip points
    float maxave = (hlmax[0] + hlmax[1] + hlmax[2]) / 3; //ave of the raw clip points
    //some thresholds:
    const float clipthresh = 0.95;
    const float fixthresh = 0.5;
    const float satthresh = 0.5;

    float clip[3];
    FOREACHCOLOR clip[c] = min(maxave, hlmax[c]);

    // Determine the maximum level (clip) of all channels
    const float clippt = clipthresh * maxval;
    const float fixpt = fixthresh * minpt;
    const float desatpt = satthresh * maxave + (1 - satthresh) * maxval;

    for (int col = 0; col < width; col++) {
        float rgb[ColorCount], cam[2][ColorCount], lab[2][ColorCount], sum[2], chratio, lratio = 0;
        float L, C, H;

        // Copy input pixel to rgb so it's easier to access in loops
        rgb[0] = rin[col];
        rgb[1] = gin[col];
        rgb[2] = bin[col];

        // If no channel is clipped, do nothing on pixel
        int c;

        for (c = 0; c < ColorCount; c++) {
            if (rgb[c] > clippt) {
                break;
            }
        }

        if (c == ColorCount) {
            continue;
        }

        // Initialize cam with raw input [0] and potentially clipped input [1]
        FOREACHCOLOR {
            lratio += min(rgb[c], clip[c]);
            cam[0][c] = rgb[c];
            cam[1][c] = min(cam[0][c], maxval);
        }

        // Calculate the lightness correction ratio (chratio)
        for (int i = 0; i < 2; i++) {
            FOREACHCOLOR {
                lab[i][c] = 0;

                for (int j = 0; j < ColorCount; j++)
                {
                    lab[i][c] += trans[ColorCount - 3][c][j] * cam[i][j];
                }
            }

            sum[i] = 0;

            for (int c = 1; c < ColorCount; c++) {
                sum[i] += SQR(lab[i][c]);
            }
        }

        chratio = (sqrt(sum[1] / sum[0]));

        // Apply ratio to lightness in LCH space
        for (int c = 1; c < ColorCount; c++) {
            lab[0][c] *= chratio;
        }

        // Transform back from LCH to RGB
        FOREACHCOLOR {
            cam[0][c] = 0;

            for (int j = 0; j < ColorCount; j++)
            {
                cam[0][c] += itrans[ColorCount - 3][c][j] * lab[0][j];
            }
        }
        FOREACHCOLOR rgb[c] = cam[0][c] / ColorCount;

        // Copy converted pixel back
        if (rin[col] > fixpt) {
            float rfrac = SQR((min(clip[0], rin[col]) - fixpt) / (clip[0] - fixpt));
            rin[col] = min(maxave, rfrac * rgb[0] + (1 - rfrac) * rin[col]);
        }

        if (gin[col] > fixpt) {
            float gfrac = SQR((min(clip[1], gin[col]) - fixpt) / (clip[1] - fixpt));
            gin[col] = min(maxave, gfrac * rgb[1] + (1 - gfrac) * gin[col]);
        }

        if (bin[col] > fixpt) {
            float bfrac = SQR((min(clip[2], bin[col]) - fixpt) / (clip[2] - fixpt));
            bin[col] = min(maxave, bfrac * rgb[2] + (1 - bfrac) * bin[col]);
        }

        lratio /= (rin[col] + gin[col] + bin[col]);
        L = (rin[col] + gin[col] + bin[col]) / 3;
        C = lratio * 1.732050808 * (rin[col] - gin[col]);
        H = lratio * (2 * bin[col] - rin[col] - gin[col]);
        rin[col] = L - H / 6.0 + C / 3.464101615;
        gin[col] = L - H / 6.0 - C / 3.464101615;
        bin[col] = L + H / 3.0;

        if ((L = (rin[col] + gin[col] + bin[col]) / 3) > desatpt) {
            float Lfrac = max(0.0f, (maxave - L) / (maxave - desatpt));
            C = Lfrac * 1.732050808 * (rin[col] - gin[col]);
            H = Lfrac * (2 * bin[col] - rin[col] - gin[col]);
            rin[col] = L - H / 6.0 + C / 3.464101615;
            gin[col] = L - H / 6.0 - C / 3.464101615;
            bin[col] = L + H / 3.0;
        }
    }
}

void RawImageSource::HLRecovery_Luminance(float* rin, float* gin, float* bin, float* rout, float* gout, float* bout, int width, float maxval)
{

    for (int i = 0; i < width; i++) {
        float r = rin[i], g = gin[i], b = bin[i];

        if (r > maxval || g > maxval || b > maxval) {
            float ro = min(r, maxval);
            float go = min(g, maxval);
            float bo = min(b, maxval);
            double L = r + g + b;
            double C = 1.732050808 * (r - g);
            double H = 2 * b - r - g;
            double Co = 1.732050808 * (ro - go);
            double Ho = 2 * bo - ro - go;

            if (r != g && g != b) {
                double ratio = sqrt((Co * Co + Ho * Ho) / (C * C + H * H));
                C *= ratio;
                H *= ratio;
            }

            float rr = L / 3.0 - H / 6.0 + C / 3.464101615;
            float gr = L / 3.0 - H / 6.0 - C / 3.464101615;
            float br = L / 3.0 + H / 3.0;
            rout[i] = rr;
            gout[i] = gr;
            bout[i] = br;
        } else {
            rout[i] = rin[i];
            gout[i] = gin[i];
            bout[i] = bin[i];
        }
    }
}

//%%%%%%%%%%%%%%%%%%%%%%%%%%%%%%%%%%%%%%%

void RawImageSource::HLRecovery_CIELab(float* rin, float* gin, float* bin, float* rout, float* gout, float* bout,
                                       int width, float maxval, double xyz_cam[3][3], double cam_xyz[3][3])
{

    //static bool crTableReady = false;

    // lookup table for Lab conversion
    // perhaps should be centralized, universally defined so we don't keep remaking it???
    /*for (int ix=0; ix < 0x10000; ix++) {
            float rx = ix / 65535.0;
            fv[ix] = rx > 0.008856 ? exp(1.0/3 * log(rx)) : 7.787*rx + 16/116.0;
        }*/
    //crTableReady = true;


    for (int i = 0; i < width; i++) {
        float r = rin[i], g = gin[i], b = bin[i];

        if (r > maxval || g > maxval || b > maxval) {
            float ro = min(r, maxval);
            float go = min(g, maxval);
            float bo = min(b, maxval);
            float yy = xyz_cam[1][0] * r + xyz_cam[1][1] * g + xyz_cam[1][2] * b;
            float fy = (yy < 65535.0 ? Color::cachef[yy] / 327.68 : std::cbrt(yy / MAXVALD));
            // compute LCH decompostion of the clipped pixel (only color information, thus C and H will be used)
            float x = xyz_cam[0][0] * ro + xyz_cam[0][1] * go + xyz_cam[0][2] * bo;
            float y = xyz_cam[1][0] * ro + xyz_cam[1][1] * go + xyz_cam[1][2] * bo;
            float z = xyz_cam[2][0] * ro + xyz_cam[2][1] * go + xyz_cam[2][2] * bo;
            x = (x < 65535.0 ? Color::cachef[x] / 327.68 : std::cbrt(x / MAXVALD));
            y = (y < 65535.0 ? Color::cachef[y] / 327.68 : std::cbrt(y / MAXVALD));
            z = (z < 65535.0 ? Color::cachef[z] / 327.68 : std::cbrt(z / MAXVALD));
            // convert back to rgb
            double fz = fy - y + z;
            double fx = fy + x - y;

            double zr = Color::f2xyz(fz);
            double xr = Color::f2xyz(fx);

            x = xr * 65535.0 ;
            y = yy;
            z = zr * 65535.0 ;
            float rr = cam_xyz[0][0] * x + cam_xyz[0][1] * y + cam_xyz[0][2] * z;
            float gr = cam_xyz[1][0] * x + cam_xyz[1][1] * y + cam_xyz[1][2] * z;
            float br = cam_xyz[2][0] * x + cam_xyz[2][1] * y + cam_xyz[2][2] * z;
            rout[i] = (rr);
            gout[i] = (gr);
            bout[i] = (br);
        } else {
            rout[i] = (rin[i]);
            gout[i] = (gin[i]);
            bout[i] = (bin[i]);
        }
    }
}

//%%%%%%%%%%%%%%%%%%%%%%%%%%%%%%%%%%%%%%%

void RawImageSource::hlRecovery(const std::string &method, float* red, float* green, float* blue, int width, float* hlmax)
{

    if (method == "Luminance") {
        HLRecovery_Luminance(red, green, blue, red, green, blue, width, 65535.0);
    } else if (method == "CIELab blending") {
        HLRecovery_CIELab(red, green, blue, red, green, blue, width, 65535.0, imatrices.xyz_cam, imatrices.cam_xyz);
    } else if (method == "Blend") { // derived from Dcraw
        HLRecovery_blend(red, green, blue, width, 65535.0, hlmax);
    }

}

//%%%%%%%%%%%%%%%%%%%%%%%%%%%%%%%%%%%%%%%

void RawImageSource::getAutoExpHistogram(LUTu & histogram, int& histcompr)
{
//    BENCHFUN
    histcompr = 3;

    histogram(65536 >> histcompr);
    histogram.clear();
    const float refwb[3] = {static_cast<float>(refwb_red  / (1 << histcompr)), static_cast<float>(refwb_green / (1 << histcompr)), static_cast<float>(refwb_blue / (1 << histcompr))};

#ifdef _OPENMP
    #pragma omp parallel
#endif
    {
        LUTu tmphistogram(histogram.getSize());
        tmphistogram.clear();
#ifdef _OPENMP
        #pragma omp for schedule(dynamic,16) nowait
#endif

        for (int i = border; i < H - border; i++) {
            int start, end;
            getRowStartEnd(i, start, end);

            if (ri->getSensorType() == ST_BAYER) {
                // precalculate factors to avoid expensive per pixel calculations
                float refwb0 =  refwb[ri->FC(i, start)];
                float refwb1 =  refwb[ri->FC(i, start + 1)];
                int j;

                for (j = start; j < end - 1; j += 2) {
                    tmphistogram[(int)(refwb0 * rawData[i][j])] += 4;
                    tmphistogram[(int)(refwb1 * rawData[i][j + 1])] += 4;
                }

                if (j < end) {
                    tmphistogram[(int)(refwb0 * rawData[i][j])] += 4;
                }
            } else if (ri->getSensorType() == ST_FUJI_XTRANS) {
                // precalculate factors to avoid expensive per pixel calculations
                float refwb0 =  refwb[ri->XTRANSFC(i, start)];
                float refwb1 =  refwb[ri->XTRANSFC(i, start + 1)];
                float refwb2 =  refwb[ri->XTRANSFC(i, start + 2)];
                float refwb3 =  refwb[ri->XTRANSFC(i, start + 3)];
                float refwb4 =  refwb[ri->XTRANSFC(i, start + 4)];
                float refwb5 =  refwb[ri->XTRANSFC(i, start + 5)];
                int j;

                for (j = start; j < end - 5; j += 6) {
                    tmphistogram[(int)(refwb0 * rawData[i][j])] += 4;
                    tmphistogram[(int)(refwb1 * rawData[i][j + 1])] += 4;
                    tmphistogram[(int)(refwb2 * rawData[i][j + 2])] += 4;
                    tmphistogram[(int)(refwb3 * rawData[i][j + 3])] += 4;
                    tmphistogram[(int)(refwb4 * rawData[i][j + 4])] += 4;
                    tmphistogram[(int)(refwb5 * rawData[i][j + 5])] += 4;
                }

                for (; j < end; j++) {
                    tmphistogram[(int)(refwb[ri->XTRANSFC(i, j)] * rawData[i][j])] += 4;
                }
            } else if (ri->get_colors() == 1) {
                for (int j = start; j < end; j++) {
                    tmphistogram[(int)(refwb[0] * rawData[i][j])]++;
                }
            } else {
                for (int j = start; j < end; j++) {
                    tmphistogram[(int)(refwb[0] * rawData[i][3 * j + 0])]++;
                    tmphistogram[(int)(refwb[1] * rawData[i][3 * j + 1])]++;
                    tmphistogram[(int)(refwb[2] * rawData[i][3 * j + 2])]++;
                }
            }
        }

#ifdef _OPENMP
        #pragma omp critical
#endif
        {
            histogram += tmphistogram;
        }
    }
}

// Histogram MUST be 256 in size; gamma is applied, blackpoint and gain also
void RawImageSource::getRAWHistogram(LUTu & histRedRaw, LUTu & histGreenRaw, LUTu & histBlueRaw)
{
//    BENCHFUN
    histRedRaw.clear();
    histGreenRaw.clear();
    histBlueRaw.clear();
    const float mult[4] = { 65535.0f / ri->get_white(0),
                            65535.0f / ri->get_white(1),
                            65535.0f / ri->get_white(2),
                            65535.0f / ri->get_white(3)
                          };

    const bool fourColours = ri->getSensorType() == ST_BAYER && ((mult[1] != mult[3] || cblacksom[1] != cblacksom[3]) || FC(0, 0) == 3 || FC(0, 1) == 3 || FC(1, 0) == 3 || FC(1, 1) == 3);

    constexpr int histoSize = 65536;
    LUTu hist[4];
    hist[0](histoSize);
    hist[0].clear();

    if (ri->get_colors() > 1) {
        hist[1](histoSize);
        hist[1].clear();
        hist[2](histoSize);
        hist[2].clear();
    }

    if (fourColours) {
        hist[3](histoSize);
        hist[3].clear();
    }

#ifdef _OPENMP
    int numThreads;
    // reduce the number of threads under certain conditions to avoid overhead of too many critical regions
    numThreads = sqrt((((H - 2 * border) * (W - 2 * border)) / 262144.f));
    numThreads = std::min(std::max(numThreads, 1), omp_get_max_threads());

    #pragma omp parallel num_threads(numThreads)
#endif
    {
        // we need one LUT per color and thread, which corresponds to 1 MB per thread
        LUTu tmphist[4];
        tmphist[0](histoSize);
        tmphist[0].clear();

        if (ri->get_colors() > 1) {
            tmphist[1](histoSize);
            tmphist[1].clear();
            tmphist[2](histoSize);
            tmphist[2].clear();

            if (fourColours) {
                tmphist[3](histoSize);
                tmphist[3].clear();
            }
        }

#ifdef _OPENMP
        #pragma omp for nowait
#endif

        for (int i = border; i < H - border; i++) {
            int start, end;
            getRowStartEnd(i, start, end);

            if (ri->getSensorType() == ST_BAYER) {
                int j;
                int c1 = FC(i, start);
                c1 = (fourColours && c1 == 1 && !(i & 1)) ? 3 : c1;
                int c2 = FC(i, start + 1);
                c2 = (fourColours && c2 == 1 && !(i & 1)) ? 3 : c2;

                for (j = start; j < end - 1; j += 2) {
                    tmphist[c1][(int)ri->data[i][j]]++;
                    tmphist[c2][(int)ri->data[i][j + 1]]++;
                }

                if (j < end) { // last pixel of row if width is odd
                    tmphist[c1][(int)ri->data[i][j]]++;
                }
            } else if (ri->get_colors() == 1) {
                for (int j = start; j < end; j++) {
                    tmphist[0][(int)ri->data[i][j]]++;
                }
            } else if (ri->getSensorType() == ST_FUJI_XTRANS) {
                for (int j = start; j < end - 1; j += 2) {
                    int c = ri->XTRANSFC(i, j);
                    tmphist[c][(int)ri->data[i][j]]++;
                }
            } else {
                for (int j = start; j < end; j++) {
                    for (int c = 0; c < 3; c++) {
                        tmphist[c][(int)ri->data[i][3 * j + c]]++;
                    }
                }
            }
        }

#ifdef _OPENMP
        #pragma omp critical
#endif
        {
            hist[0] += tmphist[0];

            if (ri->get_colors() > 1) {
                hist[1] += tmphist[1];
                hist[2] += tmphist[2];

                if (fourColours) {
                    hist[3] += tmphist[3];
                }
            }
        } // end of critical region
    } // end of parallel region

    constexpr float gammaLimit = 32767.f * 65536.f; // Color::gamma overflows when the LUT is accessed with too large values
    for (int i = 0; i < 65536; i++) {
        int idx;
        idx = CLIP((int)Color::gamma(std::min(mult[0] * (i - (cblacksom[0]/*+black_lev[0]*/)), gammaLimit)));
        histRedRaw[idx >> 8] += hist[0][i];

        if (ri->get_colors() > 1) {
            idx = CLIP((int)Color::gamma(std::min(mult[1] * (i - (cblacksom[1]/*+black_lev[1]*/)), gammaLimit)));
            histGreenRaw[idx >> 8] += hist[1][i];

            if (fourColours) {
                idx = CLIP((int)Color::gamma(std::min(mult[3] * (i - (cblacksom[3]/*+black_lev[3]*/)), gammaLimit)));
                histGreenRaw[idx >> 8] += hist[3][i];
            }

            idx = CLIP((int)Color::gamma(std::min(mult[2] * (i - (cblacksom[2]/*+black_lev[2]*/)), gammaLimit)));
            histBlueRaw[idx >> 8] += hist[2][i];
        }
    }

    if (ri->getSensorType() == ST_BAYER)    // since there are twice as many greens, correct for it
        for (int i = 0; i < 256; i++) {
            histGreenRaw[i] >>= 1;
        } else if (ri->getSensorType() == ST_FUJI_XTRANS) // since Xtrans has 2.5 as many greens, correct for it
        for (int i = 0; i < 256; i++) {
            histGreenRaw[i] = (histGreenRaw[i] * 2) / 5;
        } else if (ri->get_colors() == 1) { // monochrome sensor => set all histograms equal
        histGreenRaw += histRedRaw;
        histBlueRaw += histRedRaw;
    }

}

//%%%%%%%%%%%%%%%%%%%%%%%%%%%%%%%%%%%%%%%

void RawImageSource::getRowStartEnd(int x, int &start, int &end)
{
    if (fuji) {
        int fw = ri->get_FujiWidth();
        start = ABS(fw - x) + border;
        end = min(H + W - fw - x, fw + x) - border;
    } else {
        start = border;
        end = W - border;
    }
}

//%%%%%%%%%%%%%%%%%%%%%%%%%%%%%%%%%%%%%%%
void RawImageSource::getAutoWBMultipliers(double &rm, double &gm, double &bm)
{
//    BENCHFUN
    constexpr double clipHigh = 64000.0;

    if (ri->get_colors() == 1) {
        rm = gm = bm = 1;
        return;
    }

    if (redAWBMul != -1.) {
        rm = redAWBMul;
        gm = greenAWBMul;
        bm = blueAWBMul;
        return;
    }

    if (!isWBProviderReady()) {
        rm = -1.0;
        gm = -1.0;
        bm = -1.0;
        return;
    }

    double avg_r = 0;
    double avg_g = 0;
    double avg_b = 0;
    int rn = 0, gn = 0, bn = 0;

    if (fuji) {
        for (int i = 32; i < H - 32; i++) {
            int fw = ri->get_FujiWidth();
            int start = ABS(fw - i) + 32;
            int end = min(H + W - fw - i, fw + i) - 32;

            for (int j = start; j < end; j++) {
                if (ri->getSensorType() != ST_BAYER) {
                    double dr = CLIP(initialGain * (rawData[i][3 * j]));
                    double dg = CLIP(initialGain * (rawData[i][3 * j + 1]));
                    double db = CLIP(initialGain * (rawData[i][3 * j + 2]));

                    if (dr > clipHigh || dg > clipHigh || db > clipHigh) {
                        continue;
                    }

                    avg_r += dr;
                    avg_g += dg;
                    avg_b += db;
                    rn = gn = ++bn;
                } else {
                    int c = FC(i, j);
                    double d = CLIP(initialGain * (rawData[i][j]));

                    if (d > clipHigh) {
                        continue;
                    }

                    // Let's test green first, because they are more numerous
                    if (c == 1) {
                        avg_g += d;
                        gn++;
                    } else if (c == 0) {
                        avg_r += d;
                        rn++;
                    } else { /*if (c==2)*/
                        avg_b += d;
                        bn++;
                    }
                }
            }
        }
    } else {
        if (ri->getSensorType() != ST_BAYER) {
            if (ri->getSensorType() == ST_FUJI_XTRANS) {
                const double compval = clipHigh / initialGain;
#ifdef _OPENMP
                #pragma omp parallel
#endif
                {
                    double avg_c[3] = {0.0};
                    int cn[3] = {0};
#ifdef _OPENMP
                    #pragma omp for schedule(dynamic,16) nowait
#endif

                    for (int i = 32; i < H - 32; i++) {
                        for (int j = 32; j < W - 32; j++) {
                            // each loop read 1 rgb triplet value
                            double d = rawData[i][j];

                            if (d > compval) {
                                continue;
                            }

                            int c = ri->XTRANSFC(i, j);
                            avg_c[c] += d;
                            cn[c]++;
                        }
                    }

#ifdef _OPENMP
                    #pragma omp critical
#endif
                    {
                        avg_r += avg_c[0];
                        avg_g += avg_c[1];
                        avg_b += avg_c[2];
                        rn += cn[0];
                        gn += cn[1];
                        bn += cn[2];
                    }
                }
                avg_r *= initialGain;
                avg_g *= initialGain;
                avg_b *= initialGain;
            } else {
                for (int i = 32; i < H - 32; i++)
                    for (int j = 32; j < W - 32; j++) {
                        // each loop read 1 rgb triplet value

                        double dr = CLIP(initialGain * (rawData[i][3 * j]));
                        double dg = CLIP(initialGain * (rawData[i][3 * j + 1]));
                        double db = CLIP(initialGain * (rawData[i][3 * j + 2]));

                        if (dr > clipHigh || dg > clipHigh || db > clipHigh) {
                            continue;
                        }

                        avg_r += dr;
                        rn++;
                        avg_g += dg;
                        avg_b += db;
                    }

                gn = rn;
                bn = rn;
            }
        } else {
            //determine GRBG coset; (ey,ex) is the offset of the R subarray
            int ey, ex;

            if (ri->ISGREEN(0, 0)) {  //first pixel is G
                if (ri->ISRED(0, 1)) {
                    ey = 0;
                    ex = 1;
                } else {
                    ey = 1;
                    ex = 0;
                }
            } else {//first pixel is R or B
                if (ri->ISRED(0, 0)) {
                    ey = 0;
                    ex = 0;
                } else {
                    ey = 1;
                    ex = 1;
                }
            }

            const double compval = clipHigh / initialGain;
#ifdef _OPENMP
            #pragma omp parallel for reduction(+:avg_r,avg_g,avg_b,rn,gn,bn) schedule(dynamic,8)
#endif

            for (int i = 32; i < H - 32; i += 2)
                for (int j = 32; j < W - 32; j += 2) {
                    //average each Bayer quartet component individually if non-clipped
                    double d[2][2];
                    d[0][0] = rawData[i][j];
                    d[0][1] = rawData[i][j + 1];
                    d[1][0] = rawData[i + 1][j];
                    d[1][1] = rawData[i + 1][j + 1];

                    if (d[ey][ex] <= compval) {
                        avg_r += d[ey][ex];
                        rn++;
                    }

                    if (d[1 - ey][ex] <= compval) {
                        avg_g += d[1 - ey][ex];
                        gn++;
                    }

                    if (d[ey][1 - ex] <= compval) {
                        avg_g += d[ey][1 - ex];
                        gn++;
                    }

                    if (d[1 - ey][1 - ex] <= compval) {
                        avg_b += d[1 - ey][1 - ex];
                        bn++;
                    }
                }

            avg_r *= initialGain;
            avg_g *= initialGain;
            avg_b *= initialGain;

        }
    }

    if (settings->verbose) {
        printf("AVG: %g %g %g\n", avg_r / std::max(1, rn), avg_g / std::max(1, gn), avg_b / std::max(1, bn));
    }

    //    return ColorTemp (pow(avg_r/rn, 1.0/6.0)*img_r, pow(avg_g/gn, 1.0/6.0)*img_g, pow(avg_b/bn, 1.0/6.0)*img_b);

    double reds   = avg_r / std::max(1, rn) * refwb_red;
    double greens = avg_g / std::max(1, gn) * refwb_green;
    double blues  = avg_b / std::max(1, bn) * refwb_blue;

    redAWBMul   = rm = imatrices.rgb_cam[0][0] * reds + imatrices.rgb_cam[0][1] * greens + imatrices.rgb_cam[0][2] * blues;
    greenAWBMul = gm = imatrices.rgb_cam[1][0] * reds + imatrices.rgb_cam[1][1] * greens + imatrices.rgb_cam[1][2] * blues;
    blueAWBMul  = bm = imatrices.rgb_cam[2][0] * reds + imatrices.rgb_cam[2][1] * greens + imatrices.rgb_cam[2][2] * blues;
}

//%%%%%%%%%%%%%%%%%%%%%%%%%%%%%%%%%%%%%%%


ColorTemp RawImageSource::getSpotWB(std::vector<Coord2D> &red, std::vector<Coord2D> &green, std::vector<Coord2D> &blue, int tran, double equal)
{

    int x;
    int y;
    double reds = 0, greens = 0, blues = 0;
    unsigned int rn = 0;

    if (ri->getSensorType() != ST_BAYER) {
        if (ri->getSensorType() == ST_FUJI_XTRANS) {
            int d[9][2] = {{0, 0}, { -1, -1}, { -1, 0}, { -1, 1}, {0, -1}, {0, 1}, {1, -1}, {1, 0}, {1, 1}};

            for (size_t i = 0; i < red.size(); i++) {
                transformPosition(red[i].x, red[i].y, tran, x, y);
                double rloc, gloc, bloc;
                int rnbrs, gnbrs, bnbrs;
                rloc = gloc = bloc = rnbrs = gnbrs = bnbrs = 0;

                for (int k = 0; k < 9; k++) {
                    int xv = x + d[k][0];
                    int yv = y + d[k][1];

                    if (xv >= 0 && yv >= 0 && xv < W && yv < H) {
                        if (ri->ISXTRANSRED(yv, xv)) {  //RED
                            rloc += (rawData[yv][xv]);
                            rnbrs++;
                            continue;
                        } else if (ri->ISXTRANSBLUE(yv, xv)) {  //BLUE
                            bloc += (rawData[yv][xv]);
                            bnbrs++;
                            continue;
                        } else { // GREEN
                            gloc += (rawData[yv][xv]);
                            gnbrs++;
                            continue;
                        }
                    }
                }

                rloc /= rnbrs;
                gloc /= gnbrs;
                bloc /= bnbrs;

                if (rloc * initialGain < 64000. && gloc * initialGain < 64000. && bloc * initialGain < 64000.) {
                    reds += rloc;
                    greens += gloc;
                    blues += bloc;
                    rn++;
                }
            }

        } else {
            int xmin, xmax, ymin, ymax;
            int xr, xg, xb, yr, yg, yb;

            for (size_t i = 0; i < red.size(); i++) {
                transformPosition(red[i].x, red[i].y, tran, xr, yr);
                transformPosition(green[i].x, green[i].y, tran, xg, yg);
                transformPosition(blue[i].x, blue[i].y, tran, xb, yb);

                if (initialGain * (rawData[yr][3 * xr]) > 52500 ||
                        initialGain * (rawData[yg][3 * xg + 1]) > 52500 ||
                        initialGain * (rawData[yb][3 * xb + 2]) > 52500) {
                    continue;
                }

                xmin = min(xr, xg, xb);
                xmax = max(xr, xg, xb);
                ymin = min(yr, yg, yb);
                ymax = max(yr, yg, yb);

                if (xmin >= 0 && ymin >= 0 && xmax < W && ymax < H) {
                    reds    += (rawData[yr][3 * xr]);
                    greens  += (rawData[yg][3 * xg + 1]);
                    blues   += (rawData[yb][3 * xb + 2]);
                    rn++;
                }
            }
        }

    } else {

        int d[9][2] = {{0, 0}, { -1, -1}, { -1, 0}, { -1, 1}, {0, -1}, {0, 1}, {1, -1}, {1, 0}, {1, 1}};

        for (size_t i = 0; i < red.size(); i++) {
            transformPosition(red[i].x, red[i].y, tran, x, y);
            double rloc, gloc, bloc;
            int rnbrs, gnbrs, bnbrs;
            rloc = gloc = bloc = rnbrs = gnbrs = bnbrs = 0;

            for (int k = 0; k < 9; k++) {
                int xv = x + d[k][0];
                int yv = y + d[k][1];
                int c = FC(yv, xv);

                if (xv >= 0 && yv >= 0 && xv < W && yv < H) {
                    if (c == 0) { //RED
                        rloc += (rawData[yv][xv]);
                        rnbrs++;
                        continue;
                    } else if (c == 2) { //BLUE
                        bloc += (rawData[yv][xv]);
                        bnbrs++;
                        continue;
                    } else { // GREEN
                        gloc += (rawData[yv][xv]);
                        gnbrs++;
                        continue;
                    }
                }
            }

            rloc /= std::max(1, rnbrs);
            gloc /= std::max(1, gnbrs);
            bloc /= std::max(1, bnbrs);

            if (rloc * initialGain < 64000. && gloc * initialGain < 64000. && bloc * initialGain < 64000.) {
                reds += rloc;
                greens += gloc;
                blues += bloc;
                rn++;
            }

            transformPosition(green[i].x, green[i].y, tran, x, y); //these are redundant now ??? if not, repeat for these blocks same as for red[]
            rloc = gloc = bloc = rnbrs = gnbrs = bnbrs = 0;

            for (int k = 0; k < 9; k++) {
                int xv = x + d[k][0];
                int yv = y + d[k][1];
                int c = FC(yv, xv);

                if (xv >= 0 && yv >= 0 && xv < W && yv < H) {
                    if (c == 0) { //RED
                        rloc += (rawData[yv][xv]);
                        rnbrs++;
                        continue;
                    } else if (c == 2) { //BLUE
                        bloc += (rawData[yv][xv]);
                        bnbrs++;
                        continue;
                    } else { // GREEN
                        gloc += (rawData[yv][xv]);
                        gnbrs++;
                        continue;
                    }
                }
            }

            rloc /= std::max(rnbrs, 1);
            gloc /= std::max(gnbrs, 1);
            bloc /= std::max(bnbrs, 1);

            if (rloc * initialGain < 64000. && gloc * initialGain < 64000. && bloc * initialGain < 64000.) {
                reds += rloc;
                greens += gloc;
                blues += bloc;
                rn++;
            }

            transformPosition(blue[i].x, blue[i].y, tran, x, y);
            rloc = gloc = bloc = rnbrs = gnbrs = bnbrs = 0;

            for (int k = 0; k < 9; k++) {
                int xv = x + d[k][0];
                int yv = y + d[k][1];
                int c = FC(yv, xv);

                if (xv >= 0 && yv >= 0 && xv < W && yv < H) {
                    if (c == 0) { //RED
                        rloc += (rawData[yv][xv]);
                        rnbrs++;
                        continue;
                    } else if (c == 2) { //BLUE
                        bloc += (rawData[yv][xv]);
                        bnbrs++;
                        continue;
                    } else { // GREEN
                        gloc += (rawData[yv][xv]);
                        gnbrs++;
                        continue;
                    }
                }
            }

            rloc /= std::max(rnbrs, 1);
            gloc /= std::max(gnbrs, 1);
            bloc /= std::max(bnbrs, 1);

            if (rloc * initialGain < 64000. && gloc * initialGain < 64000. && bloc * initialGain < 64000.) {
                reds += rloc;
                greens += gloc;
                blues += bloc;
                rn++;
            }
        }
    }

    if (2u * rn < red.size()) {
        return ColorTemp(equal);
    } else {
        reds = reds / std::max(1u, rn) * refwb_red;
        greens = greens / std::max(1u, rn) * refwb_green;
        blues = blues / std::max(1u, rn) * refwb_blue;

        double rm = imatrices.rgb_cam[0][0] * reds + imatrices.rgb_cam[0][1] * greens + imatrices.rgb_cam[0][2] * blues;
        double gm = imatrices.rgb_cam[1][0] * reds + imatrices.rgb_cam[1][1] * greens + imatrices.rgb_cam[1][2] * blues;
        double bm = imatrices.rgb_cam[2][0] * reds + imatrices.rgb_cam[2][1] * greens + imatrices.rgb_cam[2][2] * blues;

        return ColorTemp(rm, gm, bm, equal);
    }
}


//%%%%%%%%%%%%%%%%%%%%%%%%%%%%%%%%%%%%%%%

void RawImageSource::transformPosition(int x, int y, int tran, int& ttx, int& tty)
{

    tran = defTransform(tran);

    x += border;
    y += border;

    if (d1x) {
        if ((tran & TR_ROT) == TR_R90 || (tran & TR_ROT) == TR_R270) {
            x /= 2;
        } else {
            y /= 2;
        }
    }

    int w = W, h = H;

    if (fuji) {
        w = ri->get_FujiWidth() * 2 + 1;
        h = (H - ri->get_FujiWidth()) * 2 + 1;
    }

    int sw = w, sh = h;

    if ((tran & TR_ROT) == TR_R90 || (tran & TR_ROT) == TR_R270) {
        sw = h;
        sh = w;
    }

    int ppx = x, ppy = y;

    if (tran & TR_HFLIP) {
        ppx = sw - 1 - x ;
    }

    if (tran & TR_VFLIP) {
        ppy = sh - 1 - y;
    }

    int tx = ppx;
    int ty = ppy;

    if ((tran & TR_ROT) == TR_R180) {
        tx = w - 1 - ppx;
        ty = h - 1 - ppy;
    } else if ((tran & TR_ROT) == TR_R90) {
        tx = ppy;
        ty = h - 1 - ppx;
    } else if ((tran & TR_ROT) == TR_R270) {
        tx = w - 1 - ppy;
        ty = ppx;
    }

    if (fuji) {
        ttx = (tx + ty) / 2;
        tty = (ty - tx) / 2 + ri->get_FujiWidth();
    } else {
        ttx = tx;
        tty = ty;
    }
}

//%%%%%%%%%%%%%%%%%%%%%%%%%%%%%%%%%%%%%%%

void RawImageSource::inverse33(const double (*rgb_cam)[3], double (*cam_rgb)[3])
{
    double nom = (rgb_cam[0][2] * rgb_cam[1][1] * rgb_cam[2][0] - rgb_cam[0][1] * rgb_cam[1][2] * rgb_cam[2][0] -
                  rgb_cam[0][2] * rgb_cam[1][0] * rgb_cam[2][1] + rgb_cam[0][0] * rgb_cam[1][2] * rgb_cam[2][1] +
                  rgb_cam[0][1] * rgb_cam[1][0] * rgb_cam[2][2] - rgb_cam[0][0] * rgb_cam[1][1] * rgb_cam[2][2]);
    cam_rgb[0][0] = (rgb_cam[1][2] * rgb_cam[2][1] - rgb_cam[1][1] * rgb_cam[2][2]) / nom;
    cam_rgb[0][1] = - (rgb_cam[0][2] * rgb_cam[2][1] - rgb_cam[0][1] * rgb_cam[2][2]) / nom;
    cam_rgb[0][2] = (rgb_cam[0][2] * rgb_cam[1][1] - rgb_cam[0][1] * rgb_cam[1][2]) / nom;
    cam_rgb[1][0] = - (rgb_cam[1][2] * rgb_cam[2][0] - rgb_cam[1][0] * rgb_cam[2][2]) / nom;
    cam_rgb[1][1] = (rgb_cam[0][2] * rgb_cam[2][0] - rgb_cam[0][0] * rgb_cam[2][2]) / nom;
    cam_rgb[1][2] = - (rgb_cam[0][2] * rgb_cam[1][0] - rgb_cam[0][0] * rgb_cam[1][2]) / nom;
    cam_rgb[2][0] = (rgb_cam[1][1] * rgb_cam[2][0] - rgb_cam[1][0] * rgb_cam[2][1]) / nom;
    cam_rgb[2][1] = - (rgb_cam[0][1] * rgb_cam[2][0] - rgb_cam[0][0] * rgb_cam[2][1]) / nom;
    cam_rgb[2][2] = (rgb_cam[0][1] * rgb_cam[1][0] - rgb_cam[0][0] * rgb_cam[1][1]) / nom;
}

DiagonalCurve* RawImageSource::phaseOneIccCurve;
DiagonalCurve* RawImageSource::phaseOneIccCurveInv;

void RawImageSource::init()
{

    {
        // Initialize Phase One ICC curves

        /* This curve is derived from TIFFTAG_TRANSFERFUNCTION of a Capture One P25+ image with applied film curve,
           exported to TIFF with embedded camera ICC. It's assumed to be similar to most standard curves in
           Capture One. It's not necessary to be exactly the same, it's just to be close to a typical curve to
           give the Phase One ICC files a good working space. */
        const double phase_one_forward[] = {
            0.0000000000, 0.0000000000, 0.0152590219, 0.0029602502, 0.0305180438, 0.0058899825, 0.0457770657, 0.0087739376, 0.0610360876, 0.0115968566,
            0.0762951095, 0.0143587396, 0.0915541314, 0.0171969177, 0.1068131533, 0.0201876860, 0.1220721752, 0.0232852674, 0.1373311971, 0.0264744030,
            0.1525902190, 0.0297245747, 0.1678492409, 0.0330205234, 0.1831082628, 0.0363775082, 0.1983672847, 0.0397802701, 0.2136263066, 0.0432593271,
            0.2288853285, 0.0467841611, 0.2441443503, 0.0503700313, 0.2594033722, 0.0540474556, 0.2746623941, 0.0577859159, 0.2899214160, 0.0616159304,
            0.3051804379, 0.0655222400, 0.3204394598, 0.0695353628, 0.3356984817, 0.0736552987, 0.3509575036, 0.0778973068, 0.3662165255, 0.0822461280,
            0.3814755474, 0.0867170214, 0.3967345693, 0.0913252461, 0.4119935912, 0.0960860609, 0.4272526131, 0.1009994659, 0.4425116350, 0.1060654612,
            0.4577706569, 0.1113298238, 0.4730296788, 0.1167925536, 0.4882887007, 0.1224841688, 0.5035477226, 0.1284046693, 0.5188067445, 0.1345540551,
            0.5340657664, 0.1409781033, 0.5493247883, 0.1476615549, 0.5645838102, 0.1546501869, 0.5798428321, 0.1619287404, 0.5951018540, 0.1695277333,
            0.6103608759, 0.1774776837, 0.6256198978, 0.1858091096, 0.6408789197, 0.1945525292, 0.6561379416, 0.2037384604, 0.6713969635, 0.2134279393,
            0.6866559854, 0.2236667430, 0.7019150072, 0.2345159075, 0.7171740291, 0.2460517281, 0.7324330510, 0.2583047227, 0.7476920729, 0.2714122225,
            0.7629510948, 0.2854352636, 0.7782101167, 0.3004959182, 0.7934691386, 0.3167620356, 0.8087281605, 0.3343862058, 0.8239871824, 0.3535820554,
            0.8392462043, 0.3745937285, 0.8545052262, 0.3977111467, 0.8697642481, 0.4232547494, 0.8850232700, 0.4515754940, 0.9002822919, 0.4830701152,
            0.9155413138, 0.5190966659, 0.9308003357, 0.5615320058, 0.9460593576, 0.6136263066, 0.9613183795, 0.6807965209, 0.9765774014, 0.7717402914,
            0.9918364233, 0.9052109560, 1.0000000000, 1.0000000000
        };
        std::vector<double> cForwardPoints;
        cForwardPoints.push_back(double (DCT_Spline));  // The first value is the curve type
        std::vector<double> cInversePoints;
        cInversePoints.push_back(double (DCT_Spline));  // The first value is the curve type

        for (unsigned int i = 0; i < sizeof(phase_one_forward) / sizeof(phase_one_forward[0]); i += 2) {
            cForwardPoints.push_back(phase_one_forward[i + 0]);
            cForwardPoints.push_back(phase_one_forward[i + 1]);
            cInversePoints.push_back(phase_one_forward[i + 1]);
            cInversePoints.push_back(phase_one_forward[i + 0]);
        }

        phaseOneIccCurve = new DiagonalCurve(cForwardPoints, CURVES_MIN_POLY_POINTS);
        phaseOneIccCurveInv = new DiagonalCurve(cInversePoints, CURVES_MIN_POLY_POINTS);
    }
}

void RawImageSource::getRawValues(int x, int y, int rotate, int &R, int &G, int &B)
{
    if(d1x) { // Nikon D1x has special sensor. We just skip it
        R = G = B = 0;
        return;
    }
    int xnew = x + border;
    int ynew = y + border;
    rotate += ri->get_rotateDegree();
    rotate %= 360;

    if (rotate == 90) {
        std::swap(xnew, ynew);
        ynew = H - 1 - ynew;
    } else if (rotate == 180) {
        xnew = W - 1 - xnew;
        ynew = H - 1 - ynew;
    } else if (rotate == 270) {
        std::swap(xnew, ynew);
        ynew = H - 1 - ynew;
        xnew = W - 1 - xnew;
        ynew = H - 1 - ynew;
    }

    int c = ri->getSensorType() == ST_FUJI_XTRANS ? ri->XTRANSFC(ynew, xnew) : ri->FC(ynew, xnew);
    int val = round(rawData[ynew][xnew] / scale_mul[c]);

    if (c == 0) {
        R = val;
        G = 0;
        B = 0;
    } else if (c == 2) {
        R = 0;
        G = 0;
        B = val;
    } else {
        R = 0;
        G = val;
        B = 0;
    }
}

void RawImageSource::cleanup()
{
    delete phaseOneIccCurve;
    delete phaseOneIccCurveInv;
}

} /* namespace */<|MERGE_RESOLUTION|>--- conflicted
+++ resolved
@@ -1976,17 +1976,11 @@
             plistener->setProgress(0.0);
         }
 
-<<<<<<< HEAD
+        GreenEqulibrateThreshold thresh(0.01 * raw.bayersensor.greenthresh);
+
         if (numFrames == 4) {
             for (int i = 0; i < 4; ++i) {
-                green_equilibrate(0.01 * raw.bayersensor.greenthresh, *rawDataFrames[i]);
-=======
-        GreenEqulibrateThreshold thresh(0.01 * raw.bayersensor.greenthresh);
-
-        if(numFrames == 4) {
-            for(int i = 0; i < 4; ++i) {
                 green_equilibrate(thresh, *rawDataFrames[i]);
->>>>>>> 4511b693
             }
         } else {
             green_equilibrate(thresh, rawData);
