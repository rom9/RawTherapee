/*
 *  This file is part of RawTherapee.
 *
 *  Copyright (c) 2004-2010 Gabor Horvath <hgabor@rawtherapee.com>
 *
 *  RawTherapee is free software: you can redistribute it and/or modify
 *  it under the terms of the GNU General Public License as published by
 *  the Free Software Foundation, either version 3 of the License, or
 *  (at your option) any later version.
 *
 *  RawTherapee is distributed in the hope that it will be useful,
 *  but WITHOUT ANY WARRANTY; without even the implied warranty of
 *  MERCHANTABILITY or FITNESS FOR A PARTICULAR PURPOSE.  See the
 *  GNU General Public License for more details.
 *
 *  You should have received a copy of the GNU General Public License
 *  along with RawTherapee.  If not, see <http://www.gnu.org/licenses/>.
 */
#include <cmath>
#include <iostream>

#include "rtengine.h"
#include "rawimagesource.h"
#include "rawimagesource_i.h"
#include "jaggedarray.h"
#include "median.h"
#include "rawimage.h"
#include "mytime.h"
#include "iccstore.h"
#include "curves.h"
#include "dfmanager.h"
#include "ffmanager.h"
#include "dcp.h"
#include "rt_math.h"
#include "improcfun.h"
#include "rtlensfun.h"
#include "cat02adaptation.h"

#ifdef _OPENMP
#include <omp.h>
#endif
#include "opthelper.h"
#include "StopWatch.h"
#define clipretinex( val, minv, maxv )    (( val = (val < minv ? minv : val ) ) > maxv ? maxv : val )
#undef CLIPD
#define CLIPD(a) ((a)>0.0f?((a)<1.0f?(a):1.0f):0.0f)

namespace
{

void rotateLine(const float* const line, rtengine::PlanarPtr<float> &channel, const int tran, const int i, const int w, const int h)
{
    switch (tran & TR_ROT) {
        case TR_R180:
            for (int j = 0; j < w; j++) {
                channel(h - 1 - i, w - 1 - j) = line[j];
            }

            break;

        case TR_R90:
            for (int j = 0; j < w; j++) {
                channel(j, h - 1 - i) = line[j];
            }

            break;

        case TR_R270:
            for (int j = 0; j < w; j++) {
                channel(w - 1 - j, i) = line[j];
            }

            break;

        case TR_NONE:
        default:
            for (int j = 0; j < w; j++) {
                channel(i, j) = line[j];
            }
    }
}

void transLineStandard(const float* const red, const float* const green, const float* const blue, const int i, rtengine::Imagefloat* const image, const int tran, const int imwidth, const int imheight)
{
    // conventional CCD coarse rotation
    rotateLine(red, image->r, tran, i, imwidth, imheight);
    rotateLine(green, image->g, tran, i, imwidth, imheight);
    rotateLine(blue, image->b, tran, i, imwidth, imheight);
}

void transLineFuji(const float* const red, const float* const green, const float* const blue, const int i, rtengine::Imagefloat* const image, const int tran, const int imheight, const int fw)
{

    // Fuji SuperCCD rotation + coarse rotation
    int start = ABS(fw - i);
    int w = fw * 2 + 1;
    int h = (imheight - fw) * 2 + 1;
    int end = min(h + fw - i, w - fw + i);

    switch (tran & TR_ROT) {
        case TR_R180:
            for (int j = start; j < end; j++) {
                int y = i + j - fw;
                int x = fw - i + j;

                if (x >= 0 && y < image->getHeight() && y >= 0 && x < image->getWidth()) {
                    image->r(image->getHeight() - 1 - y, image->getWidth() - 1 - x) = red[j];
                    image->g(image->getHeight() - 1 - y, image->getWidth() - 1 - x) = green[j];
                    image->b(image->getHeight() - 1 - y, image->getWidth() - 1 - x) = blue[j];
                }
            }

            break;

        case TR_R270:
            for (int j = start; j < end; j++) {
                int y = i + j - fw;
                int x = fw - i + j;

                if (x >= 0 && x < image->getHeight() && y >= 0 && y < image->getWidth()) {
                    image->r(image->getHeight() - 1 - x, y) = red[j];
                    image->g(image->getHeight() - 1 - x, y) = green[j];
                    image->b(image->getHeight() - 1 - x, y) = blue[j];
                }
            }

            break;

        case TR_R90:
            for (int j = start; j < end; j++) {
                int y = i + j - fw;
                int x = fw - i + j;

                if (x >= 0 && y < image->getWidth() && y >= 0 && x < image->getHeight()) {
                    image->r(x, image->getWidth() - 1 - y) = red[j];
                    image->g(x, image->getWidth() - 1 - y) = green[j];
                    image->b(x, image->getWidth() - 1 - y) = blue[j];
                }
            }

            break;

        case TR_NONE:
        default:
            for (int j = start; j < end; j++) {
                int y = i + j - fw;
                int x = fw - i + j;

                if (x >= 0 && y < image->getHeight() && y >= 0 && x < image->getWidth()) {
                    image->r(y, x) = red[j];
                    image->g(y, x) = green[j];
                    image->b(y, x) = blue[j];
                }
            }
    }
}

void transLineD1x(const float* const red, const float* const green, const float* const blue, const int i, rtengine::Imagefloat* const image, const int tran, const int imwidth, const int imheight, const bool oddHeight, const bool clip)
{
    // Nikon D1X has an uncommon sensor with 4028 x 1324 sensels.
    // Vertical sensel size is 2x horizontal sensel size
    // We have to do vertical interpolation for the 'missing' rows
    // We do that in combination with coarse rotation

    switch (tran & TR_ROT) {
        case TR_R180: // rotate 180 degree
            for (int j = 0; j < imwidth; j++) {
                image->r(2 * (imheight - 1 - i), imwidth - 1 - j) = red[j];
                image->g(2 * (imheight - 1 - i), imwidth - 1 - j) = green[j];
                image->b(2 * (imheight - 1 - i), imwidth - 1 - j) = blue[j];
            }

            if (i == 0) {
                for (int j = 0; j < imwidth; j++) {
                    image->r(2 * imheight - 1, imwidth - 1 - j) = red[j];
                    image->g(2 * imheight - 1, imwidth - 1 - j) = green[j];
                    image->b(2 * imheight - 1, imwidth - 1 - j) = blue[j];
                }
            }

            if (i == 1 || i == 2) { // linear interpolation
                int row = 2 * imheight - 1 - 2 * i;

                for (int j = 0; j < imwidth; j++) {
                    int col = imwidth - 1 - j;
                    image->r(row, col) = (red[j] + image->r(row + 1, col)) / 2;
                    image->g(row, col) = (green[j] + image->g(row + 1, col)) / 2;
                    image->b(row, col) = (blue[j] + image->b(row + 1, col)) / 2;
                }

                if (i == 2 && oddHeight) {
                    int row = 2 * imheight;

                    for (int j = 0; j < imwidth; j++) {
                        int col = imwidth - 1 - j;
                        image->r(row, col) = (red[j] + image->r(row - 2, col)) / 2;
                        image->g(row, col) = (green[j] + image->g(row - 2, col)) / 2;
                        image->b(row, col) = (blue[j] + image->b(row - 2, col)) / 2;
                    }
                }
            } else if (i == imheight - 1 || i == imheight - 2) {
                int row = 2 * imheight - 1 - 2 * i;

                for (int j = 0; j < imwidth; j++) {
                    int col = imwidth - 1 - j;
                    image->r(row, col) = (red[j] + image->r(row + 1, col)) / 2;
                    image->g(row, col) = (green[j] + image->g(row + 1, col)) / 2;
                    image->b(row, col) = (blue[j] + image->b(row + 1, col)) / 2;
                }

                row = 2 * imheight - 1 - 2 * i + 2;

                for (int j = 0; j < imwidth; j++) {
                    int col = imwidth - 1 - j;
                    image->r(row, col) = (red[j] + image->r(row + 1, col)) / 2;
                    image->g(row, col) = (green[j] + image->g(row + 1, col)) / 2;
                    image->b(row, col) = (blue[j] + image->b(row + 1, col)) / 2;
                }
            } else if (i > 2 && i < imheight - 1) { // vertical bicubic interpolation
                int row = 2 * imheight - 1 - 2 * i + 2;

                for (int j = 0; j < imwidth; j++) {
                    int col = imwidth - 1 - j;
                    image->r(row, col) = MAX(0.f, -0.0625f * (red[j] + image->r(row + 3, col)) + 0.5625f * (image->r(row - 1, col) + image->r(row + 1, col)));
                    image->g(row, col) = MAX(0.f, -0.0625f * (green[j] + image->g(row + 3, col)) + 0.5625f * (image->g(row - 1, col) + image->g(row + 1, col)));
                    image->b(row, col) = MAX(0.f, -0.0625f * (blue[j] + image->b(row + 3, col)) + 0.5625f * (image->b(row - 1, col) + image->b(row + 1, col)));

                    if (clip) {
                        image->r(row, col) = MIN(image->r(row, col), rtengine::MAXVALF);
                        image->g(row, col) = MIN(image->g(row, col), rtengine::MAXVALF);
                        image->b(row, col) = MIN(image->b(row, col), rtengine::MAXVALF);
                    }
                }
            }

            break;

        case TR_R90: // rotate right
            if (i == 0) {
                for (int j = 0; j < imwidth; j++) {
                    image->r(j, 2 * imheight - 1) = red[j];
                    image->g(j, 2 * imheight - 1) = green[j];
                    image->b(j, 2 * imheight - 1) = blue[j];
                }
            }

            for (int j = 0; j < imwidth; j++) {
                image->r(j, 2 * (imheight - 1 - i)) = red[j];
                image->g(j, 2 * (imheight - 1 - i)) = green[j];
                image->b(j, 2 * (imheight - 1 - i)) = blue[j];
            }

            if (i == 1 || i == 2) { // linear interpolation
                int col = 2 * imheight - 1 - 2 * i;

                for (int j = 0; j < imwidth; j++) {
                    image->r(j, col) = (red[j] + image->r(j, col + 1)) / 2;
                    image->g(j, col) = (green[j] + image->g(j, col + 1)) / 2;
                    image->b(j, col) = (blue[j] + image->b(j, col + 1)) / 2;

                    if (oddHeight && i == 2) {
                        image->r(j, 2 * imheight) = (red[j] + image->r(j, 2 * imheight - 2)) / 2;
                        image->g(j, 2 * imheight) = (green[j] + image->g(j, 2 * imheight - 2)) / 2;
                        image->b(j, 2 * imheight) = (blue[j] + image->b(j, 2 * imheight - 2)) / 2;
                    }
                }
            } else if (i == imheight - 1) {
                int col = 2 * imheight - 1 - 2 * i;

                for (int j = 0; j < imwidth; j++) {
                    image->r(j, col) = (red[j] + image->r(j, col + 1)) / 2;
                    image->g(j, col) = (green[j] + image->g(j, col + 1)) / 2;
                    image->b(j, col) = (blue[j] + image->b(j, col + 1)) / 2;
                }

                col = 2 * imheight - 1 - 2 * i + 2;

                for (int j = 0; j < imwidth; j++) {
                    image->r(j, col) = (red[j] + image->r(j, col + 1)) / 2;
                    image->g(j, col) = (green[j] + image->g(j, col + 1)) / 2;
                    image->b(j, col) = (blue[j] + image->b(j, col + 1)) / 2;
                }
            } else if (i > 2 && i < imheight - 1) { // vertical bicubic interpolation
                int col = 2 * imheight - 1 - 2 * i + 2;

                for (int j = 0; j < imwidth; j++) {
                    image->r(j, col) = MAX(0.f, -0.0625f * (red[j] + image->r(j, col + 3)) + 0.5625f * (image->r(j, col - 1) + image->r(j, col + 1)));
                    image->g(j, col) = MAX(0.f, -0.0625f * (green[j] + image->g(j, col + 3)) + 0.5625f * (image->g(j, col - 1) + image->g(j, col + 1)));
                    image->b(j, col) = MAX(0.f, -0.0625f * (blue[j] + image->b(j, col + 3)) + 0.5625f * (image->b(j, col - 1) + image->b(j, col + 1)));

                    if (clip) {
                        image->r(j, col) = MIN(image->r(j, col), rtengine::MAXVALF);
                        image->g(j, col) = MIN(image->g(j, col), rtengine::MAXVALF);
                        image->b(j, col) = MIN(image->b(j, col), rtengine::MAXVALF);
                    }
                }
            }

            break;

        case TR_R270: // rotate left
            if (i == 0) {
                for (int j = imwidth - 1, row = 0; j >= 0; j--, row++) {
                    image->r(row, 2 * i) = red[j];
                    image->g(row, 2 * i) = green[j];
                    image->b(row, 2 * i) = blue[j];
                }
            } else if (i == 1 || i == 2) { // linear interpolation
                for (int j = imwidth - 1, row = 0; j >= 0; j--, row++) {
                    image->r(row, 2 * i) = red[j];
                    image->g(row, 2 * i) = green[j];
                    image->b(row, 2 * i) = blue[j];
                    image->r(row, 2 * i - 1) = (red[j] + image->r(row, 2 * i - 2)) * 0.5f;
                    image->g(row, 2 * i - 1) = (green[j] + image->g(row, 2 * i - 2)) * 0.5f;
                    image->b(row, 2 * i - 1) = (blue[j] + image->b(row, 2 * i - 2)) * 0.5f;
                }
            } else if (i > 0 && i < imheight) { // vertical bicubic interpolation
                for (int j = imwidth - 1, row = 0; j >= 0; j--, row++) {
                    image->r(row, 2 * i - 3) = MAX(0.f, -0.0625f * (red[j] + image->r(row, 2 * i - 6)) + 0.5625f * (image->r(row, 2 * i - 2) + image->r(row, 2 * i - 4)));
                    image->g(row, 2 * i - 3) = MAX(0.f, -0.0625f * (green[j] + image->g(row, 2 * i - 6)) + 0.5625f * (image->g(row, 2 * i - 2) + image->g(row, 2 * i - 4)));
                    image->b(row, 2 * i - 3) = MAX(0.f, -0.0625f * (blue[j] + image->b(row, 2 * i - 6)) + 0.5625f * (image->b(row, 2 * i - 2) + image->b(row, 2 * i - 4)));

                    if (clip) {
                        image->r(row, 2 * i - 3) = MIN(image->r(row, 2 * i - 3), rtengine::MAXVALF);
                        image->g(row, 2 * i - 3) = MIN(image->g(row, 2 * i - 3), rtengine::MAXVALF);
                        image->b(row, 2 * i - 3) = MIN(image->b(row, 2 * i - 3), rtengine::MAXVALF);
                    }

                    image->r(row, 2 * i) = red[j];
                    image->g(row, 2 * i) = green[j];
                    image->b(row, 2 * i) = blue[j];
                }
            }

            if (i == imheight - 1) {
                for (int j = imwidth - 1, row = 0; j >= 0; j--, row++) {
                    image->r(row, 2 * i - 1) = MAX(0.f, -0.0625f * (red[j] + image->r(row, 2 * i - 4)) + 0.5625f * (image->r(row, 2 * i) + image->r(row, 2 * i - 2)));
                    image->g(row, 2 * i - 1) = MAX(0.f, -0.0625f * (green[j] + image->g(row, 2 * i - 4)) + 0.5625f * (image->g(row, 2 * i) + image->g(row, 2 * i - 2)));
                    image->b(row, 2 * i - 1) = MAX(0.f, -0.0625f * (blue[j] + image->b(row, 2 * i - 4)) + 0.5625f * (image->b(row, 2 * i) + image->b(row, 2 * i - 2)));

                    if (clip) {
                        image->r(j, 2 * i - 1) = MIN(image->r(j, 2 * i - 1), rtengine::MAXVALF);
                        image->g(j, 2 * i - 1) = MIN(image->g(j, 2 * i - 1), rtengine::MAXVALF);
                        image->b(j, 2 * i - 1) = MIN(image->b(j, 2 * i - 1), rtengine::MAXVALF);
                    }

                    image->r(row, 2 * i + 1) = (red[j] + image->r(row, 2 * i - 1)) / 2;
                    image->g(row, 2 * i + 1) = (green[j] + image->g(row, 2 * i - 1)) / 2;
                    image->b(row, 2 * i + 1) = (blue[j] + image->b(row, 2 * i - 1)) / 2;

                    if (oddHeight) {
                        image->r(row, 2 * i + 2) = (red[j] + image->r(row, 2 * i - 2)) / 2;
                        image->g(row, 2 * i + 2) = (green[j] + image->g(row, 2 * i - 2)) / 2;
                        image->b(row, 2 * i + 2) = (blue[j] + image->b(row, 2 * i - 2)) / 2;
                    }
                }
            }

            break;

        case TR_NONE: // no coarse rotation
        default:
            rotateLine(red, image->r, tran, 2 * i, imwidth, imheight);
            rotateLine(green, image->g, tran, 2 * i, imwidth, imheight);
            rotateLine(blue, image->b, tran, 2 * i, imwidth, imheight);

            if (i == 1 || i == 2) { // linear interpolation
                for (int j = 0; j < imwidth; j++) {
                    image->r(2 * i - 1, j) = (red[j] + image->r(2 * i - 2, j)) / 2;
                    image->g(2 * i - 1, j) = (green[j] + image->g(2 * i - 2, j)) / 2;
                    image->b(2 * i - 1, j) = (blue[j] + image->b(2 * i - 2, j)) / 2;
                }
            } else if (i > 2 && i < imheight) { // vertical bicubic interpolation
                for (int j = 0; j < imwidth; j++) {
                    image->r(2 * i - 3, j) = MAX(0.f, -0.0625f * (red[j] + image->r(2 * i - 6, j)) + 0.5625f * (image->r(2 * i - 2, j) + image->r(2 * i - 4, j)));
                    image->g(2 * i - 3, j) = MAX(0.f, -0.0625f * (green[j] + image->g(2 * i - 6, j)) + 0.5625f * (image->g(2 * i - 2, j) + image->g(2 * i - 4, j)));
                    image->b(2 * i - 3, j) = MAX(0.f, -0.0625f * (blue[j] + image->b(2 * i - 6, j)) + 0.5625f * (image->b(2 * i - 2, j) + image->b(2 * i - 4, j)));

                    if (clip) {
                        image->r(2 * i - 3, j) = MIN(image->r(2 * i - 3, j), rtengine::MAXVALF);
                        image->g(2 * i - 3, j) = MIN(image->g(2 * i - 3, j), rtengine::MAXVALF);
                        image->b(2 * i - 3, j) = MIN(image->b(2 * i - 3, j), rtengine::MAXVALF);
                    }
                }
            }

            if (i == imheight - 1) {
                for (int j = 0; j < imwidth; j++) {
                    image->r(2 * i - 1, j) = MAX(0.f, -0.0625f * (red[j] + image->r(2 * i - 4, j)) + 0.5625f * (image->r(2 * i, j) + image->r(2 * i - 2, j)));
                    image->g(2 * i - 1, j) = MAX(0.f, -0.0625f * (green[j] + image->g(2 * i - 4, j)) + 0.5625f * (image->g(2 * i, j) + image->g(2 * i - 2, j)));
                    image->b(2 * i - 1, j) = MAX(0.f, -0.0625f * (blue[j] + image->b(2 * i - 4, j)) + 0.5625f * (image->b(2 * i, j) + image->b(2 * i - 2, j)));

                    if (clip) {
                        image->r(2 * i - 1, j) = MIN(image->r(2 * i - 1, j), rtengine::MAXVALF);
                        image->g(2 * i - 1, j) = MIN(image->g(2 * i - 1, j), rtengine::MAXVALF);
                        image->b(2 * i - 1, j) = MIN(image->b(2 * i - 1, j), rtengine::MAXVALF);
                    }

                    image->r(2 * i + 1, j) = (red[j] + image->r(2 * i - 1, j)) / 2;
                    image->g(2 * i + 1, j) = (green[j] + image->g(2 * i - 1, j)) / 2;
                    image->b(2 * i + 1, j) = (blue[j] + image->b(2 * i - 1, j)) / 2;

                    if (oddHeight) {
                        image->r(2 * i + 2, j) = (red[j] + image->r(2 * i - 2, j)) / 2;
                        image->g(2 * i + 2, j) = (green[j] + image->g(2 * i - 2, j)) / 2;
                        image->b(2 * i + 2, j) = (blue[j] + image->b(2 * i - 2, j)) / 2;
                    }
                }
            }
    }
}

}


namespace rtengine
{

extern const Settings* settings;
#undef ABS
#undef DIST

#define ABS(a) ((a)<0?-(a):(a))
#define DIST(a,b) (ABS(a-b))

RawImageSource::RawImageSource()
    : ImageSource()
    , W(0), H(0)
    , plistener(nullptr)
    , scale_mul{}
    , c_black{}
    , c_white{}
    , cblacksom{}
    , ref_pre_mul{}
    , refwb_red(0.0)
    , refwb_green(0.0)
    , refwb_blue(0.0)
    , rgb_cam{}
    , cam_rgb{}
    , xyz_cam{}
    , cam_xyz{}
    , fuji(false)
    , d1x(false)
    , border(4)
    , chmax{}
    , hlmax{}
    , clmax{}
    , initialGain(0.0)
    , camInitialGain(0.0)
    , defGain(0.0)
    , ri(nullptr)
    , lc00(0.0)
    , lc01(0.0)
    , lc02(0.0)
    , lc10(0.0)
    , lc11(0.0)
    , lc12(0.0)
    , lc20(0.0)
    , lc21(0.0)
    , lc22(0.0)
    , cache(nullptr)
    , threshold(0)
    , rawData(0, 0)
    , rawDataloc(0, 0)
    , green(0, 0)
    , greenloc(0, 0)
    , red(0, 0)
    , redloc(0, 0)
    , blue(0, 0)
    , blueloc(0, 0)
    , rawDirty(true)
{
    camProfile = nullptr;
    embProfile = nullptr;
    rgbSourceModified = false;

    for (int i = 0; i < 4; ++i) {
        psRedBrightness[i] = psGreenBrightness[i] = psBlueBrightness[i] = 1.f;
    }
}

//%%%%%%%%%%%%%%%%%%%%%%%%%%%%%%%%%%%%%%%

RawImageSource::~RawImageSource()
{

    delete idata;

    for (size_t i = 0; i < numFrames; ++i) {
        delete riFrames[i];
    }

    for (size_t i = 0; i < numFrames - 1; ++i) {
        delete rawDataBuffer[i];
    }

    flushRGB();
    flushRawData();

    if (cache) {
        delete [] cache;
    }

    if (camProfile) {
        cmsCloseProfile(camProfile);
    }

    if (embProfile) {
        cmsCloseProfile(embProfile);
    }
}

//%%%%%%%%%%%%%%%%%%%%%%%%%%%%%%%%%%%%%%%

void RawImageSource::transformRect(const PreviewProps &pp, int tran, int &ssx1, int &ssy1, int &width, int &height, int &fw)
{
    int pp_x = pp.getX() + border;
    int pp_y = pp.getY() + border;
    int pp_width = pp.getWidth();
    int pp_height = pp.getHeight();

    if (d1x) {
        if ((tran & TR_ROT) == TR_R90 || (tran & TR_ROT) == TR_R270) {
            pp_x /= 2;
            pp_width = pp_width / 2 + 1;
        } else {
            pp_y /= 2;
            pp_height = pp_height / 2 + 1;
        }
    }

    int w = W, h = H;

    if (fuji) {
        w = ri->get_FujiWidth() * 2 + 1;
        h = (H - ri->get_FujiWidth()) * 2 + 1;
    }

    int sw = w, sh = h;

    if ((tran & TR_ROT) == TR_R90 || (tran & TR_ROT) == TR_R270) {
        sw = h;
        sh = w;
    }

    if (pp_width > sw - 2 * border) {
        pp_width = sw - 2 * border;
    }

    if (pp_height > sh - 2 * border) {
        pp_height = sh - 2 * border;
    }

    int ppx = pp_x, ppy = pp_y;

    if (tran & TR_HFLIP) {
        ppx = max(sw - pp_x - pp_width, 0);
    }

    if (tran & TR_VFLIP) {
        ppy = max(sh - pp_y - pp_height, 0);
    }

    int sx1 = ppx;        // assuming it's >=0
    int sy1 = ppy;        // assuming it's >=0
    int sx2 = min(ppx + pp_width, w - 1);
    int sy2 = min(ppy + pp_height, h - 1);

    if ((tran & TR_ROT) == TR_R180) {
        sx1 = max(w - ppx - pp_width, 0);
        sy1 = max(h - ppy - pp_height, 0);
        sx2 = min(sx1 + pp_width, w - 1);
        sy2 = min(sy1 + pp_height, h - 1);
    } else if ((tran & TR_ROT) == TR_R90) {
        sx1 = ppy;
        sy1 = max(h - ppx - pp_width, 0);
        sx2 = min(sx1 + pp_height, w - 1);
        sy2 = min(sy1 + pp_width, h - 1);
    } else if ((tran & TR_ROT) == TR_R270) {
        sx1 = max(w - ppy - pp_height, 0);
        sy1 = ppx;
        sx2 = min(sx1 + pp_height, w - 1);
        sy2 = min(sy1 + pp_width, h - 1);
    }

    if (fuji) {
        // atszamoljuk a koordinatakat fuji-ra:
        // recalculate the coordinates fuji-ra:
        ssx1 = (sx1 + sy1) / 2;
        ssy1 = (sy1 - sx2) / 2 + ri->get_FujiWidth();
        int ssx2 = (sx2 + sy2) / 2 + 1;
        int ssy2 = (sy2 - sx1) / 2 + ri->get_FujiWidth();
        fw   = (sx2 - sx1) / 2 / pp.getSkip();
        width  = (ssx2 - ssx1) / pp.getSkip() + ((ssx2 - ssx1) % pp.getSkip() > 0);
        height = (ssy2 - ssy1) / pp.getSkip() + ((ssy2 - ssy1) % pp.getSkip() > 0);
    } else {
        ssx1 = sx1;
        ssy1 = sy1;
        width  = (sx2 - sx1) / pp.getSkip() + ((sx2 - sx1) % pp.getSkip() > 0);
        height = (sy2 - sy1) / pp.getSkip() + ((sy2 - sy1) % pp.getSkip() > 0);
    }
}

float calculate_scale_mul(float scale_mul[4], const float pre_mul_[4], const float c_white[4], const float c_black[4], bool isMono, int colors)
{
    if (isMono || colors == 1) {
        for (int c = 0; c < 4; c++) {
            scale_mul[c] = 65535.0 / (c_white[c] - c_black[c]);
        }
    } else {
        float pre_mul[4];

        for (int c = 0; c < 4; c++) {
            pre_mul[c] = pre_mul_[c];
        }

        if (pre_mul[3] == 0) {
            pre_mul[3] = pre_mul[1]; // G2 == G1
        }

        float maxpremul = max(pre_mul[0], pre_mul[1], pre_mul[2], pre_mul[3]);

        for (int c = 0; c < 4; c++) {
            scale_mul[c] = (pre_mul[c] / maxpremul) * 65535.0 / (c_white[c] - c_black[c]);
        }
    }

    float gain = max(scale_mul[0], scale_mul[1], scale_mul[2], scale_mul[3]) / min(scale_mul[0], scale_mul[1], scale_mul[2], scale_mul[3]);
    return gain;
}

/*
static void inverse(double (*in)[3], double (*out)[3], int size)
{
    double work[3][6], num;
    int i, j, k;

    for (i = 0; i < 3; i++) {
        for (j = 0; j < 6; j++) {
            work[i][j] = j == i + 3;
        }

        for (j = 0; j < 3; j++)
            for (k = 0; k < size; k++) {
                work[i][j] += in[k][i] * in[k][j];
            }
    }

    for (i = 0; i < 3; i++) {
        num = work[i][i];

        for (j = 0; j < 6; j++) {
            work[i][j] /= num;
        }

        for (k = 0; k < 3; k++) {
            if (k == i) {
                continue;
            }

            num = work[k][i];

            for (j = 0; j < 6; j++) {
                work[k][j] -= work[i][j] * num;
            }
        }
    }

    for (i = 0; i < size; i++)
        for (j = 0; j < 3; j++)
            for (out[i][j] = k = 0; k < 3; k++) {
                out[i][j] += work[j][k + 3] * in[i][k];
            }
}

*/

void RawImageSource::getImage_local(int begx, int begy, int yEn, int xEn, int cx, int cy, const ColorTemp &ctemploc, int tran, Imagefloat* image, Imagefloat* bufimage,  const PreviewProps &pp, const ProcParams &params)
{
    MyMutex::MyLock lock(getImageMutex);
    const ToneCurveParams &hrp = params.toneCurve;
    //  const ColorManagementParams &cmp = params.icm;
    const RAWParams &raw = params.raw;
    //  const WBParams &wbp = params.wb;
    //const LocWBParams &wbl = params.localwb;
    //const ColorAppearanceParams &cap = params.colorappearance;

    tran = defTransform(tran);
    // compute channel multipliers
    double r, g, b;
    float rm, gm, bm;
    float gain;

    if (ctemploc.getTemp() < 0) {
        // no white balance, ie revert the pre-process white balance to restore original unbalanced raw camera color
        rm = ri->get_pre_mul(0);
        gm = ri->get_pre_mul(1);
        bm = ri->get_pre_mul(2);
    } else {
        ctemploc.getMultipliers(r, g, b);
        rm = imatrices.cam_rgb[0][0] * r + imatrices.cam_rgb[0][1] * g + imatrices.cam_rgb[0][2] * b;
        gm = imatrices.cam_rgb[1][0] * r + imatrices.cam_rgb[1][1] * g + imatrices.cam_rgb[1][2] * b;
        bm = imatrices.cam_rgb[2][0] * r + imatrices.cam_rgb[2][1] * g + imatrices.cam_rgb[2][2] * b;
    }

    if (true) {
        // adjust gain so the maximum raw value of the least scaled channel just hits max
        const float new_pre_mul[4] = { ri->get_pre_mul(0) / rm, ri->get_pre_mul(1) / gm, ri->get_pre_mul(2) / bm, ri->get_pre_mul(3) / gm };
        float new_scale_mul[4];
        bool isMono = (ri->getSensorType() == ST_FUJI_XTRANS && raw.xtranssensor.method == RAWParams::XTransSensor::getMethodString(RAWParams::XTransSensor::Method::MONO))
                      || (ri->getSensorType() == ST_BAYER && raw.bayersensor.method == RAWParams::BayerSensor::getMethodString(RAWParams::BayerSensor::Method::MONO));
        gain = calculate_scale_mul(new_scale_mul, new_pre_mul, c_white, cblacksom, isMono, ri->get_colors());

        rm = new_scale_mul[0] / scale_mul[0] * gain;
        gm = new_scale_mul[1] / scale_mul[1] * gain;
        bm = new_scale_mul[2] / scale_mul[2] * gain;
        //fprintf(stderr, "camera gain: %f, current wb gain: %f, diff in stops %f\n", camInitialGain, gain, log2(camInitialGain) - log2(gain));
    } else {
        // old scaling: used a fixed reference gain based on camera (as-shot) white balance

        // how much we need to scale each channel to get our new white balance
        rm = refwb_red / rm;
        gm = refwb_green / gm;
        bm = refwb_blue / bm;
        // normalize so larger multiplier becomes 1.0
        float minval = min(rm, gm, bm);
        rm /= minval;
        gm /= minval;
        bm /= minval;
        // multiply with reference gain, ie as-shot WB
        rm *= camInitialGain;
        gm *= camInitialGain;
        bm *= camInitialGain;
    }

    defGain = 0.0;
    // compute image area to render in order to provide the requested part of the image
    int sx1, sy1, imwidth, imheight, fw, d1xHeightOdd = 0;
    transformRect(pp, tran, sx1, sy1, imwidth, imheight, fw);

    // check possible overflows
    int maximwidth, maximheight;

    if ((tran & TR_ROT) == TR_R90 || (tran & TR_ROT) == TR_R270) {
        maximwidth = image->getHeight();
        maximheight = image->getWidth();
    } else {
        maximwidth = image->getWidth();
        maximheight = image->getHeight();
    }

    if (d1x) {
        // D1X has only half of the required rows
        // we interpolate the missing ones later to get correct aspect ratio
        // if the height is odd we also have to add an additional row to avoid a black line
        d1xHeightOdd = maximheight & 1;
        maximheight /= 2;
        imheight = maximheight;
    }

    // correct if overflow (very rare), but not fuji because it is corrected in transline
    if (!fuji && imwidth > maximwidth) {
        imwidth = maximwidth;
    }

    if (!fuji && imheight > maximheight) {
        imheight = maximheight;
    }

    if (fuji) { // zero image to avoid access to uninitialized values in further processing because fuji super-ccd processing is not clean...
        for (int i = 0; i < image->getHeight(); ++i) {
            for (int j = 0; j < image->getWidth(); ++j) {
                image->r(i, j) = image->g(i, j) = image->b(i, j) = 0;
            }
        }
    }

    int maxx = this->W, maxy = this->H, skip = pp.getSkip();

    // raw clip levels after white balance
    hlmax[0] = clmax[0] * rm;
    hlmax[1] = clmax[1] * gm;
    hlmax[2] = clmax[2] * bm;

    const bool doClip = (chmax[0] >= clmax[0] || chmax[1] >= clmax[1] || chmax[2] >= clmax[2]) && !hrp.hrenabled;

    float area = skip * skip;
    rm /= area;
    gm /= area;
    bm /= area;
    bool doHr = (hrp.hrenabled && hrp.method != "Color");
#ifdef _OPENMP
    #pragma omp parallel if(!d1x)       // omp disabled for D1x to avoid race conditions (see Issue 1088 http://code.google.com/p/rawtherapee/issues/detail?id=1088)
    {
#endif
        // render the requested image part
        float line_red[imwidth] ALIGNED16;
        float line_grn[imwidth] ALIGNED16;
        float line_blue[imwidth] ALIGNED16;

#ifdef _OPENMP
        #pragma omp for schedule(dynamic,16)
#endif

        for (int ix = 0; ix < imheight; ix++) {
            int i = sy1 + skip * ix;

            if (i >= maxy - skip) {
                i = maxy - skip - 1;    // avoid trouble
            }

            if (ri->getSensorType() == ST_BAYER || ri->getSensorType() == ST_FUJI_XTRANS || ri->get_colors() == 1) {
                for (int j = 0, jx = sx1; j < imwidth; j++, jx += skip) {
                    jx = std::min(jx, maxx - skip - 1);  // avoid trouble

                    float rtot = 0.f, gtot = 0.f, btot = 0.f;

                    for (int m = 0; m < skip; m++)
                        for (int n = 0; n < skip; n++) {
                            rtot += red[i + m][jx + n];
                            gtot += green[i + m][jx + n];
                            btot += blue[i + m][jx + n];
                        }

                    rtot *= rm;
                    gtot *= gm;
                    btot *= bm;

                    if (doClip) {
                        // note: as hlmax[] can be larger than CLIP and we can later apply negative
                        // exposure this means that we can clip away local highlights which actually
                        // are not clipped. We have to do that though as we only check pixel by pixel
                        // and don't know if this will transition into a clipped area, if so we need
                        // to clip also surrounding to make a good colour transition
                        rtot = CLIP(rtot);
                        gtot = CLIP(gtot);
                        btot = CLIP(btot);
                    }

                    line_red[j] = rtot;
                    line_grn[j] = gtot;
                    line_blue[j] = btot;
                }
            } else {
                for (int j = 0, jx = sx1; j < imwidth; j++, jx += skip) {
                    if (jx > maxx - skip) {
                        jx = maxx - skip - 1;
                    }

                    float rtot, gtot, btot;
                    rtot = gtot = btot = 0;

                    for (int m = 0; m < skip; m++)
                        for (int n = 0; n < skip; n++) {
                            rtot += rawData[i + m][(jx + n) * 3 + 0];
                            gtot += rawData[i + m][(jx + n) * 3 + 1];
                            btot += rawData[i + m][(jx + n) * 3 + 2];
                        }

                    rtot *= rm;
                    gtot *= gm;
                    btot *= bm;

                    if (doClip) {
                        rtot = CLIP(rtot);
                        gtot = CLIP(gtot);
                        btot = CLIP(btot);
                    }

                    line_red[j] = rtot;
                    line_grn[j] = gtot;
                    line_blue[j] = btot;

                }
            }

            //process all highlight recovery other than "Color"
            if (doHr) {
                hlRecovery(hrp.method, line_red, line_grn, line_blue, imwidth, hlmax);
            }

            if (d1x) {
                transLineD1x(line_red, line_grn, line_blue, ix, image, tran, imwidth, imheight, d1xHeightOdd, doClip);
            } else if (fuji) {
                transLineFuji(line_red, line_grn, line_blue, ix, image, tran, imheight, fw);

            } else {
                transLineStandard(line_red, line_grn, line_blue, ix, image, tran, imwidth, imheight);
            }
        }

#ifdef _OPENMP
    }
#endif

//provisory calculation to test, we must optimize that above and after
#ifdef _OPENMP
    #pragma omp parallel for schedule(dynamic,16)
#endif

    for (int y = 0; y < image->getHeight() ; y++) //{
        for (int x = 0; x < image->getWidth(); x++) {
            int lox = cx + x;
            int loy = cy + y;

            if (lox >= begx && lox < xEn && loy >= begy && loy < yEn) {
                bufimage->r(loy - begy, lox - begx) = image->r(y, x);
                bufimage->g(loy - begy, lox - begx) = image->g(y, x);
                bufimage->b(loy - begy, lox - begx) = image->b(y, x);
            }
        }


    if (fuji) {
        int a = ((tran & TR_ROT) == TR_R90 && image->getWidth() % 2 == 0) || ((tran & TR_ROT) == TR_R180 && image->getHeight() % 2 + image->getWidth() % 2 == 1) || ((tran & TR_ROT) == TR_R270 && image->getHeight() % 2 == 0);

        // first row
        for (int j = 1 + a; j < image->getWidth() - 1; j += 2) {
            image->r(0, j) = (image->r(1, j) + image->r(0, j + 1) + image->r(0, j - 1)) / 3;
            image->g(0, j) = (image->g(1, j) + image->g(0, j + 1) + image->g(0, j - 1)) / 3;
            image->b(0, j) = (image->b(1, j) + image->b(0, j + 1) + image->b(0, j - 1)) / 3;
        }

        // other rows
        for (int i = 1; i < image->getHeight() - 1; i++) {
            for (int j = 2 - (a + i + 1) % 2; j < image->getWidth() - 1; j += 2) {
                // edge-adaptive interpolation
                double dh = (ABS(image->r(i, j + 1) - image->r(i, j - 1)) + ABS(image->g(i, j + 1) - image->g(i, j - 1)) + ABS(image->b(i, j + 1) - image->b(i, j - 1))) / 1.0;
                double dv = (ABS(image->r(i + 1, j) - image->r(i - 1, j)) + ABS(image->g(i + 1, j) - image->g(i - 1, j)) + ABS(image->b(i + 1, j) - image->b(i - 1, j))) / 1.0;
                double eh = 1.0 / (1.0 + dh);
                double ev = 1.0 / (1.0 + dv);
                image->r(i, j) = (eh * (image->r(i, j + 1) + image->r(i, j - 1)) + ev * (image->r(i + 1, j) + image->r(i - 1, j))) / (2.0 * (eh + ev));
                image->g(i, j) = (eh * (image->g(i, j + 1) + image->g(i, j - 1)) + ev * (image->g(i + 1, j) + image->g(i - 1, j))) / (2.0 * (eh + ev));
                image->b(i, j) = (eh * (image->b(i, j + 1) + image->b(i, j - 1)) + ev * (image->b(i + 1, j) + image->b(i - 1, j))) / (2.0 * (eh + ev));
            }

            // first pixel
            if (2 - (a + i + 1) % 2 == 2) {
                image->r(i, 0) = (image->r(i + 1, 0) + image->r(i - 1, 0) + image->r(i, 1)) / 3;
                image->g(i, 0) = (image->g(i + 1, 0) + image->g(i - 1, 0) + image->g(i, 1)) / 3;
                image->b(i, 0) = (image->b(i + 1, 0) + image->b(i - 1, 0) + image->b(i, 1)) / 3;
            }

            // last pixel
            if (2 - (a + i + image->getWidth()) % 2 == 2) {
                image->r(i, image->getWidth() - 1) = (image->r(i + 1, image->getWidth() - 1) + image->r(i - 1, image->getWidth() - 1) + image->r(i, image->getWidth() - 2)) / 3;
                image->g(i, image->getWidth() - 1) = (image->g(i + 1, image->getWidth() - 1) + image->g(i - 1, image->getWidth() - 1) + image->g(i, image->getWidth() - 2)) / 3;
                image->b(i, image->getWidth() - 1) = (image->b(i + 1, image->getWidth() - 1) + image->b(i - 1, image->getWidth() - 1) + image->b(i, image->getWidth() - 2)) / 3;
            }
        }

        // last row
        int b = (a == 1 && image->getHeight() % 2) || (a == 0 && image->getHeight() % 2 == 0);

        for (int j = 1 + b; j < image->getWidth() - 1; j += 2) {
            image->r(image->getHeight() - 1, j) = (image->r(image->getHeight() - 2, j) + image->r(image->getHeight() - 1, j + 1) + image->r(image->getHeight() - 1, j - 1)) / 3;
            image->g(image->getHeight() - 1, j) = (image->g(image->getHeight() - 2, j) + image->g(image->getHeight() - 1, j + 1) + image->g(image->getHeight() - 1, j - 1)) / 3;
            image->b(image->getHeight() - 1, j) = (image->b(image->getHeight() - 2, j) + image->b(image->getHeight() - 1, j + 1) + image->b(image->getHeight() - 1, j - 1)) / 3;
        }

    }

    cat02adaptationloc(image, gain, params);

#ifdef _OPENMP
    #pragma omp parallel for schedule(dynamic,16)
#endif

    for (int y = 0; y < image->getHeight() ; y++) //{
        for (int x = 0; x < image->getWidth(); x++) {
            int lox = cx + x;
            int loy = cy + y;

            if (lox >= begx && lox < xEn && loy >= begy && loy < yEn) {
                bufimage->r(loy - begy, lox - begx) = image->r(y, x);
                bufimage->g(loy - begy, lox - begx) = image->g(y, x);
                bufimage->b(loy - begy, lox - begx) = image->b(y, x);
            }
        }



    // Flip if needed
    if (tran & TR_HFLIP) {
        hflip(bufimage);
    }

    if (tran & TR_VFLIP) {
        vflip(bufimage);
    }

    // Colour correction (only when running on full resolution)
    if (pp.getSkip() == 1) {
        switch (ri->getSensorType()) {
            case ST_BAYER:
                processFalseColorCorrection(bufimage, raw.bayersensor.ccSteps);
                break;

            case ST_FUJI_XTRANS:
                processFalseColorCorrection(bufimage, raw.xtranssensor.ccSteps);
                break;

            case ST_FOVEON:
            case ST_NONE:
                break;
        }
    }

}


void RawImageSource::getImage(const ColorTemp &ctemp, int tran, Imagefloat* image, const PreviewProps &pp, const ToneCurveParams &hrp, const RAWParams &raw)
{
    BENCHFUN

    MyMutex::MyLock lock(getImageMutex);
//  printf("call getimage  cat02=%i\n", cat.cat02);
    tran = defTransform(tran);
    // compute channel multipliers
    double r, g, b;
    float rm, gm, bm;

    if (ctemp.getTemp() < 0) {
        // no white balance, ie revert the pre-process white balance to restore original unbalanced raw camera color
        rm = ri->get_pre_mul(0);
        gm = ri->get_pre_mul(1);
        bm = ri->get_pre_mul(2);
    } else {
        ctemp.getMultipliers(r, g, b);
        rm = imatrices.cam_rgb[0][0] * r + imatrices.cam_rgb[0][1] * g + imatrices.cam_rgb[0][2] * b;
        gm = imatrices.cam_rgb[1][0] * r + imatrices.cam_rgb[1][1] * g + imatrices.cam_rgb[1][2] * b;
        bm = imatrices.cam_rgb[2][0] * r + imatrices.cam_rgb[2][1] * g + imatrices.cam_rgb[2][2] * b;
    }

    if (true) {
        // adjust gain so the maximum raw value of the least scaled channel just hits max
        const float new_pre_mul[4] = { ri->get_pre_mul(0) / rm, ri->get_pre_mul(1) / gm, ri->get_pre_mul(2) / bm, ri->get_pre_mul(3) / gm };
        float new_scale_mul[4];

        bool isMono = (ri->getSensorType() == ST_FUJI_XTRANS && raw.xtranssensor.method == RAWParams::XTransSensor::getMethodString(RAWParams::XTransSensor::Method::MONO))
                      || (ri->getSensorType() == ST_BAYER && raw.bayersensor.method == RAWParams::BayerSensor::getMethodString(RAWParams::BayerSensor::Method::MONO));
        float gain = calculate_scale_mul(new_scale_mul, new_pre_mul, c_white, cblacksom, isMono, ri->get_colors());
        rm = new_scale_mul[0] / scale_mul[0] * gain;
        gm = new_scale_mul[1] / scale_mul[1] * gain;
        bm = new_scale_mul[2] / scale_mul[2] * gain;
        //fprintf(stderr, "camera gain: %f, current wb gain: %f, diff in stops %f\n", camInitialGain, gain, log2(camInitialGain) - log2(gain));
    } else {
        // old scaling: used a fixed reference gain based on camera (as-shot) white balance

        // how much we need to scale each channel to get our new white balance
        rm = refwb_red / rm;
        gm = refwb_green / gm;
        bm = refwb_blue / bm;
        // normalize so larger multiplier becomes 1.0
        float minval = min(rm, gm, bm);
        rm /= minval;
        gm /= minval;
        bm /= minval;
        // multiply with reference gain, ie as-shot WB
        rm *= camInitialGain;
        gm *= camInitialGain;
        bm *= camInitialGain;
    }

    defGain = 0.0;
    // compute image area to render in order to provide the requested part of the image
    int sx1, sy1, imwidth, imheight, fw, d1xHeightOdd = 0;
    transformRect(pp, tran, sx1, sy1, imwidth, imheight, fw);

    // check possible overflows
    int maximwidth, maximheight;

    if ((tran & TR_ROT) == TR_R90 || (tran & TR_ROT) == TR_R270) {
        maximwidth = image->getHeight();
        maximheight = image->getWidth();
    } else {
        maximwidth = image->getWidth();
        maximheight = image->getHeight();
    }

    if (d1x) {
        // D1X has only half of the required rows
        // we interpolate the missing ones later to get correct aspect ratio
        // if the height is odd we also have to add an additional row to avoid a black line
        d1xHeightOdd = maximheight & 1;
        maximheight /= 2;
        imheight = maximheight;
    }

    // correct if overflow (very rare), but not fuji because it is corrected in transline
    if (!fuji && imwidth > maximwidth) {
        imwidth = maximwidth;
    }

    if (!fuji && imheight > maximheight) {
        imheight = maximheight;
    }

    if (fuji) { // zero image to avoid access to uninitialized values in further processing because fuji super-ccd processing is not clean...
        for (int i = 0; i < image->getHeight(); ++i) {
            for (int j = 0; j < image->getWidth(); ++j) {
                image->r(i, j) = image->g(i, j) = image->b(i, j) = 0;
            }
        }
    }

    int maxx = this->W, maxy = this->H, skip = pp.getSkip();

    // raw clip levels after white balance
    hlmax[0] = clmax[0] * rm;
    hlmax[1] = clmax[1] * gm;
    hlmax[2] = clmax[2] * bm;

    const bool doClip = (chmax[0] >= clmax[0] || chmax[1] >= clmax[1] || chmax[2] >= clmax[2]) && !hrp.hrenabled;

    float area = skip * skip;
    rm /= area;
    gm /= area;
    bm /= area;
    bool doHr = (hrp.hrenabled && hrp.method != "Color");
#ifdef _OPENMP
    #pragma omp parallel if(!d1x)       // omp disabled for D1x to avoid race conditions (see Issue 1088 http://code.google.com/p/rawtherapee/issues/detail?id=1088)
    {
#endif
        // render the requested image part
        float line_red[imwidth] ALIGNED16;
        float line_grn[imwidth] ALIGNED16;
        float line_blue[imwidth] ALIGNED16;

#ifdef _OPENMP
        #pragma omp for schedule(dynamic,16)
#endif

        for (int ix = 0; ix < imheight; ix++) {
            int i = sy1 + skip * ix;

            if (i >= maxy - skip) {
                i = maxy - skip - 1;    // avoid trouble
            }

            if (ri->getSensorType() == ST_BAYER || ri->getSensorType() == ST_FUJI_XTRANS || ri->get_colors() == 1) {
                for (int j = 0, jx = sx1; j < imwidth; j++, jx += skip) {
                    jx = std::min(jx, maxx - skip - 1);  // avoid trouble

                    float rtot = 0.f, gtot = 0.f, btot = 0.f;

                    for (int m = 0; m < skip; m++)
                        for (int n = 0; n < skip; n++) {
                            rtot += red[i + m][jx + n];
                            gtot += green[i + m][jx + n];
                            btot += blue[i + m][jx + n];
                        }

                    rtot *= rm;
                    gtot *= gm;
                    btot *= bm;

                    if (doClip) {
                        // note: as hlmax[] can be larger than CLIP and we can later apply negative
                        // exposure this means that we can clip away local highlights which actually
                        // are not clipped. We have to do that though as we only check pixel by pixel
                        // and don't know if this will transition into a clipped area, if so we need
                        // to clip also surrounding to make a good colour transition
                        rtot = CLIP(rtot);
                        gtot = CLIP(gtot);
                        btot = CLIP(btot);
                    }

                    line_red[j] = rtot;
                    line_grn[j] = gtot;
                    line_blue[j] = btot;
                }
            } else {
                for (int j = 0, jx = sx1; j < imwidth; j++, jx += skip) {
                    if (jx > maxx - skip) {
                        jx = maxx - skip - 1;
                    }

                    float rtot, gtot, btot;
                    rtot = gtot = btot = 0;

                    for (int m = 0; m < skip; m++)
                        for (int n = 0; n < skip; n++) {
                            rtot += rawData[i + m][(jx + n) * 3 + 0];
                            gtot += rawData[i + m][(jx + n) * 3 + 1];
                            btot += rawData[i + m][(jx + n) * 3 + 2];
                        }

                    rtot *= rm;
                    gtot *= gm;
                    btot *= bm;

                    if (doClip) {
                        rtot = CLIP(rtot);
                        gtot = CLIP(gtot);
                        btot = CLIP(btot);
                    }

                    line_red[j] = rtot;
                    line_grn[j] = gtot;
                    line_blue[j] = btot;

                }
            }

            //process all highlight recovery other than "Color"
            if (doHr) {
                hlRecovery(hrp.method, line_red, line_grn, line_blue, imwidth, hlmax);
            }

            if (d1x) {
                transLineD1x(line_red, line_grn, line_blue, ix, image, tran, imwidth, imheight, d1xHeightOdd, doClip);
            } else if (fuji) {
                transLineFuji(line_red, line_grn, line_blue, ix, image, tran, imheight, fw);

            } else {
                transLineStandard(line_red, line_grn, line_blue, ix, image, tran, imwidth, imheight);
            }

        }

#ifdef _OPENMP
    }
#endif

    if (fuji) {
        int a = ((tran & TR_ROT) == TR_R90 && image->getWidth() % 2 == 0) || ((tran & TR_ROT) == TR_R180 && image->getHeight() % 2 + image->getWidth() % 2 == 1) || ((tran & TR_ROT) == TR_R270 && image->getHeight() % 2 == 0);

        // first row
        for (int j = 1 + a; j < image->getWidth() - 1; j += 2) {
            image->r(0, j) = (image->r(1, j) + image->r(0, j + 1) + image->r(0, j - 1)) / 3;
            image->g(0, j) = (image->g(1, j) + image->g(0, j + 1) + image->g(0, j - 1)) / 3;
            image->b(0, j) = (image->b(1, j) + image->b(0, j + 1) + image->b(0, j - 1)) / 3;
        }

        // other rows
        for (int i = 1; i < image->getHeight() - 1; i++) {
            for (int j = 2 - (a + i + 1) % 2; j < image->getWidth() - 1; j += 2) {
                // edge-adaptive interpolation
                double dh = (ABS(image->r(i, j + 1) - image->r(i, j - 1)) + ABS(image->g(i, j + 1) - image->g(i, j - 1)) + ABS(image->b(i, j + 1) - image->b(i, j - 1))) / 1.0;
                double dv = (ABS(image->r(i + 1, j) - image->r(i - 1, j)) + ABS(image->g(i + 1, j) - image->g(i - 1, j)) + ABS(image->b(i + 1, j) - image->b(i - 1, j))) / 1.0;
                double eh = 1.0 / (1.0 + dh);
                double ev = 1.0 / (1.0 + dv);
                image->r(i, j) = (eh * (image->r(i, j + 1) + image->r(i, j - 1)) + ev * (image->r(i + 1, j) + image->r(i - 1, j))) / (2.0 * (eh + ev));
                image->g(i, j) = (eh * (image->g(i, j + 1) + image->g(i, j - 1)) + ev * (image->g(i + 1, j) + image->g(i - 1, j))) / (2.0 * (eh + ev));
                image->b(i, j) = (eh * (image->b(i, j + 1) + image->b(i, j - 1)) + ev * (image->b(i + 1, j) + image->b(i - 1, j))) / (2.0 * (eh + ev));
            }

            // first pixel
            if (2 - (a + i + 1) % 2 == 2) {
                image->r(i, 0) = (image->r(i + 1, 0) + image->r(i - 1, 0) + image->r(i, 1)) / 3;
                image->g(i, 0) = (image->g(i + 1, 0) + image->g(i - 1, 0) + image->g(i, 1)) / 3;
                image->b(i, 0) = (image->b(i + 1, 0) + image->b(i - 1, 0) + image->b(i, 1)) / 3;
            }

            // last pixel
            if (2 - (a + i + image->getWidth()) % 2 == 2) {
                image->r(i, image->getWidth() - 1) = (image->r(i + 1, image->getWidth() - 1) + image->r(i - 1, image->getWidth() - 1) + image->r(i, image->getWidth() - 2)) / 3;
                image->g(i, image->getWidth() - 1) = (image->g(i + 1, image->getWidth() - 1) + image->g(i - 1, image->getWidth() - 1) + image->g(i, image->getWidth() - 2)) / 3;
                image->b(i, image->getWidth() - 1) = (image->b(i + 1, image->getWidth() - 1) + image->b(i - 1, image->getWidth() - 1) + image->b(i, image->getWidth() - 2)) / 3;
            }
        }

        // last row
        int b = (a == 1 && image->getHeight() % 2) || (a == 0 && image->getHeight() % 2 == 0);

        for (int j = 1 + b; j < image->getWidth() - 1; j += 2) {
            image->r(image->getHeight() - 1, j) = (image->r(image->getHeight() - 2, j) + image->r(image->getHeight() - 1, j + 1) + image->r(image->getHeight() - 1, j - 1)) / 3;
            image->g(image->getHeight() - 1, j) = (image->g(image->getHeight() - 2, j) + image->g(image->getHeight() - 1, j + 1) + image->g(image->getHeight() - 1, j - 1)) / 3;
            image->b(image->getHeight() - 1, j) = (image->b(image->getHeight() - 2, j) + image->b(image->getHeight() - 1, j + 1) + image->b(image->getHeight() - 1, j - 1)) / 3;
        }
    }


    // Flip if needed
    if (tran & TR_HFLIP) {
        hflip(image);
    }

    if (tran & TR_VFLIP) {
        vflip(image);
    }

    // Colour correction (only when running on full resolution)
    if (pp.getSkip() == 1) {
        switch (ri->getSensorType()) {
            case ST_BAYER:
                processFalseColorCorrection(image, raw.bayersensor.ccSteps);
                break;

            case ST_FUJI_XTRANS:
                processFalseColorCorrection(image, raw.xtranssensor.ccSteps);
                break;

            case ST_FOVEON:
            case ST_NONE:
                break;
        }
    }


}



DCPProfile *RawImageSource::getDCP(const ColorManagementParams &cmp, DCPProfile::ApplyState &as)
{
    DCPProfile *dcpProf = nullptr;
    cmsHPROFILE dummy;
    findInputProfile(cmp.input, nullptr, (static_cast<const FramesData*>(getMetaData()))->getCamera(), &dcpProf, dummy);

    if (dcpProf == nullptr) {
        if (settings->verbose) {
            printf("Can't load DCP profile '%s'!\n", cmp.input.c_str());
        }

        return nullptr;
    }

    dcpProf->setStep2ApplyState(cmp.working, cmp.toneCurve, cmp.applyLookTable, cmp.applyBaselineExposureOffset, as);
    return dcpProf;
}

void RawImageSource::convertColorSpace(Imagefloat* image, const ColorManagementParams &cmp, const ColorTemp &wb)
{
    double pre_mul[3] = { ri->get_pre_mul(0), ri->get_pre_mul(1), ri->get_pre_mul(2) };
    colorSpaceConversion(image, cmp, wb, pre_mul, embProfile, camProfile, imatrices.xyz_cam, (static_cast<const FramesData*>(getMetaData()))->getCamera());
}


//%%%%%%%%%%%%%%%%%%%%%%%%%%%%%%%%%%%%%%%

/* interpolateBadPixelsBayer: correct raw pixels looking at the bitmap
 * takes into consideration if there are multiple bad pixels in the neighbourhood
 */
int RawImageSource::interpolateBadPixelsBayer(PixelsMap &bitmapBads, array2D<float> &rawData)
{
    static const float eps = 1.f;
    int counter = 0;
#ifdef _OPENMP
    #pragma omp parallel for reduction(+:counter) schedule(dynamic,16)
#endif

    for (int row = 2; row < H - 2; row++) {
        for (int col = 2; col < W - 2; col++) {
            int sk = bitmapBads.skipIfZero(col, row);  //optimization for a stripe all zero

            if (sk) {
                col += sk - 1; //-1 is because of col++ in cycle
                continue;
            }

            if (!bitmapBads.get(col, row)) {
                continue;
            }

            float wtdsum = 0.f, norm = 0.f;

            // diagonal interpolation
            if (FC(row, col) == 1) {
                // green channel. We can use closer pixels than for red or blue channel. Distance to centre pixel is sqrt(2) => weighting is 0.70710678
                // For green channel following pixels will be used for interpolation. Pixel to be interpolated is in centre.
                // 1 means that pixel is used in this step, if itself and his counterpart are not marked bad
                // 0 0 0 0 0
                // 0 1 0 1 0
                // 0 0 0 0 0
                // 0 1 0 1 0
                // 0 0 0 0 0
                for (int dx = -1; dx <= 1; dx += 2) {
                    if (bitmapBads.get(col + dx, row - 1) || bitmapBads.get(col - dx, row + 1)) {
                        continue;
                    }

                    float dirwt = 0.70710678f / (fabsf(rawData[row - 1][col + dx] - rawData[row + 1][col - dx]) + eps);
                    wtdsum += dirwt * (rawData[row - 1][col + dx] + rawData[row + 1][col - dx]);
                    norm += dirwt;
                }
            } else {
                // red and blue channel. Distance to centre pixel is sqrt(8) => weighting is 0.35355339
                // For red and blue channel following pixels will be used for interpolation. Pixel to be interpolated is in centre.
                // 1 means that pixel is used in this step, if itself and his counterpart are not marked bad
                // 1 0 0 0 1
                // 0 0 0 0 0
                // 0 0 0 0 0
                // 0 0 0 0 0
                // 1 0 0 0 1
                for (int dx = -2; dx <= 2; dx += 4) {
                    if (bitmapBads.get(col + dx, row - 2) || bitmapBads.get(col - dx, row + 2)) {
                        continue;
                    }

                    float dirwt = 0.35355339f / (fabsf(rawData[row - 2][col + dx] - rawData[row + 2][col - dx]) + eps);
                    wtdsum += dirwt * (rawData[row - 2][col + dx] + rawData[row + 2][col - dx]);
                    norm += dirwt;
                }
            }

            // channel independent. Distance to centre pixel is 2 => weighting is 0.5
            // Additionally for all channel following pixels will be used for interpolation. Pixel to be interpolated is in centre.
            // 1 means that pixel is used in this step, if itself and his counterpart are not marked bad
            // 0 0 1 0 0
            // 0 0 0 0 0
            // 1 0 0 0 1
            // 0 0 0 0 0
            // 0 0 1 0 0

            // horizontal interpolation
            if (!(bitmapBads.get(col - 2, row) || bitmapBads.get(col + 2, row))) {
                float dirwt = 0.5f / (fabsf(rawData[row][col - 2] - rawData[row][col + 2]) + eps);
                wtdsum += dirwt * (rawData[row][col - 2] + rawData[row][col + 2]);
                norm += dirwt;
            }

            // vertical interpolation
            if (!(bitmapBads.get(col, row - 2) || bitmapBads.get(col, row + 2))) {
                float dirwt = 0.5f / (fabsf(rawData[row - 2][col] - rawData[row + 2][col]) + eps);
                wtdsum += dirwt * (rawData[row - 2][col] + rawData[row + 2][col]);
                norm += dirwt;
            }

            if (LIKELY(norm > 0.f)) {  // This means, we found at least one pair of valid pixels in the steps above, likelihood of this case is about 99.999%
                rawData[row][col] = wtdsum / (2.f * norm); //gradient weighted average, Factor of 2.f is an optimization to avoid multiplications in former steps
                counter++;
            } else { //backup plan -- simple average. Same method for all channels. We could improve this, but it's really unlikely that this case happens
                int tot = 0;
                float sum = 0;

                for (int dy = -2; dy <= 2; dy += 2) {
                    for (int dx = -2; dx <= 2; dx += 2) {
                        if (bitmapBads.get(col + dx, row + dy)) {
                            continue;
                        }

                        sum += rawData[row + dy][col + dx];
                        tot++;
                    }
                }

                if (tot > 0) {
                    rawData[row][col] = sum / tot;
                    counter ++;
                }
            }
        }
    }

    return counter; // Number of interpolated pixels.
}

/* interpolateBadPixels3Colours: correct raw pixels looking at the bitmap
 * takes into consideration if there are multiple bad pixels in the neighbourhood
 */
int RawImageSource::interpolateBadPixelsNColours(PixelsMap &bitmapBads, const int colours)
{
    static const float eps = 1.f;
    int counter = 0;
#ifdef _OPENMP
    #pragma omp parallel for reduction(+:counter) schedule(dynamic,16)
#endif

    for (int row = 2; row < H - 2; row++) {
        for (int col = 2; col < W - 2; col++) {
            int sk = bitmapBads.skipIfZero(col, row);  //optimization for a stripe all zero

            if (sk) {
                col += sk - 1; //-1 is because of col++ in cycle
                continue;
            }

            if (!bitmapBads.get(col, row)) {
                continue;
            }

            float wtdsum[colours], norm[colours];

            for (int i = 0; i < colours; ++i) {
                wtdsum[i] = norm[i] = 0.f;
            }

            // diagonal interpolation
            for (int dx = -1; dx <= 1; dx += 2) {
                if (bitmapBads.get(col + dx, row - 1) || bitmapBads.get(col - dx, row + 1)) {
                    continue;
                }

                for (int c = 0; c < colours; c++) {
                    float dirwt = 0.70710678f / (fabsf(rawData[row - 1][(col + dx) * colours + c] - rawData[row + 1][(col - dx) * colours + c]) + eps);
                    wtdsum[c] += dirwt * (rawData[row - 1][(col + dx) * colours + c] + rawData[row + 1][(col - dx) * colours + c]);
                    norm[c] += dirwt;
                }
            }

            // horizontal interpolation
            if (!(bitmapBads.get(col - 1, row) || bitmapBads.get(col + 1, row))) {
                for (int c = 0; c < colours; c++) {
                    float dirwt = 1.f / (fabsf(rawData[row][(col - 1) * colours + c] - rawData[row][(col + 1) * colours + c]) + eps);
                    wtdsum[c] += dirwt * (rawData[row][(col - 1) * colours + c] + rawData[row][(col + 1) * colours + c]);
                    norm[c] += dirwt;
                }
            }

            // vertical interpolation
            if (!(bitmapBads.get(col, row - 1) || bitmapBads.get(col, row + 1))) {
                for (int c = 0; c < colours; c++) {
                    float dirwt = 1.f / (fabsf(rawData[row - 1][col * colours + c] - rawData[row + 1][col * colours + c]) + eps);
                    wtdsum[c] += dirwt * (rawData[row - 1][col * colours + c] + rawData[row + 1][col * colours + c]);
                    norm[c] += dirwt;
                }
            }

            if (LIKELY(norm[0] > 0.f)) {  // This means, we found at least one pair of valid pixels in the steps above, likelihood of this case is about 99.999%
                for (int c = 0; c < colours; c++) {
                    rawData[row][col * colours + c] = wtdsum[c] / (2.f * norm[c]); //gradient weighted average, Factor of 2.f is an optimization to avoid multiplications in former steps
                }

                counter++;
            } else { //backup plan -- simple average. Same method for all channels. We could improve this, but it's really unlikely that this case happens
                int tot = 0;
                float sum[colours];

                for (int i = 0; i < colours; ++i) {
                    sum[i] = 0.f;
                }

                for (int dy = -2; dy <= 2; dy += 2) {
                    for (int dx = -2; dx <= 2; dx += 2) {
                        if (bitmapBads.get(col + dx, row + dy)) {
                            continue;
                        }

                        for (int c = 0; c < colours; c++) {
                            sum[c] += rawData[row + dy][(col + dx) * colours + c];
                        }

                        tot++;
                    }
                }

                if (tot > 0) {
                    for (int c = 0; c < colours; c++) {
                        rawData[row][col * colours + c] = sum[c] / tot;
                    }

                    counter ++;
                }
            }
        }
    }

    return counter; // Number of interpolated pixels.
}
/* interpolateBadPixelsXtrans: correct raw pixels looking at the bitmap
 * takes into consideration if there are multiple bad pixels in the neighbourhood
 */
int RawImageSource::interpolateBadPixelsXtrans(PixelsMap &bitmapBads)
{
    static const float eps = 1.f;
    int counter = 0;
#ifdef _OPENMP
    #pragma omp parallel for reduction(+:counter) schedule(dynamic,16)
#endif

    for (int row = 2; row < H - 2; row++) {
        for (int col = 2; col < W - 2; col++) {
            int skip = bitmapBads.skipIfZero(col, row);  //optimization for a stripe all zero

            if (skip) {
                col += skip - 1; //-1 is because of col++ in cycle
                continue;
            }

            if (!bitmapBads.get(col, row)) {
                continue;
            }

            float wtdsum = 0.f, norm = 0.f;
            unsigned int pixelColor = ri->XTRANSFC(row, col);

            if (pixelColor == 1) {
                // green channel. A green pixel can either be a solitary green pixel or a member of a 2x2 square of green pixels
                if (ri->XTRANSFC(row, col - 1) == ri->XTRANSFC(row, col + 1)) {
                    // If left and right neighbour have same colour, then this is a solitary green pixel
                    // For these the following pixels will be used for interpolation. Pixel to be interpolated is in centre and marked with a P.
                    // Pairs of pixels used in this step are numbered. A pair will be used if none of the pixels of the pair is marked bad
                    // 0 means, the pixel has a different colour and will not be used
                    // 0 1 0 2 0
                    // 3 5 0 6 4
                    // 0 0 P 0 0
                    // 4 6 0 5 3
                    // 0 2 0 1 0
                    for (int dx = -1; dx <= 1; dx += 2) {  // pixels marked 5 or 6 in above example. Distance to P is sqrt(2) => weighting is 0.70710678f
                        if (bitmapBads.get(col + dx, row - 1) || bitmapBads.get(col - dx, row + 1)) {
                            continue;
                        }

                        float dirwt = 0.70710678f / (fabsf(rawData[row - 1][col + dx] - rawData[row + 1][col - dx]) + eps);
                        wtdsum += dirwt * (rawData[row - 1][col + dx] + rawData[row + 1][col - dx]);
                        norm += dirwt;
                    }

                    for (int dx = -1; dx <= 1; dx += 2) {  // pixels marked 1 or 2 on above example. Distance to P is sqrt(5) => weighting is 0.44721359f
                        if (bitmapBads.get(col + dx, row - 2) || bitmapBads.get(col - dx, row + 2)) {
                            continue;
                        }

                        float dirwt = 0.44721359f / (fabsf(rawData[row - 2][col + dx] - rawData[row + 2][col - dx]) + eps);
                        wtdsum += dirwt * (rawData[row - 2][col + dx] + rawData[row + 2][col - dx]);
                        norm += dirwt;
                    }

                    for (int dx = -2; dx <= 2; dx += 4) {  // pixels marked 3 or 4 on above example. Distance to P is sqrt(5) => weighting is 0.44721359f
                        if (bitmapBads.get(col + dx, row - 1) || bitmapBads.get(col - dx, row + 1)) {
                            continue;
                        }

                        float dirwt = 0.44721359f / (fabsf(rawData[row - 1][col + dx] - rawData[row + 1][col - dx]) + eps);
                        wtdsum += dirwt * (rawData[row - 1][col + dx] + rawData[row + 1][col - dx]);
                        norm += dirwt;
                    }
                } else {
                    // this is a member of a 2x2 square of green pixels
                    // For these the following pixels will be used for interpolation. Pixel to be interpolated is at position P in the example.
                    // Pairs of pixels used in this step are numbered. A pair will be used if none of the pixels of the pair is marked bad
                    // 0 means, the pixel has a different colour and will not be used
                    // 1 0 0 3
                    // 0 P 2 0
                    // 0 2 1 0
                    // 3 0 0 0

                    // pixels marked 1 in above example. Distance to P is sqrt(2) => weighting is 0.70710678f
                    int offset1 = ri->XTRANSFC(row - 1, col - 1) == ri->XTRANSFC(row + 1, col + 1) ? 1 : -1;

                    if (!(bitmapBads.get(col - offset1, row - 1) || bitmapBads.get(col + offset1, row + 1))) {
                        float dirwt = 0.70710678f / (fabsf(rawData[row - 1][col - offset1] - rawData[row + 1][col + offset1]) + eps);
                        wtdsum += dirwt * (rawData[row - 1][col - offset1] + rawData[row + 1][col + offset1]);
                        norm += dirwt;
                    }

                    // pixels marked 2 in above example. Distance to P is 1 => weighting is 1.f
                    int offsety = (ri->XTRANSFC(row - 1, col) != 1 ? 1 : -1);
                    int offsetx = offset1 * offsety;

                    if (!(bitmapBads.get(col + offsetx, row) || bitmapBads.get(col, row + offsety))) {
                        float dirwt = 1.f / (fabsf(rawData[row][col + offsetx] - rawData[row + offsety][col]) + eps);
                        wtdsum += dirwt * (rawData[row][col + offsetx] + rawData[row + offsety][col]);
                        norm += dirwt;
                    }

                    int offsety2 = -offsety;
                    int offsetx2 = -offsetx;
                    offsetx *= 2;
                    offsety *= 2;

                    // pixels marked 3 in above example. Distance to P is sqrt(5) => weighting is 0.44721359f
                    if (!(bitmapBads.get(col + offsetx, row + offsety2) || bitmapBads.get(col + offsetx2, row + offsety))) {
                        float dirwt = 0.44721359f / (fabsf(rawData[row + offsety2][col + offsetx] - rawData[row + offsety][col + offsetx2]) + eps);
                        wtdsum += dirwt * (rawData[row + offsety2][col + offsetx] + rawData[row + offsety][col + offsetx2]);
                        norm += dirwt;
                    }
                }
            } else {
                // red and blue channel.
                // Each red or blue pixel has exactly one neighbour of same colour in distance 2 and four neighbours of same colour which can be reached by a move of a knight in chess.
                // For the distance 2 pixel (marked with an X) we generate a virtual counterpart (marked with a V)
                // For red and blue channel following pixels will be used for interpolation. Pixel to be interpolated is in centre and marked with a P.
                // Pairs of pixels used in this step are numbered except for distance 2 pixels which are marked X and V. A pair will be used if none of the pixels of the pair is marked bad
                // 0 1 0 0 0    0 0 X 0 0   remaining cases are symmetric
                // 0 0 0 0 2    1 0 0 0 2
                // X 0 P 0 V    0 0 P 0 0
                // 0 0 0 0 1    0 0 0 0 0
                // 0 2 0 0 0    0 2 V 1 0

                // Find two knight moves landing on a pixel of same colour as the pixel to be interpolated.
                // If we look at first and last row of 5x5 square, we will find exactly two knight pixels.
                // Additionally we know that the column of this pixel has 1 or -1 horizontal distance to the centre pixel
                // When we find a knight pixel, we get its counterpart, which has distance (+-3,+-3), where the signs of distance depend on the corner of the found knight pixel.
                // These pixels are marked 1 or 2 in above examples. Distance to P is sqrt(5) => weighting is 0.44721359f
                // The following loop simply scans the four possible places. To keep things simple, it does not stop after finding two knight pixels, because it will not find more than two
                for (int d1 = -2, offsety = 3; d1 <= 2; d1 += 4, offsety -= 6) {
                    for (int d2 = -1, offsetx = 3; d2 < 1; d2 += 2, offsetx -= 6) {
                        if (ri->XTRANSFC(row + d1, col + d2) == pixelColor) {
                            if (!(bitmapBads.get(col + d2, row + d1) || bitmapBads.get(col + d2 + offsetx, row + d1 + offsety))) {
                                float dirwt = 0.44721359f / (fabsf(rawData[row + d1][col + d2] - rawData[row + d1 + offsety][col + d2 + offsetx]) + eps);
                                wtdsum += dirwt * (rawData[row + d1][col + d2] + rawData[row + d1 + offsety][col + d2 + offsetx]);
                                norm += dirwt;
                            }
                        }
                    }
                }

                // now scan for the pixel of same colour in distance 2 in each direction (marked with an X in above examples).
                bool distance2PixelFound = false;
                int dx, dy;

                // check horizontal
                for (dx = -2, dy = 0; dx <= 2 && !distance2PixelFound; dx += 4)
                    if (ri->XTRANSFC(row, col + dx) == pixelColor) {
                        distance2PixelFound = true;
                    }

                if (!distance2PixelFound)

                    // no distance 2 pixel on horizontal, check vertical
                    for (dx = 0, dy = -2; dy <= 2 && !distance2PixelFound; dy += 4)
                        if (ri->XTRANSFC(row + dy, col) == pixelColor) {
                            distance2PixelFound = true;
                        }

                // calculate the value of its virtual counterpart (marked with a V in above examples)
                float virtualPixel;

                if (dy == 0) {
                    virtualPixel = 0.5f * (rawData[row - 1][col - dx] + rawData[row + 1][col - dx]);
                } else {
                    virtualPixel = 0.5f * (rawData[row - dy][col - 1] + rawData[row - dy][col + 1]);
                }

                // and weight as usual. Distance to P is 2 => weighting is 0.5f
                float dirwt = 0.5f / (fabsf(virtualPixel - rawData[row + dy][col + dx]) + eps);
                wtdsum += dirwt * (virtualPixel + rawData[row + dy][col + dx]);
                norm += dirwt;
            }

            if (LIKELY(norm > 0.f)) {  // This means, we found at least one pair of valid pixels in the steps above, likelihood of this case is about 99.999%
                rawData[row][col] = wtdsum / (2.f * norm); //gradient weighted average, Factor of 2.f is an optimization to avoid multiplications in former steps
                counter++;
            }
        }
    }

    return counter; // Number of interpolated pixels.
}
//%%%%%%%%%%%%%%%%%%%%%%%%%%%%%%%%%%%%%%%

/*  Search for hot or dead pixels in the image and update the map
 *  For each pixel compare its value to the average of similar colour surrounding
 *  (Taken from Emil Martinec idea)
 *  (Optimized by Ingo Weyrich 2013 and 2015)
 */
<<<<<<< HEAD
SSEFUNCTION int RawImageSource::findHotDeadPixels(PixelsMap &bpMap, float thresh, bool findHotPixels, bool findDeadPixels)
=======
int RawImageSource::findHotDeadPixels( PixelsMap &bpMap, float thresh, bool findHotPixels, bool findDeadPixels )
>>>>>>> 24151b31
{
    float varthresh = (20.0 * (thresh / 100.0) + 1.0) / 24.f;

    // allocate temporary buffer
    float (*cfablur);
    cfablur = (float (*)) malloc(H * W * sizeof * cfablur);

    // counter for dead or hot pixels
    int counter = 0;

#ifdef _OPENMP
    #pragma omp parallel
#endif
    {
#ifdef _OPENMP
        #pragma omp for schedule(dynamic,16) nowait
#endif

        for (int i = 2; i < H - 2; i++) {
            for (int j = 2; j < W - 2; j++) {
                const float& temp = median(rawData[i - 2][j - 2], rawData[i - 2][j], rawData[i - 2][j + 2],
                                           rawData[i][j - 2], rawData[i][j], rawData[i][j + 2],
                                           rawData[i + 2][j - 2], rawData[i + 2][j], rawData[i + 2][j + 2]);
                cfablur[i * W + j] = rawData[i][j] - temp;
            }
        }

        // process borders. Former version calculated the median using mirrored border which does not make sense because the original pixel loses weight
        // Setting the difference between pixel and median for border pixels to zero should do the job not worse then former version
#ifdef _OPENMP
        #pragma omp single
#endif
        {
            for (int i = 0; i < 2; i++) {
                for (int j = 0; j < W; j++) {
                    cfablur[i * W + j] = 0.f;
                }
            }

            for (int i = 2; i < H - 2; i++) {
                for (int j = 0; j < 2; j++) {
                    cfablur[i * W + j] = 0.f;
                }

                for (int j = W - 2; j < W; j++) {
                    cfablur[i * W + j] = 0.f;
                }
            }

            for (int i = H - 2; i < H; i++) {
                for (int j = 0; j < W; j++) {
                    cfablur[i * W + j] = 0.f;
                }
            }
        }
#ifdef _OPENMP
        #pragma omp barrier // barrier because of nowait clause above

        #pragma omp for reduction(+:counter) schedule(dynamic,16)
#endif

        //cfa pixel heat/death evaluation
        for (int rr = 2; rr < H - 2; rr++) {
            int rrmWpcc = rr * W + 2;

            for (int cc = 2; cc < W - 2; cc++, rrmWpcc++) {
                //evaluate pixel for heat/death
                float pixdev = cfablur[rrmWpcc];

                if (pixdev == 0.f) {
                    continue;
                }

                if ((!findDeadPixels) && pixdev < 0) {
                    continue;
                }

                if ((!findHotPixels) && pixdev > 0) {
                    continue;
                }

                pixdev = fabsf(pixdev);
                float hfnbrave = -pixdev;

#ifdef __SSE2__
                // sum up 5*4 = 20 values using SSE
                // 10 fabs function calls and float 10 additions with SSE
                vfloat sum = vabsf(LVFU(cfablur[(rr - 2) * W + cc - 2])) + vabsf(LVFU(cfablur[(rr - 1) * W + cc - 2]));
                sum += vabsf(LVFU(cfablur[(rr) * W + cc - 2]));
                sum += vabsf(LVFU(cfablur[(rr + 1) * W + cc - 2]));
                sum += vabsf(LVFU(cfablur[(rr + 2) * W + cc - 2]));
                // horizontally add the values and add the result to hfnbrave
                hfnbrave += vhadd(sum);

                // add remaining 5 values of last column
                for (int mm = rr - 2; mm <= rr + 2; mm++) {
                    hfnbrave += fabsf(cfablur[mm * W + cc + 2]);
                }

#else

                //  25 fabs function calls and 25 float additions without SSE
                for (int mm = rr - 2; mm <= rr + 2; mm++) {
                    for (int nn = cc - 2; nn <= cc + 2; nn++) {
                        hfnbrave += fabsf(cfablur[mm * W + nn]);
                    }
                }

#endif

                if (pixdev > varthresh * hfnbrave) {
                    // mark the pixel as "bad"
                    bpMap.set(cc, rr);
                    counter++;
                }
            }//end of pixel evaluation
        }
    }//end of parallel processing
    free(cfablur);
    return counter;
}

//%%%%%%%%%%%%%%%%%%%%%%%%%%%%%%%%%%%%%%%

void RawImageSource::getFullSize(int& w, int& h, int tr)
{

    tr = defTransform(tr);

    if (fuji) {
        w = ri->get_FujiWidth() * 2 + 1;
        h = (H - ri->get_FujiWidth()) * 2 + 1;
    } else if (d1x) {
        w = W;
        h = 2 * H;
    } else {
        w = W;
        h = H;
    }

    if ((tr & TR_ROT) == TR_R90 || (tr & TR_ROT) == TR_R270) {
        int tmp = w;
        w = h;
        h = tmp;
    }

    w -= 2 * border;
    h -= 2 * border;
}

//%%%%%%%%%%%%%%%%%%%%%%%%%%%%%%%%%%%%%%%

void RawImageSource::getSize(const PreviewProps &pp, int& w, int& h)
{
    w = pp.getWidth() / pp.getSkip() + (pp.getWidth() % pp.getSkip() > 0);
    h = pp.getHeight() / pp.getSkip() + (pp.getHeight() % pp.getSkip() > 0);
}

//%%%%%%%%%%%%%%%%%%%%%%%%%%%%%%%%%%%%%%%

void RawImageSource::hflip(Imagefloat* image)
{
    image->hflip();
}

//%%%%%%%%%%%%%%%%%%%%%%%%%%%%%%%%%%%%%%%

void RawImageSource::vflip(Imagefloat* image)
{
    image->vflip();
}


//%%%%%%%%%%%%%%%%%%%%%%%%%%%%%%%%%%%%%%%

int RawImageSource::load(const Glib::ustring &fname)
{

    MyTime t1, t2;
    t1.set();
    fileName = fname;

    if (plistener) {
        plistener->setProgressStr("Decoding...");
        plistener->setProgress(0.0);
    }

    ri = new RawImage(fname);
    int errCode = ri->loadRaw(false, 0, false);

    if (errCode) {
        return errCode;
    }

    numFrames = ri->getFrameCount();

    errCode = 0;

    if (numFrames > 1) {
#ifdef _OPENMP
        #pragma omp parallel
#endif
        {
            int errCodeThr = 0;
#ifdef _OPENMP
            #pragma omp for nowait
#endif

            for (unsigned int i = 0; i < numFrames; ++i)
            {
                if (i == 0) {
                    riFrames[i] = ri;
                    errCodeThr = riFrames[i]->loadRaw(true, i, true, plistener, 0.8);
                } else {
                    riFrames[i] = new RawImage(fname);
                    errCodeThr = riFrames[i]->loadRaw(true, i);
                }
            }

#ifdef _OPENMP
            #pragma omp critical
#endif
            {
                errCode = errCodeThr ? errCodeThr : errCode;
            }
        }
    } else {
        riFrames[0] = ri;
        errCode = riFrames[0]->loadRaw(true, 0, true, plistener, 0.8);
    }

    if (!errCode) {
        for (unsigned int i = 0; i < numFrames; ++i) {
            riFrames[i]->compress_image(i);
        }
    } else {
        return errCode;
    }

    if (numFrames > 1) {  // this disables multi frame support for Fuji S5 until I found a solution to handle different dimensions
        if (riFrames[0]->get_width() != riFrames[1]->get_width() || riFrames[0]->get_height() != riFrames[1]->get_height()) {
            numFrames = 1;
        }
    }

    if (plistener) {
        plistener->setProgress(0.9);
    }

    /***** Copy once constant data extracted from raw *******/
    W = ri->get_width();
    H = ri->get_height();
    fuji = ri->get_FujiWidth() != 0;

    for (int i = 0; i < 3; i++)
        for (int j = 0; j < 3; j++) {
            imatrices.rgb_cam[i][j] = ri->get_rgb_cam(i, j);
        }

    // compute inverse of the color transformation matrix
    // first arg is matrix, second arg is inverse
    inverse33(imatrices.rgb_cam, imatrices.cam_rgb);

    d1x  = ! ri->get_model().compare("D1X");

    if (ri->getSensorType() == ST_FUJI_XTRANS) {
        border = 7;
    } else if (ri->getSensorType() == ST_FOVEON) {
        border = 0;
    }

    if (ri->get_profile()) {
        embProfile = cmsOpenProfileFromMem(ri->get_profile(), ri->get_profileLen());
    }

    // create profile
    memset(imatrices.xyz_cam, 0, sizeof(imatrices.xyz_cam));

    for (int i = 0; i < 3; i++)
        for (int j = 0; j < 3; j++)
            for (int k = 0; k < 3; k++) {
                imatrices.xyz_cam[i][j] += xyz_sRGB[i][k] * imatrices.rgb_cam[k][j];
            }

    camProfile = ICCStore::getInstance()->createFromMatrix(imatrices.xyz_cam, false, "Camera");
    inverse33(imatrices.xyz_cam, imatrices.cam_xyz);

    for (int c = 0; c < 4; c++) {
        c_white[c] = ri->get_white(c);
    }

    // First we get the "as shot" ("Camera") white balance and store it
    float pre_mul[4];
    // FIXME: get_colorsCoeff not so much used nowadays, when we have calculate_scale_mul() function here
    ri->get_colorsCoeff(pre_mul, scale_mul, c_black, false);   //modify  for black level
    camInitialGain = max(scale_mul[0], scale_mul[1], scale_mul[2], scale_mul[3]) / min(scale_mul[0], scale_mul[1], scale_mul[2], scale_mul[3]);

    double camwb_red = ri->get_pre_mul(0) / pre_mul[0];
    double camwb_green = ri->get_pre_mul(1) / pre_mul[1];
    double camwb_blue = ri->get_pre_mul(2) / pre_mul[2];
    double cam_r = imatrices.rgb_cam[0][0] * camwb_red + imatrices.rgb_cam[0][1] * camwb_green + imatrices.rgb_cam[0][2] * camwb_blue;
    double cam_g = imatrices.rgb_cam[1][0] * camwb_red + imatrices.rgb_cam[1][1] * camwb_green + imatrices.rgb_cam[1][2] * camwb_blue;
    double cam_b = imatrices.rgb_cam[2][0] * camwb_red + imatrices.rgb_cam[2][1] * camwb_green + imatrices.rgb_cam[2][2] * camwb_blue;
    camera_wb = ColorTemp(cam_r, cam_g, cam_b, 1.);  // as shot WB

    ColorTemp ReferenceWB;
    double ref_r, ref_g, ref_b;
    {
        // ...then we re-get the constants but now with auto which gives us better demosaicing and CA auto-correct
        // performance for strange white balance settings (such as UniWB)
        ri->get_colorsCoeff(ref_pre_mul, scale_mul, c_black, true);
        refwb_red = ri->get_pre_mul(0) / ref_pre_mul[0];
        refwb_green = ri->get_pre_mul(1) / ref_pre_mul[1];
        refwb_blue = ri->get_pre_mul(2) / ref_pre_mul[2];
        initialGain = max(scale_mul[0], scale_mul[1], scale_mul[2], scale_mul[3]) / min(scale_mul[0], scale_mul[1], scale_mul[2], scale_mul[3]);
        ref_r = imatrices.rgb_cam[0][0] * refwb_red + imatrices.rgb_cam[0][1] * refwb_green + imatrices.rgb_cam[0][2] * refwb_blue;
        ref_g = imatrices.rgb_cam[1][0] * refwb_red + imatrices.rgb_cam[1][1] * refwb_green + imatrices.rgb_cam[1][2] * refwb_blue;
        ref_b = imatrices.rgb_cam[2][0] * refwb_red + imatrices.rgb_cam[2][1] * refwb_green + imatrices.rgb_cam[2][2] * refwb_blue;
        ReferenceWB = ColorTemp(ref_r, ref_g, ref_b, 1.);
    }

    if (settings->verbose) {
        printf("Raw As Shot White balance: temp %f, tint %f\n", camera_wb.getTemp(), camera_wb.getGreen());
        printf("Raw Reference (auto) white balance: temp %f, tint %f, multipliers [%f %f %f | %f %f %f]\n", ReferenceWB.getTemp(), ReferenceWB.getGreen(), ref_r, ref_g, ref_b, refwb_red, refwb_blue, refwb_green);
    }

    /*{
            // Test code: if you want to test a specific white balance
        ColorTemp d50wb = ColorTemp(5000.0, 1.0, 1.0, "Custom");
        double rm,gm,bm,r,g,b;
        d50wb.getMultipliers(r, g, b);
        camwb_red   = imatrices.cam_rgb[0][0]*r + imatrices.cam_rgb[0][1]*g + imatrices.cam_rgb[0][2]*b;
        camwb_green = imatrices.cam_rgb[1][0]*r + imatrices.cam_rgb[1][1]*g + imatrices.cam_rgb[1][2]*b;
        camwb_blue  = imatrices.cam_rgb[2][0]*r + imatrices.cam_rgb[2][1]*g + imatrices.cam_rgb[2][2]*b;
        double pre_mul[3], dmax = 0;
        pre_mul[0] = ri->get_pre_mul(0) / camwb_red;
        pre_mul[1] = ri->get_pre_mul(1) / camwb_green;
        pre_mul[2] = ri->get_pre_mul(2) / camwb_blue;
        for (int c = 0; c < 3; c++) {
            if (dmax < pre_mul[c])
                dmax = pre_mul[c];
                }
                for (int c = 0; c < 3; c++) {
            pre_mul[c] /= dmax;
                }
                camwb_red *= dmax;
                camwb_green *= dmax;
                camwb_blue *= dmax;
                for (int c = 0; c < 3; c++) {
            int sat = ri->get_white(c) - ri->get_cblack(c);
            scale_mul[c] = pre_mul[c] * 65535.0 / sat;
                }
                scale_mul[3] = pre_mul[1] * 65535.0 / (ri->get_white(3) - ri->get_cblack(3));
                initialGain = 1.0 / min(pre_mul[0], pre_mul[1], pre_mul[2]);
    }*/

    for (unsigned int i = 0; i < numFrames; ++i) {
        riFrames[i]->set_prefilters();
    }


    // Load complete Exif informations
    std::unique_ptr<RawMetaDataLocation> rml(new RawMetaDataLocation(ri->get_exifBase(), ri->get_ciffBase(), ri->get_ciffLen()));
    idata = new FramesData(fname, std::move(rml));
    idata->setDCRawFrameCount(numFrames);

    green(W, H);
    red(W, H);
    blue(W, H);
    //hpmap = allocArray<char>(W, H);

    if (plistener) {
        plistener->setProgress(1.0);
    }

    plistener = nullptr; // This must be reset, because only load() is called through progressConnector
    t2.set();

    if (settings->verbose) {
        printf("Load %s: %d usec\n", fname.c_str(), t2.etime(t1));
    }

    return 0; // OK!
}

//%%%%%%%%%%%%%%%%%%%%%%%%%%%%%%%%%%%%%%%

void RawImageSource::preprocess(const RAWParams &raw, const LensProfParams &lensProf, const CoarseTransformParams& coarse, bool prepareDenoise)
{
//    BENCHFUN
    MyTime t1, t2;
    t1.set();

    Glib::ustring newDF = raw.dark_frame;
    RawImage *rid = nullptr;

    if (!raw.df_autoselect) {
        if (!raw.dark_frame.empty()) {
            rid = dfm.searchDarkFrame(raw.dark_frame);
        }
    } else {
        rid = dfm.searchDarkFrame(idata->getMake(), idata->getModel(), idata->getISOSpeed(), idata->getShutterSpeed(), idata->getDateTimeAsTS());
    }

    if (rid && settings->verbose) {
        printf("Subtracting Darkframe:%s\n", rid->get_filename().c_str());
    }

    PixelsMap *bitmapBads = nullptr;

    int totBP = 0; // Hold count of bad pixels to correct

    if (ri->zeroIsBad()) { // mark all pixels with value zero as bad, has to be called before FF and DF. dcraw sets this flag only for some cameras (mainly Panasonic and Leica)
        bitmapBads = new PixelsMap(W, H);
#ifdef _OPENMP
        #pragma omp parallel for reduction(+:totBP) schedule(dynamic,16)
#endif

        for (int i = 0; i < H; i++)
            for (int j = 0; j < W; j++) {
                if (ri->data[i][j] == 0.f) {
                    bitmapBads->set(j, i);
                    totBP++;
                }
            }

        if (settings->verbose) {
            printf("%d pixels with value zero marked as bad pixels\n", totBP);
        }
    }

    //FLATFIELD start
    RawImage *rif = nullptr;

    if (!raw.ff_AutoSelect) {
        if (!raw.ff_file.empty()) {
            rif = ffm.searchFlatField(raw.ff_file);
        }
    } else {
        rif = ffm.searchFlatField(idata->getMake(), idata->getModel(), idata->getLens(), idata->getFocalLen(), idata->getFNumber(), idata->getDateTimeAsTS());
    }


    bool hasFlatField = (rif != nullptr);

    if (hasFlatField && settings->verbose) {
        printf("Flat Field Correction:%s\n", rif->get_filename().c_str());
    }

    if (numFrames == 4) {
        int bufferNumber = 0;

        for (unsigned int i = 0; i < 4; ++i) {
            if (i == currFrame) {
                copyOriginalPixels(raw, ri, rid, rif, rawData);
                rawDataFrames[i] = &rawData;
            } else {
                if (!rawDataBuffer[bufferNumber]) {
                    rawDataBuffer[bufferNumber] = new array2D<float>;
                }

                rawDataFrames[i] = rawDataBuffer[bufferNumber];
                ++bufferNumber;
                copyOriginalPixels(raw, riFrames[i], rid, rif, *rawDataFrames[i]);
            }
        }
    } else {
        copyOriginalPixels(raw, ri, rid, rif, rawData);
    }

    //FLATFIELD end


    // Always correct camera badpixels from .badpixels file
    std::vector<badPix> *bp = dfm.getBadPixels(ri->get_maker(), ri->get_model(), idata->getSerialNumber());

    if (bp) {
        if (!bitmapBads) {
            bitmapBads = new PixelsMap(W, H);
        }

        totBP += bitmapBads->set(*bp);

        if (settings->verbose) {
            std::cout << "Correcting " << bp->size() << " pixels from .badpixels" << std::endl;
        }
    }

    // If darkframe selected, correct hotpixels found on darkframe
    bp = nullptr;

    if (raw.df_autoselect) {
        bp = dfm.getHotPixels(idata->getMake(), idata->getModel(), idata->getISOSpeed(), idata->getShutterSpeed(), idata->getDateTimeAsTS());
    } else if (!raw.dark_frame.empty()) {
        bp = dfm.getHotPixels(raw.dark_frame);
    }

    if (bp) {
        if (!bitmapBads) {
            bitmapBads = new PixelsMap(W, H);
        }

        totBP += bitmapBads->set(*bp);

        if (settings->verbose && !bp->empty()) {
            std::cout << "Correcting " << bp->size() << " hotpixels from darkframe" << std::endl;
        }
    }

    if (numFrames == 4) {
        for (int i = 0; i < 4; ++i) {
            scaleColors(0, 0, W, H, raw, *rawDataFrames[i]);
        }
    } else {
        scaleColors(0, 0, W, H, raw, rawData);   //+ + raw parameters for black level(raw.blackxx)
    }

    // Correct vignetting of lens profile
    if (!hasFlatField && lensProf.useVign) {
        std::unique_ptr<LensCorrection> pmap;

        if (lensProf.useLensfun()) {
            pmap = LFDatabase::findModifier(lensProf, idata, W, H, coarse, -1);
        } else {
            const std::shared_ptr<LCPProfile> pLCPProf = LCPStore::getInstance()->getProfile(lensProf.lcpFile);

            if (pLCPProf) { // don't check focal length to allow distortion correction for lenses without chip, also pass dummy focal length 1 in case of 0
                pmap.reset(new LCPMapper(pLCPProf, max(idata->getFocalLen(), 1.0), idata->getFocalLen35mm(), idata->getFocusDist(), idata->getFNumber(), true, false, W, H, coarse, -1));
            }
        }

        if (pmap) {
            LensCorrection &map = *pmap;

            if (ri->getSensorType() == ST_BAYER || ri->getSensorType() == ST_FUJI_XTRANS || ri->get_colors() == 1) {
                if (numFrames == 4) {
                    for (int i = 0; i < 4; ++i) {
#ifdef _OPENMP
                        #pragma omp parallel for schedule(dynamic,16)
#endif

                        for (int y = 0; y < H; y++) {
                            map.processVignetteLine(W, y, (*rawDataFrames[i])[y]);
                        }
                    }
                } else {

#ifdef _OPENMP
                    #pragma omp parallel for schedule(dynamic,16)
#endif

                    for (int y = 0; y < H; y++) {
                        map.processVignetteLine(W, y, rawData[y]);
                    }
                }
            } else if (ri->get_colors() == 3) {
#ifdef _OPENMP
                #pragma omp parallel for schedule(dynamic,16)
#endif

                for (int y = 0; y < H; y++) {
                    map.processVignetteLine3Channels(W, y, rawData[y]);
                }
            }
        }
    }

    defGain = 0.0;//log(initialGain) / log(2.0);

    if (ri->getSensorType() == ST_BAYER && (raw.hotPixelFilter > 0 || raw.deadPixelFilter > 0)) {
        if (plistener) {
            plistener->setProgressStr("Hot/Dead Pixel Filter...");
            plistener->setProgress(0.0);
        }

        if (!bitmapBads) {
            bitmapBads = new PixelsMap(W, H);
        }

        int nFound = findHotDeadPixels(*bitmapBads, raw.hotdeadpix_thresh, raw.hotPixelFilter, raw.deadPixelFilter);
        totBP += nFound;

        if (settings->verbose && nFound > 0) {
            printf("Correcting %d hot/dead pixels found inside image\n", nFound);
        }
    }

    // check if it is an olympus E camera or green equilibration is enabled. If yes, compute G channel pre-compensation factors
    if (ri->getSensorType() == ST_BAYER && (raw.bayersensor.greenthresh || (((idata->getMake().size() >= 7 && idata->getMake().substr(0, 7) == "OLYMPUS" && idata->getModel()[0] == 'E') || (idata->getMake().size() >= 9 && idata->getMake().substr(0, 9) == "Panasonic")) && raw.bayersensor.method != RAWParams::BayerSensor::getMethodString(RAWParams::BayerSensor::Method::VNG4)))) {
        // global correction
        if (numFrames == 4) {
            for (int i = 0; i < 4; ++i) {
                green_equilibrate_global(*rawDataFrames[i]);
            }
        } else {
            green_equilibrate_global(rawData);
        }
    }

    if (ri->getSensorType() == ST_BAYER && raw.bayersensor.greenthresh > 0) {
        if (plistener) {
            plistener->setProgressStr("Green equilibrate...");
            plistener->setProgress(0.0);
        }

        if (numFrames == 4) {
            for (int i = 0; i < 4; ++i) {
                green_equilibrate(0.01 * raw.bayersensor.greenthresh, *rawDataFrames[i]);
            }
        } else {
            green_equilibrate(0.01 * raw.bayersensor.greenthresh, rawData);
        }
    }


    if (totBP) {
        if (ri->getSensorType() == ST_BAYER) {
            if (numFrames == 4) {
                for (int i = 0; i < 4; ++i) {
                    interpolateBadPixelsBayer(*bitmapBads, *rawDataFrames[i]);
                }
            } else {
                interpolateBadPixelsBayer(*bitmapBads, rawData);
            }
        } else if (ri->getSensorType() == ST_FUJI_XTRANS) {
            interpolateBadPixelsXtrans(*bitmapBads);
        } else {
            interpolateBadPixelsNColours(*bitmapBads, ri->get_colors());
        }
    }

    if (ri->getSensorType() == ST_BAYER && raw.bayersensor.linenoise > 0) {
        if (plistener) {
            plistener->setProgressStr("Line Denoise...");
            plistener->setProgress(0.0);
        }

        cfa_linedn(0.00002 * (raw.bayersensor.linenoise));
    }

    if ((raw.ca_autocorrect || fabs(raw.cared) > 0.001 || fabs(raw.cablue) > 0.001) && ri->getSensorType() == ST_BAYER) {     // Auto CA correction disabled for X-Trans, for now...
        if (plistener) {
            plistener->setProgressStr("CA Auto Correction...");
            plistener->setProgress(0.0);
        }

        if (numFrames == 4) {
            for (int i = 0; i < 4; ++i) {
                CA_correct_RT(raw.ca_autocorrect, raw.cared, raw.cablue, 8.0, *rawDataFrames[i]);
            }
        } else {
            CA_correct_RT(raw.ca_autocorrect, raw.cared, raw.cablue, 8.0, rawData);
        }
    }

    if (raw.expos != 1) {
        if (numFrames == 4) {
            for (int i = 0; i < 4; ++i) {
                processRawWhitepoint(raw.expos, raw.preser, *rawDataFrames[i]);
            }
        } else {
            processRawWhitepoint(raw.expos, raw.preser, rawData);
        }
    }

    if (prepareDenoise && dirpyrdenoiseExpComp == INFINITY) {
        LUTu aehist;
        int aehistcompr;
        double clip = 0;
        int brightness, contrast, black, hlcompr, hlcomprthresh;
        getAutoExpHistogram(aehist, aehistcompr);
        ImProcFunctions::getAutoExp(aehist, aehistcompr, clip, dirpyrdenoiseExpComp, brightness, contrast, black, hlcompr, hlcomprthresh);
    }

    t2.set();

    if (settings->verbose) {
        printf("Preprocessing: %d usec\n", t2.etime(t1));
    }

    if (bitmapBads) {
        delete bitmapBads;
    }

    rawDirty = true;
    return;
}
//%%%%%%%%%%%%%%%%%%%%%%%%%%%%%%%%%%%%%%%

void RawImageSource::demosaic(const RAWParams &raw)
{
    MyTime t1, t2;
    t1.set();

    if (ri->getSensorType() == ST_BAYER) {
        if (raw.bayersensor.method == RAWParams::BayerSensor::getMethodString(RAWParams::BayerSensor::Method::HPHD)) {
            hphd_demosaic();
        } else if (raw.bayersensor.method == RAWParams::BayerSensor::getMethodString(RAWParams::BayerSensor::Method::VNG4)) {
            vng4_demosaic();
        } else if (raw.bayersensor.method == RAWParams::BayerSensor::getMethodString(RAWParams::BayerSensor::Method::AHD)) {
            ahd_demosaic();
        } else if (raw.bayersensor.method == RAWParams::BayerSensor::getMethodString(RAWParams::BayerSensor::Method::AMAZE)) {
            amaze_demosaic_RT(0, 0, W, H, rawData, red, green, blue);
        } else if (raw.bayersensor.method == RAWParams::BayerSensor::getMethodString(RAWParams::BayerSensor::Method::PIXELSHIFT)) {
            pixelshift(0, 0, W, H, raw.bayersensor, currFrame, ri->get_maker(), ri->get_model(), raw.expos);
        } else if (raw.bayersensor.method == RAWParams::BayerSensor::getMethodString(RAWParams::BayerSensor::Method::DCB)) {
            dcb_demosaic(raw.bayersensor.dcb_iterations, raw.bayersensor.dcb_enhance);
        } else if (raw.bayersensor.method == RAWParams::BayerSensor::getMethodString(RAWParams::BayerSensor::Method::EAHD)) {
            eahd_demosaic();
        } else if (raw.bayersensor.method == RAWParams::BayerSensor::getMethodString(RAWParams::BayerSensor::Method::IGV)) {
            igv_interpolate(W, H);
        } else if (raw.bayersensor.method == RAWParams::BayerSensor::getMethodString(RAWParams::BayerSensor::Method::LMMSE)) {
            lmmse_interpolate_omp(W, H, rawData, red, green, blue, raw.bayersensor.lmmse_iterations);
        } else if (raw.bayersensor.method == RAWParams::BayerSensor::getMethodString(RAWParams::BayerSensor::Method::FAST)) {
            fast_demosaic();
        } else if (raw.bayersensor.method == RAWParams::BayerSensor::getMethodString(RAWParams::BayerSensor::Method::MONO)) {
            nodemosaic(true);
        } else if (raw.bayersensor.method == RAWParams::BayerSensor::getMethodString(RAWParams::BayerSensor::Method::RCD)) {
            rcd_demosaic();
        } else {
            nodemosaic(false);
        }

        //if (raw.all_enhance) refinement_lassus();

    } else if (ri->getSensorType() == ST_FUJI_XTRANS) {
        if (raw.xtranssensor.method == RAWParams::XTransSensor::getMethodString(RAWParams::XTransSensor::Method::FAST)) {
            fast_xtrans_interpolate();
        } else if (raw.xtranssensor.method == RAWParams::XTransSensor::getMethodString(RAWParams::XTransSensor::Method::ONE_PASS)) {
            xtrans_interpolate(1, false);
        } else if (raw.xtranssensor.method == RAWParams::XTransSensor::getMethodString(RAWParams::XTransSensor::Method::THREE_PASS)) {
            xtrans_interpolate(3, true);
        } else if (raw.xtranssensor.method == RAWParams::XTransSensor::getMethodString(RAWParams::XTransSensor::Method::MONO)) {
            nodemosaic(true);
        } else {
            nodemosaic(false);
        }
    } else if (ri->get_colors() == 1) {
        // Monochrome
        nodemosaic(true);
    }

    t2.set();


    rgbSourceModified = false;


    if (settings->verbose) {
        if (getSensorType() == ST_BAYER) {
            printf("Demosaicing Bayer data: %s - %d usec\n", raw.bayersensor.method.c_str(), t2.etime(t1));
        } else if (getSensorType() == ST_FUJI_XTRANS) {
            printf("Demosaicing X-Trans data: %s - %d usec\n", raw.xtranssensor.method.c_str(), t2.etime(t1));
        }
    }
}


//void RawImageSource::retinexPrepareBuffers(ColorManagementParams cmp, RetinexParams retinexParams, multi_array2D<float, 3> &conversionBuffer, LUTu &lhist16RETI)
void RawImageSource::retinexPrepareBuffers(const ColorManagementParams& cmp, const RetinexParams &retinexParams, multi_array2D<float, 4> &conversionBuffer, LUTu &lhist16RETI)
{
    bool useHsl = (retinexParams.retinexcolorspace == "HSLLOG" || retinexParams.retinexcolorspace == "HSLLIN");
    conversionBuffer[0](W - 2 * border, H - 2 * border);
    conversionBuffer[1](W - 2 * border, H - 2 * border);
    conversionBuffer[2](W - 2 * border, H - 2 * border);
    conversionBuffer[3](W - 2 * border, H - 2 * border);

    LUTf *retinexgamtab = nullptr;//gamma before and after Retinex to restore tones
    LUTf lutTonereti;

    if (retinexParams.gammaretinex == "low") {
        retinexgamtab = & (Color::gammatab_115_2);
    } else if (retinexParams.gammaretinex == "mid") {
        retinexgamtab = & (Color::gammatab_13_2);
    } else if (retinexParams.gammaretinex == "hig") {
        retinexgamtab = & (Color::gammatab_145_3);
    } else if (retinexParams.gammaretinex == "fre") {
        GammaValues g_a;
        double pwr = 1.0 / retinexParams.gam;
        double gamm = retinexParams.gam;
        double ts = retinexParams.slope;
        double gamm2 = retinexParams.gam;

        if (gamm2 < 1.) {
            std::swap(pwr, gamm);
        }

        int mode = 0;
        Color::calcGamma(pwr, ts, mode, g_a); // call to calcGamma with selected gamma and slope

        //    printf("g_a0=%f g_a1=%f g_a2=%f g_a3=%f g_a4=%f\n", g_a0,g_a1,g_a2,g_a3,g_a4);
        double start;
        double add;

        if (gamm2 < 1.) {
            start = g_a[2];
            add = g_a[4];
        } else {
            start = g_a[3];
            add = g_a[4];
        }

        double mul = 1. + g_a[4];

        lutTonereti(65536);

        for (int i = 0; i < 65536; i++) {
            double val = (i) / 65535.;
            double x;

            if (gamm2 < 1.) {
                x = Color::igammareti(val, gamm, start, ts, mul, add);
            } else {
                x = Color::gammareti(val, gamm, start, ts, mul, add);
            }

            lutTonereti[i] = CLIP(x * 65535.);  // CLIP avoid in some case extra values
        }

        retinexgamtab = &lutTonereti;
    }

    /*
    //test with amsterdam.pef and other files
    float rr,gg,bb;
    rr=red[50][2300];
    gg=green[50][2300];
    bb=blue[50][2300];
    printf("rr=%f gg=%f bb=%f \n",rr,gg,bb);
    rr=red[1630][370];
    gg=green[1630][370];
    bb=blue[1630][370];
    printf("rr1=%f gg1=%f bb1=%f \n",rr,gg,bb);
    rr=red[380][1630];
    gg=green[380][1630];
    bb=blue[380][1630];
    printf("rr2=%f gg2=%f bb2=%f \n",rr,gg,bb);
    */
    /*
    if(retinexParams.highlig < 100 && retinexParams.retinexMethod == "highliplus") {//try to recover magenta...very difficult !
        float hig = ((float)retinexParams.highlig)/100.f;
        float higgb = ((float)retinexParams.grbl)/100.f;

    #ifdef _OPENMP
            #pragma omp parallel for
    #endif
            for (int i = border; i < H - border; i++ ) {
                for (int j = border; j < W - border; j++ ) {
                    float R_,G_,B_;
                    R_=red[i][j];
                    G_=green[i][j];
                    B_=blue[i][j];

                    //empirical method to find highlight magenta with no conversion RGB and no white balance
                    //red = master   Gr and Bl default higgb=0.5
         //           if(R_>65535.f*hig  && G_ > 65535.f*higgb && B_ > 65535.f*higgb) conversionBuffer[3][i - border][j - border] = R_;
          //          else conversionBuffer[3][i - border][j - border] = 0.f;
                }
            }
    }
    */
    if (retinexParams.gammaretinex != "none" && retinexParams.str != 0 && retinexgamtab) { //gamma

#ifdef _OPENMP
        #pragma omp parallel for
#endif

        for (int i = border; i < H - border; i++) {
            for (int j = border; j < W - border; j++) {
                float R_, G_, B_;
                R_ = red[i][j];
                G_ = green[i][j];
                B_ = blue[i][j];

                red[i][j] = (*retinexgamtab)[R_];
                green[i][j] = (*retinexgamtab)[G_];
                blue[i][j] = (*retinexgamtab)[B_];
            }
        }
    }

    if (useHsl) {
#ifdef _OPENMP
        #pragma omp parallel
#endif
        {
            // one LUT per thread
            LUTu lhist16RETIThr;

            if (lhist16RETI)
            {
                lhist16RETIThr(lhist16RETI.getSize());
                lhist16RETIThr.clear();
            }

#ifdef __SSE2__
            vfloat c32768 = F2V(32768.f);
#endif
#ifdef _OPENMP
            #pragma omp for
#endif

            for (int i = border; i < H - border; i++)
            {
                int j = border;
#ifdef __SSE2__

                for (; j < W - border - 3; j += 4) {
                    vfloat H, S, L;
                    Color::rgb2hsl(LVFU(red[i][j]), LVFU(green[i][j]), LVFU(blue[i][j]), H, S, L);
                    STVFU(conversionBuffer[0][i - border][j - border], H);
                    STVFU(conversionBuffer[1][i - border][j - border], S);
                    L *= c32768;
                    STVFU(conversionBuffer[2][i - border][j - border], L);
                    STVFU(conversionBuffer[3][i - border][j - border], H);

                    if (lhist16RETI) {
                        for (int p = 0; p < 4; p++) {
                            int pos = (conversionBuffer[2][i - border][j - border + p]); //histogram in curve HSL
                            lhist16RETIThr[pos]++;
                        }
                    }
                }

#endif

                for (; j < W - border; j++) {
                    float L;
                    //rgb=>lab
                    Color::rgb2hslfloat(red[i][j], green[i][j], blue[i][j], conversionBuffer[0][i - border][j - border], conversionBuffer[1][i - border][j - border], L);
                    L *= 32768.f;
                    conversionBuffer[2][i - border][j - border] = L;

                    if (lhist16RETI) {
                        int pos = L;
                        lhist16RETIThr[pos]++;
                    }
                }
            }

#ifdef _OPENMP
            #pragma omp critical
            {
                if (lhist16RETI)
                {
                    lhist16RETI += lhist16RETIThr; // Add per Thread LUT to global LUT
                }
            }
#endif

        }
    } else {
        TMatrix wprof = ICCStore::getInstance()->workingSpaceMatrix(cmp.working);
        const float wp[3][3] = {
            {static_cast<float>(wprof[0][0]), static_cast<float>(wprof[0][1]), static_cast<float>(wprof[0][2])},
            {static_cast<float>(wprof[1][0]), static_cast<float>(wprof[1][1]), static_cast<float>(wprof[1][2])},
            {static_cast<float>(wprof[2][0]), static_cast<float>(wprof[2][1]), static_cast<float>(wprof[2][2])}
        };

        // Conversion rgb -> lab is hard to vectorize because it uses a lut (that's not the main problem)
        // and it uses a condition inside XYZ2Lab which is almost impossible to vectorize without making it slower...
#ifdef _OPENMP
        #pragma omp parallel
#endif
        {
            // one LUT per thread
            LUTu lhist16RETIThr;

            if (lhist16RETI) {
                lhist16RETIThr(lhist16RETI.getSize());
                lhist16RETIThr.clear();
            }

#ifdef _OPENMP
            #pragma omp for schedule(dynamic,16)
#endif

            for (int i = border; i < H - border; i++)
                for (int j = border; j < W - border; j++) {
                    float X, Y, Z, L, aa, bb;
                    //rgb=>lab
                    Color::rgbxyz(red[i][j], green[i][j], blue[i][j], X, Y, Z, wp);
                    //convert Lab
                    Color::XYZ2Lab(X, Y, Z, L, aa, bb);
                    conversionBuffer[0][i - border][j - border] = aa;
                    conversionBuffer[1][i - border][j - border] = bb;
                    conversionBuffer[2][i - border][j - border] = L;
                    conversionBuffer[3][i - border][j - border] = xatan2f(bb, aa);

//                   if(R_>40000.f  && G_ > 30000.f && B_ > 30000.f) conversionBuffer[3][i - border][j - border] = R_;
//                   else conversionBuffer[3][i - border][j - border] = 0.f;
                    if (lhist16RETI) {
                        int pos = L;
                        lhist16RETIThr[pos]++;//histogram in Curve Lab
                    }
                }

#ifdef _OPENMP
            #pragma omp critical
            {
                if (lhist16RETI) {
                    lhist16RETI += lhist16RETIThr; // Add per Thread LUT to global LUT
                }
            }
#endif

        }
    }



}

void RawImageSource::retinexPrepareCurves(const RetinexParams &retinexParams, LUTf &cdcurve, LUTf &mapcurve, RetinextransmissionCurve &retinextransmissionCurve, RetinexgaintransmissionCurve &retinexgaintransmissionCurve, bool &retinexcontlutili, bool &mapcontlutili, bool &useHsl, LUTu & lhist16RETI, LUTu & histLRETI)
{
    useHsl = (retinexParams.retinexcolorspace == "HSLLOG" || retinexParams.retinexcolorspace == "HSLLIN");

    if (useHsl) {
        CurveFactory::curveDehaContL(retinexcontlutili, retinexParams.cdHcurve, cdcurve, 1, lhist16RETI, histLRETI);
    } else {
        CurveFactory::curveDehaContL(retinexcontlutili, retinexParams.cdcurve, cdcurve, 1, lhist16RETI, histLRETI);
    }

    CurveFactory::mapcurve(mapcontlutili, retinexParams.mapcurve, mapcurve, 1, lhist16RETI, histLRETI);

    retinexParams.getCurves(retinextransmissionCurve, retinexgaintransmissionCurve);
}

void RawImageSource::retinex(const ColorManagementParams& cmp, const RetinexParams &deh, const ToneCurveParams& Tc, LUTf & cdcurve, LUTf & mapcurve, const RetinextransmissionCurve & dehatransmissionCurve, const RetinexgaintransmissionCurve & dehagaintransmissionCurve, multi_array2D<float, 4> &conversionBuffer, bool dehacontlutili, bool mapcontlutili, bool useHsl, float &minCD, float &maxCD, float &mini, float &maxi, float &Tmean, float &Tsigma, float &Tmin, float &Tmax, LUTu &histLRETI)
{
    MyTime t4, t5;
    t4.set();

    if (settings->verbose) {
        printf("Applying Retinex\n");
    }

    LUTf lutToneireti;
    lutToneireti(65536);

    LUTf *retinexigamtab = nullptr;//gamma before and after Retinex to restore tones

    if (deh.gammaretinex == "low") {
        retinexigamtab = & (Color::igammatab_115_2);
    } else if (deh.gammaretinex == "mid") {
        retinexigamtab = & (Color::igammatab_13_2);
    } else if (deh.gammaretinex == "hig") {
        retinexigamtab = & (Color::igammatab_145_3);
    } else if (deh.gammaretinex == "fre") {
        GammaValues g_a;
        double pwr = 1.0 / deh.gam;
        double gamm = deh.gam;
        double gamm2 = gamm;
        double ts = deh.slope;
        int mode = 0;

        if (gamm2 < 1.) {
            std::swap(pwr, gamm);
        }

        Color::calcGamma(pwr, ts, mode, g_a); // call to calcGamma with selected gamma and slope

        double mul = 1. + g_a[4];
        double add;
        double start;

        if (gamm2 < 1.) {
            start = g_a[3];
            add = g_a[3];
        } else {
            add = g_a[4];
            start = g_a[2];
        }

        //    printf("g_a0=%f g_a1=%f g_a2=%f g_a3=%f g_a4=%f\n", g_a0,g_a1,g_a2,g_a3,g_a4);
        for (int i = 0; i < 65536; i++) {
            double val = (i) / 65535.;
            double x;

            if (gamm2 < 1.) {
                x = Color::gammareti(val, gamm, start, ts, mul, add);
            } else {
                x = Color::igammareti(val, gamm, start, ts, mul, add);
            }

            lutToneireti[i] = CLIP(x * 65535.);
        }

        retinexigamtab = &lutToneireti;
    }

    // We need a buffer with original L data to allow correct blending
    // red, green and blue still have original size of raw, but we can't use the borders
    const int HNew = H - 2 * border;
    const int WNew = W - 2 * border;

    array2D<float> LBuffer(WNew, HNew);
    float **temp = conversionBuffer[2]; // one less dereference
    LUTf dLcurve;
    LUTu hist16RET;

    if (dehacontlutili && histLRETI) {
        hist16RET(32768);
        hist16RET.clear();
        histLRETI.clear();
        dLcurve(32768);
    }

    FlatCurve* chcurve = nullptr;//curve c=f(H)
    bool chutili = false;

    if (deh.enabled && deh.retinexMethod == "highli") {
        chcurve = new FlatCurve(deh.lhcurve);

        if (!chcurve || chcurve->isIdentity()) {
            if (chcurve) {
                delete chcurve;
                chcurve = nullptr;
            }
        } else {
            chutili = true;
        }
    }



#ifdef _OPENMP
    #pragma omp parallel
#endif
    {
        // one LUT per thread
        LUTu hist16RETThr;

        if (hist16RET) {
            hist16RETThr(hist16RET.getSize());
            hist16RETThr.clear();
        }

#ifdef _OPENMP
        #pragma omp for
#endif

        for (int i = 0; i < H - 2 * border; i++)
            if (dehacontlutili)
                for (int j = 0; j < W - 2 * border; j++) {
                    LBuffer[i][j] = cdcurve[2.f * temp[i][j]] / 2.f;

                    if (histLRETI) {
                        int pos = LBuffer[i][j];
                        hist16RETThr[pos]++; //histogram in Curve
                    }
                } else
                for (int j = 0; j < W - 2 * border; j++) {
                    LBuffer[i][j] = temp[i][j];
                }

#ifdef _OPENMP
        #pragma omp critical
#endif
        {
            if (hist16RET) {
                hist16RET += hist16RETThr; // Add per Thread LUT to global LUT
            }
        }
    }

    if (hist16RET) { //update histogram
        // TODO : When rgbcurvesspeedup branch is merged into master, replace this by the following 1-liner
        // hist16RET.compressTo(histLRETI);
        // also remove declaration and init of dLcurve some lines above then and finally remove this comment :)
        for (int i = 0; i < 32768; i++) {
            float val = (double)i / 32767.0;
            dLcurve[i] = val;
        }

        for (int i = 0; i < 32768; i++) {
            float hval = dLcurve[i];
            int hi = (int)(255.0f * hval);
            histLRETI[hi] += hist16RET[i];
        }
    }

    MSR(LBuffer, conversionBuffer[2], conversionBuffer[3], mapcurve, mapcontlutili, WNew, HNew, deh, dehatransmissionCurve, dehagaintransmissionCurve, minCD, maxCD, mini, maxi, Tmean, Tsigma, Tmin, Tmax);

    if (useHsl) {
        if (chutili) {
#ifdef _OPENMP
            #pragma omp parallel for
#endif

            for (int i = border; i < H - border; i++) {
                int j = border;

                for (; j < W - border; j++) {

                    float valp = (chcurve->getVal(conversionBuffer[3][i - border][j - border]) - 0.5f);
                    conversionBuffer[1][i - border][j - border] *= (1.f + 2.f * valp);

                }
            }
        }

#ifdef _OPENMP
        #pragma omp parallel for
#endif

        for (int i = border; i < H - border; i++) {
            int j = border;
#ifdef __SSE2__
            vfloat c32768 = F2V(32768.f);

            for (; j < W - border - 3; j += 4) {
                vfloat R, G, B;
                Color::hsl2rgb(LVFU(conversionBuffer[0][i - border][j - border]), LVFU(conversionBuffer[1][i - border][j - border]), LVFU(LBuffer[i - border][j - border]) / c32768, R, G, B);

                STVFU(red[i][j], R);
                STVFU(green[i][j], G);
                STVFU(blue[i][j], B);
            }

#endif

            for (; j < W - border; j++) {
                Color::hsl2rgbfloat(conversionBuffer[0][i - border][j - border], conversionBuffer[1][i - border][j - border], LBuffer[i - border][j - border] / 32768.f, red[i][j], green[i][j], blue[i][j]);
            }
        }

    } else {
        TMatrix wiprof = ICCStore::getInstance()->workingSpaceInverseMatrix(cmp.working);

        double wip[3][3] = {
            {wiprof[0][0], wiprof[0][1], wiprof[0][2]},
            {wiprof[1][0], wiprof[1][1], wiprof[1][2]},
            {wiprof[2][0], wiprof[2][1], wiprof[2][2]}
        };
        // gamut control only in Lab mode
        const bool highlight = Tc.hrenabled;
#ifdef _OPENMP
        #pragma omp parallel
#endif
        {
#ifdef __SSE2__
            // we need some line buffers to precalculate some expensive stuff using SSE
            float atan2Buffer[W] ALIGNED16;
            float sqrtBuffer[W] ALIGNED16;
            float sincosxBuffer[W] ALIGNED16;
            float sincosyBuffer[W] ALIGNED16;
            const vfloat c327d68v = F2V(327.68);
            const vfloat onev = F2V(1.f);
#endif // __SSE2__
#ifdef _OPENMP
            #pragma omp for
#endif

            for (int i = border; i < H - border; i++) {
#ifdef __SSE2__
                // vectorized precalculation
                {
                    int j = border;

                    for (; j < W - border - 3; j += 4)
                    {
                        vfloat av = LVFU(conversionBuffer[0][i - border][j - border]);
                        vfloat bv = LVFU(conversionBuffer[1][i - border][j - border]);
                        vfloat chprovv = vsqrtf(SQRV(av) + SQRV(bv));
                        STVF(sqrtBuffer[j - border], chprovv / c327d68v);
                        vfloat HHv = xatan2f(bv, av);
                        STVF(atan2Buffer[j - border], HHv);
                        av /= chprovv;
                        bv /= chprovv;
                        vmask selMask = vmaskf_eq(chprovv, ZEROV);
                        STVF(sincosyBuffer[j - border], vself(selMask, onev, av));
                        STVF(sincosxBuffer[j - border], vselfnotzero(selMask, bv));
                    }

                    for (; j < W - border; j++)
                    {
                        float aa = conversionBuffer[0][i - border][j - border];
                        float bb = conversionBuffer[1][i - border][j - border];
                        float Chprov1 = sqrt(SQR(aa) + SQR(bb)) / 327.68f;
                        sqrtBuffer[j - border] = Chprov1;
                        float HH = xatan2f(bb, aa);
                        atan2Buffer[j - border] = HH;

                        if (Chprov1 == 0.0f) {
                            sincosyBuffer[j - border] = 1.f;
                            sincosxBuffer[j - border] = 0.0f;
                        } else {
                            sincosyBuffer[j - border] = aa / (Chprov1 * 327.68f);
                            sincosxBuffer[j - border] = bb / (Chprov1 * 327.68f);
                        }
                    }
                }
#endif // __SSE2__

                for (int j = border; j < W - border; j++) {
                    float Lprov1 = (LBuffer[i - border][j - border]) / 327.68f;
#ifdef __SSE2__
                    float Chprov1 = sqrtBuffer[j - border];
                    float  HH = atan2Buffer[j - border];
                    float2 sincosval;
                    sincosval.x = sincosxBuffer[j - border];
                    sincosval.y = sincosyBuffer[j - border];

#else
                    float aa = conversionBuffer[0][i - border][j - border];
                    float bb = conversionBuffer[1][i - border][j - border];
                    float Chprov1 = sqrt(SQR(aa) + SQR(bb)) / 327.68f;
                    float  HH = xatan2f(bb, aa);
                    float2 sincosval;// = xsincosf(HH);

                    if (Chprov1 == 0.0f) {
                        sincosval.y = 1.f;
                        sincosval.x = 0.0f;
                    } else {
                        sincosval.y = aa / (Chprov1 * 327.68f);
                        sincosval.x = bb / (Chprov1 * 327.68f);
                    }

#endif

                    if (chutili) { // c=f(H)
                        float valp = float ((chcurve->getVal(Color::huelab_to_huehsv2(HH)) - 0.5f));
                        Chprov1 *= (1.f + 2.f * valp);
                    }

                    float R, G, B;
#ifdef _DEBUG
                    bool neg = false;
                    bool more_rgb = false;
                    //gamut control : Lab values are in gamut
                    Color::gamutLchonly(HH, sincosval, Lprov1, Chprov1, R, G, B, wip, highlight, 0.15f, 0.96f, neg, more_rgb);
#else
                    //gamut control : Lab values are in gamut
                    Color::gamutLchonly(HH, sincosval, Lprov1, Chprov1, R, G, B, wip, highlight, 0.15f, 0.96f);
#endif



                    conversionBuffer[0][i - border][j - border] = 327.68f * Chprov1 * sincosval.y;
                    conversionBuffer[1][i - border][j - border] = 327.68f * Chprov1 * sincosval.x;
                    LBuffer[i - border][j - border] = Lprov1 * 327.68f;
                }
            }
        }
        //end gamut control
#ifdef __SSE2__
        vfloat wipv[3][3];

        for (int i = 0; i < 3; i++)
            for (int j = 0; j < 3; j++) {
                wipv[i][j] = F2V(wiprof[i][j]);
            }

#endif // __SSE2__
#ifdef _OPENMP
        #pragma omp parallel for
#endif

        for (int i = border; i < H - border; i++) {
            int j = border;
#ifdef __SSE2__

            for (; j < W - border - 3; j += 4) {
                vfloat x_, y_, z_;
                vfloat R, G, B;
                Color::Lab2XYZ(LVFU(LBuffer[i - border][j - border]), LVFU(conversionBuffer[0][i - border][j - border]), LVFU(conversionBuffer[1][i - border][j - border]), x_, y_, z_) ;
                Color::xyz2rgb(x_, y_, z_, R, G, B, wipv);

                STVFU(red[i][j], R);
                STVFU(green[i][j], G);
                STVFU(blue[i][j], B);

            }

#endif

            for (; j < W - border; j++) {
                float x_, y_, z_;
                float R, G, B;
                Color::Lab2XYZ(LBuffer[i - border][j - border], conversionBuffer[0][i - border][j - border], conversionBuffer[1][i - border][j - border], x_, y_, z_) ;
                Color::xyz2rgb(x_, y_, z_, R, G, B, wip);
                red[i][j] = R;
                green[i][j] = G;
                blue[i][j] = B;
            }
        }
    }

    if (chcurve) {
        delete chcurve;
    }

    if (deh.gammaretinex != "none"  && deh.str != 0) { //inverse gamma
#ifdef _OPENMP
        #pragma omp parallel for
#endif

        for (int i = border; i < H - border; i++) {
            for (int j = border; j < W - border; j++) {
                float R_, G_, B_;
                R_ = red[i][j];
                G_ = green[i][j];
                B_ = blue[i][j];
                red[i][j] = (*retinexigamtab)[R_];
                green[i][j] = (*retinexigamtab)[G_];
                blue[i][j] = (*retinexigamtab)[B_];
            }
        }
    }

    rgbSourceModified = false; // tricky handling for Color propagation

    t5.set();

    if (settings->verbose) {
        printf("Retinex=%d usec\n",  t5.etime(t4));
    }

}

void RawImageSource::flushRawData()
{
    if (cache) {
        delete [] cache;
        cache = nullptr;
    }

    if (rawData) {
        rawData(0, 0);
    }
}

void RawImageSource::flushRGB()
{
    if (green) {
        green(0, 0);
    }

    if (red) {
        red(0, 0);
    }

    if (blue) {
        blue(0, 0);
    }

    if (greenloc) {
        greenloc(0, 0);
    }

    if (redloc) {
        redloc(0, 0);
    }

    if (blueloc) {
        blueloc(0, 0);
    }

}

void RawImageSource::HLRecovery_Global(ToneCurveParams hrp)
{
    if (hrp.hrenabled && hrp.method == "Color") {
        if (!rgbSourceModified) {
            if (settings->verbose) {
                printf("Applying Highlight Recovery: Color propagation...\n");
            }

            HLRecovery_inpaint(red, green, blue);
            rgbSourceModified = true;
        }
    }

}


void RawImageSource::processFlatField(const RAWParams &raw, RawImage *riFlatFile, unsigned short black[4])
{
//    BENCHFUN
    float *cfablur = (float (*)) malloc(H * W * sizeof * cfablur);
    int BS = raw.ff_BlurRadius;
    BS += BS & 1;

    //function call to cfabloxblur
    if (raw.ff_BlurType == RAWParams::getFlatFieldBlurTypeString(RAWParams::FlatFieldBlurType::V)) {
        cfaboxblur(riFlatFile, cfablur, 2 * BS, 0);
    } else if (raw.ff_BlurType == RAWParams::getFlatFieldBlurTypeString(RAWParams::FlatFieldBlurType::H)) {
        cfaboxblur(riFlatFile, cfablur, 0, 2 * BS);
    } else if (raw.ff_BlurType == RAWParams::getFlatFieldBlurTypeString(RAWParams::FlatFieldBlurType::VH)) {
        //slightly more complicated blur if trying to correct both vertical and horizontal anomalies
        cfaboxblur(riFlatFile, cfablur, BS, BS);    //first do area blur to correct vignette
    } else { //(raw.ff_BlurType == RAWParams::getFlatFieldBlurTypeString(RAWParams::area_ff))
        cfaboxblur(riFlatFile, cfablur, BS, BS);
    }

    if (ri->getSensorType() == ST_BAYER) {
        float refcolor[2][2];

        //find centre average values by channel
        for (int m = 0; m < 2; m++)
            for (int n = 0; n < 2; n++) {
                int row = 2 * (H >> 2) + m;
                int col = 2 * (W >> 2) + n;
                int c  = FC(row, col);
                int c4 = (c == 1 && !(row & 1)) ? 3 : c;
                refcolor[m][n] = max(0.0f, cfablur[row * W + col] - black[c4]);
            }

        float limitFactor = 1.f;

        if (raw.ff_AutoClipControl) {
//            int clipControlGui = 0;

            for (int m = 0; m < 2; m++)
                for (int n = 0; n < 2; n++) {
                    float maxval = 0.f;
                    int c  = FC(m, n);
                    int c4 = (c == 1 && !(m & 1)) ? 3 : c;
#ifdef _OPENMP
                    #pragma omp parallel
#endif
                    {
                        float maxvalthr = 0.f;
#ifdef _OPENMP
                        #pragma omp for
#endif

                        for (int row = 0; row < H - m; row += 2) {
                            for (int col = 0; col < W - n; col += 2) {
                                float tempval = (rawData[row + m][col + n] - black[c4]) * (refcolor[m][n] / max(1e-5f, cfablur[(row + m) * W + col + n] - black[c4]));

                                if (tempval > maxvalthr) {
                                    maxvalthr = tempval;
                                }
                            }
                        }

#ifdef _OPENMP
                        #pragma omp critical
#endif
                        {

                            if (maxvalthr > maxval) {
                                maxval = maxvalthr;
                            }

                        }
                    }

                    // now we have the max value for the channel
                    // if it clips, calculate factor to avoid clipping
                    if (maxval + black[c4] >= ri->get_white(c4)) {
                        limitFactor = min(limitFactor, ri->get_white(c4) / (maxval + black[c4]));
                    }
                }

//            clipControlGui = (1.f - limitFactor) * 100.f;           // this value can be used to set the clip control slider in gui
        } else {
            limitFactor = max((float)(100 - raw.ff_clipControl) / 100.f, 0.01f);
        }

        for (int m = 0; m < 2; m++)
            for (int n = 0; n < 2; n++) {
                refcolor[m][n] *= limitFactor;
            }


        unsigned int c[2][2]  = {{FC(0, 0), FC(0, 1)}, {FC(1, 0), FC(1, 1)}};
        unsigned int c4[2][2];
        c4[0][0] = (c[0][0] == 1) ? 3 : c[0][0];
        c4[0][1] = (c[0][1] == 1) ? 3 : c[0][1];
        c4[1][0] = c[1][0];
        c4[1][1] = c[1][1];

#ifdef __SSE2__
        vfloat refcolorv[2] = {_mm_set_ps(refcolor[0][1], refcolor[0][0], refcolor[0][1], refcolor[0][0]),
                               _mm_set_ps(refcolor[1][1], refcolor[1][0], refcolor[1][1], refcolor[1][0])
                              };
        vfloat blackv[2] = {_mm_set_ps(black[c4[0][1]], black[c4[0][0]], black[c4[0][1]], black[c4[0][0]]),
                            _mm_set_ps(black[c4[1][1]], black[c4[1][0]], black[c4[1][1]], black[c4[1][0]])
                           };

        vfloat epsv = F2V(1e-5f);
#endif
#ifdef _OPENMP
        #pragma omp parallel for schedule(dynamic,16)
#endif

        for (int row = 0; row < H; row ++) {
            int col = 0;
#ifdef __SSE2__
            vfloat rowBlackv = blackv[row & 1];
            vfloat rowRefcolorv = refcolorv[row & 1];

            for (; col < W - 3; col += 4) {
                vfloat vignettecorrv = rowRefcolorv / vmaxf(epsv, LVFU(cfablur[(row) * W + col]) - rowBlackv);
                vfloat valv = LVFU(rawData[row][col]);
                valv -= rowBlackv;
                STVFU(rawData[row][col], valv * vignettecorrv + rowBlackv);
            }

#endif

            for (; col < W; col ++) {
                float vignettecorr = refcolor[row & 1][col & 1] / max(1e-5f, cfablur[(row) * W + col] - black[c4[row & 1][col & 1]]);
                rawData[row][col] = (rawData[row][col] - black[c4[row & 1][col & 1]]) * vignettecorr + black[c4[row & 1][col & 1]];
            }
        }
    } else if (ri->getSensorType() == ST_FUJI_XTRANS) {
        float refcolor[3] = {0.f};
        int cCount[3] = {0};

        //find center ave values by channel
        for (int m = -3; m < 3; m++)
            for (int n = -3; n < 3; n++) {
                int row = 2 * (H >> 2) + m;
                int col = 2 * (W >> 2) + n;
                int c  = riFlatFile->XTRANSFC(row, col);
                refcolor[c] += max(0.0f, cfablur[row * W + col] - black[c]);
                cCount[c] ++;
            }

        for (int c = 0; c < 3; c++) {
            refcolor[c] = refcolor[c] / cCount[c];
        }

        float limitFactor = 1.f;

        if (raw.ff_AutoClipControl) {
            // determine maximum calculated value to avoid clipping
//            int clipControlGui = 0;
            float maxval = 0.f;
            // xtrans files have only one black level actually, so we can simplify the code a bit
#ifdef _OPENMP
            #pragma omp parallel
#endif
            {
                float maxvalthr = 0.f;
#ifdef _OPENMP
                #pragma omp for schedule(dynamic,16) nowait
#endif

                for (int row = 0; row < H; row++) {
                    for (int col = 0; col < W; col++) {
                        float tempval = (rawData[row][col] - black[0]) * (refcolor[ri->XTRANSFC(row, col)] / max(1e-5f, cfablur[(row) * W + col] - black[0]));

                        if (tempval > maxvalthr) {
                            maxvalthr = tempval;
                        }
                    }
                }

#ifdef _OPENMP
                #pragma omp critical
#endif
                {
                    if (maxvalthr > maxval) {
                        maxval = maxvalthr;
                    }
                }
            }

            // there's only one white level for xtrans
            if (maxval + black[0] > ri->get_white(0)) {
                limitFactor = ri->get_white(0) / (maxval + black[0]);
//                clipControlGui = (1.f - limitFactor) * 100.f;           // this value can be used to set the clip control slider in gui
            }
        } else {
            limitFactor = max((float)(100 - raw.ff_clipControl) / 100.f, 0.01f);
        }


        for (int c = 0; c < 3; c++) {
            refcolor[c] *= limitFactor;
        }

#ifdef _OPENMP
        #pragma omp parallel for
#endif

        for (int row = 0; row < H; row++) {
            for (int col = 0; col < W; col++) {
                int c  = ri->XTRANSFC(row, col);
                float vignettecorr = (refcolor[c] / max(1e-5f, cfablur[(row) * W + col] - black[c]));
                rawData[row][col] = (rawData[row][col] - black[c]) * vignettecorr + black[c];
            }
        }
    }

    if (raw.ff_BlurType == RAWParams::getFlatFieldBlurTypeString(RAWParams::FlatFieldBlurType::VH)) {
        float *cfablur1 = (float (*)) malloc(H * W * sizeof * cfablur1);
        float *cfablur2 = (float (*)) malloc(H * W * sizeof * cfablur2);
        //slightly more complicated blur if trying to correct both vertical and horizontal anomalies
        cfaboxblur(riFlatFile, cfablur1, 0, 2 * BS);  //now do horizontal blur
        cfaboxblur(riFlatFile, cfablur2, 2 * BS, 0);  //now do vertical blur

        if (ri->getSensorType() == ST_BAYER) {
            unsigned int c[2][2]  = {{FC(0, 0), FC(0, 1)}, {FC(1, 0), FC(1, 1)}};
            unsigned int c4[2][2];
            c4[0][0] = (c[0][0] == 1) ? 3 : c[0][0];
            c4[0][1] = (c[0][1] == 1) ? 3 : c[0][1];
            c4[1][0] = c[1][0];
            c4[1][1] = c[1][1];

#ifdef __SSE2__
            vfloat blackv[2] = {_mm_set_ps(black[c4[0][1]], black[c4[0][0]], black[c4[0][1]], black[c4[0][0]]),
                                _mm_set_ps(black[c4[1][1]], black[c4[1][0]], black[c4[1][1]], black[c4[1][0]])
                               };

            vfloat epsv = F2V(1e-5f);
#endif
#ifdef _OPENMP
            #pragma omp parallel for schedule(dynamic,16)
#endif

            for (int row = 0; row < H; row ++) {
                int col = 0;
#ifdef __SSE2__
                vfloat rowBlackv = blackv[row & 1];

                for (; col < W - 3; col += 4) {
                    vfloat linecorrv = SQRV(vmaxf(epsv, LVFU(cfablur[row * W + col]) - rowBlackv)) /
                                       (vmaxf(epsv, LVFU(cfablur1[row * W + col]) - rowBlackv) * vmaxf(epsv, LVFU(cfablur2[row * W + col]) - rowBlackv));
                    vfloat valv = LVFU(rawData[row][col]);
                    valv -= rowBlackv;
                    STVFU(rawData[row][col], valv * linecorrv + rowBlackv);
                }

#endif

                for (; col < W; col ++) {
                    float linecorr = SQR(max(1e-5f, cfablur[row * W + col] - black[c4[row & 1][col & 1]])) /
                                     (max(1e-5f, cfablur1[row * W + col] - black[c4[row & 1][col & 1]]) * max(1e-5f, cfablur2[row * W + col] - black[c4[row & 1][col & 1]])) ;
                    rawData[row][col] = (rawData[row][col] - black[c4[row & 1][col & 1]]) * linecorr + black[c4[row & 1][col & 1]];
                }
            }
        } else if (ri->getSensorType() == ST_FUJI_XTRANS) {
#ifdef _OPENMP
            #pragma omp parallel for
#endif

            for (int row = 0; row < H; row++) {
                for (int col = 0; col < W; col++) {
                    int c  = ri->XTRANSFC(row, col);
                    float hlinecorr = (max(1e-5f, cfablur[(row) * W + col] - black[c]) / max(1e-5f, cfablur1[(row) * W + col] - black[c]));
                    float vlinecorr = (max(1e-5f, cfablur[(row) * W + col] - black[c]) / max(1e-5f, cfablur2[(row) * W + col] - black[c]));
                    rawData[row][col] = ((rawData[row][col] - black[c]) * hlinecorr * vlinecorr + black[c]);
                }
            }

        }

        free(cfablur1);
        free(cfablur2);
    }

    free(cfablur);
}

//%%%%%%%%%%%%%%%%%%%%%%%%%%%%%%%%%%%%%%%

/* Copy original pixel data and
 * subtract dark frame (if present) from current image and apply flat field correction (if present)
 */
void RawImageSource::copyOriginalPixels(const RAWParams &raw, RawImage *src, RawImage *riDark, RawImage *riFlatFile, array2D<float> &rawData)
{
    // TODO: Change type of black[] to float to avoid conversions
    unsigned short black[4] = {
        (unsigned short)ri->get_cblack(0), (unsigned short)ri->get_cblack(1),
        (unsigned short)ri->get_cblack(2), (unsigned short)ri->get_cblack(3)
    };

    if (ri->getSensorType() == ST_BAYER || ri->getSensorType() == ST_FUJI_XTRANS) {
        if (!rawData) {
            rawData(W, H);
        }

        if (riDark && W == riDark->get_width() && H == riDark->get_height()) { // This works also for xtrans-sensors, because black[0] to black[4] are equal for these
            for (int row = 0; row < H; row++) {
                for (int col = 0; col < W; col++) {
                    int c  = FC(row, col);
                    int c4 = (c == 1 && !(row & 1)) ? 3 : c;
                    rawData[row][col] = max(src->data[row][col] + black[c4] - riDark->data[row][col], 0.0f);
                }
            }
        } else {
#ifdef _OPENMP
            #pragma omp parallel for
#endif

            for (int row = 0; row < H; row++) {
                for (int col = 0; col < W; col++) {
                    rawData[row][col] = src->data[row][col];
                }
            }
        }


        if (riFlatFile && W == riFlatFile->get_width() && H == riFlatFile->get_height()) {
            processFlatField(raw, riFlatFile, black);
        }  // flatfield
    } else if (ri->get_colors() == 1) {
        // Monochrome
        if (!rawData) {
            rawData(W, H);
        }

        if (riDark && W == riDark->get_width() && H == riDark->get_height()) {
            for (int row = 0; row < H; row++) {
                for (int col = 0; col < W; col++) {
                    rawData[row][col] = max(src->data[row][col] + black[0] - riDark->data[row][col], 0.0f);
                }
            }
        } else {
            for (int row = 0; row < H; row++) {
                for (int col = 0; col < W; col++) {
                    rawData[row][col] = src->data[row][col];
                }
            }
        }
    } else {
        // No bayer pattern
        // TODO: Is there a flat field correction possible?
        if (!rawData) {
            rawData(3 * W, H);
        }

        if (riDark && W == riDark->get_width() && H == riDark->get_height()) {
            for (int row = 0; row < H; row++) {
                for (int col = 0; col < W; col++) {
                    int c  = FC(row, col);
                    int c4 = (c == 1 && !(row & 1)) ? 3 : c;
                    rawData[row][3 * col + 0] = max(src->data[row][3 * col + 0] + black[c4] - riDark->data[row][3 * col + 0], 0.0f);
                    rawData[row][3 * col + 1] = max(src->data[row][3 * col + 1] + black[c4] - riDark->data[row][3 * col + 1], 0.0f);
                    rawData[row][3 * col + 2] = max(src->data[row][3 * col + 2] + black[c4] - riDark->data[row][3 * col + 2], 0.0f);
                }
            }
        } else {
            for (int row = 0; row < H; row++) {
                for (int col = 0; col < W; col++) {
                    rawData[row][3 * col + 0] = src->data[row][3 * col + 0];
                    rawData[row][3 * col + 1] = src->data[row][3 * col + 1];
                    rawData[row][3 * col + 2] = src->data[row][3 * col + 2];
                }
            }
        }
    }
}

SSEFUNCTION void RawImageSource::cfaboxblur(RawImage *riFlatFile, float* cfablur, const int boxH, const int boxW)
{

    if (boxW == 0 && boxH == 0) { // nothing to blur
        memcpy(cfablur, riFlatFile->data[0], W * H * sizeof(float));
        return;
    }

    float *tmpBuffer = nullptr;
    float *cfatmp = nullptr;
    float *srcVertical = nullptr;


    if (boxH > 0 && boxW > 0) {
        // we need a temporary buffer if we have to blur both directions
        tmpBuffer = (float (*)) calloc(H * W, sizeof * tmpBuffer);
    }

    if (boxH == 0) {
        // if boxH == 0 we can skip the vertical blur and process the horizontal blur from riFlatFile to cfablur without using a temporary buffer
        cfatmp = cfablur;
    } else {
        cfatmp = tmpBuffer;
    }

    if (boxW == 0) {
        // if boxW == 0 we can skip the horizontal blur and process the vertical blur from riFlatFile to cfablur without using a temporary buffer
        srcVertical = riFlatFile->data[0];
    } else {
        srcVertical = cfatmp;
    }

#ifdef _OPENMP
    #pragma omp parallel
#endif
    {

        if (boxW > 0) {
            //box blur cfa image; box size = BS
            //horizontal blur
#ifdef _OPENMP
            #pragma omp for
#endif

            for (int row = 0; row < H; row++) {
                int len = boxW / 2 + 1;
                cfatmp[row * W + 0] = riFlatFile->data[row][0] / len;
                cfatmp[row * W + 1] = riFlatFile->data[row][1] / len;

                for (int j = 2; j <= boxW; j += 2) {
                    cfatmp[row * W + 0] += riFlatFile->data[row][j] / len;
                    cfatmp[row * W + 1] += riFlatFile->data[row][j + 1] / len;
                }

                for (int col = 2; col <= boxW; col += 2) {
                    cfatmp[row * W + col] = (cfatmp[row * W + col - 2] * len + riFlatFile->data[row][boxW + col]) / (len + 1);
                    cfatmp[row * W + col + 1] = (cfatmp[row * W + col - 1] * len + riFlatFile->data[row][boxW + col + 1]) / (len + 1);
                    len ++;
                }

                for (int col = boxW + 2; col < W - boxW; col++) {
                    cfatmp[row * W + col] = cfatmp[row * W + col - 2] + (riFlatFile->data[row][boxW + col] - cfatmp[row * W + col - boxW - 2]) / len;
                }

                for (int col = W - boxW; col < W; col += 2) {
                    cfatmp[row * W + col] = (cfatmp[row * W + col - 2] * len - cfatmp[row * W + col - boxW - 2]) / (len - 1);

                    if (col + 1 < W) {
                        cfatmp[row * W + col + 1] = (cfatmp[row * W + col - 1] * len - cfatmp[row * W + col - boxW - 1]) / (len - 1);
                    }

                    len --;
                }
            }
        }

        if (boxH > 0) {
            //vertical blur
#ifdef __SSE2__
            vfloat  leninitv = F2V(boxH / 2 + 1);
            vfloat  onev = F2V(1.0f);
            vfloat  temp1v, temp2v, temp3v, temp4v, lenv, lenp1v, lenm1v;
            int row;
#ifdef _OPENMP
            #pragma omp for nowait
#endif

            for (int col = 0; col < W - 7; col += 8) {
                lenv = leninitv;
                temp1v = LVFU(srcVertical[0 * W + col]) / lenv;
                temp2v = LVFU(srcVertical[1 * W + col]) / lenv;
                temp3v = LVFU(srcVertical[0 * W + col + 4]) / lenv;
                temp4v = LVFU(srcVertical[1 * W + col + 4]) / lenv;

                for (int i = 2; i < boxH + 2; i += 2) {
                    temp1v += LVFU(srcVertical[i * W + col]) / lenv;
                    temp2v += LVFU(srcVertical[(i + 1) * W + col]) / lenv;
                    temp3v += LVFU(srcVertical[i * W + col + 4]) / lenv;
                    temp4v += LVFU(srcVertical[(i + 1) * W + col + 4]) / lenv;
                }

                STVFU(cfablur[0 * W + col], temp1v);
                STVFU(cfablur[1 * W + col], temp2v);
                STVFU(cfablur[0 * W + col + 4], temp3v);
                STVFU(cfablur[1 * W + col + 4], temp4v);

                for (row = 2; row < boxH + 2; row += 2) {
                    lenp1v = lenv + onev;
                    temp1v = (temp1v * lenv + LVFU(srcVertical[(row + boxH) * W + col])) / lenp1v;
                    temp2v = (temp2v * lenv + LVFU(srcVertical[(row + boxH + 1) * W + col])) / lenp1v;
                    temp3v = (temp3v * lenv + LVFU(srcVertical[(row + boxH) * W + col + 4])) / lenp1v;
                    temp4v = (temp4v * lenv + LVFU(srcVertical[(row + boxH + 1) * W + col + 4])) / lenp1v;
                    STVFU(cfablur[row * W + col], temp1v);
                    STVFU(cfablur[(row + 1)*W + col], temp2v);
                    STVFU(cfablur[row * W + col + 4], temp3v);
                    STVFU(cfablur[(row + 1)*W + col + 4], temp4v);
                    lenv = lenp1v;
                }

                for (; row < H - boxH - 1; row += 2) {
                    temp1v = temp1v + (LVFU(srcVertical[(row + boxH) * W + col]) - LVFU(srcVertical[(row - boxH - 2) * W + col])) / lenv;
                    temp2v = temp2v + (LVFU(srcVertical[(row + 1 + boxH) * W + col]) - LVFU(srcVertical[(row + 1 - boxH - 2) * W + col])) / lenv;
                    temp3v = temp3v + (LVFU(srcVertical[(row + boxH) * W + col + 4]) - LVFU(srcVertical[(row - boxH - 2) * W + col + 4])) / lenv;
                    temp4v = temp4v + (LVFU(srcVertical[(row + 1 + boxH) * W + col + 4]) - LVFU(srcVertical[(row + 1 - boxH - 2) * W + col + 4])) / lenv;
                    STVFU(cfablur[row * W + col], temp1v);
                    STVFU(cfablur[(row + 1)*W + col], temp2v);
                    STVFU(cfablur[row * W + col + 4], temp3v);
                    STVFU(cfablur[(row + 1)*W + col + 4], temp4v);
                }

                for (; row < H - boxH; row++) {
                    temp1v = temp1v + (LVFU(srcVertical[(row + boxH) * W + col]) - LVFU(srcVertical[(row - boxH - 2) * W + col])) / lenv;
                    temp3v = temp3v + (LVFU(srcVertical[(row + boxH) * W + col + 4]) - LVFU(srcVertical[(row - boxH - 2) * W + col + 4])) / lenv;
                    STVFU(cfablur[row * W + col], temp1v);
                    STVFU(cfablur[row * W + col + 4], temp3v);
                    vfloat swapv = temp1v;
                    temp1v = temp2v;
                    temp2v = swapv;
                    swapv = temp3v;
                    temp3v = temp4v;
                    temp4v = swapv;
                }

                for (; row < H - 1; row += 2) {
                    lenm1v = lenv - onev;
                    temp1v = (temp1v * lenv - LVFU(srcVertical[(row - boxH - 2) * W + col])) / lenm1v;
                    temp2v = (temp2v * lenv - LVFU(srcVertical[(row - boxH - 1) * W + col])) / lenm1v;
                    temp3v = (temp3v * lenv - LVFU(srcVertical[(row - boxH - 2) * W + col + 4])) / lenm1v;
                    temp4v = (temp4v * lenv - LVFU(srcVertical[(row - boxH - 1) * W + col + 4])) / lenm1v;
                    STVFU(cfablur[row * W + col], temp1v);
                    STVFU(cfablur[(row + 1)*W + col], temp2v);
                    STVFU(cfablur[row * W + col + 4], temp3v);
                    STVFU(cfablur[(row + 1)*W + col + 4], temp4v);
                    lenv = lenm1v;
                }

                for (; row < H; row++) {
                    lenm1v = lenv - onev;
                    temp1v = (temp1v * lenv - LVFU(srcVertical[(row - boxH - 2) * W + col])) / lenm1v;
                    temp3v = (temp3v * lenv - LVFU(srcVertical[(row - boxH - 2) * W + col + 4])) / lenm1v;
                    STVFU(cfablur[(row)*W + col], temp1v);
                    STVFU(cfablur[(row)*W + col + 4], temp3v);
                }

            }

            #pragma omp single

            for (int col = W - (W % 8); col < W; col++) {
                int len = boxH / 2 + 1;
                cfablur[0 * W + col] = srcVertical[0 * W + col] / len;
                cfablur[1 * W + col] = srcVertical[1 * W + col] / len;

                for (int i = 2; i < boxH + 2; i += 2) {
                    cfablur[0 * W + col] += srcVertical[i * W + col] / len;
                    cfablur[1 * W + col] += srcVertical[(i + 1) * W + col] / len;
                }

                for (int row = 2; row < boxH + 2; row += 2) {
                    cfablur[row * W + col] = (cfablur[(row - 2) * W + col] * len + srcVertical[(row + boxH) * W + col]) / (len + 1);
                    cfablur[(row + 1)*W + col] = (cfablur[(row - 1) * W + col] * len + srcVertical[(row + boxH + 1) * W + col]) / (len + 1);
                    len ++;
                }

                for (int row = boxH + 2; row < H - boxH; row++) {
                    cfablur[row * W + col] = cfablur[(row - 2) * W + col] + (srcVertical[(row + boxH) * W + col] - srcVertical[(row - boxH - 2) * W + col]) / len;
                }

                for (int row = H - boxH; row < H; row += 2) {
                    cfablur[row * W + col] = (cfablur[(row - 2) * W + col] * len - srcVertical[(row - boxH - 2) * W + col]) / (len - 1);

                    if (row + 1 < H) {
                        cfablur[(row + 1)*W + col] = (cfablur[(row - 1) * W + col] * len - srcVertical[(row - boxH - 1) * W + col]) / (len - 1);
                    }

                    len --;
                }
            }

#else
#ifdef _OPENMP
            #pragma omp for
#endif

            for (int col = 0; col < W; col++) {
                int len = boxH / 2 + 1;
                cfablur[0 * W + col] = srcVertical[0 * W + col] / len;
                cfablur[1 * W + col] = srcVertical[1 * W + col] / len;

                for (int i = 2; i < boxH + 2; i += 2) {
                    cfablur[0 * W + col] += srcVertical[i * W + col] / len;
                    cfablur[1 * W + col] += srcVertical[(i + 1) * W + col] / len;
                }

                for (int row = 2; row < boxH + 2; row += 2) {
                    cfablur[row * W + col] = (cfablur[(row - 2) * W + col] * len + srcVertical[(row + boxH) * W + col]) / (len + 1);
                    cfablur[(row + 1)*W + col] = (cfablur[(row - 1) * W + col] * len + srcVertical[(row + boxH + 1) * W + col]) / (len + 1);
                    len ++;
                }

                for (int row = boxH + 2; row < H - boxH; row++) {
                    cfablur[row * W + col] = cfablur[(row - 2) * W + col] + (srcVertical[(row + boxH) * W + col] - srcVertical[(row - boxH - 2) * W + col]) / len;
                }

                for (int row = H - boxH; row < H; row += 2) {
                    cfablur[row * W + col] = (cfablur[(row - 2) * W + col] * len - srcVertical[(row - boxH - 2) * W + col]) / (len - 1);

                    if (row + 1 < H) {
                        cfablur[(row + 1)*W + col] = (cfablur[(row - 1) * W + col] * len - srcVertical[(row - boxH - 1) * W + col]) / (len - 1);
                    }

                    len --;
                }
            }

#endif
        }
    }

    if (tmpBuffer) {
        free(tmpBuffer);
    }
}


// Scale original pixels into the range 0 65535 using black offsets and multipliers
void RawImageSource::scaleColors(int winx, int winy, int winw, int winh, const RAWParams &raw, array2D<float> &rawData)
{
    chmax[0] = chmax[1] = chmax[2] = chmax[3] = 0; //channel maxima
    float black_lev[4] = {0.f};//black level

    //adjust black level  (eg Canon)
    bool isMono = false;

    if (getSensorType() == ST_BAYER || getSensorType() == ST_FOVEON) {

        black_lev[0] = raw.bayersensor.black1; //R
        black_lev[1] = raw.bayersensor.black0; //G1
        black_lev[2] = raw.bayersensor.black2; //B
        black_lev[3] = raw.bayersensor.black3; //G2

        isMono = RAWParams::BayerSensor::getMethodString(RAWParams::BayerSensor::Method::MONO) == raw.bayersensor.method;
    } else if (getSensorType() == ST_FUJI_XTRANS) {

        black_lev[0] = raw.xtranssensor.blackred; //R
        black_lev[1] = raw.xtranssensor.blackgreen; //G1
        black_lev[2] = raw.xtranssensor.blackblue; //B
        black_lev[3] = raw.xtranssensor.blackgreen; //G2  (set, only used with a Bayer filter)

        isMono = RAWParams::XTransSensor::getMethodString(RAWParams::XTransSensor::Method::MONO) == raw.xtranssensor.method;
    }

    for (int i = 0; i < 4 ; i++) {
        cblacksom[i] = max(c_black[i] + black_lev[i], 0.0f);      // adjust black level
    }

    initialGain = calculate_scale_mul(scale_mul, ref_pre_mul, c_white, cblacksom, isMono, ri->get_colors());  // recalculate scale colors with adjusted levels

    //fprintf(stderr, "recalc: %f [%f %f %f %f]\n", initialGain, scale_mul[0], scale_mul[1], scale_mul[2], scale_mul[3]);
    for (int i = 0; i < 4 ; i++) {
        clmax[i] = (c_white[i] - cblacksom[i]) * scale_mul[i];    // raw clip level
    }

    // this seems strange, but it works

    // scale image colors

    if (ri->getSensorType() == ST_BAYER) {
#ifdef _OPENMP
        #pragma omp parallel
#endif
        {
            float tmpchmax[3];
            tmpchmax[0] = tmpchmax[1] = tmpchmax[2] = 0.0f;
#ifdef _OPENMP
            #pragma omp for nowait
#endif

            for (int row = winy; row < winy + winh; row ++)
            {
                for (int col = winx; col < winx + winw; col++) {
                    float val = rawData[row][col];
                    int c  = FC(row, col);                        // three colors,  0=R, 1=G,  2=B
                    int c4 = (c == 1 && !(row & 1)) ? 3 : c;      // four  colors,  0=R, 1=G1, 2=B, 3=G2
                    val -= cblacksom[c4];
                    val *= scale_mul[c4];
                    rawData[row][col] = (val);
                    tmpchmax[c] = max(tmpchmax[c], val);
                }
            }

#ifdef _OPENMP
            #pragma omp critical
#endif
            {
                chmax[0] = max(tmpchmax[0], chmax[0]);
                chmax[1] = max(tmpchmax[1], chmax[1]);
                chmax[2] = max(tmpchmax[2], chmax[2]);
            }
        }
    } else if (ri->get_colors() == 1) {
#ifdef _OPENMP
        #pragma omp parallel
#endif
        {
            float tmpchmax = 0.0f;
#ifdef _OPENMP
            #pragma omp for nowait
#endif

            for (int row = winy; row < winy + winh; row ++)
            {
                for (int col = winx; col < winx + winw; col++) {
                    float val = rawData[row][col];
                    val -= cblacksom[0];
                    val *= scale_mul[0];
                    rawData[row][col] = (val);
                    tmpchmax = max(tmpchmax, val);
                }
            }

#ifdef _OPENMP
            #pragma omp critical
#endif
            {
                chmax[0] = chmax[1] = chmax[2] = chmax[3] = max(tmpchmax, chmax[0]);
            }
        }
    } else if (ri->getSensorType() == ST_FUJI_XTRANS) {
#ifdef _OPENMP
        #pragma omp parallel
#endif
        {
            float tmpchmax[3];
            tmpchmax[0] = tmpchmax[1] = tmpchmax[2] = 0.0f;
#ifdef _OPENMP
            #pragma omp for nowait
#endif

            for (int row = winy; row < winy + winh; row ++)
            {
                for (int col = winx; col < winx + winw; col++) {
                    float val = rawData[row][col];
                    int c = ri->XTRANSFC(row, col);
                    val -= cblacksom[c];
                    val *= scale_mul[c];

                    rawData[row][col] = (val);
                    tmpchmax[c] = max(tmpchmax[c], val);
                }
            }

#ifdef _OPENMP
            #pragma omp critical
#endif
            {
                chmax[0] = max(tmpchmax[0], chmax[0]);
                chmax[1] = max(tmpchmax[1], chmax[1]);
                chmax[2] = max(tmpchmax[2], chmax[2]);
            }
        }
    } else {
#ifdef _OPENMP
        #pragma omp parallel
#endif
        {
            float tmpchmax[3];
            tmpchmax[0] = tmpchmax[1] = tmpchmax[2] = 0.0f;
#ifdef _OPENMP
            #pragma omp for nowait
#endif

            for (int row = winy; row < winy + winh; row ++)
            {
                for (int col = winx; col < winx + winw; col++) {
                    for (int c = 0; c < 3; c++) {                 // three colors,  0=R, 1=G,  2=B
                        float val = rawData[row][3 * col + c];
                        val -= cblacksom[c];
                        val *= scale_mul[c];
                        rawData[row][3 * col + c] = (val);
                        tmpchmax[c] = max(tmpchmax[c], val);
                    }
                }
            }

#ifdef _OPENMP
            #pragma omp critical
#endif
            {
                chmax[0] = max(tmpchmax[0], chmax[0]);
                chmax[1] = max(tmpchmax[1], chmax[1]);
                chmax[2] = max(tmpchmax[2], chmax[2]);
            }
        }
        chmax[3] = chmax[1];
    }

}

//%%%%%%%%%%%%%%%%%%%%%%%%%%%%%%%%%%%%%%%

int RawImageSource::defTransform(int tran)
{

    int deg = ri->get_rotateDegree();

    if ((tran & TR_ROT) == TR_R180) {
        deg += 180;
    } else if ((tran & TR_ROT) == TR_R90) {
        deg += 90;
    } else if ((tran & TR_ROT) == TR_R270) {
        deg += 270;
    }

    deg %= 360;

    int ret = 0;

    if (deg == 90) {
        ret |= TR_R90;
    } else if (deg == 180) {
        ret |= TR_R180;
    } else if (deg == 270) {
        ret |= TR_R270;
    }

    if (tran & TR_HFLIP) {
        ret |= TR_HFLIP;
    }

    if (tran & TR_VFLIP) {
        ret |= TR_VFLIP;
    }

    return ret;
}

//%%%%%%%%%%%%%%%%%%%%%%%%%%%%%%%%%%%%%%%

// Thread called part
void RawImageSource::processFalseColorCorrectionThread(Imagefloat* im, array2D<float> &rbconv_Y, array2D<float> &rbconv_I, array2D<float> &rbconv_Q, array2D<float> &rbout_I, array2D<float> &rbout_Q, const int row_from, const int row_to)
{

    const int W = im->getWidth();
    constexpr float onebynine = 1.f / 9.f;

#ifdef __SSE2__
    vfloat buffer[12];
    vfloat* pre1 = &buffer[0];
    vfloat* pre2 = &buffer[3];
    vfloat* post1 = &buffer[6];
    vfloat* post2 = &buffer[9];
#else
    float buffer[12];
    float* pre1 = &buffer[0];
    float* pre2 = &buffer[3];
    float* post1 = &buffer[6];
    float* post2 = &buffer[9];
#endif

    int px = (row_from - 1) % 3, cx = row_from % 3, nx = 0;

    convert_row_to_YIQ(im->r(row_from - 1), im->g(row_from - 1), im->b(row_from - 1), rbconv_Y[px], rbconv_I[px], rbconv_Q[px], W);
    convert_row_to_YIQ(im->r(row_from), im->g(row_from), im->b(row_from), rbconv_Y[cx], rbconv_I[cx], rbconv_Q[cx], W);

    for (int j = 0; j < W; j++) {
        rbout_I[px][j] = rbconv_I[px][j];
        rbout_Q[px][j] = rbconv_Q[px][j];
    }

    for (int i = row_from; i < row_to; i++) {

        px = (i - 1) % 3;
        cx = i % 3;
        nx = (i + 1) % 3;

        convert_row_to_YIQ(im->r(i + 1), im->g(i + 1), im->b(i + 1), rbconv_Y[nx], rbconv_I[nx], rbconv_Q[nx], W);

#ifdef __SSE2__
        pre1[0] = _mm_setr_ps(rbconv_I[px][0], rbconv_Q[px][0], 0, 0), pre1[1] = _mm_setr_ps(rbconv_I[cx][0], rbconv_Q[cx][0], 0, 0), pre1[2] = _mm_setr_ps(rbconv_I[nx][0], rbconv_Q[nx][0], 0, 0);
        pre2[0] = _mm_setr_ps(rbconv_I[px][1], rbconv_Q[px][1], 0, 0), pre2[1] = _mm_setr_ps(rbconv_I[cx][1], rbconv_Q[cx][1], 0, 0), pre2[2] = _mm_setr_ps(rbconv_I[nx][1], rbconv_Q[nx][1], 0, 0);

        // fill first element in rbout_I and rbout_Q
        rbout_I[cx][0] = rbconv_I[cx][0];
        rbout_Q[cx][0] = rbconv_Q[cx][0];

        // median I channel
        for (int j = 1; j < W - 2; j += 2) {
            post1[0] = _mm_setr_ps(rbconv_I[px][j + 1], rbconv_Q[px][j + 1], 0, 0), post1[1] = _mm_setr_ps(rbconv_I[cx][j + 1], rbconv_Q[cx][j + 1], 0, 0), post1[2] = _mm_setr_ps(rbconv_I[nx][j + 1], rbconv_Q[nx][j + 1], 0, 0);
            const auto middle = middle4of6(pre2[0], pre2[1], pre2[2], post1[0], post1[1], post1[2]);
            vfloat medianval = median(pre1[0], pre1[1], pre1[2], middle[0], middle[1], middle[2], middle[3]);
            rbout_I[cx][j] = medianval[0];
            rbout_Q[cx][j] = medianval[1];
            post2[0] = _mm_setr_ps(rbconv_I[px][j + 2], rbconv_Q[px][j + 2], 0, 0), post2[1] = _mm_setr_ps(rbconv_I[cx][j + 2], rbconv_Q[cx][j + 2], 0, 0), post2[2] = _mm_setr_ps(rbconv_I[nx][j + 2], rbconv_Q[nx][j + 2], 0, 0);
            medianval = median(post2[0], post2[1], post2[2], middle[0], middle[1], middle[2], middle[3]);
            rbout_I[cx][j + 1] = medianval[0];
            rbout_Q[cx][j + 1] = medianval[1];
            std::swap(pre1, post1);
            std::swap(pre2, post2);
        }

        // fill last elements in rbout_I and rbout_Q
        rbout_I[cx][W - 1] = rbconv_I[cx][W - 1];
        rbout_I[cx][W - 2] = rbconv_I[cx][W - 2];
        rbout_Q[cx][W - 1] = rbconv_Q[cx][W - 1];
        rbout_Q[cx][W - 2] = rbconv_Q[cx][W - 2];

#else
        pre1[0] = rbconv_I[px][0], pre1[1] = rbconv_I[cx][0], pre1[2] = rbconv_I[nx][0];
        pre2[0] = rbconv_I[px][1], pre2[1] = rbconv_I[cx][1], pre2[2] = rbconv_I[nx][1];

        // fill first element in rbout_I
        rbout_I[cx][0] = rbconv_I[cx][0];

        // median I channel
        for (int j = 1; j < W - 2; j += 2) {
            post1[0] = rbconv_I[px][j + 1], post1[1] = rbconv_I[cx][j + 1], post1[2] = rbconv_I[nx][j + 1];
            const auto middle = middle4of6(pre2[0], pre2[1], pre2[2], post1[0], post1[1], post1[2]);
            rbout_I[cx][j] = median(pre1[0], pre1[1], pre1[2], middle[0], middle[1], middle[2], middle[3]);
            post2[0] = rbconv_I[px][j + 2], post2[1] = rbconv_I[cx][j + 2], post2[2] = rbconv_I[nx][j + 2];
            rbout_I[cx][j + 1] = median(post2[0], post2[1], post2[2], middle[0], middle[1], middle[2], middle[3]);
            std::swap(pre1, post1);
            std::swap(pre2, post2);
        }

        // fill last elements in rbout_I
        rbout_I[cx][W - 1] = rbconv_I[cx][W - 1];
        rbout_I[cx][W - 2] = rbconv_I[cx][W - 2];

        pre1[0] = rbconv_Q[px][0], pre1[1] = rbconv_Q[cx][0], pre1[2] = rbconv_Q[nx][0];
        pre2[0] = rbconv_Q[px][1], pre2[1] = rbconv_Q[cx][1], pre2[2] = rbconv_Q[nx][1];

        // fill first element in rbout_Q
        rbout_Q[cx][0] = rbconv_Q[cx][0];

        // median Q channel
        for (int j = 1; j < W - 2; j += 2) {
            post1[0] = rbconv_Q[px][j + 1], post1[1] = rbconv_Q[cx][j + 1], post1[2] = rbconv_Q[nx][j + 1];
            const auto middle = middle4of6(pre2[0], pre2[1], pre2[2], post1[0], post1[1], post1[2]);
            rbout_Q[cx][j] = median(pre1[0], pre1[1], pre1[2], middle[0], middle[1], middle[2], middle[3]);
            post2[0] = rbconv_Q[px][j + 2], post2[1] = rbconv_Q[cx][j + 2], post2[2] = rbconv_Q[nx][j + 2];
            rbout_Q[cx][j + 1] = median(post2[0], post2[1], post2[2], middle[0], middle[1], middle[2], middle[3]);
            std::swap(pre1, post1);
            std::swap(pre2, post2);
        }

        // fill last elements in rbout_Q
        rbout_Q[cx][W - 1] = rbconv_Q[cx][W - 1];
        rbout_Q[cx][W - 2] = rbconv_Q[cx][W - 2];
#endif

        // blur i-1th row
        if (i > row_from) {
            convert_to_RGB(im->r(i - 1, 0), im->g(i - 1, 0), im->b(i - 1, 0), rbconv_Y[px][0], rbout_I[px][0], rbout_Q[px][0]);

#ifdef _OPENMP
            #pragma omp simd
#endif

            for (int j = 1; j < W - 1; j++) {
                float I = (rbout_I[px][j - 1] + rbout_I[px][j] + rbout_I[px][j + 1] + rbout_I[cx][j - 1] + rbout_I[cx][j] + rbout_I[cx][j + 1] + rbout_I[nx][j - 1] + rbout_I[nx][j] + rbout_I[nx][j + 1]) * onebynine;
                float Q = (rbout_Q[px][j - 1] + rbout_Q[px][j] + rbout_Q[px][j + 1] + rbout_Q[cx][j - 1] + rbout_Q[cx][j] + rbout_Q[cx][j + 1] + rbout_Q[nx][j - 1] + rbout_Q[nx][j] + rbout_Q[nx][j + 1]) * onebynine;
                convert_to_RGB(im->r(i - 1, j), im->g(i - 1, j), im->b(i - 1, j), rbconv_Y[px][j], I, Q);
            }

            convert_to_RGB(im->r(i - 1, W - 1), im->g(i - 1, W - 1), im->b(i - 1, W - 1), rbconv_Y[px][W - 1], rbout_I[px][W - 1], rbout_Q[px][W - 1]);
        }
    }

    // blur last 3 row and finalize H-1th row
    convert_to_RGB(im->r(row_to - 1, 0), im->g(row_to - 1, 0), im->b(row_to - 1, 0), rbconv_Y[cx][0], rbout_I[cx][0], rbout_Q[cx][0]);
#ifdef _OPENMP
    #pragma omp simd
#endif

    for (int j = 1; j < W - 1; j++) {
        float I = (rbout_I[px][j - 1] + rbout_I[px][j] + rbout_I[px][j + 1] + rbout_I[cx][j - 1] + rbout_I[cx][j] + rbout_I[cx][j + 1] + rbconv_I[nx][j - 1] + rbconv_I[nx][j] + rbconv_I[nx][j + 1]) * onebynine;
        float Q = (rbout_Q[px][j - 1] + rbout_Q[px][j] + rbout_Q[px][j + 1] + rbout_Q[cx][j - 1] + rbout_Q[cx][j] + rbout_Q[cx][j + 1] + rbconv_Q[nx][j - 1] + rbconv_Q[nx][j] + rbconv_Q[nx][j + 1]) * onebynine;
        convert_to_RGB(im->r(row_to - 1, j), im->g(row_to - 1, j), im->b(row_to - 1, j), rbconv_Y[cx][j], I, Q);
    }

    convert_to_RGB(im->r(row_to - 1, W - 1), im->g(row_to - 1, W - 1), im->b(row_to - 1, W - 1), rbconv_Y[cx][W - 1], rbout_I[cx][W - 1], rbout_Q[cx][W - 1]);
}

//%%%%%%%%%%%%%%%%%%%%%%%%%%%%%%%%%%%%%%%

// correction_YIQ_LQ
void RawImageSource::processFalseColorCorrection(Imagefloat* im, const int steps)
{

    if (im->getHeight() < 4 || steps < 1) {
        return;
    }

#ifdef _OPENMP
    #pragma omp parallel
    {
        multi_array2D<float, 5> buffer(W, 3);
        int tid = omp_get_thread_num();
        int nthreads = omp_get_num_threads();
        int blk = (im->getHeight() - 2) / nthreads;

        for (int t = 0; t < steps; t++) {

            if (tid < nthreads - 1) {
                processFalseColorCorrectionThread(im, buffer[0], buffer[1], buffer[2], buffer[3], buffer[4], 1 + tid * blk, 1 + (tid + 1)*blk);
            } else {
                processFalseColorCorrectionThread(im, buffer[0], buffer[1], buffer[2], buffer[3], buffer[4], 1 + tid * blk, im->getHeight() - 1);
            }

            #pragma omp barrier
        }
    }
#else
    multi_array2D<float, 5> buffer(W, 3);

    for (int t = 0; t < steps; t++) {
        processFalseColorCorrectionThread(im, buffer[0], buffer[1], buffer[2], buffer[3], buffer[4], 1, im->getHeight() - 1);
    }

#endif
}

// Some camera input profiles need gamma preprocessing
// gamma is applied before the CMS, correct line fac=lineFac*rawPixel+LineSum after the CMS
void RawImageSource::getProfilePreprocParams(cmsHPROFILE in, float& gammaFac, float& lineFac, float& lineSum)
{
    gammaFac = 0;
    lineFac = 1;
    lineSum = 0;

    char copyright[256];
    copyright[0] = 0;

    if (cmsGetProfileInfoASCII(in, cmsInfoCopyright, cmsNoLanguage, cmsNoCountry, copyright, 256) > 0) {
        if (strstr(copyright, "Phase One") != nullptr) {
            gammaFac = 0.55556;    // 1.8
        } else if (strstr(copyright, "Nikon Corporation") != nullptr) {
            gammaFac = 0.5;
            lineFac = -0.4;
            lineSum = 1.35; // determined in reverse by measuring NX an RT developed colorchecker PNGs
        }
    }
}

//%%%%%%%%%%%%%%%%%%%%%%%%%%%%%%%%%%%%%%%

static void
lab2ProphotoRgbD50(float L, float A, float B, float& r, float& g, float& b)
{
    float X;
    float Y;
    float Z;
#define CLIP01(a) ((a)>0?((a)<1?(a):1):0)
    {
        // convert from Lab to XYZ
        float x, y, z, fx, fy, fz;

        fy = (L + 16.0f) / 116.0f;
        fx = A / 500.0f + fy;
        fz = fy - B / 200.0f;

        if (fy > 24.0f / 116.0f) {
            y = fy * fy * fy;
        } else {
            y = (fy - 16.0f / 116.0f) / 7.787036979f;
        }

        if (fx > 24.0f / 116.0f) {
            x = fx * fx * fx;
        } else {
            x = (fx - 16.0 / 116.0) / 7.787036979f;
        }

        if (fz > 24.0f / 116.0f) {
            z = fz * fz * fz;
        } else {
            z = (fz - 16.0f / 116.0f) / 7.787036979f;
        }

        //0.9642, 1.0000, 0.8249 D50
        X = x * 0.9642;
        Y = y;
        Z = z * 0.8249;
    }
    r = prophoto_xyz[0][0] * X + prophoto_xyz[0][1] * Y + prophoto_xyz[0][2] * Z;
    g = prophoto_xyz[1][0] * X + prophoto_xyz[1][1] * Y + prophoto_xyz[1][2] * Z;
    b = prophoto_xyz[2][0] * X + prophoto_xyz[2][1] * Y + prophoto_xyz[2][2] * Z;
    r = CLIP01(r);
    g = CLIP01(g);
    b = CLIP01(b);
}

// Converts raw image including ICC input profile to working space - floating point version
void RawImageSource::colorSpaceConversion_(Imagefloat* im, const ColorManagementParams& cmp, const ColorTemp &wb, double pre_mul[3], cmsHPROFILE embedded, cmsHPROFILE camprofile, double camMatrix[3][3], const std::string &camName)
{

//    MyTime t1, t2, t3;
//    t1.set ();
    cmsHPROFILE in;
    DCPProfile *dcpProf;

    if (!findInputProfile(cmp.input, embedded, camName, &dcpProf, in)) {
        return;
    }

    if (dcpProf != nullptr) {
        // DCP processing
        const DCPProfile::Triple pre_mul_row = {
            pre_mul[0],
            pre_mul[1],
            pre_mul[2]
        };
        const DCPProfile::Matrix cam_matrix = {{
                {camMatrix[0][0], camMatrix[0][1], camMatrix[0][2]},
                {camMatrix[1][0], camMatrix[1][1], camMatrix[1][2]},
                {camMatrix[2][0], camMatrix[2][1], camMatrix[2][2]}
            }
        };
        dcpProf->apply(im, cmp.dcpIlluminant, cmp.working, wb, pre_mul_row, cam_matrix, cmp.applyHueSatMap);
        return;
    }

    if (in == nullptr) {
        // use default camprofile, supplied by dcraw
        // in this case we avoid using the slllllooooooowwww lcms

        // Calculate matrix for direct conversion raw>working space
        TMatrix work = ICCStore::getInstance()->workingSpaceInverseMatrix(cmp.working);
        double mat[3][3] = {{0, 0, 0}, {0, 0, 0}, {0, 0, 0}};

        for (int i = 0; i < 3; i++)
            for (int j = 0; j < 3; j++)
                for (int k = 0; k < 3; k++) {
                    mat[i][j] += work[i][k] * camMatrix[k][j];    // rgb_xyz * imatrices.xyz_cam
                }

#ifdef _OPENMP
        #pragma omp parallel for
#endif

        for (int i = 0; i < im->getHeight(); i++)
            for (int j = 0; j < im->getWidth(); j++) {

                float newr = mat[0][0] * im->r(i, j) + mat[0][1] * im->g(i, j) + mat[0][2] * im->b(i, j);
                float newg = mat[1][0] * im->r(i, j) + mat[1][1] * im->g(i, j) + mat[1][2] * im->b(i, j);
                float newb = mat[2][0] * im->r(i, j) + mat[2][1] * im->g(i, j) + mat[2][2] * im->b(i, j);

                im->r(i, j) = newr;
                im->g(i, j) = newg;
                im->b(i, j) = newb;

            }
    } else {
        const bool working_space_is_prophoto = (cmp.working == "ProPhoto");

        // use supplied input profile

        /*
          The goal here is to in addition to user-made custom ICC profiles also support profiles
          supplied with other popular raw converters. As curves affect color rendering and
          different raw converters deal with them differently (and few if any is as flexible
          as RawTherapee) we cannot really expect to get the *exact* same color rendering here.
          However we try hard to make the best out of it.

          Third-party input profiles that contain a LUT (usually A2B0 tag) often needs some preprocessing,
          as ICC LUTs are not really designed for dealing with linear camera data. Generally one
          must apply some sort of curve to get efficient use of the LUTs. Unfortunately how you
          should preprocess is not standardized so there are almost as many ways as there are
          software makers, and for each one we have to reverse engineer to find out how it has
          been done. (The ICC files made for RT has linear LUTs)

          ICC profiles which only contain the <r,g,b>XYZ tags (ie only a color matrix) should
          (hopefully) not require any pre-processing.

          Some LUT ICC profiles apply a contrast curve and desaturate highlights (to give a "film-like"
          behavior. These will generally work with RawTherapee, but will not produce good results when
          you enable highlight recovery/reconstruction, as that data is added linearly on top of the
          original range. RawTherapee works best with linear ICC profiles.
        */

        enum camera_icc_type {
            CAMERA_ICC_TYPE_GENERIC, // Generic, no special pre-processing required, RTs own is this way
            CAMERA_ICC_TYPE_PHASE_ONE, // Capture One profiles
            CAMERA_ICC_TYPE_LEAF, // Leaf profiles, former Leaf Capture now in Capture One, made for Leaf digital backs
            CAMERA_ICC_TYPE_NIKON // Nikon NX profiles
        } camera_icc_type = CAMERA_ICC_TYPE_GENERIC;

        float leaf_prophoto_mat[3][3];
        {
            // identify ICC type
            char copyright[256] = "";
            char description[256] = "";

            cmsGetProfileInfoASCII(in, cmsInfoCopyright, cmsNoLanguage, cmsNoCountry, copyright, 256);
            cmsGetProfileInfoASCII(in, cmsInfoDescription, cmsNoLanguage, cmsNoCountry, description, 256);
            camera_icc_type = CAMERA_ICC_TYPE_GENERIC;

            // Note: order the identification with the most detailed matching first since the more general ones may also match the more detailed
            if ((strstr(copyright, "Leaf") != nullptr ||
                    strstr(copyright, "Phase One A/S") != nullptr ||
                    strstr(copyright, "Kodak") != nullptr ||
                    strstr(copyright, "Creo") != nullptr) &&
                    (strstr(description, "LF2 ") == description ||
                     strstr(description, "LF3 ") == description ||
                     strstr(description, "LeafLF2") == description ||
                     strstr(description, "LeafLF3") == description ||
                     strstr(description, "LeafLF4") == description ||
                     strstr(description, "MamiyaLF2") == description ||
                     strstr(description, "MamiyaLF3") == description)) {
                camera_icc_type = CAMERA_ICC_TYPE_LEAF;
            } else if (strstr(copyright, "Phase One A/S") != nullptr) {
                camera_icc_type = CAMERA_ICC_TYPE_PHASE_ONE;
            } else if (strstr(copyright, "Nikon Corporation") != nullptr) {
                camera_icc_type = CAMERA_ICC_TYPE_NIKON;
            }
        }

        // Initialize transform
        cmsHTRANSFORM hTransform;
        cmsHPROFILE prophoto = ICCStore::getInstance()->workingSpace("ProPhoto");  // We always use Prophoto to apply the ICC profile to minimize problems with clipping in LUT conversion.
        bool transform_via_pcs_lab = false;
        bool separate_pcs_lab_highlights = false;
        lcmsMutex->lock();

        switch (camera_icc_type) {
            case CAMERA_ICC_TYPE_PHASE_ONE:
            case CAMERA_ICC_TYPE_LEAF: {
                // These profiles have a RGB to Lab cLUT, gives gamma 1.8 output, and expects a "film-like" curve on input
                transform_via_pcs_lab = true;
                separate_pcs_lab_highlights = true;
                // We transform to Lab because we can and that we avoid getting an unnecessary unmatched gamma conversion which we would need to revert.
                hTransform = cmsCreateTransform(in, TYPE_RGB_FLT, nullptr, TYPE_Lab_FLT, INTENT_RELATIVE_COLORIMETRIC, cmsFLAGS_NOOPTIMIZE | cmsFLAGS_NOCACHE);

                for (int i = 0; i < 3; i++) {
                    for (int j = 0; j < 3; j++) {
                        leaf_prophoto_mat[i][j] = 0;

                        for (int k = 0; k < 3; k++) {
                            leaf_prophoto_mat[i][j] += prophoto_xyz[i][k] * camMatrix[k][j];
                        }
                    }
                }

                break;
            }

            case CAMERA_ICC_TYPE_NIKON:
            case CAMERA_ICC_TYPE_GENERIC:
            default:
                hTransform = cmsCreateTransform(in, TYPE_RGB_FLT, prophoto, TYPE_RGB_FLT, INTENT_RELATIVE_COLORIMETRIC, cmsFLAGS_NOOPTIMIZE | cmsFLAGS_NOCACHE);    // NOCACHE is important for thread safety
                break;
        }

        lcmsMutex->unlock();

        if (hTransform == nullptr) {
            // Fallback: create transform from camera profile. Should not happen normally.
            lcmsMutex->lock();
            hTransform = cmsCreateTransform(camprofile, TYPE_RGB_FLT, prophoto, TYPE_RGB_FLT, INTENT_RELATIVE_COLORIMETRIC, cmsFLAGS_NOOPTIMIZE | cmsFLAGS_NOCACHE);
            lcmsMutex->unlock();
        }

        TMatrix toxyz = {}, torgb = {};

        if (!working_space_is_prophoto) {
            toxyz = ICCStore::getInstance()->workingSpaceMatrix("ProPhoto");
            torgb = ICCStore::getInstance()->workingSpaceInverseMatrix(cmp.working);  //sRGB .. Adobe...Wide...
        }

#ifdef _OPENMP
        #pragma omp parallel
#endif
        {
            AlignedBuffer<float> buffer(im->getWidth() * 3);
            AlignedBuffer<float> hl_buffer(im->getWidth() * 3);
            AlignedBuffer<float> hl_scale(im->getWidth());
#ifdef _OPENMP
            #pragma omp for schedule(static)
#endif

            for (int h = 0; h < im->getHeight(); ++h) {
                float *p = buffer.data, *pR = im->r(h), *pG = im->g(h), *pB = im->b(h);

                // Apply pre-processing
                for (int w = 0; w < im->getWidth(); ++w) {
                    float r = * (pR++);
                    float g = * (pG++);
                    float b = * (pB++);

                    // convert to 0-1 range as LCMS expects that
                    r /= 65535.0f;
                    g /= 65535.0f;
                    b /= 65535.0f;

                    float maxc = max(r, g, b);

                    if (maxc <= 1.0) {
                        hl_scale.data[w] = 1.0;
                    } else {
                        // highlight recovery extend the range past the clip point, which means we can get values larger than 1.0 here.
                        // LUT ICC profiles only work in the 0-1 range so we scale down to fit and restore after conversion.
                        hl_scale.data[w] = 1.0 / maxc;
                        r *= hl_scale.data[w];
                        g *= hl_scale.data[w];
                        b *= hl_scale.data[w];
                    }

                    switch (camera_icc_type) {
                        case CAMERA_ICC_TYPE_PHASE_ONE:
                            // Here we apply a curve similar to Capture One's "Film Standard" + gamma, the reason is that the LUTs embedded in the
                            // ICCs are designed to work on such input, and if you provide it with a different curve you don't get as good result.
                            // We will revert this curve after we've made the color transform. However when we revert the curve, we'll notice that
                            // highlight rendering suffers due to that the LUT transform don't expand well, therefore we do a less compressed
                            // conversion too and mix them, this gives us the highest quality and most flexible result.
                            hl_buffer.data[3 * w + 0] = pow_F(r, 1.0 / 1.8);
                            hl_buffer.data[3 * w + 1] = pow_F(g, 1.0 / 1.8);
                            hl_buffer.data[3 * w + 2] = pow_F(b, 1.0 / 1.8);
                            r = phaseOneIccCurveInv->getVal(r);
                            g = phaseOneIccCurveInv->getVal(g);
                            b = phaseOneIccCurveInv->getVal(b);
                            break;

                        case CAMERA_ICC_TYPE_LEAF: {
                            // Leaf profiles expect that the camera native RGB has been converted to Prophoto RGB
                            float newr = leaf_prophoto_mat[0][0] * r + leaf_prophoto_mat[0][1] * g + leaf_prophoto_mat[0][2] * b;
                            float newg = leaf_prophoto_mat[1][0] * r + leaf_prophoto_mat[1][1] * g + leaf_prophoto_mat[1][2] * b;
                            float newb = leaf_prophoto_mat[2][0] * r + leaf_prophoto_mat[2][1] * g + leaf_prophoto_mat[2][2] * b;
                            hl_buffer.data[3 * w + 0] = pow_F(newr, 1.0 / 1.8);
                            hl_buffer.data[3 * w + 1] = pow_F(newg, 1.0 / 1.8);
                            hl_buffer.data[3 * w + 2] = pow_F(newb, 1.0 / 1.8);
                            r = phaseOneIccCurveInv->getVal(newr);
                            g = phaseOneIccCurveInv->getVal(newg);
                            b = phaseOneIccCurveInv->getVal(newb);
                            break;
                        }

                        case CAMERA_ICC_TYPE_NIKON:
                            // gamma 0.5
                            r = sqrtf(r);
                            g = sqrtf(g);
                            b = sqrtf(b);
                            break;

                        case CAMERA_ICC_TYPE_GENERIC:
                        default:
                            // do nothing
                            break;
                    }

                    * (p++) = r;
                    * (p++) = g;
                    * (p++) = b;
                }

                // Run icc transform
                cmsDoTransform(hTransform, buffer.data, buffer.data, im->getWidth());

                if (separate_pcs_lab_highlights) {
                    cmsDoTransform(hTransform, hl_buffer.data, hl_buffer.data, im->getWidth());
                }

                // Apply post-processing
                p = buffer.data;
                pR = im->r(h);
                pG = im->g(h);
                pB = im->b(h);

                for (int w = 0; w < im->getWidth(); ++w) {

                    float r, g, b, hr, hg, hb;

                    if (transform_via_pcs_lab) {
                        float L = * (p++);
                        float A = * (p++);
                        float B = * (p++);
                        // profile connection space CIELAB should have D50 illuminant
                        lab2ProphotoRgbD50(L, A, B, r, g, b);

                        if (separate_pcs_lab_highlights) {
                            lab2ProphotoRgbD50(hl_buffer.data[3 * w + 0], hl_buffer.data[3 * w + 1], hl_buffer.data[3 * w + 2], hr, hg, hb);
                        }
                    } else {
                        r = * (p++);
                        g = * (p++);
                        b = * (p++);
                    }

                    // restore pre-processing and/or add post-processing for the various ICC types
                    switch (camera_icc_type) {
                        default:
                            break;

                        case CAMERA_ICC_TYPE_PHASE_ONE:
                        case CAMERA_ICC_TYPE_LEAF: {
                            // note the 1/1.8 gamma, it's the gamma that the profile has applied, which we must revert before we can revert the curve
                            r = phaseOneIccCurve->getVal(pow_F(r, 1.0 / 1.8));
                            g = phaseOneIccCurve->getVal(pow_F(g, 1.0 / 1.8));
                            b = phaseOneIccCurve->getVal(pow_F(b, 1.0 / 1.8));
                            const float mix = 0.25; // may seem a low number, but remember this is linear space, mixing starts 2 stops from clipping
                            const float maxc = max(r, g, b);

                            if (maxc > mix) {
                                float fac = (maxc - mix) / (1.0 - mix);
                                fac = sqrtf(sqrtf(fac));   // gamma 0.25 to mix in highlight render relatively quick
                                r = (1.0 - fac) * r + fac * hr;
                                g = (1.0 - fac) * g + fac * hg;
                                b = (1.0 - fac) * b + fac * hb;
                            }

                            break;
                        }

                        case CAMERA_ICC_TYPE_NIKON: {
                            const float lineFac = -0.4;
                            const float lineSum = 1.35;
                            r *= r * lineFac + lineSum;
                            g *= g * lineFac + lineSum;
                            b *= b * lineFac + lineSum;
                            break;
                        }
                    }

                    // restore highlight scaling if any
                    if (hl_scale.data[w] != 1.0) {
                        float fac = 1.0 / hl_scale.data[w];
                        r *= fac;
                        g *= fac;
                        b *= fac;
                    }

                    // If we don't have ProPhoto as chosen working profile, convert. This conversion is clipless, ie if we convert
                    // to a small space such as sRGB we may end up with negative values and values larger than max.
                    if (!working_space_is_prophoto) {
                        //convert from Prophoto to XYZ
                        float x = (toxyz[0][0] * r + toxyz[0][1] * g + toxyz[0][2] * b) ;
                        float y = (toxyz[1][0] * r + toxyz[1][1] * g + toxyz[1][2] * b) ;
                        float z = (toxyz[2][0] * r + toxyz[2][1] * g + toxyz[2][2] * b) ;
                        //convert from XYZ to cmp.working  (sRGB...Adobe...Wide..)
                        r = ((torgb[0][0] * x + torgb[0][1] * y + torgb[0][2] * z)) ;
                        g = ((torgb[1][0] * x + torgb[1][1] * y + torgb[1][2] * z)) ;
                        b = ((torgb[2][0] * x + torgb[2][1] * y + torgb[2][2] * z)) ;
                    }

                    // return to the 0.0 - 65535.0 range (with possible negative and > max values present)
                    r *= 65535.0;
                    g *= 65535.0;
                    b *= 65535.0;

                    * (pR++) = r;
                    * (pG++) = g;
                    * (pB++) = b;
                }
            }
        } // End of parallelization
        cmsDeleteTransform(hTransform);
    }

//t3.set ();
//        printf ("ICM TIME: %d usec\n", t3.etime(t1));
}


// Determine RAW input and output profiles. Returns TRUE on success
bool RawImageSource::findInputProfile(Glib::ustring inProfile, cmsHPROFILE embedded, std::string camName, DCPProfile **dcpProf, cmsHPROFILE& in)
{
    in = nullptr; // cam will be taken on NULL
    *dcpProf = nullptr;

    if (inProfile == "(none)") {
        return false;
    }

    if (inProfile == "(embedded)" && embedded) {
        in = embedded;
    } else if (inProfile == "(cameraICC)") {
        // DCPs have higher quality, so use them first
        *dcpProf = DCPStore::getInstance()->getStdProfile(camName);

        if (*dcpProf == nullptr) {
            in = ICCStore::getInstance()->getStdProfile(camName);
        }
    } else if (inProfile != "(camera)" && inProfile != "") {
        Glib::ustring normalName = inProfile;

        if (!inProfile.compare(0, 5, "file:")) {
            normalName = inProfile.substr(5);
        }

        if (DCPStore::getInstance()->isValidDCPFileName(normalName)) {
            *dcpProf = DCPStore::getInstance()->getProfile(normalName);
        }

        if (*dcpProf == nullptr) {
            in = ICCStore::getInstance()->getProfile(inProfile);
        }
    }

    // "in" might be NULL because of "not found". That's ok, we take the cam profile then

    return true;
}

//%%%%%%%%%%%%%%%%%%%%%%%%%%%%%%%%%%%%%%%
// derived from Dcraw "blend_highlights()"
//  very effective to reduce (or remove) the magenta, but with levels of grey !
void RawImageSource::HLRecovery_blend(float* rin, float* gin, float* bin, int width, float maxval, float* hlmax)
{
    const int ColorCount = 3;

    // Transform matrixes rgb>lab and back
    static const float trans[2][ColorCount][ColorCount] = {
        { { 1, 1, 1 }, { 1.7320508, -1.7320508, 0 }, { -1, -1, 2 } },
        { { 1, 1, 1 }, { 1, -1, 1 }, { 1, 1, -1 } }
    };
    static const float itrans[2][ColorCount][ColorCount] = {
        { { 1, 0.8660254, -0.5 }, { 1, -0.8660254, -0.5 }, { 1, 0, 1 } },
        { { 1, 1, 1 }, { 1, -1, 1 }, { 1, 1, -1 } }
    };

#define FOREACHCOLOR for (int c=0; c < ColorCount; c++)

    float minpt = min(hlmax[0], hlmax[1], hlmax[2]);  //min of the raw clip points
    //float maxpt=max(hlmax[0],hlmax[1],hlmax[2]);//max of the raw clip points
    //float medpt=hlmax[0]+hlmax[1]+hlmax[2]-minpt-maxpt;//median of the raw clip points
    float maxave = (hlmax[0] + hlmax[1] + hlmax[2]) / 3; //ave of the raw clip points
    //some thresholds:
    const float clipthresh = 0.95;
    const float fixthresh = 0.5;
    const float satthresh = 0.5;

    float clip[3];
    FOREACHCOLOR clip[c] = min(maxave, hlmax[c]);

    // Determine the maximum level (clip) of all channels
    const float clippt = clipthresh * maxval;
    const float fixpt = fixthresh * minpt;
    const float desatpt = satthresh * maxave + (1 - satthresh) * maxval;

    for (int col = 0; col < width; col++) {
        float rgb[ColorCount], cam[2][ColorCount], lab[2][ColorCount], sum[2], chratio, lratio = 0;
        float L, C, H;

        // Copy input pixel to rgb so it's easier to access in loops
        rgb[0] = rin[col];
        rgb[1] = gin[col];
        rgb[2] = bin[col];

        // If no channel is clipped, do nothing on pixel
        int c;

        for (c = 0; c < ColorCount; c++) {
            if (rgb[c] > clippt) {
                break;
            }
        }

        if (c == ColorCount) {
            continue;
        }

        // Initialize cam with raw input [0] and potentially clipped input [1]
        FOREACHCOLOR {
            lratio += min(rgb[c], clip[c]);
            cam[0][c] = rgb[c];
            cam[1][c] = min(cam[0][c], maxval);
        }

        // Calculate the lightness correction ratio (chratio)
        for (int i = 0; i < 2; i++) {
            FOREACHCOLOR {
                lab[i][c] = 0;

                for (int j = 0; j < ColorCount; j++)
                {
                    lab[i][c] += trans[ColorCount - 3][c][j] * cam[i][j];
                }
            }

            sum[i] = 0;

            for (int c = 1; c < ColorCount; c++) {
                sum[i] += SQR(lab[i][c]);
            }
        }

        chratio = (sqrt(sum[1] / sum[0]));

        // Apply ratio to lightness in LCH space
        for (int c = 1; c < ColorCount; c++) {
            lab[0][c] *= chratio;
        }

        // Transform back from LCH to RGB
        FOREACHCOLOR {
            cam[0][c] = 0;

            for (int j = 0; j < ColorCount; j++)
            {
                cam[0][c] += itrans[ColorCount - 3][c][j] * lab[0][j];
            }
        }
        FOREACHCOLOR rgb[c] = cam[0][c] / ColorCount;

        // Copy converted pixel back
        if (rin[col] > fixpt) {
            float rfrac = SQR((min(clip[0], rin[col]) - fixpt) / (clip[0] - fixpt));
            rin[col] = min(maxave, rfrac * rgb[0] + (1 - rfrac) * rin[col]);
        }

        if (gin[col] > fixpt) {
            float gfrac = SQR((min(clip[1], gin[col]) - fixpt) / (clip[1] - fixpt));
            gin[col] = min(maxave, gfrac * rgb[1] + (1 - gfrac) * gin[col]);
        }

        if (bin[col] > fixpt) {
            float bfrac = SQR((min(clip[2], bin[col]) - fixpt) / (clip[2] - fixpt));
            bin[col] = min(maxave, bfrac * rgb[2] + (1 - bfrac) * bin[col]);
        }

        lratio /= (rin[col] + gin[col] + bin[col]);
        L = (rin[col] + gin[col] + bin[col]) / 3;
        C = lratio * 1.732050808 * (rin[col] - gin[col]);
        H = lratio * (2 * bin[col] - rin[col] - gin[col]);
        rin[col] = L - H / 6.0 + C / 3.464101615;
        gin[col] = L - H / 6.0 - C / 3.464101615;
        bin[col] = L + H / 3.0;

        if ((L = (rin[col] + gin[col] + bin[col]) / 3) > desatpt) {
            float Lfrac = max(0.0f, (maxave - L) / (maxave - desatpt));
            C = Lfrac * 1.732050808 * (rin[col] - gin[col]);
            H = Lfrac * (2 * bin[col] - rin[col] - gin[col]);
            rin[col] = L - H / 6.0 + C / 3.464101615;
            gin[col] = L - H / 6.0 - C / 3.464101615;
            bin[col] = L + H / 3.0;
        }
    }
}

void RawImageSource::HLRecovery_Luminance(float* rin, float* gin, float* bin, float* rout, float* gout, float* bout, int width, float maxval)
{

    for (int i = 0; i < width; i++) {
        float r = rin[i], g = gin[i], b = bin[i];

        if (r > maxval || g > maxval || b > maxval) {
            float ro = min(r, maxval);
            float go = min(g, maxval);
            float bo = min(b, maxval);
            double L = r + g + b;
            double C = 1.732050808 * (r - g);
            double H = 2 * b - r - g;
            double Co = 1.732050808 * (ro - go);
            double Ho = 2 * bo - ro - go;

            if (r != g && g != b) {
                double ratio = sqrt((Co * Co + Ho * Ho) / (C * C + H * H));
                C *= ratio;
                H *= ratio;
            }

            float rr = L / 3.0 - H / 6.0 + C / 3.464101615;
            float gr = L / 3.0 - H / 6.0 - C / 3.464101615;
            float br = L / 3.0 + H / 3.0;
            rout[i] = rr;
            gout[i] = gr;
            bout[i] = br;
        } else {
            rout[i] = rin[i];
            gout[i] = gin[i];
            bout[i] = bin[i];
        }
    }
}

//%%%%%%%%%%%%%%%%%%%%%%%%%%%%%%%%%%%%%%%

void RawImageSource::HLRecovery_CIELab(float* rin, float* gin, float* bin, float* rout, float* gout, float* bout,
                                       int width, float maxval, double xyz_cam[3][3], double cam_xyz[3][3])
{

    //static bool crTableReady = false;

    // lookup table for Lab conversion
    // perhaps should be centralized, universally defined so we don't keep remaking it???
    /*for (int ix=0; ix < 0x10000; ix++) {
            float rx = ix / 65535.0;
            fv[ix] = rx > 0.008856 ? exp(1.0/3 * log(rx)) : 7.787*rx + 16/116.0;
        }*/
    //crTableReady = true;


    for (int i = 0; i < width; i++) {
        float r = rin[i], g = gin[i], b = bin[i];

        if (r > maxval || g > maxval || b > maxval) {
            float ro = min(r, maxval);
            float go = min(g, maxval);
            float bo = min(b, maxval);
            float yy = xyz_cam[1][0] * r + xyz_cam[1][1] * g + xyz_cam[1][2] * b;
            float fy = (yy < 65535.0 ? Color::cachef[yy] / 327.68 : std::cbrt(yy / MAXVALD));
            // compute LCH decompostion of the clipped pixel (only color information, thus C and H will be used)
            float x = xyz_cam[0][0] * ro + xyz_cam[0][1] * go + xyz_cam[0][2] * bo;
            float y = xyz_cam[1][0] * ro + xyz_cam[1][1] * go + xyz_cam[1][2] * bo;
            float z = xyz_cam[2][0] * ro + xyz_cam[2][1] * go + xyz_cam[2][2] * bo;
            x = (x < 65535.0 ? Color::cachef[x] / 327.68 : std::cbrt(x / MAXVALD));
            y = (y < 65535.0 ? Color::cachef[y] / 327.68 : std::cbrt(y / MAXVALD));
            z = (z < 65535.0 ? Color::cachef[z] / 327.68 : std::cbrt(z / MAXVALD));
            // convert back to rgb
            double fz = fy - y + z;
            double fx = fy + x - y;

            double zr = Color::f2xyz(fz);
            double xr = Color::f2xyz(fx);

            x = xr * 65535.0 ;
            y = yy;
            z = zr * 65535.0 ;
            float rr = cam_xyz[0][0] * x + cam_xyz[0][1] * y + cam_xyz[0][2] * z;
            float gr = cam_xyz[1][0] * x + cam_xyz[1][1] * y + cam_xyz[1][2] * z;
            float br = cam_xyz[2][0] * x + cam_xyz[2][1] * y + cam_xyz[2][2] * z;
            rout[i] = (rr);
            gout[i] = (gr);
            bout[i] = (br);
        } else {
            rout[i] = (rin[i]);
            gout[i] = (gin[i]);
            bout[i] = (bin[i]);
        }
    }
}

//%%%%%%%%%%%%%%%%%%%%%%%%%%%%%%%%%%%%%%%

void RawImageSource::hlRecovery(const std::string &method, float* red, float* green, float* blue, int width, float* hlmax)
{

    if (method == "Luminance") {
        HLRecovery_Luminance(red, green, blue, red, green, blue, width, 65535.0);
    } else if (method == "CIELab blending") {
        HLRecovery_CIELab(red, green, blue, red, green, blue, width, 65535.0, imatrices.xyz_cam, imatrices.cam_xyz);
    } else if (method == "Blend") { // derived from Dcraw
        HLRecovery_blend(red, green, blue, width, 65535.0, hlmax);
    }

}

//%%%%%%%%%%%%%%%%%%%%%%%%%%%%%%%%%%%%%%%

void RawImageSource::getAutoExpHistogram(LUTu & histogram, int& histcompr)
{
//    BENCHFUN
    histcompr = 3;

    histogram(65536 >> histcompr);
    histogram.clear();
    const float refwb[3] = {static_cast<float>(refwb_red  / (1 << histcompr)), static_cast<float>(refwb_green / (1 << histcompr)), static_cast<float>(refwb_blue / (1 << histcompr))};

#ifdef _OPENMP
    #pragma omp parallel
#endif
    {
        LUTu tmphistogram(histogram.getSize());
        tmphistogram.clear();
#ifdef _OPENMP
        #pragma omp for schedule(dynamic,16) nowait
#endif

        for (int i = border; i < H - border; i++) {
            int start, end;
            getRowStartEnd(i, start, end);

            if (ri->getSensorType() == ST_BAYER) {
                // precalculate factors to avoid expensive per pixel calculations
                float refwb0 =  refwb[ri->FC(i, start)];
                float refwb1 =  refwb[ri->FC(i, start + 1)];
                int j;

                for (j = start; j < end - 1; j += 2) {
                    tmphistogram[(int)(refwb0 * rawData[i][j])] += 4;
                    tmphistogram[(int)(refwb1 * rawData[i][j + 1])] += 4;
                }

                if (j < end) {
                    tmphistogram[(int)(refwb0 * rawData[i][j])] += 4;
                }
            } else if (ri->getSensorType() == ST_FUJI_XTRANS) {
                // precalculate factors to avoid expensive per pixel calculations
                float refwb0 =  refwb[ri->XTRANSFC(i, start)];
                float refwb1 =  refwb[ri->XTRANSFC(i, start + 1)];
                float refwb2 =  refwb[ri->XTRANSFC(i, start + 2)];
                float refwb3 =  refwb[ri->XTRANSFC(i, start + 3)];
                float refwb4 =  refwb[ri->XTRANSFC(i, start + 4)];
                float refwb5 =  refwb[ri->XTRANSFC(i, start + 5)];
                int j;

                for (j = start; j < end - 5; j += 6) {
                    tmphistogram[(int)(refwb0 * rawData[i][j])] += 4;
                    tmphistogram[(int)(refwb1 * rawData[i][j + 1])] += 4;
                    tmphistogram[(int)(refwb2 * rawData[i][j + 2])] += 4;
                    tmphistogram[(int)(refwb3 * rawData[i][j + 3])] += 4;
                    tmphistogram[(int)(refwb4 * rawData[i][j + 4])] += 4;
                    tmphistogram[(int)(refwb5 * rawData[i][j + 5])] += 4;
                }

                for (; j < end; j++) {
                    tmphistogram[(int)(refwb[ri->XTRANSFC(i, j)] * rawData[i][j])] += 4;
                }
            } else if (ri->get_colors() == 1) {
                for (int j = start; j < end; j++) {
                    tmphistogram[(int)(refwb[0] * rawData[i][j])]++;
                }
            } else {
                for (int j = start; j < end; j++) {
                    tmphistogram[(int)(refwb[0] * rawData[i][3 * j + 0])]++;
                    tmphistogram[(int)(refwb[1] * rawData[i][3 * j + 1])]++;
                    tmphistogram[(int)(refwb[2] * rawData[i][3 * j + 2])]++;
                }
            }
        }

#ifdef _OPENMP
        #pragma omp critical
#endif
        {
            histogram += tmphistogram;
        }
    }
}

// Histogram MUST be 256 in size; gamma is applied, blackpoint and gain also
void RawImageSource::getRAWHistogram(LUTu & histRedRaw, LUTu & histGreenRaw, LUTu & histBlueRaw)
{
//    BENCHFUN
    histRedRaw.clear();
    histGreenRaw.clear();
    histBlueRaw.clear();
    const float mult[4] = { 65535.0f / ri->get_white(0),
                            65535.0f / ri->get_white(1),
                            65535.0f / ri->get_white(2),
                            65535.0f / ri->get_white(3)
                          };

    const bool fourColours = ri->getSensorType() == ST_BAYER && ((mult[1] != mult[3] || cblacksom[1] != cblacksom[3]) || FC(0, 0) == 3 || FC(0, 1) == 3 || FC(1, 0) == 3 || FC(1, 1) == 3);

    constexpr int histoSize = 65536;
    LUTu hist[4];
    hist[0](histoSize);
    hist[0].clear();

    if (ri->get_colors() > 1) {
        hist[1](histoSize);
        hist[1].clear();
        hist[2](histoSize);
        hist[2].clear();
    }

    if (fourColours) {
        hist[3](histoSize);
        hist[3].clear();
    }

#ifdef _OPENMP
    int numThreads;
    // reduce the number of threads under certain conditions to avoid overhead of too many critical regions
    numThreads = sqrt((((H - 2 * border) * (W - 2 * border)) / 262144.f));
    numThreads = std::min(std::max(numThreads, 1), omp_get_max_threads());

    #pragma omp parallel num_threads(numThreads)
#endif
    {
        // we need one LUT per color and thread, which corresponds to 1 MB per thread
        LUTu tmphist[4];
        tmphist[0](histoSize);
        tmphist[0].clear();

        if (ri->get_colors() > 1) {
            tmphist[1](histoSize);
            tmphist[1].clear();
            tmphist[2](histoSize);
            tmphist[2].clear();

            if (fourColours) {
                tmphist[3](histoSize);
                tmphist[3].clear();
            }
        }

#ifdef _OPENMP
        #pragma omp for nowait
#endif

        for (int i = border; i < H - border; i++) {
            int start, end;
            getRowStartEnd(i, start, end);

            if (ri->getSensorType() == ST_BAYER) {
                int j;
                int c1 = FC(i, start);
                c1 = (fourColours && c1 == 1 && !(i & 1)) ? 3 : c1;
                int c2 = FC(i, start + 1);
                c2 = (fourColours && c2 == 1 && !(i & 1)) ? 3 : c2;

                for (j = start; j < end - 1; j += 2) {
                    tmphist[c1][(int)ri->data[i][j]]++;
                    tmphist[c2][(int)ri->data[i][j + 1]]++;
                }

                if (j < end) { // last pixel of row if width is odd
                    tmphist[c1][(int)ri->data[i][j]]++;
                }
            } else if (ri->get_colors() == 1) {
                for (int j = start; j < end; j++) {
                    tmphist[0][(int)ri->data[i][j]]++;
                }
            } else if (ri->getSensorType() == ST_FUJI_XTRANS) {
                for (int j = start; j < end - 1; j += 2) {
                    int c = ri->XTRANSFC(i, j);
                    tmphist[c][(int)ri->data[i][j]]++;
                }
            } else {
                for (int j = start; j < end; j++) {
                    for (int c = 0; c < 3; c++) {
                        tmphist[c][(int)ri->data[i][3 * j + c]]++;
                    }
                }
            }
        }

#ifdef _OPENMP
        #pragma omp critical
#endif
        {
            hist[0] += tmphist[0];

            if (ri->get_colors() > 1) {
                hist[1] += tmphist[1];
                hist[2] += tmphist[2];

                if (fourColours) {
                    hist[3] += tmphist[3];
                }
            }
        } // end of critical region
    } // end of parallel region

    constexpr float gammaLimit = 32767.f * 65536.f; // Color::gamma overflows when the LUT is accessed with too large values

    for (int i = 0; i < 65536; i++) {
        int idx;
        idx = CLIP((int)Color::gamma(std::min(mult[0] * (i - (cblacksom[0]/*+black_lev[0]*/)), gammaLimit)));
        histRedRaw[idx >> 8] += hist[0][i];

        if (ri->get_colors() > 1) {
            idx = CLIP((int)Color::gamma(std::min(mult[1] * (i - (cblacksom[1]/*+black_lev[1]*/)), gammaLimit)));
            histGreenRaw[idx >> 8] += hist[1][i];

            if (fourColours) {
                idx = CLIP((int)Color::gamma(std::min(mult[3] * (i - (cblacksom[3]/*+black_lev[3]*/)), gammaLimit)));
                histGreenRaw[idx >> 8] += hist[3][i];
            }

            idx = CLIP((int)Color::gamma(std::min(mult[2] * (i - (cblacksom[2]/*+black_lev[2]*/)), gammaLimit)));
            histBlueRaw[idx >> 8] += hist[2][i];
        }
    }

    if (ri->getSensorType() == ST_BAYER)    // since there are twice as many greens, correct for it
        for (int i = 0; i < 256; i++) {
            histGreenRaw[i] >>= 1;
        } else if (ri->getSensorType() == ST_FUJI_XTRANS) // since Xtrans has 2.5 as many greens, correct for it
        for (int i = 0; i < 256; i++) {
            histGreenRaw[i] = (histGreenRaw[i] * 2) / 5;
        } else if (ri->get_colors() == 1) { // monochrome sensor => set all histograms equal
        histGreenRaw += histRedRaw;
        histBlueRaw += histRedRaw;
    }

}

//%%%%%%%%%%%%%%%%%%%%%%%%%%%%%%%%%%%%%%%

void RawImageSource::getRowStartEnd(int x, int &start, int &end)
{
    if (fuji) {
        int fw = ri->get_FujiWidth();
        start = ABS(fw - x) + border;
        end = min(H + W - fw - x, fw + x) - border;
    } else {
        start = border;
        end = W - border;
    }
}

static void SdwWB(const array2D<float> &redloc, const array2D<float> &greenloc, const array2D<float> &blueloc, int bfw, int bfh, double &avg_rm, double &avg_gm, double &avg_bm)
{
    //Standard deviation weighted Gary World - from Lan rt al.
    constexpr float clipHigh = 64000.f;
    constexpr float clipLow = 1500.f;

    float MeanG[12] = { };
    float SigmaG[12] = { };

    float MeanR[12] = { };
    float SigmaR[12] = { };

    float MeanB[12] = { };
    float SigmaB[12] = { };

    //divide in 12 areas
    int partw, parth;
    int yh, xw;

    if (bfw > bfh) {
        partw = bfw / 4;
        parth = bfh / 3;
        xw = 4;
        yh = 3;
    } else {
        partw = bfw / 3;
        parth = bfh / 4;
        xw = 3;
        yh = 4;
    }

    float SigmaGG = 0.f, SigmaRR = 0.f, SigmaBB = 0.f;

#ifdef _OPENMP
    #pragma omp parallel for schedule(dynamic) collapse(2)
#endif

    for (int w = 0; w < xw ; ++w) {
        for (int h = 0; h < yh ; ++h) {
            float meanr = 0.f;
            float meang = 0.f;
            float meanb = 0.f;
            int nr = 0;
            int ng = 0;
            int nb = 0;

            for (int y = h * parth; y < (h + 1) * parth; ++y) {
                for (int x = w * partw; x < (w + 1) * partw; ++x) {
                    if (greenloc[y][x] > clipLow && greenloc[y][x] < clipHigh) {
                        meang += greenloc[y][x];
                        ng++;
                    }

                    if (redloc[y][x] > clipLow && redloc[y][x] < clipHigh) {
                        meanr += redloc[y][x];
                        nr++;
                    }

                    if (blueloc[y][x] > clipLow && blueloc[y][x] < clipHigh) {
                        meanb += blueloc[y][x];
                        nb++;
                    }
                }
            }

            int i = w + h * xw;

            if (ng > 0) {
                meang /= ng;
            }

            if (nr > 0) {
                meanr /= nr;
            }

            if (nb > 0) {
                meanb /= nb;
            }

            MeanG[i] = meang;
            MeanR[i] = meanr;
            MeanB[i] = meanb;

            float sigmar = 0.f;
            float sigmag = 0.f;
            float sigmab = 0.f;

            for (int y = h * parth; y < (h + 1) * parth; ++y) {
                for (int x = w * partw; x < (w + 1) * partw; ++x) {
                    if (greenloc[y][x] > clipLow && greenloc[y][x] < clipHigh) {
                        sigmag += SQR(meang - greenloc[y][x]) ;
                    }

                    if (redloc[y][x] > clipLow && redloc[y][x] < clipHigh) {
                        sigmar += SQR(meanr - redloc[y][x]);
                    }

                    if (blueloc[y][x] > clipLow && blueloc[y][x] < clipHigh) {
                        sigmab += SQR(meanb - blueloc[y][x]);
                    }
                }
            }

            SigmaG[i] = sigmag;
            SigmaR[i] = sigmar;
            SigmaB[i] = sigmab;

            if (ng > 0) {
                SigmaG[i] = sqrt(SigmaG[i] / ng);
            }

            if (nr > 0) {
                SigmaR[i] = sqrt(SigmaR[i] / nr);
            }

            if (nb > 0) {
                SigmaB[i] = sqrt(SigmaB[i] / nb);
            }

#ifdef _OPENMP
            #pragma omp critical
#endif
            {
                SigmaGG += SigmaG[i];
                SigmaRR += SigmaR[i];
                SigmaBB += SigmaB[i];
            }
        }
    }

    float StdavgG = 0.f, StdavgR = 0.f, StdavgB = 0.f;
    constexpr float epsilo = 0.01f;

    for (int k = 0; k < 12 ; k++) {
        StdavgG += (SigmaG[k] * MeanG[k]) / (SigmaGG + epsilo);
        StdavgR += (SigmaR[k] * MeanR[k]) / (SigmaRR + epsilo);
        StdavgB += (SigmaB[k] * MeanB[k]) / (SigmaBB + epsilo);

    }

    avg_gm = (StdavgG + StdavgB + StdavgR) / (3 * StdavgG);
    avg_rm = (StdavgG + StdavgB + StdavgR) / (3 * StdavgR);
    avg_bm = (StdavgG + StdavgB + StdavgR) / (3 * StdavgB);

    avg_gm *= 10000.f;
    avg_rm *= 10000.f;
    avg_bm *= 10000.f;

}

static void RobustWB(array2D<float> &redloc, array2D<float> &greenloc, array2D<float> &blueloc, int bfw, int bfh, double &avg_rm, double &avg_gm, double &avg_bm)
{
    BENCHFUN
    // inspired by "Robust automatic WB algorithm using grey colour points in Images"
    // Jy Huo, Yl Chang, J.Wang Xx Wei
    //  robust = true;
//   printf("Robust WB\n");
    const int bfwr = bfw / 4 + 1 ;//5 middle value to keep good result and reduce time
    const int bfhr = bfh / 4 + 1;

    array2D<float> rl(bfwr, bfhr);
    array2D<float> gl(bfwr, bfhr);
    array2D<float> bl(bfwr, bfhr);

    // copy data to smaller arrays to reduce memory pressure in do-while loop
#ifdef _OPENMP
    #pragma omp parallel for
#endif

    for (int y = 0; y < bfh ; y += 4) {
        int yy = y / 4;

        for (int x = 0; x < bfw ; x += 4) {
            int xx = x / 4;
            rl[yy][xx] = redloc[y][x];
            gl[yy][xx] = greenloc[y][x];
            bl[yy][xx] = blueloc[y][x];
        }
    }

    float *Uba = new float [204];
    float *Vba = new float [204];

    constexpr float Th = 0.1321f; //Threshold 0.1321f  0.097f  0.2753f  if necessary
    //wr, wb, wg multipliers for each channel RGB
    float wr = 1.f;
    float wg = 1.f;
    float wb = 1.f;
    constexpr float mu = 0.002f;//std variation
    constexpr float mu2 = 0.0012f;//first reduce variation
    constexpr float mu3 = 0.0007f;//second variation
    int itera = 0;
    int minim = 1;
    int realitera = 1;

    int Kx = 0;

    do {//iterative WB
        float Ubarohm = 0.f, Vbarohm = 0.f;
        itera++;
        int Nf = 0;
#ifdef _OPENMP
        #pragma omp parallel for reduction(+:Ubarohm, Vbarohm, Nf) schedule(dynamic,16)
#endif

        for (int y = 0; y < bfhr ; ++y) {
            for (int x = 0; x < bfwr ; ++x) {

                //calculate YUV from RGB and wr, wg, wb
                float Y0 = 0.299f * wr * rl[y][x] + 0.587f * wg * gl[y][x] + 0.114f * wb * bl[y][x];
                float U0 = -0.14713f * wr * rl[y][x] - 0.28886f * wg * gl[y][x] + 0.436f * wb * bl[y][x];
                float V0 = 0.615f * wr * rl[y][x] - 0.51498f * wg * gl[y][x] - 0.10001f * wb * bl[y][x];

                //FYUX function to detect grey points
                if (fabs(U0) + fabs(V0) < Th * Y0) {//grey values
                    Nf++;
                    Ubarohm += U0;
                    Vbarohm += V0;
                }


            }
        }

        Ubarohm /= Nf;
        Uba[itera] = Ubarohm;//stock value Ubarohm
        Vba[itera] = Vbarohm;//stock value Vbarohm

        if (itera > 5 && minim < 2) {
            if ((fabs(Uba[itera] - Uba[itera - 2]) < 0.001f) && (fabs(Vba[itera] - Vba[itera - 2]) < 0.001f)) {
                //printf("DUba=%f Dvba=%f\n", Uba[itera] - Uba[itera - 2], Vba[itera] - Vba[itera - 2]);
                realitera = itera;
                minim = 2;   //accelerate convergence - not in original algorithm
            }
        }

        if (itera > 10 && minim == 2 && itera > realitera + 3) {
            if ((fabs(Uba[itera] - Uba[itera - 2]) < 0.001f)  && (fabs(Vba[itera] - Vba[itera - 2]) < 0.001f)) {
                minim = 3;   //accelerate second time if necessary convergence, - not in original algorithm
            }

        }

        Vbarohm /= Nf; // QUESTION INGO: why is this not done before the value is saved to Vba[itera]? Bug or intentional?
        //  printf ("Nf=%i max=%i  U=%f V=%f\n", Nf, bfh*bfw, Ubarohm, Vbarohm);
        Kx = 0;
        constexpr float aa = 0.8f;//superior limit if epsil > aa increase variation
        constexpr float bb = 0.15f;//inferior limit if epsil < bb exit
        int ind = 1;

        float phi = 0.f;

        if ((fabs(Ubarohm) > fabs(Vbarohm)) || (Ubarohm != 0.f && fabs(Ubarohm) == fabs(Vbarohm))) {
            phi = Ubarohm;
            ind = 1;
        } else if (fabs(Ubarohm) < fabs(Vbarohm)) {
            phi = Vbarohm;
            ind = 2;
        } else if (Ubarohm == 0.f && Vbarohm == 0.f) {
            phi = 0.f;
            ind = 3;
        }

        int sign = SGN(-phi);

        if (fabs(phi) >= aa) {
            Kx = 2 * sign;
        }

        if (fabs(phi) < aa && fabs(phi) >= bb) {
            Kx = sign;
        }

        if (fabs(phi) < bb) {
            Kx = 0;
        }

        //
        float mur = mu;

        if (minim == 2) {
            mur = mu2;
        } else if (minim == 3) {
            mur = mu3;
        }

        if (ind == 1) {
            wb += mur * Kx;
        } else if (ind == 2) {
            wr += mur * Kx;
        }

        //printf ("epsil=%f iter=%i wb=%f wr=%f U=%f V=%f mu=%f\n", fabs (epsil), itera, wb, wr, Ubarohm, Vbarohm, mur);
    } while (Kx != 0 && itera <= 200); //stop iterations in normal case Kx =0, or if WB iteration do not converge

    delete Uba;
    delete Vba;
//    printf("epsil=%f iter=%i wb=%f wr=%f mu=%f\n", fabs(epsil), itera, wb, wr, mur);

    avg_rm = 10000.* wr;
    avg_gm = 10000.* wg;
    avg_bm = 10000.* wb;

}

static void SobelWB(array2D<float> &redsobel, array2D<float> &greensobel, array2D<float> &bluesobel, array2D<float> &redloc, array2D<float> &greenloc, array2D<float> &blueloc, int bfw, int bfh)
{
    BENCHFUN
    int GX[3][3];
    int GY[3][3];

    //Sobel Horizontal
    GX[0][0] = 1;
    GX[0][1] = 0;
    GX[0][2] = -1;
    GX[1][0] = 2;
    GX[1][1] = 0;
    GX[1][2] = -2;
    GX[2][0] = 1;
    GX[2][1] = 0;
    GX[2][2] = -1;

    //Sobel Vertical
    GY[0][0] =  1;
    GY[0][1] =  2;
    GY[0][2] =  1;
    GY[1][0] =  0;
    GY[1][1] =  0;
    GY[1][2] =  0;
    GY[2][0] = -1;
    GY[2][1] = -2;
    GY[2][2] = -1;
    // inspired from Chen Guanghua Zhang Xiaolong
    // edge detection to improve auto WB

    {
#ifdef _OPENMP
        #pragma omp parallel for
#endif

        for (int y = 0; y < bfh ; y++) {
            for (int x = 0; x < bfw ; x++) {
                /*Image Boundaries*/
                if (y == 0 || y == bfh - 1 || x == 0 || x == bfw - 1) {
                    redsobel[y][x] = 0.f;
                    greensobel[y][x] = 0.f;
                    bluesobel[y][x] = 0.f;
                } else {
                    float sumXr    = 0.f;
                    float sumYr    = 0.f;
                    float sumXg    = 0.f;
                    float sumYg    = 0.f;
                    float sumXb    = 0.f;
                    float sumYb    = 0.f;

                    for (int i = -1; i < 2; i++) {
                        for (int j = -1; j < 2; j++) {
                            sumXr += GX[j + 1][i + 1] * redloc[y + i][x + j];
                            sumXg += GX[j + 1][i + 1] * greenloc[y + i][x + j];
                            sumXb += GX[j + 1][i + 1] * blueloc[y + i][x + j];
                            sumYr += GY[j + 1][i + 1] * redloc[y + i][x + j];
                            sumYg += GY[j + 1][i + 1] * greenloc[y + i][x + j];
                            sumYb += GY[j + 1][i + 1] * blueloc[y + i][x + j];
                        }
                    }

                    //Edge strength
                    //we can add if need teta = atan2 (sumYr, sumXr)
                    redsobel[y][x] = CLIP(sqrt(SQR(sumXr) + SQR(sumYr)));
                    greensobel[y][x] = CLIP(sqrt(SQR(sumXg) + SQR(sumYg)));
                    bluesobel[y][x] = CLIP(sqrt(SQR(sumXb) + SQR(sumYb)));
                }
            }
        }
    }
}

<<<<<<< HEAD

void RawImageSource::ItcWB(array2D<float> &redloc, array2D<float> &greenloc, array2D<float> &blueloc, int bfw, int bfh, double &avg_rm, double &avg_gm, double &avg_bm, const ColorManagementParams &cmp)
=======
void RawImageSource::cfaboxblur(RawImage *riFlatFile, float* cfablur, const int boxH, const int boxW)
>>>>>>> 24151b31
{
    BENCHFUN
    //  ColorManagementParams cmp;
    TMatrix wprof = ICCStore::getInstance()->workingSpaceMatrix("sRGB");
    TMatrix wiprof = ICCStore::getInstance()->workingSpaceInverseMatrix("sRGB");
    //inverse matrix user select
    double wip[3][3] = {
        {wiprof[0][0], wiprof[0][1], wiprof[0][2]},
        {wiprof[1][0], wiprof[1][1], wiprof[1][2]},
        {wiprof[2][0], wiprof[2][1], wiprof[2][2]}
    };

    double wp[3][3] = {
        {wprof[0][0], wprof[0][1], wprof[0][2]},
        {wprof[1][0], wprof[1][1], wprof[1][2]},
        {wprof[2][0], wprof[2][1], wprof[2][2]}
    };

    array2D<float> reditc;
    array2D<float> greenitc;
    array2D<float> blueitc;

    array2D<float> Xitc;
    array2D<float> Yitc;
    array2D<float> Zitc;
    array2D<float> tempitc;

    array2D<float> xc;
    array2D<float> yc;
    array2D<float> Yc;


    int bfwitc = bfw / 10 + 1 ;// 10 arbitrary value  ; perhaps 4 or 5 or 20
    int bfhitc = bfh / 10 + 1;

    reditc(bfwitc, bfhitc);
    greenitc(bfwitc, bfhitc);
    blueitc(bfwitc, bfhitc);

    Xitc(bfwitc, bfhitc);
    Yitc(bfwitc, bfhitc);
    Zitc(bfwitc, bfhitc);
    tempitc(bfwitc, bfhitc);

    xc(bfwitc, bfhitc);
    yc(bfwitc, bfhitc);
    Yc(bfwitc, bfhitc);

//   double avprov = 1.f;

    typedef struct WbTxyz {
        double Tem;
        double XX;
        double ZZ;
    } WbTxyz;

    WbTxyz Txyz[91] = {//temperature Xwb Zwb 90 values
        {2001., 1.273842, 0.145295},
        {2101., 1.244008, 0.167533},
        {2201., 1.217338, 0.190697},
        {2301., 1.193444, 0.214632},
        {2401., 1.171996, 0.239195},
        {2501., 1.152883, 0.264539},
        {2605., 1.134846, 0.291032},
        {2705., 1.119049, 0.316446},
        {2803., 1.105381, 0.342193},
        {2856., 1.098258, 0.355599},
        {2910., 1.091550, 0.369645},
        {3003., 1.080982, 0.394258},
        {3103., 1.070277, 0.419815},
        {3203., 1.060906, 0.446161},
        {3303., 1.052034, 0.471422},
        {3400., 1.044547, 0.496719},
        {3500., 1.037145, 0.521523},
        {3600., 1.030574, 0.546590},
        {3699., 1.024834, 0.571722},
        {3801., 1.019072, 0.596102},
        {3902., 1.014244, 0.621136},
        {4002., 0.996153, 0.609518},
        {4052., 0.993720, 0.620805},
        {4102., 0.993908, 0.63152},
        {4152., 0.989179, 0.643262},
        {4202., 0.989283, 0.653999},
        {4252., 0.985039, 0.665536},
        {4302., 0.985067, 0.676288},
        {4352., 0.981271, 0.687599},
        {4402., 0.981228, 0.698349},
        {4452., 0.977843, 0.709425},
        {4502., 0.977736, 0.720159},
        {4552., 0.974728, 0.730993},
        {4602., 0.974562, 0.741698},
        {4652., 0.971899, 0.752284},
        {4702., 0.971681, 0.762949},
        {4752., 0.969335, 0.773285},
        {4802., 0.969069, 0.783899},
        {4852., 0.967011, 0.793982},
        {4902., 0.966702, 0.804537},
        {4952., 0.964908, 0.814366},
        {5002., 0.964561, 0.824854},
        {5052., 0.963008, 0.834429},
        {5102., 0.962627, 0.844842},
        {5152., 0.961294, 0.854166},
        {5202., 0.960883, 0.864497},
        {5252., 0.959749, 0.873572},
        {5302., 0.959313, 0.883815},
        {5352., 0.958361, 0.892644},
        {5402., 0.957903, 0.902793},
        {5452., 0.957116, 0.911379},
        {5502., 0.956639, 0.921431},
        {5552., 0.956002, 0.929779},
        {5602., 0.955509, 0.939728},
        {5652., 0.955008, 0.947842},
        {5702., 0.954502, 0.957685},
        {5752., 0.954124, 0.965569},
        {5802., 0.953608, 0.975303},
        {5852., 0.953342, 0.982963},
        {5902., 0.952818, 0.992584},
        {5952., 0.952652, 1.000025},
        {6002., 0.952122, 1.009532},
        {6052., 0.952047, 1.016759},
        {6102., 0.951514, 1.026149},
        {6152., 0.951520, 1.033168},
        {6202., 0.950985, 1.042439},
        {6252., 0.951064, 1.049256},
        {6302., 0.950530, 1.058406},
        {6352., 0.950674, 1.065027},
        {6402., 0.950143, 1.074055},
        {6452., 0.950345, 1.080484},
        {6502., 0.949817, 1.089390},
        {6602., 0.949952, 1.103094},
        {6702., 0.949330, 1.119138},
        {6802., 0.949596, 1.132190},
        {6902., 0.949033, 1.147691},
        {7002., 0.949402, 1.160129},
        {7152., 0.949348, 1.180429},
        {7301., 0.948896, 1.201432},
        {7451., 0.949434, 1.219076},
        {7601., 0.949099, 1.239061},
        {7751., 0.949729, 1.255559},
        {7901., 0.949498, 1.274460},
        {8301., 0.950253, 1.318464},
        {8601., 0.950941, 1.349261},
        {9001., 0.951969, 1.387639},
        {9401., 0.953081, 1.423213},
        {9901., 0.954537, 1.464134},
        {10501., 0.956321, 1.508623},
        {11001., 0.957747, 1.541281},
        {12001., 0.960440, 1.601019}

    };
    int N_t = sizeof(Txyz) / sizeof(Txyz[0]);   //number of temperature White point

    double temp = 5000.;
    int nbt = N_t;
    float **Tx = nullptr;
    float **Ty = nullptr;
    float **TYY = nullptr;
    float **Ta = nullptr;
    float **Tb = nullptr;
    float **TL = nullptr;
    float **TR = nullptr;
    float **TG = nullptr;
    float **TB = nullptr;
    float **TX = nullptr;
    float **TY = nullptr;
    float **TZ = nullptr;

    int Nc = 61;
    Tx = new float*[Nc];

    for (int i = 0; i < Nc; i++) {
        Tx[i] = new float[nbt];
    }

    Ty = new float*[Nc];

    for (int i = 0; i < Nc; i++) {
        Ty[i] = new float[nbt];
    }

    TYY = new float*[Nc];

    for (int i = 0; i < Nc; i++) {
        TYY[i] = new float[nbt];
    }

    Ta = new float*[Nc];

    for (int i = 0; i < Nc; i++) {
        Ta[i] = new float[nbt];
    }

    Tb = new float*[Nc];

    for (int i = 0; i < Nc; i++) {
        Tb[i] = new float[nbt];
    }

    TL = new float*[Nc];

    for (int i = 0; i < Nc; i++) {
        TL[i] = new float[nbt];
    }

    TR = new float*[Nc];

    for (int i = 0; i < Nc; i++) {
        TR[i] = new float[nbt];
    }

    TG = new float*[Nc];

    for (int i = 0; i < Nc; i++) {
        TG[i] = new float[nbt];
    }

    TB = new float*[Nc];

    for (int i = 0; i < Nc; i++) {
        TB[i] = new float[nbt];
    }

    TX = new float*[Nc];

    for (int i = 0; i < Nc; i++) {
        TX[i] = new float[nbt];
    }

    TY = new float*[Nc];

    for (int i = 0; i < Nc; i++) {
        TY[i] = new float[nbt];
    }

    TZ = new float*[Nc];

    for (int i = 0; i < Nc; i++) {
        TZ[i] = new float[nbt];
    }

    float *rmm = nullptr;
    rmm = new float [N_t];

    float *gmm = nullptr;
    gmm = new float [N_t];

    float *bmm = nullptr;
    bmm = new float [N_t];

    //calculate R G B multiplier in function illuminant and temperature
    for (int tt = 0; tt < N_t; tt++) {
        double r, g, b;
        float rm, gm, bm;
        ColorTemp WBiter = ColorTemp(Txyz[tt].Tem, 1.f, 1.f, "Custom");
        const RAWParams raw ;
        WBiter.getMultipliers(r, g, b);
        rm = imatrices.cam_rgb[0][0] * r + imatrices.cam_rgb[0][1] * g + imatrices.cam_rgb[0][2] * b;
        gm = imatrices.cam_rgb[1][0] * r + imatrices.cam_rgb[1][1] * g + imatrices.cam_rgb[1][2] * b;
        bm = imatrices.cam_rgb[2][0] * r + imatrices.cam_rgb[2][1] * g + imatrices.cam_rgb[2][2] * b;

        const float new_pre_mul[4] = { ri->get_pre_mul(0) / rm, ri->get_pre_mul(1) / gm, ri->get_pre_mul(2) / bm, ri->get_pre_mul(3) / gm };
        float new_scale_mul[4];
        bool isMono = (ri->getSensorType() == ST_FUJI_XTRANS && raw.xtranssensor.method == RAWParams::XTransSensor::getMethodString(RAWParams::XTransSensor::Method::MONO))
                      || (ri->getSensorType() == ST_BAYER && raw.bayersensor.method == RAWParams::BayerSensor::getMethodString(RAWParams::BayerSensor::Method::MONO));
        float gain = calculate_scale_mul(new_scale_mul, new_pre_mul, c_white, cblacksom, isMono, ri->get_colors());

        rm = new_scale_mul[0] / scale_mul[0] * gain;
        gm = new_scale_mul[1] / scale_mul[1] * gain;
        bm = new_scale_mul[2] / scale_mul[2] * gain;
//       float som = rm + gm + bm;
        //  printf ("ZZZ rm=%f gm=%f bm=%f\n", rm / gm, gm / gm, bm / gm);
        rmm[tt] = rm / gm;
        gmm[tt] = gm / gm;
        bmm[tt] = bm / gm;
        //  printf ("WWW tt=%i rm=%f gm=%f bm=%f\n", tt, rmm[tt], gmm[tt], bmm[tt]);
        //printf("gain=%f\n", gain);
    }

    //call tempxy to calaculate for 41 color references Temp and x y for xyY

    ColorTemp::tempxy(temp, Tx, Ty, TYY, Ta, Tb, TL, TX, TY, TZ); //calculate chroma xy (xyY) for Z known colors on under 90 illuminants

    for (int tt = 0; tt < N_t; tt++) {
        for (int i = 0; i < Nc; i++) {
            Color::xyz2rgb(TX[i][tt], TY[i][tt], TZ[i][tt], TR[i][tt], TG[i][tt], TB[i][tt], wip);

        }
    }

//    float epsx = 0.001f, epsy = 0.001f;//delta value to have result!

    //calculate for this image the mean values for each family of color, near histogram x y (number)
    //xy vary from x 0..0.77  y 0..0.82
    //neutral values are near x=0.34 0.33 0.315 0.37 y =0.35 0.36 0.34
    //skin are about x 0.45  0.49 y 0.4 0.47
    //blue sky x=0.25 y=0.28  and x=0.29 y=0.32
    // step about 0.02   x 0.32 0.34  y= 0.34 0.36 skin    --  sky x 0.24 0.30 y 0.28 0.32
    //big step about 0.2

    //calculate x y Y
    for (int y = 0; y < bfh ; y += 10) {
        for (int x = 0; x < bfw ; x += 10) {
            int yy = y / 10;
            int xx = x / 10 ;
            float x_c = 0.f, y_c = 0.f, Y_c = 0.f;
            float RR =  redloc[y][x];
            float GG =  greenloc[y][x];
            float BB =  blueloc[y][x];

            Color::rgbxyY(RR, GG, BB, x_c, y_c, Y_c, wp);
            xc[yy][xx] = x_c;
            yc[yy][xx] = y_c;
            Yc[yy][xx] = Y_c;
            //  printf("xc=%f yc=%f ", x_c, y_c);

        }

    }

    int siza = 167;
    int histxy[siza] = {};//number of values for each pair xy
    float area[siza] = {};//multiplier for compensation differences area ==> big areas are rare near limit prophotos or more
    int inter[siza] = {}; //interest for photographie 1 = small (limit gamut) 2 = normal 3 = major (skin, sky, neutral)
    float histuse[siza] = {};
    int nh = 0;
    float xxx[siza] = {};//for max 45 color references calculated ==> max in images "like histogram"
    float yyy[siza] = {};
    float YYY[siza] = {};//not used directly, but necessary to keep good range
    int nc = 0, nc2 = 0; //near reference color perhaps not need
    float histY[siza] = {};//#mean Y of xyY : not used directly, but necessary to keep good range
    printf("nc2=%i nc=%i", nc2, nc);

    for (int p = 0; p < siza; p++) {
        histxy[p] = 0.f;
        area[p] = 20.f;
        inter[p] = 1;
        histY[p] = 1.f;
    }

    for (int y = 0; y < bfhitc ; y++) {
        for (int x = 0; x < bfwitc ; x++) {

            if (xc[y][x] < 0.12f) { // near Prophoto

                if (yc[y][x] < 0.2f) {
                    nh = 0;
                    histxy[nh]++;
                    area[nh] = 50.f;
                    inter[nh] = 1;
                    xxx[nh] += xc[y][x];
                    yyy[nh] += yc[y][x];

                    YYY[nh] += Yc[y][x];

                    nc = 0;
                    //blue hard
                } else if (yc[y][x] < 0.3f) {
                    nh = 1;
                    histxy[nh]++;
                    area[nh] = 60.f;
                    inter[nh] = 1;
                    YYY[nh] += Yc[y][x];
                    xxx[nh] += xc[y][x];
                    yyy[nh] += yc[y][x];

                    nc = 1;

                    //blue
                } else if (yc[y][x] < 0.4f) {
                    nh = 2;
                    histxy[nh]++;
                    area[nh] = 80.f;
                    inter[nh] = 1;
                    xxx[nh] += xc[y][x];
                    yyy[nh] += yc[y][x];
                    nc = 1;
                    YYY[nh] += Yc[y][x];

                } else if (yc[y][x] < 0.5f) {
                    //blue green
                    nh = 3;
                    histxy[nh]++;
                    area[nh] = 100.f;
                    inter[nh] = 1;
                    xxx[nh] += xc[y][x];
                    yyy[nh] += yc[y][x];
                    YYY[nh] += Yc[y][x];
                    nc = 1;

                } else if (yc[y][x] < 0.6f) {
                    nh = 4;
                    histxy[nh]++;
                    area[nh] = 120.f;
                    inter[nh] = 1;
                    xxx[nh] += xc[y][x];
                    yyy[nh] += yc[y][x];
                    YYY[nh] += Yc[y][x];
                    nc = 1;

                } else if (yc[y][x] < 0.82f) {
                    //green
                    nh = 5;
                    histxy[nh]++;
                    area[nh] = 240.f;
                    inter[nh] = 1;
                    nc = 1;
                    xxx[nh] += xc[y][x];
                    yyy[nh] += yc[y][x];
                    YYY[nh] += Yc[y][x];


                }
            } else if (xc[y][x] < 0.24f) {
                if (yc[y][x] < 0.2f) {
                    nh = 6;
                    histxy[nh]++;
                    area[nh] = 230.f;
                    inter[nh] = 1;
                    xxx[nh] += xc[y][x];
                    yyy[nh] += yc[y][x];
                    YYY[nh] += Yc[y][x];
                    nc = 2;

                } else if (yc[y][x] < 0.3f) {
                    nh = 7;
                    histxy[nh]++;
                    area[nh] = 240.f;
                    xxx[nh] += xc[y][x];
                    yyy[nh] += yc[y][x];
                    YYY[nh] += Yc[y][x];
                    nc = 2;

                } else if (yc[y][x] < 0.4f) {
                    nh = 8;
                    histxy[nh]++;
                    area[nh] = 240.f;
                    inter[nh] = 2;
                    xxx[nh] += xc[y][x];
                    yyy[nh] += yc[y][x];
                    YYY[nh] += Yc[y][x];
                    nc = 2;

                } else if (yc[y][x] < 0.5f) {
                    nh = 9;
                    histxy[nh]++;
                    area[nh] = 240.f;
                    inter[nh] = 2;
                    xxx[nh] += xc[y][x];
                    yyy[nh] += yc[y][x];
                    YYY[nh] += Yc[y][x];
                    nc = 2;
                    nc2 = 3;

                } else if (yc[y][x] < 0.6f) {
                    nh = 10;
                    histxy[nh]++;
                    area[nh] = 240.f;
                    inter[nh] = 2;
                    xxx[nh] += xc[y][x];
                    yyy[nh] += yc[y][x];
                    YYY[nh] += Yc[y][x];
                    nc = 3;

                } else if (yc[y][x] < 0.75f) {
                    nh = 11;
                    histxy[nh]++;
                    area[nh] = 400.f;
                    inter[nh] = 1;
                    xxx[nh] += xc[y][x];
                    yyy[nh] += yc[y][x];
                    YYY[nh] += Yc[y][x];

                    nc = 3;

                }

            } else if (xc[y][x] < 0.28f) {//blue sky and other
                if (yc[y][x] < 0.2f) {
                    nh = 12;
                    histxy[nh]++;
                    area[nh] = 80.f;
                    inter[nh] = 1;
                    xxx[nh] += xc[y][x];
                    yyy[nh] += yc[y][x];
                    YYY[nh] += Yc[y][x];

                } else if (yc[y][x] < 0.25f) {
                    nh = 13;
                    histxy[nh]++;
                    area[nh] = 20.f;
                    inter[nh] = 2;
                    xxx[nh] += xc[y][x];
                    yyy[nh] += yc[y][x];
                    YYY[nh] += Yc[y][x];

                } else if (yc[y][x] < 0.29f) {
                    nh = 14;
                    histxy[nh]++;
                    area[nh] = 20.f;
                    inter[nh] = 3;
                    xxx[nh] += xc[y][x];
                    yyy[nh] += yc[y][x];
                    YYY[nh] += Yc[y][x];

                } else if (yc[y][x] < 0.33f) {
                    nh = 15;
                    histxy[nh]++;
                    area[nh] = 20.f;
                    inter[nh] = 3;
                    xxx[nh] += xc[y][x];
                    yyy[nh] += yc[y][x];
                    YYY[nh] += Yc[y][x];

                } else if (yc[y][x] < 0.37f) {
                    nh = 16;
                    histxy[nh]++;
                    area[nh] = 20.f;
                    inter[nh] = 2;
                    xxx[nh] += xc[y][x];
                    yyy[nh] += yc[y][x];
                    YYY[nh] += Yc[y][x];

                } else if (yc[y][x] < 0.4f) {
                    nh = 17;
                    histxy[nh]++;
                    area[nh] = 15.f;
                    inter[nh] = 2;
                    xxx[nh] += xc[y][x];
                    yyy[nh] += yc[y][x];
                    YYY[nh] += Yc[y][x];

                } else if (yc[y][x] < 0.45f) {
                    nh = 18;
                    histxy[nh]++;
                    area[nh] = 25.f;
                    inter[nh] = 2;
                    xxx[nh] += xc[y][x];
                    yyy[nh] += yc[y][x];
                    YYY[nh] += Yc[y][x];


                } else if (yc[y][x] < 0.5f) {
                    nh = 19;
                    histxy[nh]++;
                    area[nh] = 25.f;
                    xxx[nh] += xc[y][x];
                    yyy[nh] += yc[y][x];
                    YYY[nh] += Yc[y][x];

                } else if (yc[y][x] < 0.6f) {
                    nh = 20;
                    histxy[nh]++;
                    area[nh] = 50.f;
                    inter[nh] = 2;
                    xxx[nh] += xc[y][x];
                    yyy[nh] += yc[y][x];
                    YYY[nh] += Yc[y][x];

                } else if (yc[y][x] < 0.75f) {
                    nh = 21;
                    histxy[nh]++;
                    area[nh] = 60.f;
                    inter[nh] = 2;
                    xxx[nh] += xc[y][x];
                    yyy[nh] += yc[y][x];
                    YYY[nh] += Yc[y][x];

                }
            } else if (xc[y][x] < 0.31f) {//near neutral others
                if (yc[y][x] < 0.2f) {
                    nh = 22;
                    histxy[nh]++;
                    area[nh] = 50.f;
                    inter[nh] = 1;
                    xxx[nh] += xc[y][x];
                    yyy[nh] += yc[y][x];
                    YYY[nh] += Yc[y][x];

                } else if (yc[y][x] < 0.24f) {
                    nh = 23;
                    histxy[nh]++;
                    area[nh] = 12.f;
                    inter[nh] = 2;
                    xxx[nh] += xc[y][x];
                    yyy[nh] += yc[y][x];
                    YYY[nh] += Yc[y][x];

                } else if (yc[y][x] < 0.29f) {
                    nh = 24;
                    histxy[nh]++;
                    area[nh] = 15.f;
                    inter[nh] = 2;
                    xxx[nh] += xc[y][x];
                    yyy[nh] += yc[y][x];
                    YYY[nh] += Yc[y][x];


                } else if (yc[y][x] < 0.32f) {
                    nh = 25;
                    histxy[nh]++;
                    area[nh] = 9.f;
                    inter[nh] = 2;
                    xxx[nh] += xc[y][x];
                    yyy[nh] += yc[y][x];
                    YYY[nh] += Yc[y][x];

                } else if (yc[y][x] < 0.36f) {
                    nh = 26;
                    histxy[nh]++;
                    area[nh] = 12.f;
                    inter[nh] = 2;
                    xxx[nh] += xc[y][x];
                    yyy[nh] += yc[y][x];
                    YYY[nh] += Yc[y][x];

                } else if (yc[y][x] < 0.4f) {
                    nh = 27;
                    histxy[nh]++;
                    area[nh] = 12.f;
                    inter[nh] = 2;
                    xxx[nh] += xc[y][x];
                    yyy[nh] += yc[y][x];
                    YYY[nh] += Yc[y][x];


                } else if (yc[y][x] < 0.5f) {
                    nh = 28;
                    histxy[nh]++;
                    area[nh] = 30.f;
                    inter[nh] = 2;
                    xxx[nh] += xc[y][x];
                    yyy[nh] += yc[y][x];
                    YYY[nh] += Yc[y][x];

                } else if (yc[y][x] < 0.7f) {
                    nh = 29;
                    histxy[nh]++;
                    area[nh] = 45.f;
                    inter[nh] = 1;
                    xxx[nh] += xc[y][x];
                    yyy[nh] += yc[y][x];
                    YYY[nh] += Yc[y][x];

                }
            } else if (xc[y][x] < 0.325f) {//neutral  34
                if (yc[y][x] < 0.2f) {
                    nh = 30;
                    histxy[nh]++;
                    area[nh] = 25.f;
                    inter[nh] = 1;
                    xxx[nh] += xc[y][x];
                    yyy[nh] += yc[y][x];
                    YYY[nh] += Yc[y][x];

                } else if (yc[y][x] < 0.24f) {
                    nh = 31;
                    histxy[nh]++;
                    area[nh] = 6.f;
                    inter[nh] = 2;
                    xxx[nh] += xc[y][x];
                    yyy[nh] += yc[y][x];
                    YYY[nh] += Yc[y][x];

                } else if (yc[y][x] < 0.29f) {
                    nh = 32;
                    histxy[nh]++;
                    area[nh] = 7.5f;
                    inter[nh] = 2;
                    xxx[nh] += xc[y][x];
                    yyy[nh] += yc[y][x];
                    YYY[nh] += Yc[y][x];

                } else if (yc[y][x] < 0.32f) {
                    nh = 33;
                    histxy[nh]++;
                    area[nh] = 4.5f;
                    inter[nh] = 2;
                    xxx[nh] += xc[y][x];
                    yyy[nh] += yc[y][x];
                    YYY[nh] += Yc[y][x];

                } else if (yc[y][x] < 0.34f) {
                    nh = 34;
                    histxy[nh]++;
                    area[nh] = 3.f;
                    inter[nh] = 3;
                    xxx[nh] += xc[y][x];
                    yyy[nh] += yc[y][x];
                    YYY[nh] += Yc[y][x];

                } else if (yc[y][x] < 0.37f) {
                    nh = 35;
                    histxy[nh]++;
                    area[nh] = 4.5f;
                    inter[nh] = 3;
                    xxx[nh] += xc[y][x];
                    yyy[nh] += yc[y][x];
                    YYY[nh] += Yc[y][x];

                } else if (yc[y][x] < 0.4f) {
                    nh = 36;
                    histxy[nh]++;
                    area[nh] = 4.5f;
                    inter[nh] = 3;
                    xxx[nh] += xc[y][x];
                    yyy[nh] += yc[y][x];
                    YYY[nh] += Yc[y][x];

                } else if (yc[y][x] < 0.45f) {
                    nh = 37;
                    histxy[nh]++;
                    area[nh] = 7.5f;
                    inter[nh] = 2;
                    xxx[nh] += xc[y][x];
                    yyy[nh] += yc[y][x];
                    YYY[nh] += Yc[y][x];

                } else if (yc[y][x] < 0.5f) {
                    nh = 38;
                    histxy[nh]++;
                    area[nh] = 7.5f;
                    inter[nh] = 2;
                    xxx[nh] += xc[y][x];
                    yyy[nh] += yc[y][x];
                    YYY[nh] += Yc[y][x];

                } else if (yc[y][x] < 0.55f) {
                    nh = 39;
                    histxy[nh]++;
                    area[nh] = 7.5f;
                    inter[nh] = 2;
                    xxx[nh] += xc[y][x];
                    yyy[nh] += yc[y][x];
                    YYY[nh] += Yc[y][x];

                } else if (yc[y][x] < 0.7f) {
                    nh = 40;
                    histxy[nh]++;
                    area[nh] = 20.f;
                    inter[nh] = 1;
                    xxx[nh] += xc[y][x];
                    yyy[nh] += yc[y][x];
                    YYY[nh] += Yc[y][x];

                }

            } else if (xc[y][x] < 0.335f) {//neutral
                if (yc[y][x] < 0.2f) {
                    nh = 41;
                    histxy[nh]++;
                    area[nh] = 15.f;
                    inter[nh] = 1;
                    xxx[nh] += xc[y][x];
                    yyy[nh] += yc[y][x];
                    YYY[nh] += Yc[y][x];

                } else if (yc[y][x] < 0.24f) {
                    nh = 42;
                    histxy[nh]++;
                    area[nh] = 4.f;
                    inter[nh] = 2;
                    xxx[nh] += xc[y][x];
                    yyy[nh] += yc[y][x];
                    YYY[nh] += Yc[y][x];

                } else if (yc[y][x] < 0.29f) {
                    nh = 43;
                    histxy[nh]++;
                    area[nh] = 5.f;
                    inter[nh] = 2;
                    xxx[nh] += xc[y][x];
                    yyy[nh] += yc[y][x];
                    YYY[nh] += Yc[y][x];

                } else if (yc[y][x] < 0.32f) {
                    nh = 44;
                    histxy[nh]++;
                    area[nh] = 3.f;
                    inter[nh] = 2;
                    xxx[nh] += xc[y][x];
                    yyy[nh] += yc[y][x];
                    YYY[nh] += Yc[y][x];

                } else if (yc[y][x] < 0.33f) {
                    nh = 45;
                    histxy[nh]++;
                    area[nh] = 1.f;
                    inter[nh] = 3;
                    xxx[nh] += xc[y][x];
                    yyy[nh] += yc[y][x];
                    YYY[nh] += Yc[y][x];
                } else if (yc[y][x] < 0.34f) {
                    nh = 46;
                    histxy[nh]++;
                    area[nh] = 1.f;
                    inter[nh] = 3;
                    xxx[nh] += xc[y][x];
                    yyy[nh] += yc[y][x];
                    YYY[nh] += Yc[y][x];
                } else if (yc[y][x] < 0.35f) {
                    nh = 47;
                    histxy[nh]++;
                    area[nh] = 1.f;
                    inter[nh] = 3;
                    xxx[nh] += xc[y][x];
                    yyy[nh] += yc[y][x];
                    YYY[nh] += Yc[y][x];
                } else if (yc[y][x] < 0.36f) {
                    nh = 48;
                    histxy[nh]++;
                    area[nh] = 1.f;
                    inter[nh] = 3;
                    xxx[nh] += xc[y][x];
                    yyy[nh] += yc[y][x];
                    YYY[nh] += Yc[y][x];

                } else if (yc[y][x] < 0.37f) {
                    nh = 47;
                    histxy[nh]++;
                    area[nh] = 1.f;
                    inter[nh] = 3;
                    xxx[nh] += xc[y][x];
                    yyy[nh] += yc[y][x];
                    YYY[nh] += Yc[y][x];
                } else if (yc[y][x] < 0.38f) {
                    nh = 48;
                    histxy[nh]++;
                    area[nh] = 1.f;
                    inter[nh] = 3;
                    xxx[nh] += xc[y][x];
                    yyy[nh] += yc[y][x];
                    YYY[nh] += Yc[y][x];

                } else if (yc[y][x] < 0.4f) {
                    nh = 49;
                    histxy[nh]++;
                    area[nh] = 2.f;
                    inter[nh] = 3;
                    xxx[nh] += xc[y][x];
                    yyy[nh] += yc[y][x];
                    YYY[nh] += Yc[y][x];

                } else if (yc[y][x] < 0.45f) {
                    nh = 50;
                    histxy[nh]++;
                    area[nh] = 5.f;
                    inter[nh] = 2;
                    xxx[nh] += xc[y][x];
                    yyy[nh] += yc[y][x];
                    YYY[nh] += Yc[y][x];

                } else if (yc[y][x] < 0.5f) {
                    nh = 51;
                    histxy[nh]++;
                    area[nh] = 5.f;
                    inter[nh] = 2;
                    xxx[nh] += xc[y][x];
                    yyy[nh] += yc[y][x];
                    YYY[nh] += Yc[y][x];

                } else if (yc[y][x] < 0.55f) {
                    nh = 52;
                    histxy[nh]++;
                    area[nh] = 5.f;
                    inter[nh] = 2;
                    xxx[nh] += xc[y][x];
                    yyy[nh] += yc[y][x];
                    YYY[nh] += Yc[y][x];

                } else if (yc[y][x] < 0.7f) {
                    nh = 53;
                    histxy[nh]++;
                    area[nh] = 10.f;
                    inter[nh] = 1;
                    xxx[nh] += xc[y][x];
                    yyy[nh] += yc[y][x];
                    YYY[nh] += Yc[y][x];

                }

            } else if (xc[y][x] < 0.345f) {//neutral  37
                if (yc[y][x] < 0.2f) {
                    nh = 54;
                    histxy[nh]++;
                    area[nh] = 20.f;
                    inter[nh] = 1;
                    xxx[nh] += xc[y][x];
                    yyy[nh] += yc[y][x];
                    YYY[nh] += Yc[y][x];

                } else if (yc[y][x] < 0.24f) {
                    nh = 55;
                    histxy[nh]++;
                    area[nh] = 4.f;
                    inter[nh] = 2;
                    xxx[nh] += xc[y][x];
                    yyy[nh] += yc[y][x];
                    YYY[nh] += Yc[y][x];

                } else if (yc[y][x] < 0.29f) {
                    nh = 56;
                    histxy[nh]++;
                    area[nh] = 5.f;
                    inter[nh] = 2;
                    xxx[nh] += xc[y][x];
                    yyy[nh] += yc[y][x];
                    YYY[nh] += Yc[y][x];

                } else if (yc[y][x] < 0.32f) {
                    nh = 57;
                    histxy[nh]++;
                    area[nh] = 3.f;
                    inter[nh] = 2;
                    xxx[nh] += xc[y][x];
                    yyy[nh] += yc[y][x];
                    YYY[nh] += Yc[y][x];

                } else if (yc[y][x] < 0.33f) {//34
                    nh = 58;
                    histxy[nh]++;
                    area[nh] = 1.f;
                    inter[nh] = 3;
                    xxx[nh] += xc[y][x];
                    yyy[nh] += yc[y][x];
                    YYY[nh] += Yc[y][x];
                } else if (yc[y][x] < 0.34f) {
                    nh = 59;
                    histxy[nh]++;
                    area[nh] = 1.f;
                    inter[nh] = 3;
                    xxx[nh] += xc[y][x];
                    yyy[nh] += yc[y][x];
                    YYY[nh] += Yc[y][x];

                } else if (yc[y][x] < 0.35f) {//34
                    nh = 60;
                    histxy[nh]++;
                    area[nh] = 1.f;
                    inter[nh] = 3;
                    xxx[nh] += xc[y][x];
                    yyy[nh] += yc[y][x];
                    YYY[nh] += Yc[y][x];
                } else if (yc[y][x] < 0.36f) {//34
                    nh = 61;
                    histxy[nh]++;
                    area[nh] = 1.f;
                    inter[nh] = 3;
                    xxx[nh] += xc[y][x];
                    yyy[nh] += yc[y][x];
                    YYY[nh] += Yc[y][x];

                } else if (yc[y][x] < 0.37f) {
                    nh = 62;
                    histxy[nh]++;
                    area[nh] = 1.f;
                    inter[nh] = 3;
                    xxx[nh] += xc[y][x];
                    yyy[nh] += yc[y][x];
                    YYY[nh] += Yc[y][x];
                } else if (yc[y][x] < 0.38f) {
                    nh = 63;
                    histxy[nh]++;
                    area[nh] = 1.f;
                    inter[nh] = 3;
                    xxx[nh] += xc[y][x];
                    yyy[nh] += yc[y][x];
                    YYY[nh] += Yc[y][x];
                } else if (yc[y][x] < 0.39f) {
                    nh = 64;
                    histxy[nh]++;
                    area[nh] = 1.f;
                    inter[nh] = 3;
                    xxx[nh] += xc[y][x];
                    yyy[nh] += yc[y][x];
                    YYY[nh] += Yc[y][x];

                } else if (yc[y][x] < 0.4f) {
                    nh = 65;
                    histxy[nh]++;
                    area[nh] = 1.f;
                    inter[nh] = 3;
                    xxx[nh] += xc[y][x];
                    yyy[nh] += yc[y][x];
                    YYY[nh] += Yc[y][x];
                } else if (yc[y][x] < 0.42f) {
                    nh = 66;
                    histxy[nh]++;
                    area[nh] = 2.f;
                    inter[nh] = 3;
                    xxx[nh] += xc[y][x];
                    yyy[nh] += yc[y][x];
                    YYY[nh] += Yc[y][x];

                } else if (yc[y][x] < 0.45f) {
                    nh = 67;
                    histxy[nh]++;
                    area[nh] = 3.f;
                    inter[nh] = 2;
                    xxx[nh] += xc[y][x];
                    yyy[nh] += yc[y][x];
                    YYY[nh] += Yc[y][x];
                } else if (yc[y][x] < 0.48f) {
                    nh = 68;
                    histxy[nh]++;
                    area[nh] = 3.f;
                    inter[nh] = 2;
                    xxx[nh] += xc[y][x];
                    yyy[nh] += yc[y][x];
                    YYY[nh] += Yc[y][x];

                } else if (yc[y][x] < 0.5f) {
                    nh = 69;
                    histxy[nh]++;
                    area[nh] = 2.f;
                    inter[nh] = 2;
                    xxx[nh] += xc[y][x];
                    yyy[nh] += yc[y][x];
                    YYY[nh] += Yc[y][x];

                } else if (yc[y][x] < 0.55f) {
                    nh = 70;
                    histxy[nh]++;
                    area[nh] = 5.f;
                    inter[nh] = 2;
                    xxx[nh] += xc[y][x];
                    yyy[nh] += yc[y][x];
                    YYY[nh] += Yc[y][x];

                } else if (yc[y][x] < 0.65f) {
                    nh = 71;
                    histxy[nh]++;
                    area[nh] = 2.f;
                    inter[nh] = 1;
                    xxx[nh] += xc[y][x];
                    yyy[nh] += yc[y][x];
                    YYY[nh] += Yc[y][x];

                }

            } else if (xc[y][x] < 0.355f) {//neutral  37
                if (yc[y][x] < 0.2f) {
                    nh = 72;
                    histxy[nh]++;
                    area[nh] = 20.f;
                    inter[nh] = 1;
                    xxx[nh] += xc[y][x];
                    yyy[nh] += yc[y][x];
                    YYY[nh] += Yc[y][x];

                } else if (yc[y][x] < 0.24f) {
                    nh = 73;
                    histxy[nh]++;
                    area[nh] = 4.f;
                    inter[nh] = 2;
                    xxx[nh] += xc[y][x];
                    yyy[nh] += yc[y][x];
                    YYY[nh] += Yc[y][x];

                } else if (yc[y][x] < 0.29f) {
                    nh = 74;
                    histxy[nh]++;
                    area[nh] = 5.f;
                    inter[nh] = 2;
                    xxx[nh] += xc[y][x];
                    yyy[nh] += yc[y][x];
                    YYY[nh] += Yc[y][x];

                } else if (yc[y][x] < 0.32f) {
                    nh = 75;
                    histxy[nh]++;
                    area[nh] = 3.f;
                    inter[nh] = 2;
                    xxx[nh] += xc[y][x];
                    yyy[nh] += yc[y][x];
                    YYY[nh] += Yc[y][x];

                } else if (yc[y][x] < 0.33f) {//34
                    nh = 76;
                    histxy[nh]++;
                    area[nh] = 1.f;
                    inter[nh] = 3;
                    xxx[nh] += xc[y][x];
                    yyy[nh] += yc[y][x];
                    YYY[nh] += Yc[y][x];
                } else if (yc[y][x] < 0.34f) {
                    nh = 77;
                    histxy[nh]++;
                    area[nh] = 1.f;
                    inter[nh] = 3;
                    xxx[nh] += xc[y][x];
                    yyy[nh] += yc[y][x];
                    YYY[nh] += Yc[y][x];

                } else if (yc[y][x] < 0.35f) {//34
                    nh = 78;
                    histxy[nh]++;
                    area[nh] = 1.f;
                    inter[nh] = 3;
                    xxx[nh] += xc[y][x];
                    yyy[nh] += yc[y][x];
                    YYY[nh] += Yc[y][x];
                } else if (yc[y][x] < 0.36f) {//34
                    nh = 79;
                    histxy[nh]++;
                    area[nh] = 1.f;
                    inter[nh] = 3;
                    xxx[nh] += xc[y][x];
                    yyy[nh] += yc[y][x];
                    YYY[nh] += Yc[y][x];

                } else if (yc[y][x] < 0.37f) {
                    nh = 80;
                    histxy[nh]++;
                    area[nh] = 1.f;
                    inter[nh] = 3;
                    xxx[nh] += xc[y][x];
                    yyy[nh] += yc[y][x];
                    YYY[nh] += Yc[y][x];
                } else if (yc[y][x] < 0.38f) {
                    nh = 81;
                    histxy[nh]++;
                    area[nh] = 1.f;
                    inter[nh] = 3;
                    xxx[nh] += xc[y][x];
                    yyy[nh] += yc[y][x];
                    YYY[nh] += Yc[y][x];
                } else if (yc[y][x] < 0.39f) {
                    nh = 82;
                    histxy[nh]++;
                    area[nh] = 1.f;
                    inter[nh] = 3;
                    xxx[nh] += xc[y][x];
                    yyy[nh] += yc[y][x];
                    YYY[nh] += Yc[y][x];

                } else if (yc[y][x] < 0.4f) {
                    nh = 83;
                    histxy[nh]++;
                    area[nh] = 1.f;
                    inter[nh] = 3;
                    xxx[nh] += xc[y][x];
                    yyy[nh] += yc[y][x];
                    YYY[nh] += Yc[y][x];
                } else if (yc[y][x] < 0.42f) {
                    nh = 84;
                    histxy[nh]++;
                    area[nh] = 2.f;
                    inter[nh] = 3;
                    xxx[nh] += xc[y][x];
                    yyy[nh] += yc[y][x];
                    YYY[nh] += Yc[y][x];

                } else if (yc[y][x] < 0.45f) {
                    nh = 85;
                    histxy[nh]++;
                    area[nh] = 3.f;
                    inter[nh] = 2;
                    xxx[nh] += xc[y][x];
                    yyy[nh] += yc[y][x];
                    YYY[nh] += Yc[y][x];
                } else if (yc[y][x] < 0.48f) {
                    nh = 68;
                    histxy[nh]++;
                    area[nh] = 3.f;
                    inter[nh] = 2;
                    xxx[nh] += xc[y][x];
                    yyy[nh] += yc[y][x];
                    YYY[nh] += Yc[y][x];

                } else if (yc[y][x] < 0.5f) {
                    nh = 86;
                    histxy[nh]++;
                    area[nh] = 2.f;
                    inter[nh] = 2;
                    xxx[nh] += xc[y][x];
                    yyy[nh] += yc[y][x];
                    YYY[nh] += Yc[y][x];

                } else if (yc[y][x] < 0.55f) {
                    nh = 87;
                    histxy[nh]++;
                    area[nh] = 5.f;
                    inter[nh] = 2;
                    xxx[nh] += xc[y][x];
                    yyy[nh] += yc[y][x];
                    YYY[nh] += Yc[y][x];

                } else if (yc[y][x] < 0.65f) {
                    nh = 88;
                    histxy[nh]++;
                    area[nh] = 2.f;
                    inter[nh] = 1;
                    xxx[nh] += xc[y][x];
                    yyy[nh] += yc[y][x];
                    YYY[nh] += Yc[y][x];

                }

            } else if (xc[y][x] < 0.365f) {  //0.4
                if (yc[y][x] < 0.2f) {
                    nh = 89;
                    histxy[nh]++;
                    area[nh] = 20.f;
                    inter[nh] = 1;
                    xxx[nh] += xc[y][x];
                    yyy[nh] += yc[y][x];
                    YYY[nh] += Yc[y][x];


                } else if (yc[y][x] < 0.24f) {
                    nh = 90;
                    histxy[nh]++;
                    area[nh] = 4.f;
                    inter[nh] = 2;
                    xxx[nh] += xc[y][x];
                    yyy[nh] += yc[y][x];
                    YYY[nh] += Yc[y][x];

                } else if (yc[y][x] < 0.29f) {
                    nh = 91;
                    histxy[nh]++;
                    area[nh] = 5.f;
                    inter[nh] = 2;
                    xxx[nh] += xc[y][x];
                    yyy[nh] += yc[y][x];
                    YYY[nh] += Yc[y][x];

                } else if (yc[y][x] < 0.32f) {
                    nh = 92;
                    histxy[nh]++;
                    area[nh] = 3.f;
                    inter[nh] = 3;
                    xxx[nh] += xc[y][x];
                    yyy[nh] += yc[y][x];
                    YYY[nh] += Yc[y][x];
                } else if (yc[y][x] < 0.33f) {
                    nh = 93;
                    histxy[nh]++;
                    area[nh] = 1.f;
                    inter[nh] = 3;
                    xxx[nh] += xc[y][x];
                    yyy[nh] += yc[y][x];
                    YYY[nh] += Yc[y][x];

                } else if (yc[y][x] < 0.34f) {
                    nh = 94;
                    histxy[nh]++;
                    area[nh] = 1.f;
                    inter[nh] = 3;
                    xxx[nh] += xc[y][x];
                    yyy[nh] += yc[y][x];
                    YYY[nh] += Yc[y][x];
                } else if (yc[y][x] < 0.36f) {
                    nh = 95;
                    histxy[nh]++;
                    area[nh] = 2.f;
                    inter[nh] = 3;
                    xxx[nh] += xc[y][x];
                    yyy[nh] += yc[y][x];
                    YYY[nh] += Yc[y][x];

                } else if (yc[y][x] < 0.37f) {
                    nh = 96;
                    histxy[nh]++;
                    area[nh] = 1.f;
                    inter[nh] = 3;
                    xxx[nh] += xc[y][x];
                    yyy[nh] += yc[y][x];
                    YYY[nh] += Yc[y][x];
                } else if (yc[y][x] < 0.38f) {
                    nh = 97;
                    histxy[nh]++;
                    area[nh] = 1.f;
                    inter[nh] = 3;
                    xxx[nh] += xc[y][x];
                    yyy[nh] += yc[y][x];
                    YYY[nh] += Yc[y][x];
                } else if (yc[y][x] < 0.39f) {
                    nh = 98;
                    histxy[nh]++;
                    area[nh] = 1.f;
                    inter[nh] = 3;
                    xxx[nh] += xc[y][x];
                    yyy[nh] += yc[y][x];
                    YYY[nh] += Yc[y][x];

                } else if (yc[y][x] < 0.4f) {
                    nh = 99;
                    histxy[nh]++;
                    area[nh] = 1.f;
                    inter[nh] = 3;
                    xxx[nh] += xc[y][x];
                    yyy[nh] += yc[y][x];
                    YYY[nh] += Yc[y][x];
                } else if (yc[y][x] < 0.42f) {
                    nh = 100;
                    histxy[nh]++;
                    area[nh] = 2.f;
                    inter[nh] = 3;
                    xxx[nh] += xc[y][x];
                    yyy[nh] += yc[y][x];
                    YYY[nh] += Yc[y][x];

                } else if (yc[y][x] < 0.45f) {
                    nh = 101;
                    histxy[nh]++;
                    area[nh] = 3.f;
                    inter[nh] = 2;
                    xxx[nh] += xc[y][x];
                    yyy[nh] += yc[y][x];
                    YYY[nh] += Yc[y][x];

                } else if (yc[y][x] < 0.5f) {
                    nh = 102;
                    histxy[nh]++;
                    area[nh] = 5.f;
                    inter[nh] = 2;
                    xxx[nh] += xc[y][x];
                    yyy[nh] += yc[y][x];
                    YYY[nh] += Yc[y][x];

                } else if (yc[y][x] < 0.55f) {
                    nh = 103;
                    histxy[nh]++;
                    area[nh] = 5.f;
                    inter[nh] = 2;
                    xxx[nh] += xc[y][x];
                    yyy[nh] += yc[y][x];
                    YYY[nh] += Yc[y][x];


                } else if (yc[y][x] < 0.63f) {
                    nh = 104;
                    histxy[nh]++;
                    area[nh] = 10.f;
                    inter[nh] = 1;
                    xxx[nh] += xc[y][x];
                    yyy[nh] += yc[y][x];
                    YYY[nh] += Yc[y][x];

                }

            } else if (xc[y][x] < 0.405f) {//45
                if (yc[y][x] < 0.2f) {
                    nh = 105;
                    histxy[nh]++;
                    area[nh] = 40.f;
                    inter[nh] = 1;
                    xxx[nh] += xc[y][x];
                    yyy[nh] += yc[y][x];
                    YYY[nh] += Yc[y][x];

                } else if (yc[y][x] < 0.24f) {
                    nh = 106;
                    histxy[nh]++;
                    area[nh] = 16.f;
                    inter[nh] = 2;
                    xxx[nh] += xc[y][x];
                    yyy[nh] += yc[y][x];
                    YYY[nh] += Yc[y][x];

                } else if (yc[y][x] < 0.29f) {
                    nh = 107;
                    histxy[nh]++;
                    area[nh] = 20.f;
                    inter[nh] = 2;
                    xxx[nh] += xc[y][x];
                    yyy[nh] += yc[y][x];
                    YYY[nh] += Yc[y][x];

                } else if (yc[y][x] < 0.32f) {
                    nh = 108;
                    histxy[nh]++;
                    area[nh] = 12.f;
                    inter[nh] = 3;
                    xxx[nh] += xc[y][x];
                    yyy[nh] += yc[y][x];
                    YYY[nh] += Yc[y][x];

                } else if (yc[y][x] < 0.34f) {
                    nh = 109;
                    histxy[nh]++;
                    area[nh] = 8.f;
                    inter[nh] = 3;
                    xxx[nh] += xc[y][x];
                    yyy[nh] += yc[y][x];
                    YYY[nh] += Yc[y][x];

                } else if (yc[y][x] < 0.37f) {
                    nh = 110;
                    histxy[nh]++;
                    area[nh] = 12.f;
                    inter[nh] = 3;
                    xxx[nh] += xc[y][x];
                    yyy[nh] += yc[y][x];
                    YYY[nh] += Yc[y][x];

                } else if (yc[y][x] < 0.4f) {
                    nh = 111;
                    histxy[nh]++;
                    area[nh] = 12.f;
                    inter[nh] = 3;
                    xxx[nh] += xc[y][x];
                    yyy[nh] += yc[y][x];
                    YYY[nh] += Yc[y][x];

                } else if (yc[y][x] < 0.45f) {
                    nh = 112;
                    histxy[nh]++;
                    area[nh] = 20.f;
                    inter[nh] = 2;
                    xxx[nh] += xc[y][x];
                    yyy[nh] += yc[y][x];
                    YYY[nh] += Yc[y][x];

                } else if (yc[y][x] < 0.5f) {
                    nh = 113;
                    histxy[nh]++;
                    area[nh] = 20.f;
                    inter[nh] = 2;
                    xxx[nh] += xc[y][x];
                    yyy[nh] += yc[y][x];
                    YYY[nh] += Yc[y][x];

                } else if (yc[y][x] < 0.55f) {
                    nh = 114;
                    histxy[nh]++;
                    area[nh] = 20.f;
                    inter[nh] = 2;
                    xxx[nh] += xc[y][x];
                    yyy[nh] += yc[y][x];
                    YYY[nh] += Yc[y][x];


                } else if (yc[y][x] < 0.6f) {
                    nh = 115;
                    histxy[nh]++;
                    area[nh] = 16.f;
                    inter[nh] = 1;
                    xxx[nh] += xc[y][x];
                    yyy[nh] += yc[y][x];
                    YYY[nh] += Yc[y][x];

                }

            } else if (xc[y][x] < 0.445f) {//45
                if (yc[y][x] < 0.2f) {
                    nh = 116;
                    histxy[nh]++;
                    area[nh] = 40.f;
                    inter[nh] = 1;
                    xxx[nh] += xc[y][x];
                    yyy[nh] += yc[y][x];
                    YYY[nh] += Yc[y][x];

                } else if (yc[y][x] < 0.24f) {
                    nh = 117;
                    histxy[nh]++;
                    area[nh] = 16.f;
                    inter[nh] = 2;
                    xxx[nh] += xc[y][x];
                    yyy[nh] += yc[y][x];
                    YYY[nh] += Yc[y][x];

                } else if (yc[y][x] < 0.29f) {
                    nh = 118;
                    histxy[nh]++;
                    area[nh] = 20.f;
                    inter[nh] = 2;
                    xxx[nh] += xc[y][x];
                    yyy[nh] += yc[y][x];
                    YYY[nh] += Yc[y][x];

                } else if (yc[y][x] < 0.32f) {
                    nh = 119;
                    histxy[nh]++;
                    area[nh] = 12.f;
                    inter[nh] = 3;
                    xxx[nh] += xc[y][x];
                    yyy[nh] += yc[y][x];
                    YYY[nh] += Yc[y][x];

                } else if (yc[y][x] < 0.34f) {
                    nh = 120;
                    histxy[nh]++;
                    area[nh] = 8.f;
                    inter[nh] = 3;
                    xxx[nh] += xc[y][x];
                    yyy[nh] += yc[y][x];
                    YYY[nh] += Yc[y][x];

                } else if (yc[y][x] < 0.37f) {
                    nh = 121;
                    histxy[nh]++;
                    area[nh] = 12.f;
                    inter[nh] = 3;
                    xxx[nh] += xc[y][x];
                    yyy[nh] += yc[y][x];
                    YYY[nh] += Yc[y][x];

                } else if (yc[y][x] < 0.4f) {
                    nh = 122;
                    histxy[nh]++;
                    area[nh] = 12.f;
                    inter[nh] = 3;
                    xxx[nh] += xc[y][x];
                    yyy[nh] += yc[y][x];
                    YYY[nh] += Yc[y][x];

                } else if (yc[y][x] < 0.45f) {
                    nh = 123;
                    histxy[nh]++;
                    area[nh] = 20.f;
                    inter[nh] = 2;
                    xxx[nh] += xc[y][x];
                    yyy[nh] += yc[y][x];
                    YYY[nh] += Yc[y][x];

                } else if (yc[y][x] < 0.5f) {
                    nh = 124;
                    histxy[nh]++;
                    area[nh] = 20.f;
                    inter[nh] = 2;
                    xxx[nh] += xc[y][x];
                    yyy[nh] += yc[y][x];
                    YYY[nh] += Yc[y][x];

                } else if (yc[y][x] < 0.55f) {
                    nh = 125;
                    histxy[nh]++;
                    area[nh] = 20.f;
                    inter[nh] = 2;
                    xxx[nh] += xc[y][x];
                    yyy[nh] += yc[y][x];
                    YYY[nh] += Yc[y][x];


                } else if (yc[y][x] < 0.58f) {
                    nh = 126;
                    histxy[nh]++;
                    area[nh] = 16.f;
                    inter[nh] = 1;
                    xxx[nh] += xc[y][x];
                    yyy[nh] += yc[y][x];
                    YYY[nh] += Yc[y][x];

                }

            } else if (xc[y][x] < 0.495f) {
                if (yc[y][x] < 0.2f) {
                    nh = 127;
                    histxy[nh]++;
                    area[nh] = 40.f;
                    inter[nh] = 1;
                    xxx[nh] += xc[y][x];
                    yyy[nh] += yc[y][x];
                    YYY[nh] += Yc[y][x];

                } else if (yc[y][x] < 0.24f) {
                    nh = 128;
                    histxy[nh]++;
                    area[nh] = 20.f;
                    inter[nh] = 2;
                    xxx[nh] += xc[y][x];
                    yyy[nh] += yc[y][x];
                    YYY[nh] += Yc[y][x];

                } else if (yc[y][x] < 0.29f) {
                    nh = 129;
                    histxy[nh]++;
                    area[nh] = 25.f;
                    inter[nh] = 2;
                    xxx[nh] += xc[y][x];
                    yyy[nh] += yc[y][x];
                    YYY[nh] += Yc[y][x];

                } else if (yc[y][x] < 0.32f) {
                    nh = 130;
                    histxy[nh]++;
                    area[nh] = 15.f;
                    inter[nh] = 3;
                    xxx[nh] += xc[y][x];
                    yyy[nh] += yc[y][x];
                    YYY[nh] += Yc[y][x];

                } else if (yc[y][x] < 0.34f) {
                    nh = 131;
                    histxy[nh]++;
                    area[nh] = 10.f;
                    inter[nh] = 3;
                    xxx[nh] += xc[y][x];
                    yyy[nh] += yc[y][x];
                    YYY[nh] += Yc[y][x];

                } else if (yc[y][x] < 0.37f) {
                    nh = 132;
                    histxy[nh]++;
                    area[nh] = 15.f;
                    inter[nh] = 3;
                    xxx[nh] += xc[y][x];
                    yyy[nh] += yc[y][x];
                    YYY[nh] += Yc[y][x];

                } else if (yc[y][x] < 0.4f) {
                    nh = 133;
                    histxy[nh]++;
                    area[nh] = 15.f;
                    inter[nh] = 3;
                    xxx[nh] += xc[y][x];
                    yyy[nh] += yc[y][x];
                    YYY[nh] += Yc[y][x];

                } else if (yc[y][x] < 0.45f) {
                    nh = 134;
                    histxy[nh]++;
                    area[nh] = 25.f;
                    inter[nh] = 2;
                    xxx[nh] += xc[y][x];
                    yyy[nh] += yc[y][x];
                    YYY[nh] += Yc[y][x];

                } else if (yc[y][x] < 0.5f) {
                    nh = 135;
                    histxy[nh]++;
                    area[nh] = 25.f;
                    inter[nh] = 2;
                    xxx[nh] += xc[y][x];
                    yyy[nh] += yc[y][x];
                    YYY[nh] += Yc[y][x];

                } else if (yc[y][x] < 0.55f) {
                    nh = 136;
                    histxy[nh]++;
                    area[nh] = 20.f;
                    inter[nh] = 1;
                    xxx[nh] += xc[y][x];
                    yyy[nh] += yc[y][x];
                    YYY[nh] += Yc[y][x];

                }
            } else if (xc[y][x] < 0.545f) {
                if (yc[y][x] < 0.2f) {
                    nh = 137;
                    histxy[nh]++;
                    area[nh] = 25.f;
                    inter[nh] = 1;
                    xxx[nh] += xc[y][x];
                    yyy[nh] += yc[y][x];
                    YYY[nh] += Yc[y][x];

                } else if (yc[y][x] < 0.24f) {
                    nh = 138;
                    histxy[nh]++;
                    area[nh] = 20.f;
                    inter[nh] = 1;
                    xxx[nh] += xc[y][x];
                    yyy[nh] += yc[y][x];
                    YYY[nh] += Yc[y][x];

                } else if (yc[y][x] < 0.29f) {
                    nh = 139;
                    histxy[nh]++;
                    area[nh] = 25.f;
                    inter[nh] = 2;
                    xxx[nh] += xc[y][x];
                    yyy[nh] += yc[y][x];
                    YYY[nh] += Yc[y][x];

                } else if (yc[y][x] < 0.32f) {
                    nh = 140;
                    histxy[nh]++;
                    area[nh] = 15.f;
                    inter[nh] = 2;
                    xxx[nh] += xc[y][x];
                    yyy[nh] += yc[y][x];
                    YYY[nh] += Yc[y][x];

                } else if (yc[y][x] < 0.34f) {
                    nh = 141;
                    histxy[nh]++;
                    area[nh] = 10.f;
                    inter[nh] = 2;
                    xxx[nh] += xc[y][x];
                    yyy[nh] += yc[y][x];
                    YYY[nh] += Yc[y][x];

                } else if (yc[y][x] < 0.37f) {
                    nh = 142;
                    histxy[nh]++;
                    area[nh] = 15.f;
                    inter[nh] = 2;
                    xxx[nh] += xc[y][x];
                    yyy[nh] += yc[y][x];
                    YYY[nh] += Yc[y][x];

                } else if (yc[y][x] < 0.4f) {
                    nh = 143;
                    histxy[nh]++;
                    area[nh] = 15.f;
                    inter[nh] = 2;
                    xxx[nh] += xc[y][x];
                    yyy[nh] += yc[y][x];
                    YYY[nh] += Yc[y][x];

                } else if (yc[y][x] < 0.45f) {
                    nh = 144;
                    histxy[nh]++;
                    area[nh] = 25.f;
                    inter[nh] = 2;
                    xxx[nh] += xc[y][x];
                    yyy[nh] += yc[y][x];
                    YYY[nh] += Yc[y][x];

                } else if (yc[y][x] < 0.5f) {
                    nh = 145;
                    histxy[nh]++;
                    area[nh] = 25.f;
                    inter[nh] = 1;
                    xxx[nh] += xc[y][x];
                    yyy[nh] += yc[y][x];
                    YYY[nh] += Yc[y][x];



                }

            } else if (xc[y][x] < 0.595f) {
                if (yc[y][x] < 0.2f) {
                    nh = 146;
                    histxy[nh]++;
                    area[nh] = 15.f;
                    inter[nh] = 1;
                    xxx[nh] += xc[y][x];
                    yyy[nh] += yc[y][x];
                    YYY[nh] += Yc[y][x];

                } else if (yc[y][x] < 0.25f) {
                    nh = 147;
                    histxy[nh]++;
                    area[nh] = 25.f;
                    inter[nh] = 1;
                    xxx[nh] += xc[y][x];
                    yyy[nh] += yc[y][x];
                    YYY[nh] += Yc[y][x];

                } else if (yc[y][x] < 0.3f) {
                    nh = 148;
                    histxy[nh]++;
                    area[nh] = 25.f;
                    inter[nh] = 2;
                    xxx[nh] += xc[y][x];
                    yyy[nh] += yc[y][x];
                    YYY[nh] += Yc[y][x];

                } else if (yc[y][x] < 0.35f) {
                    nh = 149;
                    histxy[nh]++;
                    area[nh] = 25.f;
                    inter[nh] = 2;
                    xxx[nh] += xc[y][x];
                    yyy[nh] += yc[y][x];
                    YYY[nh] += Yc[y][x];

                } else if (yc[y][x] < 0.4f) {
                    nh = 160;
                    histxy[nh]++;
                    area[nh] = 25.f;
                    inter[nh] = 2;
                    xxx[nh] += xc[y][x];
                    yyy[nh] += yc[y][x];
                    YYY[nh] += Yc[y][x];


                } else if (yc[y][x] < 0.45f) {
                    nh = 161;
                    histxy[nh]++;
                    area[nh] = 15.f;
                    inter[nh] = 1;
                    xxx[nh] += xc[y][x];
                    yyy[nh] += yc[y][x];
                    YYY[nh] += Yc[y][x];

                }

            } else if (xc[y][x] < 0.65f) {
                if (yc[y][x] < 0.25f) {
                    nh = 162;
                    histxy[nh]++;
                    area[nh] = 15.f;
                    inter[nh] = 1;
                    xxx[nh] += xc[y][x];
                    yyy[nh] += yc[y][x];
                    YYY[nh] += Yc[y][x];


                } else if (yc[y][x] < 0.3f) {
                    nh = 163;
                    histxy[nh]++;
                    area[nh] = 25.f;
                    inter[nh] = 2;
                    xxx[nh] += xc[y][x];
                    yyy[nh] += yc[y][x];
                    YYY[nh] += Yc[y][x];

                } else if (yc[y][x] < 0.35f) {
                    nh = 164;
                    histxy[nh]++;
                    area[nh] = 25.f;
                    inter[nh] = 2;
                    xxx[nh] += xc[y][x];
                    yyy[nh] += yc[y][x];
                    YYY[nh] += Yc[y][x];


                } else if (yc[y][x] < 0.45f) {
                    nh = 165;
                    histxy[nh]++;
                    area[nh] = 15.f;
                    inter[nh] = 1;
                    xxx[nh] += xc[y][x];
                    yyy[nh] += yc[y][x];
                    YYY[nh] += Yc[y][x];

                }

            } else if (xc[y][x] < 0.75f) {
                nh = 166;
                histxy[nh]++;
                area[nh] = 25.f;
                inter[nh] = 1;
                xxx[nh] += xc[y][x];
                yyy[nh] += yc[y][x];
                YYY[nh] += Yc[y][x];


            }

        }
    }

    for (int j = 0; j < siza; j++) {

        histuse[j] = 100 * histxy[j];// * (1.f / area[j]) * inter[j];
        histY[j] = YYY[j] / histxy[j];

        if (histxy[j] != 0) {
            xxx[j] /=  histxy[j];
            yyy[j] /=  histxy[j];

        }

        //   printf ("h=%i ", (int) histuse[j]);

    }

    //    printf ("\n");
    int memj[Nc] = {};

    //find the xx max values for histuse probably less
    float max[Nc] = {-100.f, -100.f, -100.f, -100.f, -100.f, -100.f, -100.f, -100.f, -100.f, -100.f, -100.f, -100.f, -100.f, -100.f, -100.f, -100.f, -100.f, -100.f, -100.f, -100.f,
                     -100.f, -100.f, -100.f, -100.f, -100.f, -100.f, -100.f, -100.f, -100.f, -100.f, -100.f, -100.f, -100.f, -100.f, -100.f, -100.f, -100.f, -100.f, -100.f, -100.f,
                     -100.f, -100.f, -100.f, -100.f, -100.f, -100.f, -100.f, -100.f, -100.f, -100.f, -100.f, -100.f, -100.f, -100.f, -100.f, -100.f, -100.f, -100.f, -100.f, -100.f, -100.f
                    };

    for (int k = 0; k < Nc; k++) {
        int ind = 0;

        for (int j = 0; j < siza; j++) {
            if (histuse[j] > max[k]) {
                max[k] = histuse[j];
                memj[k] = j;
                ind = j;
            }
        }

        histuse[ind] = 0.f;
        max[ind] = -100.f;
    }

    int siz = 0;

    for (int k = 0; k < Nc; k++) {
        if (memj[k] != 0) {
            siz++;
            //     printf("k=%i", memj[k]);

        }
    }

    if (siz > Nc) {
        siz = Nc;
    }

    float *xxcal = nullptr;
    float *yycal = nullptr;
    float *YYcal = nullptr;

    xxcal = new float [siz];
    yycal = new float [siz];
    YYcal = new float [ siz];
    int pos = 0;

    for (int k = 0; k < Nc; k++) {
        if (memj[k] != 0 && pos < siz) {
            xxcal[pos] = xxx[memj[k]];
            yycal[pos] = yyy[memj[k]];
            YYcal[pos] = histY[memj[k]];
            /*          float X = 65535.f * (xxcal[pos] * YYcal[pos]) / yycal[pos];
                      float Z = 65535.f * ((1.f - xxcal[pos] - yycal[pos]) * YYcal[pos]) / yycal[pos];
                      float Y = 65535.f * YYcal[pos];
                      float L, a, b;
                      Color::XYZ2Lab (X, Y, Z, L, a, b);
                      L /= 32768.f;
                      a /= 32768.f;
                      b /= 32768.f;

                      xxcal[pos] = a;
                      yycal[pos] = b;
                      YYcal[pos] = L;
            */
            pos++;
        }
    }


    //find reference color near color calculated
    float min[Nc] = {10000.f, 10000.f, 10000.f, 10000.f, 10000.f, 10000.f, 10000.f, 10000.f, 10000.f, 10000.f, 10000.f, 10000.f, 10000.f, 10000.f, 10000.f, 10000.f, 10000.f, 10000.f, 10000.f, 10000.f,
                     10000.f, 10000.f, 10000.f, 10000.f, 10000.f, 10000.f, 10000.f, 10000.f, 10000.f, 10000.f, 10000.f, 10000.f, 10000.f, 10000.f, 10000.f, 10000.f, 10000.f, 10000.f, 10000.f, 10000.f,
                     10000.f, 10000.f, 10000.f, 10000.f, 10000.f, 10000.f, 10000.f, 10000.f, 10000.f, 10000.f, 10000.f, 10000.f, 10000.f, 10000.f, 10000.f, 10000.f, 10000.f, 10000.f
                    };

    int memk[Nc] = {};
    float chrocalc[Nc] = {};
    float Txprov[Nc] = {};
    float Typrov[Nc] = {};

    for (int k = 0; k < Nc; k++) {
        Txprov[k] = Tx[k][42];//D50
        Typrov[k] = Ty[k][42];
    }

    for (int p = 0; p < pos; p++) {//color calculated
        for (int k = 0; k < Nc; k++) {//ref color

            chrocalc[k] = SQR(Txprov[k] - xxcal[p]) + SQR(Typrov[k] - yycal[p]);

            if (chrocalc[k] < min[p]) {
                min[p] = chrocalc[k];
                memk[p] = k;
            }

        }

        Txprov[memk[p]] = 100000.f;
        Typrov[memk[p]] = 100000.f;
        min[memk[p]] = 10000.f;

    }

    for (int p = 0; p < pos; p++) {
        //   printf("co=%i ", memk[p]);
    }

    int pred = 0;
//printf("pos=%i\n", pos);
//calculate RGB values for these colors

    float R[pos], G[pos], B[pos];

    for (int p = pred; p < pos; p++) {
        //  printf("xx=%f yy=%f YY=%f\n", xxcal[p],yycal[p], YYcal[p]);
        float X, Y, Z;
        X = 65535.f * (xxcal[p] * YYcal[p]) / yycal[p];
        Z = 65535.f * ((1.f - xxcal[p] - yycal[p]) * YYcal[p]) / yycal[p];
        Y = 65535.f * YYcal[p];
        Color::xyz2rgb(X, Y, Z, R[p], G[p], B[p], wip);
        //printf("R=%f G=%f B=%f\n", R[p],G[p], B[p]);

    }

    array2D<float> rk;
    array2D<float> gk;
    array2D<float> bk;
    rk(pos, N_t);
    gk(pos, N_t);
    bk(pos, N_t);

    array2D<float> xk;
    array2D<float> yk;
    array2D<float> Yk;
    xk(pos, N_t);
    yk(pos, N_t);
    Yk(pos, N_t);

    array2D<float> L_k;
    array2D<float> a_k;
    array2D<float> b_k;
    L_k(pos, N_t);
    a_k(pos, N_t);
    b_k(pos, N_t);

    for (int i = 0; i < pos; i++) {
        for (int j = 0; j < N_t; j++) {
            rk[i][j] = 0.f;
            gk[i][j] = 0.f;
            bk[i][j] = 0.f;
            xk[i][j] = 0.f;
            yk[i][j] = 0.f;
            Yk[i][j] = 0.f;
            L_k[i][j] = 0.f;
            a_k[i][j] = 0.f;
            b_k[i][j] = 0.f;

        }
    }

//printf("\n");

//calculate r g b with T coefi
    for (int tt = 0; tt < N_t; tt++) {
        //  printf("rmm=%f bmm=%f\n", rmm[tt],bmm[tt]);
    }

    for (int tt = 0; tt < N_t; tt++) {
        for (int p = pred; p < pos; p++) {
            rk[p][tt] = rmm[tt] * R[p];
            gk[p][tt] =  G[p];
            bk[p][tt] = bmm[tt] * B[p];
            //  printf("R=%f ", R[p]);
            //  printf("rk=%f gk=%f bk=%f\n", rk[p][tt], gk[p][tt], bk[p][tt]);

        }
    }

//       printf ("\n");

//recalculate x y Y for each Temp and each color selected
    for (int tt = 0; tt < N_t; tt++) {
        for (int p = pred; p < pos; p++) {
            float x_c = 0.f, y_c = 0.f, Y_c = 0.f;
            float RR = rk[p][tt];
            float GG = gk[p][tt];
            float BB = bk[p][tt];

            Color::rgbxyY(RR, GG, BB, x_c, y_c, Y_c, wp);
            xk[p][tt] = x_c;
            yk[p][tt] = y_c;
            Yk[p][tt] = Y_c;
            float X = 65535.f * (xk[p][tt] * Yk[p][tt]) / yk[p][tt];
            float Z = 65535.f * ((1.f - xk[p][tt] - yk[p][tt]) * Yk[p][tt]) / yk[p][tt];
            float Y = 65535.f * Yk[p][tt];
            float L, a, b;
            Color::XYZ2Lab(X, Y, Z, L, a, b);
            L /= 327.68f;
            a /= 327.68f;
            b /= 327.68f;

            L_k[p][tt] = L;
            a_k[p][tt] = a;
            b_k[p][tt] = b;


            //    printf("xk=%f yk=%f\n", xk[p][tt], yk[p][tt]);

        }

    }

    //now we are comparaing by correlation xk, yk to Tx[nc][tt] and Ty
    // covariance xk  + Tx and yk + Ty / sigma xk + Tx * sigma yk + ty
    //number elements = Number of reference color + number of color found
    //
    int number = pos + Nc;
    //    int number =  Nc;
    float avgx[N_t] = {}, avgy[N_t] = {};
    float covar[N_t] = {};
    float sigx[N_t] = {};
    float sigy[N_t] = {};
    float correl[N_t] = {};
    float deltac[N_t] = {};
    float avgx42 = 0.f;
    float avgy42 = 0.f;
//    float sigx42 = 0.f;
//    float sigy42 = 0.f;
//    float delta = 0.f;

    for (int tt = 0; tt < N_t; tt++) {
        avgx[tt] = 0.f;
        avgy[tt] = 0.f;
        covar[tt] = 0.f;
        sigx[tt] = 0.f;
        sigy[tt] = 0.f;
        correl[tt] = 0.f;
        deltac[tt] = 0.f;
    }

    int typ = 11;//type of covariance or different algoritms
    float maxcorel = -10.f;
    int tempcor = 0;

    float epsxx = 4000.f, epsyy = 4000.f;//delta value to have result!
    array2D<int> hh;

    hh(pos, N_t);

    for (int tt = 0; tt < N_t; tt++) {
        for (int i = pred; i < pos; i++) {
            hh[i][tt] = 0;
        }
    }

    if (typ == 14) {
        //first algo from web
        for (int tt = 0; tt < N_t; tt++) {
            for (int i = pred; i < pos; i++) {
                if ((rk[i][tt] > (TR[memk[i]][tt] - epsxx)) && (rk[i][tt] < (TR[memk[i]][tt] + epsxx)) && ((bk[i][tt] > (TB[memk[i]][tt] - epsyy)) && (bk[i][tt] < (TB[memk[i]][tt] + epsyy)))) {
                    hh[i][tt] = 1;
                }
            }
        }

        int somme[N_t];

        for (int j = 0; j < N_t; j++) {
            somme[j] = 0;
        }

        for (int tt = 0; tt < N_t; tt++) {
            for (int j = 0; j < pos; j++) {
                somme[tt] += hh[j][tt];
            }
        }

        for (int j = 0; j < N_t; j++) {
            //   printf("j=%i somm=%i \n", j, somme[j]);

        }
    }

    hh(0, 0);

    if (typ == 11) {
        //second algo mine deltaC
        for (int tt = 0; tt < N_t; tt++) {
            for (int i = pred; i < pos; i++) {
                deltac[tt] += SQR(Ta[i][tt] - a_k[i][tt]) +  SQR(Tb[i][tt] - b_k[i][tt])    ;

            }

            deltac[tt] /= (pos - pred);
            //    printf("tt=%i delta=%f\n", tt, deltac[tt]);
        }
    }

    if (typ == 12) {
        //3 algo correlation R (ref and calculated) f(B ref and calculated)
        for (int tt = 0; tt < N_t; tt++) {
            for (int i = pred; i < pos; i++) {
                avgx[tt] = TR[memk[i]][tt] + rk[i][tt];
                avgy[tt] = TB[memk[i]][tt] + bk[i][tt];
            }

            avgx[tt] /= 2 * (pos - pred);
            avgy[tt] /= 2 * (pos - pred);
        }

        for (int tt = 0; tt < N_t; tt++) {
            for (int i = pred; i < pos; i++) {
                covar[tt] += (TR[memk[i]][tt] - avgx[tt]) * (TB[memk[i]][tt] - avgy[tt]);
                covar[tt] += (rk[i][tt] - avgx[tt]) * (bk[i][tt] - avgy[tt]);
                sigx[tt] += SQR((TR[memk[i]][tt] - avgx[tt]));
                sigx[tt] += SQR((rk[i][tt] - avgx[tt]));
                sigy[tt] += SQR((TB[memk[i]][tt] - avgy[tt]));
                sigy[tt] += SQR((bk[i][tt] - avgy[tt]));
            }

            covar[tt] /= 2 * (pos - pred);
            sigy[tt] /= 2 * (pos - pred);
            sigx[tt] /= 2 * (pos - pred);
            sigx[tt] = sqrt(sigx[tt]);
            sigy[tt] = sqrt(sigy[tt]);

            correl[tt] = covar[tt] / (sigx[tt] * sigy[tt]);
            correl[tt] = fabs(correl[tt]);

            if (correl[tt] > maxcorel) {
                maxcorel =  correl[tt];
                tempcor = tt;
            }


            printf("12 == tempc=%i tt=%i pos=%i corr=%f\n", tempcor, tt, pos, correl[tt]);


        }
    }

    if (typ == 13) {//
        //algo 4 ref (B + R) correllation with calculated rk + bk)
        for (int tt = 0; tt < N_t; tt++) {
            for (int i = pred; i < pos; i++) {
                avgx[tt] = TR[memk[i]][tt] + TB[memk[i]][tt];
                avgy[tt] =  rk[i][tt] + bk[i][tt];
            }

            avgx[tt] /= 2 * (pos - pred);
            avgy[tt] /= 2 * (pos - pred);
        }

        for (int tt = 0; tt < N_t; tt++) {
            for (int i = pred; i < pos; i++) {
                covar[tt] += (TR[memk[i]][tt] - avgx[tt]) * (rk[i][tt] - avgy[tt]);
                covar[tt] += (TB[memk[i]][tt] - avgx[tt]) * (bk[i][tt] - avgy[tt]);
                sigx[tt] += SQR((TR[memk[i]][tt] - avgx[tt]));
                sigx[tt] += SQR((TB[memk[i]][tt] - avgx[tt]));
                sigy[tt] += SQR((rk[i][tt] - avgy[tt]));
                sigy[tt] += SQR((bk[i][tt] - avgy[tt]));
            }

            covar[tt] /= 2 * (pos - pred);
            sigy[tt] /= 2 * (pos - pred);
            sigx[tt] /= 2 * (pos - pred);
            sigx[tt] = sqrt(sigx[tt]);
            sigy[tt] = sqrt(sigy[tt]);

            correl[tt] = covar[tt] / (sigx[tt] * sigy[tt]);
            correl[tt] = fabs(correl[tt]);

            if (correl[tt] > maxcorel) {
                maxcorel =  correl[tt];
                tempcor = tt;
            }


            //     printf("13 == tt=%i pos=%i corr=%f\n", tt, pos, correl[tt]);


        }
    }

//same with x and y xyY not good
    if (typ == 0) {//
        for (int tt = 0; tt < N_t; tt++) {
            for (int i = pred; i < pos; i++) {
                avgx[tt] = Tx[memk[i]][tt] + xxcal[i];
                avgy[tt] = Ty[memk[i]][tt] + yycal[i];
                //  avgx[tt] = Tx[i][tt] + xxcal[i];
                //  avgy[tt] = Ty[i][tt] + yycal[i];
            }

            avgx[tt] /= 2 * (pos - pred);
            avgy[tt] /= 2 * (pos - pred);
        }

        for (int tt = 0; tt < N_t; tt++) {
            for (int i = pred; i < pos; i++) {
                covar[tt] += (Tx[memk[i]][tt] - avgx[tt]) * (Ty[memk[i]][tt] - avgy[tt]);
                covar[tt] += (xxcal[i] - avgx[tt]) * (yycal[i] - avgy[tt]);
                sigx[tt] += SQR((Tx[memk[i]][tt] - avgx[tt]));
                sigx[tt] += SQR((xxcal[i] - avgx[tt]));
                sigy[tt] += SQR((Ty[memk[i]][tt] - avgy[tt]));
                sigy[tt] += SQR((yycal[i] - avgy[tt]));
            }

            covar[tt] /= 2 * (pos - pred);
            sigy[tt] /= 2 * (pos - pred);
            sigx[tt] /= 2 * (pos - pred);
            sigx[tt] = sqrt(sigx[tt]);
            sigy[tt] = sqrt(sigy[tt]);

            correl[tt] = covar[tt] / (sigx[tt] * sigy[tt]);
            correl[tt] = fabs(correl[tt]);

            if (correl[tt] > maxcorel) {
                maxcorel =  correl[tt];
                tempcor = tt;
            }


            //    printf ("0 == tt=%i pos=%i corr=%f\n", tt, pos, correl[tt]);


        }

        //    printf ("tempcor=%i temp=%f\n", tempcor, Txyz[tempcor].Tem);

    }

    for (int tt = 0; tt < N_t; tt++) {
        avgx[tt] = 0.f;
        avgy[tt] = 0.f;
        covar[tt] = 0.f;
        sigx[tt] = 0.f;
        sigy[tt] = 0.f;
        correl[tt] = 0.f;
    }

    maxcorel = -10.f;
    tempcor = 0;

    if (typ == 0) {//
        pred = 0;

        //pos = 14;
        for (int tt = 0; tt < N_t; tt++) {
            for (int i = pred; i < pos; i++) {
                avgx[tt] = Tx[memk[i]][42] + xk[i][tt];
                avgy[tt] = Ty[memk[i]][42] + yk[i][tt];
                //avgx[tt] = Tx[i][42] + xk[i][tt];
                //avgy[tt] = Ty[i][42] + yk[i][tt];
            }

            avgx[tt] /= 2 * (pos - pred);
            avgy[tt] /= 2 * (pos - pred);
        }

        for (int tt = 0; tt < N_t; tt++) {
            for (int i = pred; i < pos; i++) {
                covar[tt] += (Tx[memk[i]][42] - avgx[tt]) * (Ty[memk[i]][42] - avgy[tt]);
                covar[tt] += (xk[i][tt] - avgx[tt]) * (yk[i][tt] - avgy[tt]);
                sigx[tt] += SQR((Tx[memk[i]][42] - avgx[tt]));
                sigx[tt] += SQR((xk[i][tt] - avgx[tt]));
                sigy[tt] += SQR((Ty[memk[i]][42] - avgy[tt]));
                sigy[tt] += SQR((yk[i][tt] - avgy[tt]));
            }

            covar[tt] /=  2 * (pos - pred);
            sigy[tt] /= 2 * (pos - pred);
            sigx[tt] /= 2 * (pos - pred);
            sigx[tt] = sqrt(sigx[tt]);
            sigy[tt] = sqrt(sigy[tt]);

            correl[tt] = covar[tt] / (sigx[tt] * sigy[tt]);
            correl[tt] = fabs(correl[tt]);

            if (correl[tt] > maxcorel) {
                maxcorel =  correl[tt];
                tempcor = tt;
            }



            //      printf ("1 == tt=%i pos=%i corr=%f\n", tt, pos, correl[tt]);


        }

        //    printf ("tempcor=%i temp=%f\n", tempcor, Txyz[tempcor].Tem);

    }

    for (int tt = 0; tt < N_t; tt++) {
        avgx[tt] = 0.f;
        avgy[tt] = 0.f;
        covar[tt] = 0.f;
        sigx[tt] = 0.f;
        sigy[tt] = 0.f;
        correl[tt] = 0.f;
    }

    if (typ == 9) {//
        for (int tt = 0; tt < N_t; tt++) {
            for (int i = pred; i < pos; i++) {
                avgx[tt] = Tx[memk[i]][tt] + xk[i][tt];
                avgy[tt] = Ty[memk[i]][tt] + yk[i][tt];
            }

            avgx[tt] /= 2 * (pos - pred);
            avgy[tt] /= 2 * (pos - pred);
        }

        for (int tt = 0; tt < N_t; tt++) {
            for (int i = pred; i < pos; i++) {
                covar[tt] += (Tx[memk[i]][tt] - avgx[tt]) * (Ty[memk[i]][42] - avgy[tt]);
                covar[tt] += (xk[i][tt] - avgx[tt]) * (yk[i][tt] - avgy[tt]);
                sigx[tt] += SQR((Tx[memk[i]][tt] - avgx[tt]));
                sigx[tt] += SQR((xk[i][tt] - avgx[tt]));
                sigy[tt] += SQR((Ty[memk[i]][tt] - avgy[tt]));
                sigy[tt] += SQR((yk[i][tt] - avgy[tt]));
            }

            covar[tt] /= 2 * (pos - pred);
            sigy[tt] /= 2 * (pos - pred);
            sigx[tt] /= 2 * (pos - pred);
            sigx[tt] = sqrt(sigx[tt]);
            sigy[tt] = sqrt(sigy[tt]);

            correl[tt] = covar[tt] / (sigx[tt] * sigy[tt]);
            correl[tt] = fabs(correl[tt]);

            if (correl[tt] > maxcorel) {
                maxcorel =  correl[tt];
                tempcor = tt;
            }



            //       printf ("9 == tt=%i pos=%i corr=%f\n", tt, pos, correl[tt]);


        }

        //    printf ("9 tempcor=%i temp=%f\n", tempcor, Txyz[tempcor].Tem);

    }


    else if (typ == 2) {//covariance with Tx Ty 5000K and xk yk variing with temp and mulltiplier RGB and comparison  global chroma Tx + Ty and xk + yk

        for (int i = 0; i < pos; i++) {
            avgy42 += (Tx[memk[i]][42] + Ty[memk[i]][42]);
        }

        avgy42 /= 2 * pos;

        for (int tt = 0; tt < N_t; tt++) {
            for (int i = 0; i < pos; i++) {
                avgx[tt] += (xk[i][tt] + yk[i][tt]);
            }

            avgx[tt] /= 2 * pos;
            //   printf ("av42=%f avx=%f \n", avgy42, avgx[tt]);
        }

        for (int tt = 0; tt < N_t; tt++) {
            for (int i = 0; i < pos; i++) {
                covar[tt] += ((Tx[memk[i]][42] - avgy42) * (xk[i][tt] - avgx[tt]));
                covar[tt] += ((Ty[memk[i]][42] - avgy42) * (yk[i][tt] - avgx[tt]));

                sigy[tt] += SQR(Tx[memk[i]][42] - avgy42);
                sigy[tt] += SQR(Ty[memk[i]][42] - avgy42);

                sigx[tt] += SQR(xk[i][tt] - avgx[tt]) ;
                sigx[tt] += SQR(yk[i][tt] - avgx[tt]) ;

            }

            covar[tt] /= 2 * pos;
            sigy[tt] /= 2 * pos;
            sigx[tt] /= 2 * pos;
            sigx[tt] = sqrt(sigx[tt]);
            sigy[tt] = sqrt(sigy[tt]);

            correl[tt] = covar[tt] / (sigx[tt] * sigy[tt]);
            correl[tt] = fabs(correl[tt]);

            if (correl[tt] > maxcorel) {
                maxcorel =  correl[tt];
                tempcor = tt;
            }


            //    printf("2 tt=%i pos=%i corr=%f\n", tt, pos, correl[tt]);

        }

        //   printf("tempcor=%i temp=%f\n", tempcor, Txyz[tempcor].Tem);

    } else if (typ == 3) {

        //calculate mean for x anf for y
        for (int tt = 0; tt < N_t; tt++) {
            for (int i = 0; i < Nc; i++) {
                avgx[tt] += Tx[i][tt];
                avgy[tt] += Ty[i][tt];
            }
        }

        for (int tt = 0; tt < N_t; tt++) {
            for (int i = 0; i < pos; i++) {
                avgx[tt] += xk[i][tt];
                avgy[tt] += yk[i][tt];
            }

            avgx[tt] /= number;
            avgy[tt] /= number;
        }

        //calculate covariance and stdv x stdv y
        for (int tt = 0; tt < N_t; tt++) {
            for (int i = 0; i < Nc; i++) {
                covar[tt] += ((Tx[i][tt] - avgx[tt]) * (Ty[i][tt] - avgy[tt]));

                sigx[tt] += SQR(Tx[i][tt] - avgx[tt]);
                sigy[tt] += SQR(Ty[i][tt] - avgy[tt]);


            }
        }

        for (int tt = 0; tt < N_t; tt++) {
            for (int i = 0; i < pos; i++) {
                covar[tt] += ((xk[i][tt] - avgx[tt]) * (yk[i][tt] - avgy[tt]));
                sigx[tt] += SQR(xk[i][tt] - avgx[tt]);
                sigy[tt] += SQR(yk[i][tt] - avgy[tt]);

            }
        }

        for (int tt = 0; tt < N_t; tt++) {

            covar[tt] /= number;
            sigx[tt] /= number;
            sigy[tt] /= number;
            sigx[tt] = sqrt(sigx[tt]);
            sigy[tt] = sqrt(sigy[tt]);

            correl[tt] = covar[tt] / (sigx[tt] * sigy[tt]);

            //    printf("tt=%i  corr=%f\n", tt, correl[tt]);
        }
    } else if (typ == 4) {//tt=42 #5000K
        //calculate mean for x anf for y
        //      for (int tt = 0; tt < N_t; tt++) {
        for (int i = 0; i < Nc; i++) {
            //tt = 42;
            avgx42 += Tx[i][42];
            avgy42 += Ty[i][42];
        }

        //     }

        for (int tt = 0; tt < N_t; tt++) {
            for (int i = 0; i < pos; i++) {
                avgx[tt] += xk[i][tt];
                avgy[tt] += yk[i][tt];
            }

            avgx[tt] += avgx42;
            avgy[tt] += avgy42;

            avgx[tt] /= number;
            avgy[tt] /= number;
        }

        //calculate covariance and stdv x stdv y
        for (int tt = 0; tt < N_t; tt++) {
            for (int i = 0; i < Nc; i++) {
                covar[tt] += ((Tx[i][42] - avgx[tt]) * (Ty[i][42] - avgy[tt]));

                sigx[tt] += SQR(Tx[i][42] - avgx[tt]);
                sigy[tt] += SQR(Ty[i][42] - avgy[tt]);


            }
        }

        for (int tt = 0; tt < N_t; tt++) {
            for (int i = 0; i < pos; i++) {
                covar[tt] += ((xk[i][tt] - avgx[tt]) * (yk[i][tt] - avgy[tt]));
                sigx[tt] += SQR(xk[i][tt] - avgx[tt]);
                sigy[tt] += SQR(yk[i][tt] - avgy[tt]);

            }
        }

        for (int tt = 0; tt < N_t; tt++) {

            covar[tt] /= number;
            sigx[tt] /= number;
            sigy[tt] /= number;
            sigx[tt] = sqrt(sigx[tt]);
            sigy[tt] = sqrt(sigy[tt]);

            correl[tt] = covar[tt] / (sigx[tt] * sigy[tt]);

            //     printf("tt=%i  corr=%f\n", tt, correl[tt]);
        }

    }

    delete[] xxcal;
    delete[] yycal;
    delete[] YYcal;

    rk(0, 0);
    gk(0, 0);
    bk(0, 0);
    xk(0, 0);
    yk(0, 0);
    Yk(0, 0);
    L_k(0, 0);
    a_k(0, 0);
    b_k(0, 0);
    reditc(0, 0);
    greenitc(0, 0);
    blueitc(0, 0);

    Xitc(0, 0);
    Yitc(0, 0);
    Zitc(0, 0);
    tempitc(0, 0);
    xc(0, 0);
    yc(0, 0);
    Yc(0, 0);


    //end family

    for (int i = 0; i < Nc; i++) {
        delete [] Tx[i];
        delete [] Ty[i];
        delete [] TYY[i];
        delete [] Ta[i];
        delete [] Tb[i];
        delete [] TL[i];
        delete [] TR[i];
        delete [] TG[i];
        delete [] TB[i];
        delete [] TX[i];
        delete [] TY[i];
        delete [] TZ[i];


    }

    delete [] Tx;
    delete [] Ty;
    delete [] TYY;
    delete [] Ta;
    delete [] Tb;
    delete [] TL;
    delete [] TR;
    delete [] TG;
    delete [] TB;
    delete [] TX;
    delete [] TY;
    delete [] TZ;


    delete [] rmm;
    delete [] gmm;
    delete [] bmm;

    /*        double covarrel[44];

            for (int i = 0; i < 44; i++) {
                covarrel[i] = 0.;
            }


            for (int Tx = 0; Tx < 44; Tx++) {
                double avgX = 0.f, avgY = 0.f, avgZ = 0.f;
                double avgR = 0.f, avgG = 0.f, avgB = 0.f;
                int nb = 0;

    //        double rmul = sRGBd65_xyz[0][0] *  Txyz[Tx].XX + sRGBd65_xyz[0][1] * 1. + sRGBd65_xyz[0][2] * Txyz[Tx].ZZ;
    //        double gmul = sRGBd65_xyz[1][0] *  Txyz[Tx].XX + sRGBd65_xyz[1][1] * 1. + sRGBd65_xyz[1][2] * Txyz[Tx].ZZ;
    //        double bmul = sRGBd65_xyz[2][0] *  Txyz[Tx].XX + sRGBd65_xyz[2][1] * 1. + sRGBd65_xyz[2][2] * Txyz[Tx].ZZ;
                //sort data xyz in histogram ==> Convert to xyY thrn compare to cie_colour_match_jdc
                for (int y = 0; y < bfh ; y += 1) {
                    for (int x = 0; x < bfw ; x += 1) {
                        int yy = y ;
                        int xx = x ;
                        reditc[yy][xx] = redloc[y][x];
                        greenitc[yy][xx] = greenloc[y][x];
                        blueitc[yy][xx] = blueloc[y][x];

                        if (reditc[yy][xx] > 65400.f) {
                            reditc[yy][xx] = 65400.f;
                        }

                        if (greenitc[yy][xx] > 65400.f) {
                            greenitc[yy][xx] = 65400.f;
                        }

                        if (blueitc[yy][xx] > 65400.f) {
                            blueitc[yy][xx] = 65400.f;
                        }

                        if (reditc[yy][xx] < 200.f) {
                            reditc[yy][xx] = 200.f;
                        }

                        if (greenitc[yy][xx] < 200.f) {
                            greenitc[yy][xx] = 200.f;
                        }

                        if (blueitc[yy][xx] < 200.f) {
                            blueitc[yy][xx] = 200.f;
                        }

                        avgR += reditc[yy][xx];
                        avgG += greenitc[yy][xx];
                        avgB += blueitc[yy][xx];

                        Xitc[yy][xx] = 0.f;
                        Yitc[yy][xx] = 0.f;
                        Zitc[yy][xx] = 0.f;
                        float xxx = 0.f, yyy = 0.f, zzz = 0.f;
                        float RR =  reditc[yy][xx];
                        float GG =  greenitc[yy][xx];
                        float BB =  blueitc[yy][xx];

                        Color::rgbxyz (RR, GG, BB, xxx, yyy, zzz, wp);
                        Xitc[yy][xx] = xxx;
                        Yitc[yy][xx] = yyy;
                        Zitc[yy][xx] = zzz;

                        //   Xitc[yy][xx] /= 655.35f;
                        //   Yitc[yy][xx] /= 655.35f;
                        //   Zitc[yy][xx] /= 655.35f;

                        Xitc[yy][xx] *= Txyz[Tx].XX;
                        Zitc[yy][xx] *= Txyz[Tx].ZZ;
                        //  x = X / (X+Y+Z);
                        //  y = Y / (X+Y+Z);

                        avgX += Xitc[yy][xx];
                        avgY += Yitc[yy][xx];
                        avgZ += Zitc[yy][xx];

                        nb++;

                    }
                }

                avgX /= nb;
                avgY /= nb;
                avgZ /= nb;
                avgR /= nb;
                avgG /= nb;
                avgB /= nb;
                */
    //  printf("avgX=%f avgY=%f avgZ=%f avR=%f avG=%f avB=%f nb=%i bf=%i\n", avgX, avgY, avgZ, avgR, avgG, avgB, nb, (bfh)*(bfw));
    /*
            avgX /= avgY;
            avgZ /= avgY;
            avprov = avgY;
            avgY = 1.f;
    */
    /*
                float avgtemp = 0.f;
                int nbitc = 0;
                float maxtemp = -10000.f;
                float mintemp = 100000.f;

                for (int y = 0; y < bfhitc ; y++) {
                    for (int x = 0; x < bfwitc ; x++) {
                        double temp;
                        ColorTemp::XYZtoCorColorTemp ((double)Xitc[y][x] / 65535., (double)Yitc[y][x] / 65535., (double) Zitc[y][x] / 65535., temp);
                        tempitc[y][x] = (float) temp;

                        if (temp > maxtemp) {
                            maxtemp = (float) temp ;
                        }

                        if (temp < mintemp) {
                            mintemp = (float) temp ;
                        }

                        //printf("temp=%f ", tempitc[y][x]);
                        avgtemp += tempitc[y][x];
                        nbitc++;
                    }
                }

                avgtemp /= nbitc;
                int nbstd = 0;
                float stditc = 0.f;
                double stdX = 0.f;
                double stdY = 0.f;
                double stdZ = 0.f;
                double stdxyz = 0.f;

                for (int y = 0; y < bfhitc ; y++) {
                    for (int x = 0; x < bfwitc ; x++) {
                        stditc += SQR (avgtemp - tempitc[y][x]);
                        double dX = avgX -  (double)Xitc[y][x];
                        double dY = avgY -  (double)Yitc[y][x];
                        double dZ = avgZ -  (double)Zitc[y][x];

                        stdX += SQR (dX);
                        stdY += SQR (dY);
                        stdZ += SQR (dZ);
                        stdxyz += (dX *  dY * dZ) ;//prepare covariance

                        nbstd++;
                    }
                }

                stdX /= nbstd;
                stdY /= nbstd;
                stdZ /= nbstd;
                stdX = sqrt (stdX);
                stdY = sqrt (stdY);
                stdZ = sqrt (stdZ);

                stdxyz /= nbstd;

                double mult = stdX * stdZ * stdY;
                double cova = stdxyz / mult; //correlation
                covarrel[Tx] = cova;
                printf ("temp=%f tempref=%f covarel=%f nbstd=%i  stdxyz=%f sX=%f sY=%f sZ=%f mul=%f\n", avgtemp,  Txyz[Tx].Tem, cova, nbstd, stdxyz, stdX, stdY, stdZ, mult );

            }
            */
    /*
            float maxcovarrel = -10.f;
            int TTx = 0;

            for (int Tx = 0; Tx < 44; Tx++) {
                if (covarrel[Tx] > maxcovarrel) {
                    maxcovarrel = covarrel[Tx];
                    TTx = Tx;

                }

                //     printf ("cov=%f\n", covarrel[Tx]);

            }
    */
    //     printf ("cov=%f\n", maxcovarrel);

//       printf ("Temp=%f maxc=%f\n",  Txyz[TTx].Tem, maxcovarrel);
    //we must now tries to minimize
    //  avgX /= avgY;
    //  avgZ /= avgY;
    //  avprov = avgY;
    //  avgY = 1.f;
    //    avprov = 1.f;
    //  stdX /= avgY;
    //  stdY /= avgY;
    //  stdZ /= avgY;

    //     stditc /= nbstd;

    //     printf ("avgte=%f std=%f  max=%f min=%f avgX=%f avgY=%f avgZ=%f stdX=%f stdY=%f stdZ=%f corel=%f\n", avgtemp / nbitc, sqrt (stditc), maxtemp, mintemp, avgX / avgY, avgY / avgY, avgZ / avgY, sqrt (stdX) / avgY, sqrt (stdY) / avgY, sqrt (stdZ) / avgY , covarrel);


    //     double rmul = sRGBd65_xyz[0][0] * (avgX / avgY) + sRGBd65_xyz[0][1] * 1. + sRGBd65_xyz[0][2] * (avgZ / avgY);
    //     double gmul = sRGBd65_xyz[1][0] * (avgX / avgY) + sRGBd65_xyz[1][1] * 1. + sRGBd65_xyz[1][2] * (avgZ / avgY);
    //    double bmul = sRGBd65_xyz[2][0] * (avgX / avgY) + sRGBd65_xyz[2][1] * 1. + sRGBd65_xyz[2][2] * (avgX / avgY);

}



/*
void xyz_to_cat02floatraw ( float & r, float & g, float & b, float x, float y, float z)
{

    {
        r = ( 0.7328f * x) + (0.4296f * y) - (0.1624f * z);
        g = (-0.7036f * x) + (1.6975f * y) + (0.0061f * z);
        b = ( 0.0030f * x) + (0.0136f * y) + (0.9834f * z);
    }
}

void cat02_to_xyzfloatraw ( float & x, float & y, float & z, float r, float g, float b)
{
    x = ( 1.096124f * r) - (0.278869f * g) + (0.182745f * b);
    y = ( 0.454369f * r) + (0.473533f * g) + (0.072098f * b);
    z = (-0.009628f * r) - (0.005698f * g) + (1.015326f * b);
}
*/


void RawImageSource::WBauto(array2D<float> &redloc, array2D<float> &greenloc, array2D<float> &blueloc, int bfw, int bfh, double & avg_rm, double & avg_gm, double & avg_bm, const LocWBParams & localr, const WBParams & wbpar, int begx, int begy, int yEn, int xEn, int cx, int cy, const ColorManagementParams &cmp)
{
    BENCHFUN
    //auto white balance
//   printf ("AUtoWB OK\n");
    array2D<float> redsobel;
    array2D<float> greensobel;
    array2D<float> bluesobel;

    redsobel(bfw, bfh);
    greensobel(bfw, bfh);
    bluesobel(bfw, bfh);
    //ColorManagementParams cmp;
//    TMatrix wprof = ICCStore::getInstance()->workingSpaceMatrix("sRGB");
//    TMatrix wiprof = ICCStore::getInstance()->workingSpaceInverseMatrix("sRGB");
    //inverse matrix user select
    /*    double wip[3][3] = {
            {wiprof[0][0], wiprof[0][1], wiprof[0][2]},
            {wiprof[1][0], wiprof[1][1], wiprof[1][2]},
            {wiprof[2][0], wiprof[2][1], wiprof[2][2]}
        };

        double wp[3][3] = {
            {wprof[0][0], wprof[0][1], wprof[0][2]},
            {wprof[1][0], wprof[1][1], wprof[1][2]},
            {wprof[2][0], wprof[2][1], wprof[2][2]}
        };

    */
    double avg_r = 0.;
    double avg_g = 0.;
    double avg_b = 0.;
    int rn = 0, gn = 0, bn = 0;
    constexpr double clipHigh = 65500.0;
    constexpr double clipLow = 0; //1500.0;
    bool edg = false;
    bool greyn = false;
    bool robust = false;
    bool itc = false;

    if (wbpar.method == "autorobust") {
        //  printf("autorob\n");
        RobustWB(redloc, greenloc, blueloc, bfw, bfh, avg_rm, avg_gm, avg_bm);
    }

    if (wbpar.method == "autedg") {
        //  printf("autoedge\n");
        edg = true;
    }

    if (wbpar.method == "aut") {
        greyn = true;
    }

    if (wbpar.method == "autitc") {
        itc = true;

        if (itc) {
            ItcWB(redloc, greenloc, blueloc, bfw, bfh, avg_rm, avg_gm, avg_bm, cmp);
        }

    }

    if (wbpar.method == "autedgsdw") {
        SobelWB(redsobel, greensobel, bluesobel, redloc, greenloc, blueloc, bfw, bfh);
        SdwWB(redsobel, greensobel, bluesobel, bfw, bfh, avg_rm, avg_gm, avg_bm);

    }

    if (wbpar.method == "autedgrob") {
        SobelWB(redsobel, greensobel, bluesobel, redloc, greenloc, blueloc, bfw, bfh);
        RobustWB(redsobel, greensobel, bluesobel, bfw, bfh, avg_rm, avg_gm, avg_bm);

    }

    if (wbpar.method == "autosdw") {
        SdwWB(redloc, greenloc, blueloc, bfw, bfh, avg_rm, avg_gm, avg_bm);

        //   printf("bfw=%i bfh=%i begx=%i begy=%i xEn=%i yEn=%i cx=%i\n", bfw, bfh, begx, begy, xEn, yEn, cx);
    }


    if (edg) {
        SobelWB(redsobel, greensobel, bluesobel, redloc, greenloc, blueloc, bfw, bfh);

#ifdef _OPENMP
        #pragma omp parallel for reduction(+:avg_r, avg_g, avg_b, rn, gn, bn)
#endif

        for (int y = 0; y < bfh ; y++) {
            for (int x = 0; x < bfw ; x++) {
                if (redsobel[y][x] < clipHigh && redsobel[y][x] > clipLow) {
                    avg_r += redsobel[y][x];
                    rn++;
                }

                if (greensobel[y][x] < clipHigh && greensobel[y][x] > clipLow) {
                    avg_g += greensobel[y][x];
                    gn++;
                }

                if (bluesobel[y][x] < clipHigh && bluesobel[y][x] > clipLow) {
                    avg_b += bluesobel[y][x];
                    bn++;
                }
            }
        }
    }

    if (greyn) {
#ifdef _OPENMP
        #pragma omp parallel for reduction(+:avg_r, avg_g, avg_b, rn, gn, bn)
#endif

        for (int y = 0; y < bfh ; y++) {
            for (int x = 0; x < bfw ; x++) {
                if (redloc[y][x] < clipHigh && redloc[y][x] > clipLow) {
                    avg_r += redloc[y][x];
                    rn++;
                }

                if (greenloc[y][x] < clipHigh && greenloc[y][x] > clipLow) {
                    avg_g += greenloc[y][x];
                    gn++;
                }

                if (blueloc[y][x] < clipHigh && blueloc[y][x] > clipLow) {
                    avg_b += blueloc[y][x];
                    bn++;
                }
            }
        }
    }

//   float varir = localr.equal;
//    float varib = 1.f - (varir - 1.f);



//CAT02 inverse

//
    if (greyn || edg) {
        avg_rm = avg_r / rn;
        avg_gm = avg_g / gn;
        avg_bm = avg_b / bn;
    }

    /*
        //inverse cat02
        if (localr.wbcamMethod == "cat" || localr.wbcamMethod == "gamcat") {
            //printf("Inverse CAT02\n");
            float x, y, z;
            //   cat02_to_xyzfloatraw ( x, y, z, avg_rm, avg_gm, avg_bm);
            Color::xyz2rgbraw (x, y, z, avg_rm, avg_gm, avg_bm, wip);
        }
    */
    if (edg) {
        //  printf("Local sobel avgr = % f avgg = % f avgb = % f \n", avg_rm, avg_gm, avg_bm);
    }

    if (greyn  || robust)  {
        // printf("Local rgb avgr = % f avgg = % f avgb = % f \n", avg_rm, avg_gm, avg_bm);
    }


    redsobel(0, 0);
    greensobel(0, 0);
    bluesobel(0, 0);
}

void  RawImageSource::getrgbloc(bool local, bool gamma, bool cat02, int begx, int begy, int yEn, int xEn, int cx, int cy, int bf_h, int bf_w)
{
    //used by auto WB local to calculate red, green, blue in local region
    // int bfh = bf_h + 3, bfw = bf_w + 3;
    int bfh = H, bfw = W;

    if (local) {
        bfh = bf_h + 3;
        bfw = bf_w + 3;
    }

    //  printf ("bfh=%i bfw=%i H=%i W=%i \n", bf_h, bf_w, H, W);
    ColorManagementParams cmp;
    TMatrix wprof = ICCStore::getInstance()->workingSpaceMatrix(cmp.working);
    //  TMatrix wiprof = ICCStore::getInstance()->workingSpaceInverseMatrix (cmp.working);
    /*
        float toxyz[3][3] = {
            {
                static_cast<float> ( wprof[0][0] / Color::D50x),
                static_cast<float> ( wprof[0][1] / Color::D50x),
                static_cast<float> ( wprof[0][2] / Color::D50x)
            }, {
                static_cast<float> ( wprof[1][0]),
                static_cast<float> ( wprof[1][1]),
                static_cast<float> ( wprof[1][2])
            }, {
                static_cast<float> ( wprof[2][0] / Color::D50z),
                static_cast<float> ( wprof[2][1] / Color::D50z),
                static_cast<float> ( wprof[2][2] / Color::D50z)
            }
        };
    */

    double wp[3][3] = {
        {wprof[0][0], wprof[0][1], wprof[0][2]},
        {wprof[1][0], wprof[1][1], wprof[1][2]},
        {wprof[2][0], wprof[2][1], wprof[2][2]}
    };

//  printf("wp00=%f wp02=%f\n", wp[0][0], wp[0][2]);
    if (! greenloc) {
        greenloc(bfw, bfh);
    }

    if (! redloc) {
        redloc(bfw, bfh);
    }

    if (! blueloc) {
        blueloc(bfw, bfh);
    }

    float avgL = 0.f;
    float redmm = 0.f, greenmm = 0.f, bluemm = 0.f;

    //center data on normal values
    int nn = 0;

    for (int i = 0; i < H; i ++)
        for (int j = 0; j < W; j++) {
            int lox = cx + j;
            int loy = cy + i;

            if (!local) {
                redmm = redloc[i][j] = red[i][j];
                greenmm = greenloc[i][j] = green[i][j];
                bluemm = blueloc[i][j] = blue[i][j];
                float LL = (0.299f * redmm + 0.587f * greenmm + 0.114f * bluemm);
                avgL += LL;
                nn++;
            } else {

                if (lox >= begx && lox < xEn && loy >= begy && loy < yEn) {
                    redmm = redloc[loy - begy][lox - begx] = red[i][j];
                    greenmm = greenloc[loy - begy][lox - begx] = green[i][j];
                    bluemm = blueloc[loy - begy][lox - begx] = blue[i][j];
                    float LL = (0.299f * redmm + 0.587f * greenmm + 0.114f * bluemm);
                    avgL += LL;
                    nn++;
                }
            }
        }

    avgL /= nn;

    float sig = 0.f;
    float vari = 0.f;
    int mm = 0;

    for (int i = 0; i < bfh; i++)
        for (int j = 0; j < bfw; j++) {
            float LL = (0.299f * redloc[i][j] + 0.587f * greenloc[i][j] + 0.114f * blueloc[i][j]);
            vari += SQR(LL - avgL);
            mm++;
        }

    sig = sqrt(vari / mm);
    float multip = 60000.f / (avgL + 2.f * sig);

    for (int i = 0; i < bfh; i++)
        for (int j = 0; j < bfw; j++) {
            redloc[i][j] *= multip;
            greenloc[i][j] *= multip;
            blueloc[i][j] *= multip;
        }

    if (gamma) {
        //    printf("gamma loc\n");

        for (int i = 0; i < bfh; i++)
            for (int j = 0; j < bfw; j++) {
                redloc[i][j] = Color::gammatab_srgb[redloc[i][j]];
                greenloc[i][j] = Color::gammatab_srgb[greenloc[i][j]];
                blueloc[i][j] = Color::gammatab_srgb[blueloc[i][j]];
            }
    }

    if (cat02) {//CAT02
        for (int i = 0; i < bfh; i++)
            for (int j = 0; j < bfw; j++) {
                float X = 0.f, Y = 0.f, Z = 0.f;
                Color::rgbxyz(redloc[i][j], greenloc[i][j], blueloc[i][j], X, Y, Z, wp);
                //     double temp;
                //    double Xr = X / 65535.;
                //    double Yr = Y / 65535.;
                //    double Zr = Z / 65535.;

                //          xyz_to_cat02floatraw ( redloc[i][j], greenloc[i][j], blueloc[i][j], X, Y, Z);

            }
    }

}

void RawImageSource::getAutoWBMultipliersloc(int begx, int begy, int yEn, int xEn, int cx, int cy, int bf_h, int bf_w, double & rm, double & gm, double & bm, const LocWBParams & localr, const WBParams & wbpar, const ColorManagementParams &cmp)
{
    //    BENCHFUN
    constexpr double clipHigh = 64000.0;
//   printf("automulloc\n");

    if (ri->get_colors() == 1) {
        rm = gm = bm = 1;
        return;
    }

    double avg_r = 0;
    double avg_g = 0;
    double avg_b = 0;
    int rn = 0, gn = 0, bn = 0;
    double avg_rm, avg_gm, avg_bm;
    //  int bfh = bf_h + 3, bfw = bf_w + 3;
    int bfh = H, bfw = W;

    if (wbpar.method == "autold") {

        if (fuji) {
            for (int i = 32; i < H - 32; i++) {
                int fw = ri->get_FujiWidth();
                int start = ABS(fw - i) + 32;
                int end = min(H + W - fw - i, fw + i) - 32;

                for (int j = start; j < end; j++) {
                    int lox = cx + j;
                    int loy = cy + i;

                    if (lox >= begx && lox < xEn && loy >= begy && loy < yEn) {


                        if (ri->getSensorType() != ST_BAYER) {
                            double dr = CLIP(initialGain * (rawData[i][3 * j]));
                            double dg = CLIP(initialGain * (rawData[i][3 * j + 1]));
                            double db = CLIP(initialGain * (rawData[i][3 * j + 2]));

                            if (dr > clipHigh || dg > clipHigh || db > clipHigh) {
                                continue;
                            }

                            avg_r += dr;
                            avg_g += dg;
                            avg_b += db;
                            rn = gn = ++bn;
                        } else {
                            int c = FC(i, j);
                            double d = CLIP(initialGain * (rawData[i][j]));

                            if (d > clipHigh) {
                                continue;
                            }

                            // Let's test green first, because they are more numerous
                            if (c == 1) {
                                avg_g += d;
                                gn++;
                            } else if (c == 0) {
                                avg_r += d;
                                rn++;
                            } else { /*if (c==2)*/
                                avg_b += d;
                                bn++;
                            }
                        }
                    }
                }
            }
        } else {
            if (ri->getSensorType() != ST_BAYER) {
                if (ri->getSensorType() == ST_FUJI_XTRANS) {
                    const double compval = clipHigh / initialGain;
#ifdef _OPENMP
                    #pragma omp parallel
#endif
                    {
                        double avg_c[3] = {0.0};
                        int cn[3] = {0};
#ifdef _OPENMP
                        #pragma omp for schedule(dynamic,16) nowait
#endif

                        for (int i = 32; i < H - 32; i++) {
                            for (int j = 32; j < W - 32; j++) {

                                int lox = cx + j;
                                int loy = cy + i;

                                if (lox >= begx && lox < xEn && loy >= begy && loy < yEn) {

                                    // each loop read 1 rgb triplet value
                                    double d = rawData[i][j];

                                    if (d > compval) {
                                        continue;
                                    }

                                    int c = ri->XTRANSFC(i, j);
                                    avg_c[c] += d;
                                    cn[c]++;
                                }
                            }
                        }

#ifdef _OPENMP
                        #pragma omp critical
#endif
                        {
                            avg_r += avg_c[0];
                            avg_g += avg_c[1];
                            avg_b += avg_c[2];
                            rn += cn[0];
                            gn += cn[1];
                            bn += cn[2];
                        }
                    }
                    avg_r *= initialGain;
                    avg_g *= initialGain;
                    avg_b *= initialGain;
                } else {
                    for (int i = 32; i < H - 32; i++)
                        for (int j = 32; j < W - 32; j++) {
                            // each loop read 1 rgb triplet value
                            int lox = cx + j;
                            int loy = cy + i;

                            if (lox >= begx && lox < xEn && loy >= begy && loy < yEn) {

                                double dr = CLIP(initialGain * (rawData[i][3 * j]));
                                double dg = CLIP(initialGain * (rawData[i][3 * j + 1]));
                                double db = CLIP(initialGain * (rawData[i][3 * j + 2]));

                                if (dr > clipHigh || dg > clipHigh || db > clipHigh) {
                                    continue;
                                }

                                avg_r += dr;
                                rn++;
                                avg_g += dg;
                                avg_b += db;
                            }

                            gn = rn;
                            bn = rn;
                        }
                }
            } else {
                //determine GRBG coset; (ey,ex) is the offset of the R subarray


                int ey, ex;

                if (ri->ISGREEN(0, 0)) {  //first pixel is G
                    if (ri->ISRED(0, 1)) {
                        ey = 0;
                        ex = 1;
                    } else {
                        ey = 1;
                        ex = 0;
                    }
                } else {//first pixel is R or B
                    if (ri->ISRED(0, 0)) {
                        ey = 0;
                        ex = 0;
                    } else {
                        ey = 1;
                        ex = 1;
                    }
                }

                const double compval = clipHigh / initialGain;
#ifdef _OPENMP
                #pragma omp parallel for reduction(+:avg_r,avg_g,avg_b,rn,gn,bn) schedule(dynamic,8)
#endif

                for (int i = 32; i < H - 32; i += 2)
                    for (int j = 32; j < W - 32; j += 2) {
                        int lox = cx + j;
                        int loy = cy + i;

                        if (lox >= begx && lox < xEn && loy >= begy && loy < yEn) {

                            //average each Bayer quartet component individually if non-clipped
                            double d[2][2];
                            d[0][0] = rawData[i][j];
                            d[0][1] = rawData[i][j + 1];
                            d[1][0] = rawData[i + 1][j];
                            d[1][1] = rawData[i + 1][j + 1];

                            if (d[ey][ex] <= compval) {
                                avg_r += d[ey][ex];
                                rn++;
                            }

                            if (d[1 - ey][ex] <= compval) {
                                avg_g += d[1 - ey][ex];
                                gn++;
                            }

                            if (d[ey][1 - ex] <= compval) {
                                avg_g += d[ey][1 - ex];
                                gn++;
                            }

                            if (d[1 - ey][1 - ex] <= compval) {
                                avg_b += d[1 - ey][1 - ex];
                                bn++;
                            }
                        }
                    }


                avg_r *= initialGain;
                avg_g *= initialGain;
                avg_b *= initialGain;

            }
        }
    }

    //  if (localr.wbMethod == "aut"  || localr.wbMethod == "autosdw" || localr.wbMethod == "autedgsdw" || localr.wbMethod == "autitc"  || localr.wbMethod == "autedgrob" || localr.wbMethod == "autedg" || localr.wbMethod == "autorobust" ) {
    if (wbpar.method == "aut"  || wbpar.method == "autosdw" || wbpar.method == "autedgsdw" || wbpar.method == "autitc"  || wbpar.method == "autedgrob" || wbpar.method == "autedg" || wbpar.method == "autorobust") {
        //   printf("appel a WBauto\n");
        WBauto(redloc, greenloc, blueloc, bfw, bfh, avg_rm, avg_gm, avg_bm, localr, wbpar, begx, begy, yEn,  xEn,  cx,  cy, cmp);
    }

    redloc(0, 0);
    greenloc(0, 0);
    blueloc(0, 0);

    if (settings->verbose) {
        //       printf ("AVGloc: % g % g % g r = % i g = % i b = % i\n", avg_r / rn, avg_g / gn, avg_b / bn, rn, gn, bn);
    }

    //    return ColorTemp (pow(avg_r/rn, 1.0/6.0)*img_r, pow(avg_g/gn, 1.0/6.0)*img_g, pow(avg_b/bn, 1.0/6.0)*img_b);

    double reds = 0., greens = 0., blues = 0.;

    if (wbpar.method == "aut"  || wbpar.method == "autosdw"  || wbpar.method == "autedgsdw" || wbpar.method == "autedgrob" || wbpar.method == "autedg" || wbpar.method == "autorobust" || wbpar.method == "autitc") {
        //   printf("on y est\n");
        reds   = avg_rm * refwb_red;
        greens = avg_gm * refwb_green;
        blues  = avg_bm * refwb_blue;
    }

    if (wbpar.method == "autold") {
        reds   = avg_r / rn * refwb_red;
        greens = avg_g / gn * refwb_green;
        blues  = avg_b / bn * refwb_blue;

    }

    redAWBMul   = rm = imatrices.rgb_cam[0][0] * reds + imatrices.rgb_cam[0][1] * greens + imatrices.rgb_cam[0][2] * blues;
    greenAWBMul = gm = imatrices.rgb_cam[1][0] * reds + imatrices.rgb_cam[1][1] * greens + imatrices.rgb_cam[1][2] * blues;
    blueAWBMul  = bm = imatrices.rgb_cam[2][0] * reds + imatrices.rgb_cam[2][1] * greens + imatrices.rgb_cam[2][2] * blues;
}


//%%%%%%%%%%%%%%%%%%%%%%%%%%%%%%%%%%%%%%%
void RawImageSource::getAutoWBMultipliers(double & rm, double & gm, double & bm)
{
//    BENCHFUN
    constexpr double clipHigh = 64000.0;
//   printf("AUTO \n");
    /*
        if (ri->get_colors() == 1) {
            rm = gm = bm = 1;
            return;
        }
        */
    /*
        if (redAWBMul != -1.) {
            rm = redAWBMul;
            gm = greenAWBMul;
            bm = blueAWBMul;
            return;
        }

        if (!isWBProviderReady()) {
            rm = -1.0;
            gm = -1.0;
            bm = -1.0;
            return;
        }
    */
    double avg_r = 0;
    double avg_g = 0;
    double avg_b = 0;
    int rn = 0, gn = 0, bn = 0;

    if (fuji) {
        for (int i = 32; i < H - 32; i++) {
            int fw = ri->get_FujiWidth();
            int start = ABS(fw - i) + 32;
            int end = min(H + W - fw - i, fw + i) - 32;

            for (int j = start; j < end; j++) {
                if (ri->getSensorType() != ST_BAYER) {
                    double dr = CLIP(initialGain * (rawData[i][3 * j]));
                    double dg = CLIP(initialGain * (rawData[i][3 * j + 1]));
                    double db = CLIP(initialGain * (rawData[i][3 * j + 2]));

                    if (dr > clipHigh || dg > clipHigh || db > clipHigh) {
                        continue;
                    }

                    avg_r += dr;
                    avg_g += dg;
                    avg_b += db;
                    rn = gn = ++bn;
                } else {
                    int c = FC(i, j);
                    double d = CLIP(initialGain * (rawData[i][j]));

                    if (d > clipHigh) {
                        continue;
                    }

                    // Let's test green first, because they are more numerous
                    if (c == 1) {
                        avg_g += d;
                        gn++;
                    } else if (c == 0) {
                        avg_r += d;
                        rn++;
                    } else { /*if (c==2)*/
                        avg_b += d;
                        bn++;
                    }
                }
            }
        }
    } else {
        if (ri->getSensorType() != ST_BAYER) {
            if (ri->getSensorType() == ST_FUJI_XTRANS) {
                const double compval = clipHigh / initialGain;
#ifdef _OPENMP
                #pragma omp parallel
#endif
                {
                    double avg_c[3] = {0.0};
                    int cn[3] = {0};
#ifdef _OPENMP
                    #pragma omp for schedule(dynamic,16) nowait
#endif

                    for (int i = 32; i < H - 32; i++) {
                        for (int j = 32; j < W - 32; j++) {
                            // each loop read 1 rgb triplet value
                            double d = rawData[i][j];

                            if (d > compval) {
                                continue;
                            }

                            int c = ri->XTRANSFC(i, j);
                            avg_c[c] += d;
                            cn[c]++;
                        }
                    }

#ifdef _OPENMP
                    #pragma omp critical
#endif
                    {
                        avg_r += avg_c[0];
                        avg_g += avg_c[1];
                        avg_b += avg_c[2];
                        rn += cn[0];
                        gn += cn[1];
                        bn += cn[2];
                    }
                }
                avg_r *= initialGain;
                avg_g *= initialGain;
                avg_b *= initialGain;
            } else {
                for (int i = 32; i < H - 32; i++)
                    for (int j = 32; j < W - 32; j++) {
                        // each loop read 1 rgb triplet value

                        double dr = CLIP(initialGain * (rawData[i][3 * j]));
                        double dg = CLIP(initialGain * (rawData[i][3 * j + 1]));
                        double db = CLIP(initialGain * (rawData[i][3 * j + 2]));

                        if (dr > clipHigh || dg > clipHigh || db > clipHigh) {
                            continue;
                        }

                        avg_r += dr;
                        rn++;
                        avg_g += dg;
                        avg_b += db;
                    }

                gn = rn;
                bn = rn;
            }
        } else {
            //determine GRBG coset; (ey,ex) is the offset of the R subarray
            int ey, ex;

            if (ri->ISGREEN(0, 0)) {  //first pixel is G
                if (ri->ISRED(0, 1)) {
                    ey = 0;
                    ex = 1;
                } else {
                    ey = 1;
                    ex = 0;
                }
            } else {//first pixel is R or B
                if (ri->ISRED(0, 0)) {
                    ey = 0;
                    ex = 0;
                } else {
                    ey = 1;
                    ex = 1;
                }
            }

            const double compval = clipHigh / initialGain;
#ifdef _OPENMP
            #pragma omp parallel for reduction(+:avg_r,avg_g,avg_b,rn,gn,bn) schedule(dynamic,8)
#endif

            for (int i = 32; i < H - 32; i += 2)
                for (int j = 32; j < W - 32; j += 2) {
                    //average each Bayer quartet component individually if non-clipped
                    double d[2][2];
                    d[0][0] = rawData[i][j];
                    d[0][1] = rawData[i][j + 1];
                    d[1][0] = rawData[i + 1][j];
                    d[1][1] = rawData[i + 1][j + 1];

                    if (d[ey][ex] <= compval) {
                        avg_r += d[ey][ex];
                        rn++;
                    }

                    if (d[1 - ey][ex] <= compval) {
                        avg_g += d[1 - ey][ex];
                        gn++;
                    }

                    if (d[ey][1 - ex] <= compval) {
                        avg_g += d[ey][1 - ex];
                        gn++;
                    }

                    if (d[1 - ey][1 - ex] <= compval) {
                        avg_b += d[1 - ey][1 - ex];
                        bn++;
                    }
                }

            avg_r *= initialGain;
            avg_g *= initialGain;
            avg_b *= initialGain;

        }
    }

    if (settings->verbose) {
        printf("AVG: %g %g %g\n", avg_r / std::max(1, rn), avg_g / std::max(1, gn), avg_b / std::max(1, bn));
    }

    //    return ColorTemp (pow(avg_r/rn, 1.0/6.0)*img_r, pow(avg_g/gn, 1.0/6.0)*img_g, pow(avg_b/bn, 1.0/6.0)*img_b);

    double reds   = avg_r / std::max(1, rn) * refwb_red;
    double greens = avg_g / std::max(1, gn) * refwb_green;
    double blues  = avg_b / std::max(1, bn) * refwb_blue;

    redAWBMul   = rm = imatrices.rgb_cam[0][0] * reds + imatrices.rgb_cam[0][1] * greens + imatrices.rgb_cam[0][2] * blues;
    greenAWBMul = gm = imatrices.rgb_cam[1][0] * reds + imatrices.rgb_cam[1][1] * greens + imatrices.rgb_cam[1][2] * blues;
    blueAWBMul  = bm = imatrices.rgb_cam[2][0] * reds + imatrices.rgb_cam[2][1] * greens + imatrices.rgb_cam[2][2] * blues;
}

//%%%%%%%%%%%%%%%%%%%%%%%%%%%%%%%%%%%%%%%


ColorTemp RawImageSource::getSpotWB(std::vector<Coord2D> &red, std::vector<Coord2D> &green, std::vector<Coord2D> &blue, int tran, double equal)
{

    int x;
    int y;
    double reds = 0, greens = 0, blues = 0;
    unsigned int rn = 0;

    if (ri->getSensorType() != ST_BAYER) {
        if (ri->getSensorType() == ST_FUJI_XTRANS) {
            int d[9][2] = {{0, 0}, { -1, -1}, { -1, 0}, { -1, 1}, {0, -1}, {0, 1}, {1, -1}, {1, 0}, {1, 1}};

            for (size_t i = 0; i < red.size(); i++) {
                transformPosition(red[i].x, red[i].y, tran, x, y);
                double rloc, gloc, bloc;
                int rnbrs, gnbrs, bnbrs;
                rloc = gloc = bloc = rnbrs = gnbrs = bnbrs = 0;

                for (int k = 0; k < 9; k++) {
                    int xv = x + d[k][0];
                    int yv = y + d[k][1];

                    if (xv >= 0 && yv >= 0 && xv < W && yv < H) {
                        if (ri->ISXTRANSRED(yv, xv)) {  //RED
                            rloc += (rawData[yv][xv]);
                            rnbrs++;
                            continue;
                        } else if (ri->ISXTRANSBLUE(yv, xv)) {  //BLUE
                            bloc += (rawData[yv][xv]);
                            bnbrs++;
                            continue;
                        } else { // GREEN
                            gloc += (rawData[yv][xv]);
                            gnbrs++;
                            continue;
                        }
                    }
                }

                rloc /= rnbrs;
                gloc /= gnbrs;
                bloc /= bnbrs;

                if (rloc * initialGain < 64000. && gloc * initialGain < 64000. && bloc * initialGain < 64000.) {
                    reds += rloc;
                    greens += gloc;
                    blues += bloc;
                    rn++;
                }
            }

        } else {
            int xmin, xmax, ymin, ymax;
            int xr, xg, xb, yr, yg, yb;

            for (size_t i = 0; i < red.size(); i++) {
                transformPosition(red[i].x, red[i].y, tran, xr, yr);
                transformPosition(green[i].x, green[i].y, tran, xg, yg);
                transformPosition(blue[i].x, blue[i].y, tran, xb, yb);

                if (initialGain * (rawData[yr][3 * xr]) > 52500 ||
                        initialGain * (rawData[yg][3 * xg + 1]) > 52500 ||
                        initialGain * (rawData[yb][3 * xb + 2]) > 52500) {
                    continue;
                }

                xmin = min(xr, xg, xb);
                xmax = max(xr, xg, xb);
                ymin = min(yr, yg, yb);
                ymax = max(yr, yg, yb);

                if (xmin >= 0 && ymin >= 0 && xmax < W && ymax < H) {
                    reds    += (rawData[yr][3 * xr]);
                    greens  += (rawData[yg][3 * xg + 1]);
                    blues   += (rawData[yb][3 * xb + 2]);
                    rn++;
                }
            }
        }

    } else {

        int d[9][2] = {{0, 0}, { -1, -1}, { -1, 0}, { -1, 1}, {0, -1}, {0, 1}, {1, -1}, {1, 0}, {1, 1}};

        for (size_t i = 0; i < red.size(); i++) {
            transformPosition(red[i].x, red[i].y, tran, x, y);
            double rloc, gloc, bloc;
            int rnbrs, gnbrs, bnbrs;
            rloc = gloc = bloc = rnbrs = gnbrs = bnbrs = 0;

            for (int k = 0; k < 9; k++) {
                int xv = x + d[k][0];
                int yv = y + d[k][1];
                int c = FC(yv, xv);

                if (xv >= 0 && yv >= 0 && xv < W && yv < H) {
                    if (c == 0) { //RED
                        rloc += (rawData[yv][xv]);
                        rnbrs++;
                        continue;
                    } else if (c == 2) { //BLUE
                        bloc += (rawData[yv][xv]);
                        bnbrs++;
                        continue;
                    } else { // GREEN
                        gloc += (rawData[yv][xv]);
                        gnbrs++;
                        continue;
                    }
                }
            }

            rloc /= std::max(1, rnbrs);
            gloc /= std::max(1, gnbrs);
            bloc /= std::max(1, bnbrs);

            if (rloc * initialGain < 64000. && gloc * initialGain < 64000. && bloc * initialGain < 64000.) {
                reds += rloc;
                greens += gloc;
                blues += bloc;
                rn++;
            }

            transformPosition(green[i].x, green[i].y, tran, x, y); //these are redundant now ??? if not, repeat for these blocks same as for red[]
            rloc = gloc = bloc = rnbrs = gnbrs = bnbrs = 0;

            for (int k = 0; k < 9; k++) {
                int xv = x + d[k][0];
                int yv = y + d[k][1];
                int c = FC(yv, xv);

                if (xv >= 0 && yv >= 0 && xv < W && yv < H) {
                    if (c == 0) { //RED
                        rloc += (rawData[yv][xv]);
                        rnbrs++;
                        continue;
                    } else if (c == 2) { //BLUE
                        bloc += (rawData[yv][xv]);
                        bnbrs++;
                        continue;
                    } else { // GREEN
                        gloc += (rawData[yv][xv]);
                        gnbrs++;
                        continue;
                    }
                }
            }

            rloc /= std::max(rnbrs, 1);
            gloc /= std::max(gnbrs, 1);
            bloc /= std::max(bnbrs, 1);

            if (rloc * initialGain < 64000. && gloc * initialGain < 64000. && bloc * initialGain < 64000.) {
                reds += rloc;
                greens += gloc;
                blues += bloc;
                rn++;
            }

            transformPosition(blue[i].x, blue[i].y, tran, x, y);
            rloc = gloc = bloc = rnbrs = gnbrs = bnbrs = 0;

            for (int k = 0; k < 9; k++) {
                int xv = x + d[k][0];
                int yv = y + d[k][1];
                int c = FC(yv, xv);

                if (xv >= 0 && yv >= 0 && xv < W && yv < H) {
                    if (c == 0) { //RED
                        rloc += (rawData[yv][xv]);
                        rnbrs++;
                        continue;
                    } else if (c == 2) { //BLUE
                        bloc += (rawData[yv][xv]);
                        bnbrs++;
                        continue;
                    } else { // GREEN
                        gloc += (rawData[yv][xv]);
                        gnbrs++;
                        continue;
                    }
                }
            }

            rloc /= std::max(rnbrs, 1);
            gloc /= std::max(gnbrs, 1);
            bloc /= std::max(bnbrs, 1);

            if (rloc * initialGain < 64000. && gloc * initialGain < 64000. && bloc * initialGain < 64000.) {
                reds += rloc;
                greens += gloc;
                blues += bloc;
                rn++;
            }
        }
    }

    if (2u * rn < red.size()) {
        return ColorTemp(equal);
    } else {
        reds = reds / std::max(1u, rn) * refwb_red;
        greens = greens / std::max(1u, rn) * refwb_green;
        blues = blues / std::max(1u, rn) * refwb_blue;

        double rm = imatrices.rgb_cam[0][0] * reds + imatrices.rgb_cam[0][1] * greens + imatrices.rgb_cam[0][2] * blues;
        double gm = imatrices.rgb_cam[1][0] * reds + imatrices.rgb_cam[1][1] * greens + imatrices.rgb_cam[1][2] * blues;
        double bm = imatrices.rgb_cam[2][0] * reds + imatrices.rgb_cam[2][1] * greens + imatrices.rgb_cam[2][2] * blues;

        return ColorTemp(rm, gm, bm, equal);
    }
}


//%%%%%%%%%%%%%%%%%%%%%%%%%%%%%%%%%%%%%%%

void RawImageSource::transformPosition(int x, int y, int tran, int& ttx, int& tty)
{

    tran = defTransform(tran);

    x += border;
    y += border;

    if (d1x) {
        if ((tran & TR_ROT) == TR_R90 || (tran & TR_ROT) == TR_R270) {
            x /= 2;
        } else {
            y /= 2;
        }
    }

    int w = W, h = H;

    if (fuji) {
        w = ri->get_FujiWidth() * 2 + 1;
        h = (H - ri->get_FujiWidth()) * 2 + 1;
    }

    int sw = w, sh = h;

    if ((tran & TR_ROT) == TR_R90 || (tran & TR_ROT) == TR_R270) {
        sw = h;
        sh = w;
    }

    int ppx = x, ppy = y;

    if (tran & TR_HFLIP) {
        ppx = sw - 1 - x ;
    }

    if (tran & TR_VFLIP) {
        ppy = sh - 1 - y;
    }

    int tx = ppx;
    int ty = ppy;

    if ((tran & TR_ROT) == TR_R180) {
        tx = w - 1 - ppx;
        ty = h - 1 - ppy;
    } else if ((tran & TR_ROT) == TR_R90) {
        tx = ppy;
        ty = h - 1 - ppx;
    } else if ((tran & TR_ROT) == TR_R270) {
        tx = w - 1 - ppy;
        ty = ppx;
    }

    if (fuji) {
        ttx = (tx + ty) / 2;
        tty = (ty - tx) / 2 + ri->get_FujiWidth();
    } else {
        ttx = tx;
        tty = ty;
    }
}

//%%%%%%%%%%%%%%%%%%%%%%%%%%%%%%%%%%%%%%%

void RawImageSource::inverse33(const double (*rgb_cam)[3], double (*cam_rgb)[3])
{
    double nom = (rgb_cam[0][2] * rgb_cam[1][1] * rgb_cam[2][0] - rgb_cam[0][1] * rgb_cam[1][2] * rgb_cam[2][0] -
                  rgb_cam[0][2] * rgb_cam[1][0] * rgb_cam[2][1] + rgb_cam[0][0] * rgb_cam[1][2] * rgb_cam[2][1] +
                  rgb_cam[0][1] * rgb_cam[1][0] * rgb_cam[2][2] - rgb_cam[0][0] * rgb_cam[1][1] * rgb_cam[2][2]);
    cam_rgb[0][0] = (rgb_cam[1][2] * rgb_cam[2][1] - rgb_cam[1][1] * rgb_cam[2][2]) / nom;
    cam_rgb[0][1] = - (rgb_cam[0][2] * rgb_cam[2][1] - rgb_cam[0][1] * rgb_cam[2][2]) / nom;
    cam_rgb[0][2] = (rgb_cam[0][2] * rgb_cam[1][1] - rgb_cam[0][1] * rgb_cam[1][2]) / nom;
    cam_rgb[1][0] = - (rgb_cam[1][2] * rgb_cam[2][0] - rgb_cam[1][0] * rgb_cam[2][2]) / nom;
    cam_rgb[1][1] = (rgb_cam[0][2] * rgb_cam[2][0] - rgb_cam[0][0] * rgb_cam[2][2]) / nom;
    cam_rgb[1][2] = - (rgb_cam[0][2] * rgb_cam[1][0] - rgb_cam[0][0] * rgb_cam[1][2]) / nom;
    cam_rgb[2][0] = (rgb_cam[1][1] * rgb_cam[2][0] - rgb_cam[1][0] * rgb_cam[2][1]) / nom;
    cam_rgb[2][1] = - (rgb_cam[0][1] * rgb_cam[2][0] - rgb_cam[0][0] * rgb_cam[2][1]) / nom;
    cam_rgb[2][2] = (rgb_cam[0][1] * rgb_cam[1][0] - rgb_cam[0][0] * rgb_cam[1][1]) / nom;
}

DiagonalCurve* RawImageSource::phaseOneIccCurve;
DiagonalCurve* RawImageSource::phaseOneIccCurveInv;

void RawImageSource::init()
{

    {
        // Initialize Phase One ICC curves

        /* This curve is derived from TIFFTAG_TRANSFERFUNCTION of a Capture One P25+ image with applied film curve,
           exported to TIFF with embedded camera ICC. It's assumed to be similar to most standard curves in
           Capture One. It's not necessary to be exactly the same, it's just to be close to a typical curve to
           give the Phase One ICC files a good working space. */
        const double phase_one_forward[] = {
            0.0000000000, 0.0000000000, 0.0152590219, 0.0029602502, 0.0305180438, 0.0058899825, 0.0457770657, 0.0087739376, 0.0610360876, 0.0115968566,
            0.0762951095, 0.0143587396, 0.0915541314, 0.0171969177, 0.1068131533, 0.0201876860, 0.1220721752, 0.0232852674, 0.1373311971, 0.0264744030,
            0.1525902190, 0.0297245747, 0.1678492409, 0.0330205234, 0.1831082628, 0.0363775082, 0.1983672847, 0.0397802701, 0.2136263066, 0.0432593271,
            0.2288853285, 0.0467841611, 0.2441443503, 0.0503700313, 0.2594033722, 0.0540474556, 0.2746623941, 0.0577859159, 0.2899214160, 0.0616159304,
            0.3051804379, 0.0655222400, 0.3204394598, 0.0695353628, 0.3356984817, 0.0736552987, 0.3509575036, 0.0778973068, 0.3662165255, 0.0822461280,
            0.3814755474, 0.0867170214, 0.3967345693, 0.0913252461, 0.4119935912, 0.0960860609, 0.4272526131, 0.1009994659, 0.4425116350, 0.1060654612,
            0.4577706569, 0.1113298238, 0.4730296788, 0.1167925536, 0.4882887007, 0.1224841688, 0.5035477226, 0.1284046693, 0.5188067445, 0.1345540551,
            0.5340657664, 0.1409781033, 0.5493247883, 0.1476615549, 0.5645838102, 0.1546501869, 0.5798428321, 0.1619287404, 0.5951018540, 0.1695277333,
            0.6103608759, 0.1774776837, 0.6256198978, 0.1858091096, 0.6408789197, 0.1945525292, 0.6561379416, 0.2037384604, 0.6713969635, 0.2134279393,
            0.6866559854, 0.2236667430, 0.7019150072, 0.2345159075, 0.7171740291, 0.2460517281, 0.7324330510, 0.2583047227, 0.7476920729, 0.2714122225,
            0.7629510948, 0.2854352636, 0.7782101167, 0.3004959182, 0.7934691386, 0.3167620356, 0.8087281605, 0.3343862058, 0.8239871824, 0.3535820554,
            0.8392462043, 0.3745937285, 0.8545052262, 0.3977111467, 0.8697642481, 0.4232547494, 0.8850232700, 0.4515754940, 0.9002822919, 0.4830701152,
            0.9155413138, 0.5190966659, 0.9308003357, 0.5615320058, 0.9460593576, 0.6136263066, 0.9613183795, 0.6807965209, 0.9765774014, 0.7717402914,
            0.9918364233, 0.9052109560, 1.0000000000, 1.0000000000
        };
        std::vector<double> cForwardPoints;
        cForwardPoints.push_back(double (DCT_Spline));  // The first value is the curve type
        std::vector<double> cInversePoints;
        cInversePoints.push_back(double (DCT_Spline));  // The first value is the curve type

        for (unsigned int i = 0; i < sizeof(phase_one_forward) / sizeof(phase_one_forward[0]); i += 2) {
            cForwardPoints.push_back(phase_one_forward[i + 0]);
            cForwardPoints.push_back(phase_one_forward[i + 1]);
            cInversePoints.push_back(phase_one_forward[i + 1]);
            cInversePoints.push_back(phase_one_forward[i + 0]);
        }

        phaseOneIccCurve = new DiagonalCurve(cForwardPoints, CURVES_MIN_POLY_POINTS);
        phaseOneIccCurveInv = new DiagonalCurve(cInversePoints, CURVES_MIN_POLY_POINTS);
    }
}

void RawImageSource::getRawValues(int x, int y, int rotate, int &R, int &G, int &B)
{
    int xnew = x + border;
    int ynew = y + border;
    rotate += ri->get_rotateDegree();
    rotate %= 360;

    if (rotate == 90) {
        std::swap(xnew, ynew);
        ynew = H - 1 - ynew;
    } else if (rotate == 180) {
        xnew = W - 1 - xnew;
        ynew = H - 1 - ynew;
    } else if (rotate == 270) {
        std::swap(xnew, ynew);
        ynew = H - 1 - ynew;
        xnew = W - 1 - xnew;
        ynew = H - 1 - ynew;
    }

    int c = ri->getSensorType() == ST_FUJI_XTRANS ? ri->XTRANSFC(ynew, xnew) : ri->FC(ynew, xnew);
    int val = round(rawData[ynew][xnew] / scale_mul[c]);

    if (c == 0) {
        R = val;
        G = 0;
        B = 0;
    } else if (c == 2) {
        R = 0;
        G = 0;
        B = val;
    } else {
        R = 0;
        G = val;
        B = 0;
    }
}

void RawImageSource::cleanup()
{
    delete phaseOneIccCurve;
    delete phaseOneIccCurveInv;
}

} /* namespace */<|MERGE_RESOLUTION|>--- conflicted
+++ resolved
@@ -1737,11 +1737,7 @@
  *  (Taken from Emil Martinec idea)
  *  (Optimized by Ingo Weyrich 2013 and 2015)
  */
-<<<<<<< HEAD
-SSEFUNCTION int RawImageSource::findHotDeadPixels(PixelsMap &bpMap, float thresh, bool findHotPixels, bool findDeadPixels)
-=======
 int RawImageSource::findHotDeadPixels( PixelsMap &bpMap, float thresh, bool findHotPixels, bool findDeadPixels )
->>>>>>> 24151b31
 {
     float varthresh = (20.0 * (thresh / 100.0) + 1.0) / 24.f;
 
@@ -3592,7 +3588,7 @@
     }
 }
 
-SSEFUNCTION void RawImageSource::cfaboxblur(RawImage *riFlatFile, float* cfablur, const int boxH, const int boxW)
+void RawImageSource::cfaboxblur(RawImage *riFlatFile, float* cfablur, const int boxH, const int boxW)
 {
 
     if (boxW == 0 && boxH == 0) { // nothing to blur
@@ -5583,12 +5579,8 @@
     }
 }
 
-<<<<<<< HEAD
 
 void RawImageSource::ItcWB(array2D<float> &redloc, array2D<float> &greenloc, array2D<float> &blueloc, int bfw, int bfh, double &avg_rm, double &avg_gm, double &avg_bm, const ColorManagementParams &cmp)
-=======
-void RawImageSource::cfaboxblur(RawImage *riFlatFile, float* cfablur, const int boxH, const int boxW)
->>>>>>> 24151b31
 {
     BENCHFUN
     //  ColorManagementParams cmp;
