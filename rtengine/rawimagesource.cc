/*
 *  This file is part of RawTherapee.
 *
 *  Copyright (c) 2004-2010 Gabor Horvath <hgabor@rawtherapee.com>
 *
 *  RawTherapee is free software: you can redistribute it and/or modify
 *  it under the terms of the GNU General Public License as published by
 *  the Free Software Foundation, either version 3 of the License, or
 *  (at your option) any later version.
 *
 *  RawTherapee is distributed in the hope that it will be useful,
 *  but WITHOUT ANY WARRANTY; without even the implied warranty of
 *  MERCHANTABILITY or FITNESS FOR A PARTICULAR PURPOSE.  See the
 *  GNU General Public License for more details.
 *
 *  You should have received a copy of the GNU General Public License
 *  along with RawTherapee.  If not, see <http://www.gnu.org/licenses/>.
 */
#include <cmath>
#include <iostream>

#include "rtengine.h"
#include "rawimagesource.h"
#include "rawimagesource_i.h"
#include "jaggedarray.h"
#include "median.h"
#include "rawimage.h"
#include "mytime.h"
#include "iccstore.h"
#include "curves.h"
#include "dfmanager.h"
#include "ffmanager.h"
#include "dcp.h"
#include "rt_math.h"
#include "improcfun.h"
#include "rtlensfun.h"
#include "pdaflinesfilter.h"
#include "camconst.h"
#ifdef _OPENMP
#include <omp.h>
#endif
#include "opthelper.h"
#define clipretinex( val, minv, maxv )    (( val = (val < minv ? minv : val ) ) > maxv ? maxv : val )
#undef CLIPD
#define CLIPD(a) ((a)>0.0f?((a)<1.0f?(a):1.0f):0.0f)

namespace
{

void rotateLine(const float* const line, rtengine::PlanarPtr<float> &channel, const int tran, const int i, const int w, const int h)
{
    switch (tran & TR_ROT) {
        case TR_R180:
            for (int j = 0; j < w; j++) {
                channel(h - 1 - i, w - 1 - j) = line[j];
            }

            break;

        case TR_R90:
            for (int j = 0; j < w; j++) {
                channel(j, h - 1 - i) = line[j];
            }

            break;

        case TR_R270:
            for (int j = 0; j < w; j++) {
                channel(w - 1 - j, i) = line[j];
            }

            break;

        case TR_NONE:
        default:
            for (int j = 0; j < w; j++) {
                channel(i, j) = line[j];
            }
    }
}

void transLineStandard(const float* const red, const float* const green, const float* const blue, const int i, rtengine::Imagefloat* const image, const int tran, const int imwidth, const int imheight)
{
    // conventional CCD coarse rotation
    rotateLine(red, image->r, tran, i, imwidth, imheight);
    rotateLine(green, image->g, tran, i, imwidth, imheight);
    rotateLine(blue, image->b, tran, i, imwidth, imheight);
}

void transLineFuji(const float* const red, const float* const green, const float* const blue, const int i, rtengine::Imagefloat* const image, const int tran, const int imheight, const int fw)
{

    // Fuji SuperCCD rotation + coarse rotation
    int start = ABS(fw - i);
    int w = fw * 2 + 1;
    int h = (imheight - fw) * 2 + 1;
    int end = min(h + fw - i, w - fw + i);

    switch (tran & TR_ROT) {
        case TR_R180:
            for (int j = start; j < end; j++) {
                int y = i + j - fw;
                int x = fw - i + j;

                if (x >= 0 && y < image->getHeight() && y >= 0 && x < image->getWidth()) {
                    image->r(image->getHeight() - 1 - y, image->getWidth() - 1 - x) = red[j];
                    image->g(image->getHeight() - 1 - y, image->getWidth() - 1 - x) = green[j];
                    image->b(image->getHeight() - 1 - y, image->getWidth() - 1 - x) = blue[j];
                }
            }

            break;

        case TR_R270:
            for (int j = start; j < end; j++) {
                int y = i + j - fw;
                int x = fw - i + j;

                if (x >= 0 && x < image->getHeight() && y >= 0 && y < image->getWidth()) {
                    image->r(image->getHeight() - 1 - x, y) = red[j];
                    image->g(image->getHeight() - 1 - x, y) = green[j];
                    image->b(image->getHeight() - 1 - x, y) = blue[j];
                }
            }

            break;

        case TR_R90:
            for (int j = start; j < end; j++) {
                int y = i + j - fw;
                int x = fw - i + j;

                if (x >= 0 && y < image->getWidth() && y >= 0 && x < image->getHeight()) {
                    image->r(x, image->getWidth() - 1 - y) = red[j];
                    image->g(x, image->getWidth() - 1 - y) = green[j];
                    image->b(x, image->getWidth() - 1 - y) = blue[j];
                }
            }

            break;

        case TR_NONE:
        default:
            for (int j = start; j < end; j++) {
                int y = i + j - fw;
                int x = fw - i + j;

                if (x >= 0 && y < image->getHeight() && y >= 0 && x < image->getWidth()) {
                    image->r(y, x) = red[j];
                    image->g(y, x) = green[j];
                    image->b(y, x) = blue[j];
                }
            }
    }
}

void transLineD1x (const float* const red, const float* const green, const float* const blue, const int i, rtengine::Imagefloat* const image, const int tran, const int imwidth, const int imheight, const bool oddHeight, const bool clip)
{
    // Nikon D1X has an uncommon sensor with 4028 x 1324 sensels.
    // Vertical sensel size is 2x horizontal sensel size
    // We have to do vertical interpolation for the 'missing' rows
    // We do that in combination with coarse rotation

    switch (tran & TR_ROT) {
        case TR_R180: // rotate 180 degree
            for (int j = 0; j < imwidth; j++) {
                image->r(2 * (imheight - 1 - i), imwidth - 1 - j) = red[j];
                image->g(2 * (imheight - 1 - i), imwidth - 1 - j) = green[j];
                image->b(2 * (imheight - 1 - i), imwidth - 1 - j) = blue[j];
            }

            if (i == 0) {
                for (int j = 0; j < imwidth; j++) {
                    image->r(2 * imheight - 1, imwidth - 1 - j) = red[j];
                    image->g(2 * imheight - 1, imwidth - 1 - j) = green[j];
                    image->b(2 * imheight - 1, imwidth - 1 - j) = blue[j];
                }
            }

            if (i == 1 || i == 2) { // linear interpolation
                int row = 2 * imheight - 1 - 2 * i;

                for (int j = 0; j < imwidth; j++) {
                    int col = imwidth - 1 - j;
                    image->r(row, col) = (red[j] + image->r(row + 1, col)) / 2;
                    image->g(row, col) = (green[j] + image->g(row + 1, col)) / 2;
                    image->b(row, col) = (blue[j] + image->b(row + 1, col)) / 2;
                }

                if (i == 2 && oddHeight) {
                    int row = 2 * imheight;

                    for (int j = 0; j < imwidth; j++) {
                        int col = imwidth - 1 - j;
                        image->r(row, col) = (red[j] + image->r(row - 2, col)) / 2;
                        image->g(row, col) = (green[j] + image->g(row - 2, col)) / 2;
                        image->b(row, col) = (blue[j] + image->b(row - 2, col)) / 2;
                    }
                }
            } else if (i == imheight - 1 || i == imheight - 2) {
                int row = 2 * imheight - 1 - 2 * i;

                for (int j = 0; j < imwidth; j++) {
                    int col = imwidth - 1 - j;
                    image->r(row, col) = (red[j] + image->r(row + 1, col)) / 2;
                    image->g(row, col) = (green[j] + image->g(row + 1, col)) / 2;
                    image->b(row, col) = (blue[j] + image->b(row + 1, col)) / 2;
                }

                row = 2 * imheight - 1 - 2 * i + 2;

                for (int j = 0; j < imwidth; j++) {
                    int col = imwidth - 1 - j;
                    image->r(row, col) = (red[j] + image->r(row + 1, col)) / 2;
                    image->g(row, col) = (green[j] + image->g(row + 1, col)) / 2;
                    image->b(row, col) = (blue[j] + image->b(row + 1, col)) / 2;
                }
            } else if (i > 2 && i < imheight - 1) { // vertical bicubic interpolation
                int row = 2 * imheight - 1 - 2 * i + 2;

                for (int j = 0; j < imwidth; j++) {
                    int col = imwidth - 1 - j;
                    image->r(row, col) = MAX(0.f, -0.0625f * (red[j] + image->r(row + 3, col)) + 0.5625f * (image->r(row - 1, col) + image->r(row + 1, col)));
                    image->g(row, col) = MAX(0.f, -0.0625f * (green[j] + image->g(row + 3, col)) + 0.5625f * (image->g(row - 1, col) + image->g(row + 1, col)));
                    image->b(row, col) = MAX(0.f, -0.0625f * (blue[j] + image->b(row + 3, col)) + 0.5625f * (image->b(row - 1, col) + image->b(row + 1, col)));

                    if(clip) {
                        image->r(row, col) = MIN(image->r(row, col), rtengine::MAXVALF);
                        image->g(row, col) = MIN(image->g(row, col), rtengine::MAXVALF);
                        image->b(row, col) = MIN(image->b(row, col), rtengine::MAXVALF);
                    }
                }
            }

            break;

        case TR_R90: // rotate right
            if (i == 0) {
                for (int j = 0; j < imwidth; j++) {
                    image->r(j, 2 * imheight - 1) = red[j];
                    image->g(j, 2 * imheight - 1) = green[j];
                    image->b(j, 2 * imheight - 1) = blue[j];
                }
            }

            for (int j = 0; j < imwidth; j++) {
                image->r(j, 2 * (imheight - 1 - i)) = red[j];
                image->g(j, 2 * (imheight - 1 - i)) = green[j];
                image->b(j, 2 * (imheight - 1 - i)) = blue[j];
            }

            if (i == 1 || i == 2) { // linear interpolation
                int col = 2 * imheight - 1 - 2 * i;

                for (int j = 0; j < imwidth; j++) {
                    image->r(j, col) = (red[j] + image->r(j, col + 1)) / 2;
                    image->g(j, col) = (green[j] + image->g(j, col + 1)) / 2;
                    image->b(j, col) = (blue[j] + image->b(j, col + 1)) / 2;

                    if (oddHeight && i == 2) {
                        image->r(j, 2 * imheight) = (red[j] + image->r(j, 2 * imheight - 2)) / 2;
                        image->g(j, 2 * imheight) = (green[j] + image->g(j, 2 * imheight - 2)) / 2;
                        image->b(j, 2 * imheight) = (blue[j] + image->b(j, 2 * imheight - 2)) / 2;
                    }
                }
            } else if (i == imheight - 1) {
                int col = 2 * imheight - 1 - 2 * i;

                for (int j = 0; j < imwidth; j++) {
                    image->r(j, col) = (red[j] + image->r(j, col + 1)) / 2;
                    image->g(j, col) = (green[j] + image->g(j, col + 1)) / 2;
                    image->b(j, col) = (blue[j] + image->b(j, col + 1)) / 2;
                }

                col = 2 * imheight - 1 - 2 * i + 2;

                for (int j = 0; j < imwidth; j++) {
                    image->r(j, col) = (red[j] + image->r(j, col + 1)) / 2;
                    image->g(j, col) = (green[j] + image->g(j, col + 1)) / 2;
                    image->b(j, col) = (blue[j] + image->b(j, col + 1)) / 2;
                }
            } else if (i > 2 && i < imheight - 1) { // vertical bicubic interpolation
                int col = 2 * imheight - 1 - 2 * i + 2;

                for (int j = 0; j < imwidth; j++) {
                    image->r(j, col) = MAX(0.f, -0.0625f * (red[j] + image->r(j, col + 3)) + 0.5625f * (image->r(j, col - 1) + image->r(j, col + 1)));
                    image->g(j, col) = MAX(0.f, -0.0625f * (green[j] + image->g(j, col + 3)) + 0.5625f * (image->g(j, col - 1) + image->g(j, col + 1)));
                    image->b(j, col) = MAX(0.f, -0.0625f * (blue[j] + image->b(j, col + 3)) + 0.5625f * (image->b(j, col - 1) + image->b(j, col + 1)));

                    if(clip) {
                        image->r(j, col) = MIN(image->r(j, col), rtengine::MAXVALF);
                        image->g(j, col) = MIN(image->g(j, col), rtengine::MAXVALF);
                        image->b(j, col) = MIN(image->b(j, col), rtengine::MAXVALF);
                    }
                }
            }

            break;

        case TR_R270: // rotate left
            if (i == 0) {
                for (int j = imwidth - 1, row = 0; j >= 0; j--, row++) {
                    image->r(row, 2 * i) = red[j];
                    image->g(row, 2 * i) = green[j];
                    image->b(row, 2 * i) = blue[j];
                }
            } else if (i == 1 || i == 2) { // linear interpolation
                for (int j = imwidth - 1, row = 0; j >= 0; j--, row++) {
                    image->r(row, 2 * i) = red[j];
                    image->g(row, 2 * i) = green[j];
                    image->b(row, 2 * i) = blue[j];
                    image->r(row, 2 * i - 1) = (red[j] + image->r(row, 2 * i - 2)) * 0.5f;
                    image->g(row, 2 * i - 1) = (green[j] + image->g(row, 2 * i - 2)) * 0.5f;
                    image->b(row, 2 * i - 1) = (blue[j] + image->b(row, 2 * i - 2)) * 0.5f;
                }
            } else if (i > 0 && i < imheight) { // vertical bicubic interpolation
                for (int j = imwidth - 1, row = 0; j >= 0; j--, row++) {
                    image->r(row, 2 * i - 3) = MAX(0.f, -0.0625f * (red[j] + image->r(row, 2 * i - 6)) + 0.5625f * (image->r(row, 2 * i - 2) + image->r(row, 2 * i - 4)));
                    image->g(row, 2 * i - 3) = MAX(0.f, -0.0625f * (green[j] + image->g(row, 2 * i - 6)) + 0.5625f * (image->g(row, 2 * i - 2) + image->g(row, 2 * i - 4)));
                    image->b(row, 2 * i - 3) = MAX(0.f, -0.0625f * (blue[j] + image->b(row, 2 * i - 6)) + 0.5625f * (image->b(row, 2 * i - 2) + image->b(row, 2 * i - 4)));

                    if(clip) {
                        image->r(row, 2 * i - 3) = MIN(image->r(row, 2 * i - 3), rtengine::MAXVALF);
                        image->g(row, 2 * i - 3) = MIN(image->g(row, 2 * i - 3), rtengine::MAXVALF);
                        image->b(row, 2 * i - 3) = MIN(image->b(row, 2 * i - 3), rtengine::MAXVALF);
                    }

                    image->r(row, 2 * i) = red[j];
                    image->g(row, 2 * i) = green[j];
                    image->b(row, 2 * i) = blue[j];
                }
            }

            if (i == imheight - 1) {
                for (int j = imwidth - 1, row = 0; j >= 0; j--, row++) {
                    image->r(row, 2 * i - 1) = MAX(0.f, -0.0625f * (red[j] + image->r(row, 2 * i - 4)) + 0.5625f * (image->r(row, 2 * i) + image->r(row, 2 * i - 2)));
                    image->g(row, 2 * i - 1) = MAX(0.f, -0.0625f * (green[j] + image->g(row, 2 * i - 4)) + 0.5625f * (image->g(row, 2 * i) + image->g(row, 2 * i - 2)));
                    image->b(row, 2 * i - 1) = MAX(0.f, -0.0625f * (blue[j] + image->b(row, 2 * i - 4)) + 0.5625f * (image->b(row, 2 * i) + image->b(row, 2 * i - 2)));

                    if(clip) {
                        image->r(j, 2 * i - 1) = MIN(image->r(j, 2 * i - 1), rtengine::MAXVALF);
                        image->g(j, 2 * i - 1) = MIN(image->g(j, 2 * i - 1), rtengine::MAXVALF);
                        image->b(j, 2 * i - 1) = MIN(image->b(j, 2 * i - 1), rtengine::MAXVALF);
                    }

                    image->r(row, 2 * i + 1) = (red[j] + image->r(row, 2 * i - 1)) / 2;
                    image->g(row, 2 * i + 1) = (green[j] + image->g(row, 2 * i - 1)) / 2;
                    image->b(row, 2 * i + 1) = (blue[j] + image->b(row, 2 * i - 1)) / 2;

                    if (oddHeight) {
                        image->r(row, 2 * i + 2) = (red[j] + image->r(row, 2 * i - 2)) / 2;
                        image->g(row, 2 * i + 2) = (green[j] + image->g(row, 2 * i - 2)) / 2;
                        image->b(row, 2 * i + 2) = (blue[j] + image->b(row, 2 * i - 2)) / 2;
                    }
                }
            }

            break;

        case TR_NONE: // no coarse rotation
        default:
            rotateLine(red, image->r, tran, 2 * i, imwidth, imheight);
            rotateLine(green, image->g, tran, 2 * i, imwidth, imheight);
            rotateLine(blue, image->b, tran, 2 * i, imwidth, imheight);

            if (i == 1 || i == 2) { // linear interpolation
                for (int j = 0; j < imwidth; j++) {
                    image->r(2 * i - 1, j) = (red[j] + image->r(2 * i - 2, j)) / 2;
                    image->g(2 * i - 1, j) = (green[j] + image->g(2 * i - 2, j)) / 2;
                    image->b(2 * i - 1, j) = (blue[j] + image->b(2 * i - 2, j)) / 2;
                }
            } else if (i > 2 && i < imheight) { // vertical bicubic interpolation
                for (int j = 0; j < imwidth; j++) {
                    image->r(2 * i - 3, j) = MAX(0.f, -0.0625f * (red[j] + image->r(2 * i - 6, j)) + 0.5625f * (image->r(2 * i - 2, j) + image->r(2 * i - 4, j)));
                    image->g(2 * i - 3, j) = MAX(0.f, -0.0625f * (green[j] + image->g(2 * i - 6, j)) + 0.5625f * (image->g(2 * i - 2, j) + image->g(2 * i - 4, j)));
                    image->b(2 * i - 3, j) = MAX(0.f, -0.0625f * (blue[j] + image->b(2 * i - 6, j)) + 0.5625f * (image->b(2 * i - 2, j) + image->b(2 * i - 4, j)));

                    if(clip) {
                        image->r(2 * i - 3, j) = MIN(image->r(2 * i - 3, j), rtengine::MAXVALF);
                        image->g(2 * i - 3, j) = MIN(image->g(2 * i - 3, j), rtengine::MAXVALF);
                        image->b(2 * i - 3, j) = MIN(image->b(2 * i - 3, j), rtengine::MAXVALF);
                    }
                }
            }

            if (i == imheight - 1) {
                for (int j = 0; j < imwidth; j++) {
                    image->r(2 * i - 1, j) = MAX(0.f, -0.0625f * (red[j] + image->r(2 * i - 4, j)) + 0.5625f * (image->r(2 * i, j) + image->r(2 * i - 2, j)));
                    image->g(2 * i - 1, j) = MAX(0.f, -0.0625f * (green[j] + image->g(2 * i - 4, j)) + 0.5625f * (image->g(2 * i, j) + image->g(2 * i - 2, j)));
                    image->b(2 * i - 1, j) = MAX(0.f, -0.0625f * (blue[j] + image->b(2 * i - 4, j)) + 0.5625f * (image->b(2 * i, j) + image->b(2 * i - 2, j)));

                    if(clip) {
                        image->r(2 * i - 1, j) = MIN(image->r(2 * i - 1, j), rtengine::MAXVALF);
                        image->g(2 * i - 1, j) = MIN(image->g(2 * i - 1, j), rtengine::MAXVALF);
                        image->b(2 * i - 1, j) = MIN(image->b(2 * i - 1, j), rtengine::MAXVALF);
                    }

                    image->r(2 * i + 1, j) = (red[j] + image->r(2 * i - 1, j)) / 2;
                    image->g(2 * i + 1, j) = (green[j] + image->g(2 * i - 1, j)) / 2;
                    image->b(2 * i + 1, j) = (blue[j] + image->b(2 * i - 1, j)) / 2;

                    if (oddHeight) {
                        image->r(2 * i + 2, j) = (red[j] + image->r(2 * i - 2, j)) / 2;
                        image->g(2 * i + 2, j) = (green[j] + image->g(2 * i - 2, j)) / 2;
                        image->b(2 * i + 2, j) = (blue[j] + image->b(2 * i - 2, j)) / 2;
                    }
                }
            }
    }
}

}


namespace rtengine
{

extern const Settings* settings;
#undef ABS
#undef DIST

#define ABS(a) ((a)<0?-(a):(a))
#define DIST(a,b) (ABS(a-b))

RawImageSource::RawImageSource()
    : ImageSource()
    , W(0), H(0)
    , plistener(nullptr)
    , scale_mul{}
    , c_black{}
    , c_white{}
    , cblacksom{}
    , ref_pre_mul{}
    , refwb_red(0.0)
    , refwb_green(0.0)
    , refwb_blue(0.0)
    , rgb_cam{}
    , cam_rgb{}
    , xyz_cam{}
    , cam_xyz{}
    , fuji(false)
    , d1x(false)
    , border(4)
    , chmax{}
    , hlmax{}
    , clmax{}
    , initialGain(0.0)
    , camInitialGain(0.0)
    , defGain(0.0)
    , ri(nullptr)
    , rawData(0, 0)
    , green(0, 0)
    , red(0, 0)
    , blue(0, 0)
    , rawDirty(true)
{
    camProfile = nullptr;
    embProfile = nullptr;
    rgbSourceModified = false;

    for (int i = 0; i < 4; ++i) {
        psRedBrightness[i] = psGreenBrightness[i] = psBlueBrightness[i] = 1.f;
    }
}

//%%%%%%%%%%%%%%%%%%%%%%%%%%%%%%%%%%%%%%%

RawImageSource::~RawImageSource()
{

    delete idata;

    for (size_t i = 0; i < numFrames; ++i) {
        delete riFrames[i];
    }

<<<<<<< HEAD
    for (size_t i = 0; i < numFrames - 1; ++i) {
=======
    for(size_t i = 0; i + 1 < numFrames; ++i) {
>>>>>>> 3461328a
        delete rawDataBuffer[i];
    }

    flushRGB();
    flushRawData();

    if (camProfile) {
        cmsCloseProfile(camProfile);
    }

    if (embProfile) {
        cmsCloseProfile(embProfile);
    }
}

//%%%%%%%%%%%%%%%%%%%%%%%%%%%%%%%%%%%%%%%

void RawImageSource::transformRect(const PreviewProps &pp, int tran, int &ssx1, int &ssy1, int &width, int &height, int &fw)
{
    int pp_x = pp.getX() + border;
    int pp_y = pp.getY() + border;
    int pp_width = pp.getWidth();
    int pp_height = pp.getHeight();

    if (d1x) {
        if ((tran & TR_ROT) == TR_R90 || (tran & TR_ROT) == TR_R270) {
            pp_x /= 2;
            pp_width = pp_width / 2 + 1;
        } else {
            pp_y /= 2;
            pp_height = pp_height / 2 + 1;
        }
    }

    int w = W, h = H;

    if (fuji) {
        w = ri->get_FujiWidth() * 2 + 1;
        h = (H - ri->get_FujiWidth()) * 2 + 1;
    }

    int sw = w, sh = h;

    if ((tran & TR_ROT) == TR_R90 || (tran & TR_ROT) == TR_R270) {
        sw = h;
        sh = w;
    }

    if (pp_width > sw - 2 * border) {
        pp_width = sw - 2 * border;
    }

    if (pp_height > sh - 2 * border) {
        pp_height = sh - 2 * border;
    }

    int ppx = pp_x, ppy = pp_y;

    if (tran & TR_HFLIP) {
        ppx = max(sw - pp_x - pp_width, 0);
    }

    if (tran & TR_VFLIP) {
        ppy = max(sh - pp_y - pp_height, 0);
    }

    int sx1 = ppx;        // assuming it's >=0
    int sy1 = ppy;        // assuming it's >=0
    int sx2 = min(ppx + pp_width, w - 1);
    int sy2 = min(ppy + pp_height, h - 1);

    if ((tran & TR_ROT) == TR_R180) {
        sx1 = max(w - ppx - pp_width, 0);
        sy1 = max(h - ppy - pp_height, 0);
        sx2 = min(sx1 + pp_width, w - 1);
        sy2 = min(sy1 + pp_height, h - 1);
    } else if ((tran & TR_ROT) == TR_R90) {
        sx1 = ppy;
        sy1 = max(h - ppx - pp_width, 0);
        sx2 = min(sx1 + pp_height, w - 1);
        sy2 = min(sy1 + pp_width, h - 1);
    } else if ((tran & TR_ROT) == TR_R270) {
        sx1 = max(w - ppy - pp_height, 0);
        sy1 = ppx;
        sx2 = min(sx1 + pp_height, w - 1);
        sy2 = min(sy1 + pp_width, h - 1);
    }

    if (fuji) {
        // atszamoljuk a koordinatakat fuji-ra:
        // recalculate the coordinates fuji-ra:
        ssx1 = (sx1 + sy1) / 2;
        ssy1 = (sy1 - sx2) / 2 + ri->get_FujiWidth();
        int ssx2 = (sx2 + sy2) / 2 + 1;
        int ssy2 = (sy2 - sx1) / 2 + ri->get_FujiWidth();
        fw   = (sx2 - sx1) / 2 / pp.getSkip();
        width  = (ssx2 - ssx1) / pp.getSkip() + ((ssx2 - ssx1) % pp.getSkip() > 0);
        height = (ssy2 - ssy1) / pp.getSkip() + ((ssy2 - ssy1) % pp.getSkip() > 0);
    } else {
        ssx1 = sx1;
        ssy1 = sy1;
        width  = (sx2 + 1 - sx1) / pp.getSkip() + ((sx2 + 1 - sx1) % pp.getSkip() > 0);
        height = (sy2 + 1 - sy1) / pp.getSkip() + ((sy2 + 1 - sy1) % pp.getSkip() > 0);
    }
}

float calculate_scale_mul(float scale_mul[4], const float pre_mul_[4], const float c_white[4], const float c_black[4], bool isMono, int colors)
{
    if (isMono || colors == 1) {
        for (int c = 0; c < 4; c++) {
            scale_mul[c] = 65535.0 / (c_white[c] - c_black[c]);
        }
    } else {
        float pre_mul[4];

        for (int c = 0; c < 4; c++) {
            pre_mul[c] = pre_mul_[c];
        }

        if (pre_mul[3] == 0) {
            pre_mul[3] = pre_mul[1]; // G2 == G1
        }

        float maxpremul = max(pre_mul[0], pre_mul[1], pre_mul[2], pre_mul[3]);

        for (int c = 0; c < 4; c++) {
            scale_mul[c] = (pre_mul[c] / maxpremul) * 65535.0 / (c_white[c] - c_black[c]);
        }
    }

    float gain = max(scale_mul[0], scale_mul[1], scale_mul[2], scale_mul[3]) / min(scale_mul[0], scale_mul[1], scale_mul[2], scale_mul[3]);
    return gain;
}

void RawImageSource::getImage(const ColorTemp &ctemp, int tran, Imagefloat* image, const PreviewProps &pp, const ToneCurveParams &hrp, const RAWParams &raw)
{
    MyMutex::MyLock lock(getImageMutex);

    tran = defTransform(tran);

    // compute channel multipliers
    double r, g, b;
    float rm, gm, bm;

    if (ctemp.getTemp() < 0) {
        // no white balance, ie revert the pre-process white balance to restore original unbalanced raw camera color
        rm = ri->get_pre_mul(0);
        gm = ri->get_pre_mul(1);
        bm = ri->get_pre_mul(2);
    } else {
        ctemp.getMultipliers(r, g, b);
        rm = imatrices.cam_rgb[0][0] * r + imatrices.cam_rgb[0][1] * g + imatrices.cam_rgb[0][2] * b;
        gm = imatrices.cam_rgb[1][0] * r + imatrices.cam_rgb[1][1] * g + imatrices.cam_rgb[1][2] * b;
        bm = imatrices.cam_rgb[2][0] * r + imatrices.cam_rgb[2][1] * g + imatrices.cam_rgb[2][2] * b;
    }

    if (true) {
        // adjust gain so the maximum raw value of the least scaled channel just hits max
        const float new_pre_mul[4] = { ri->get_pre_mul(0) / rm, ri->get_pre_mul(1) / gm, ri->get_pre_mul(2) / bm, ri->get_pre_mul(3) / gm };
        float new_scale_mul[4];

        bool isMono = (ri->getSensorType() == ST_FUJI_XTRANS && raw.xtranssensor.method == RAWParams::XTransSensor::getMethodString(RAWParams::XTransSensor::Method::MONO))
                      || (ri->getSensorType() == ST_BAYER && raw.bayersensor.method == RAWParams::BayerSensor::getMethodString(RAWParams::BayerSensor::Method::MONO));
        float gain = calculate_scale_mul(new_scale_mul, new_pre_mul, c_white, cblacksom, isMono, ri->get_colors());
        rm = new_scale_mul[0] / scale_mul[0] * gain;
        gm = new_scale_mul[1] / scale_mul[1] * gain;
        bm = new_scale_mul[2] / scale_mul[2] * gain;
        //fprintf(stderr, "camera gain: %f, current wb gain: %f, diff in stops %f\n", camInitialGain, gain, log2(camInitialGain) - log2(gain));
    } else {
        // old scaling: used a fixed reference gain based on camera (as-shot) white balance

        // how much we need to scale each channel to get our new white balance
        rm = refwb_red / rm;
        gm = refwb_green / gm;
        bm = refwb_blue / bm;
        // normalize so larger multiplier becomes 1.0
        float minval = min(rm, gm, bm);
        rm /= minval;
        gm /= minval;
        bm /= minval;
        // multiply with reference gain, ie as-shot WB
        rm *= camInitialGain;
        gm *= camInitialGain;
        bm *= camInitialGain;
    }

    defGain = 0.0;
    // compute image area to render in order to provide the requested part of the image
    int sx1, sy1, imwidth, imheight, fw, d1xHeightOdd = 0;
    transformRect(pp, tran, sx1, sy1, imwidth, imheight, fw);

    // check possible overflows
    int maximwidth, maximheight;

    if ((tran & TR_ROT) == TR_R90 || (tran & TR_ROT) == TR_R270) {
        maximwidth = image->getHeight();
        maximheight = image->getWidth();
    } else {
        maximwidth = image->getWidth();
        maximheight = image->getHeight();
    }

    if (d1x) {
        // D1X has only half of the required rows
        // we interpolate the missing ones later to get correct aspect ratio
        // if the height is odd we also have to add an additional row to avoid a black line
        d1xHeightOdd = maximheight & 1;
        maximheight /= 2;
        imheight = maximheight;
    }

    // correct if overflow (very rare), but not fuji because it is corrected in transline
    if (!fuji && imwidth > maximwidth) {
        imwidth = maximwidth;
    }

    if (!fuji && imheight > maximheight) {
        imheight = maximheight;
    }

    if (fuji) { // zero image to avoid access to uninitialized values in further processing because fuji super-ccd processing is not clean...
        for (int i = 0; i < image->getHeight(); ++i) {
            for (int j = 0; j < image->getWidth(); ++j) {
                image->r(i, j) = image->g(i, j) = image->b(i, j) = 0;
            }
        }
    }

    int maxx = this->W, maxy = this->H, skip = pp.getSkip();

    // raw clip levels after white balance
    hlmax[0] = clmax[0] * rm;
    hlmax[1] = clmax[1] * gm;
    hlmax[2] = clmax[2] * bm;

    const bool doClip = (chmax[0] >= clmax[0] || chmax[1] >= clmax[1] || chmax[2] >= clmax[2]) && !hrp.hrenabled && hrp.clampOOG;

    float area = skip * skip;
    rm /= area;
    gm /= area;
    bm /= area;
    bool doHr = (hrp.hrenabled && hrp.method != "Color");
    const float expcomp = std::pow(2, ri->getBaselineExposure());
    rm *= expcomp;
    gm *= expcomp;
    bm *= expcomp;
    
#ifdef _OPENMP
    #pragma omp parallel if(!d1x)       // omp disabled for D1x to avoid race conditions (see Issue 1088 http://code.google.com/p/rawtherapee/issues/detail?id=1088)
    {
#endif
        // render the requested image part
        float line_red[imwidth] ALIGNED16;
        float line_grn[imwidth] ALIGNED16;
        float line_blue[imwidth] ALIGNED16;

#ifdef _OPENMP
        #pragma omp for schedule(dynamic,16)
#endif

        for (int ix = 0; ix < imheight; ix++) {
            int i = sy1 + skip * ix;
            i = std::min(i, maxy - skip); // avoid trouble

            if (ri->getSensorType() == ST_BAYER || ri->getSensorType() == ST_FUJI_XTRANS || ri->get_colors() == 1) {
                for (int j = 0, jx = sx1; j < imwidth; j++, jx += skip) {
                    jx = std::min(jx, maxx - skip); // avoid trouble

                    float rtot = 0.f, gtot = 0.f, btot = 0.f;

                    for (int m = 0; m < skip; m++)
                        for (int n = 0; n < skip; n++) {
                            rtot += red[i + m][jx + n];
                            gtot += green[i + m][jx + n];
                            btot += blue[i + m][jx + n];
                        }

                    rtot *= rm;
                    gtot *= gm;
                    btot *= bm;

                    if (doClip) {
                        // note: as hlmax[] can be larger than CLIP and we can later apply negative
                        // exposure this means that we can clip away local highlights which actually
                        // are not clipped. We have to do that though as we only check pixel by pixel
                        // and don't know if this will transition into a clipped area, if so we need
                        // to clip also surrounding to make a good colour transition
                        rtot = CLIP(rtot);
                        gtot = CLIP(gtot);
                        btot = CLIP(btot);
                    }

                    line_red[j] = rtot;
                    line_grn[j] = gtot;
                    line_blue[j] = btot;
                }
            } else {
                for (int j = 0, jx = sx1; j < imwidth; j++, jx += skip) {
                    if (jx > maxx - skip) {
                        jx = maxx - skip - 1;
                    }

                    float rtot, gtot, btot;
                    rtot = gtot = btot = 0;

                    for (int m = 0; m < skip; m++)
                        for (int n = 0; n < skip; n++) {
                            rtot += rawData[i + m][(jx + n) * 3 + 0];
                            gtot += rawData[i + m][(jx + n) * 3 + 1];
                            btot += rawData[i + m][(jx + n) * 3 + 2];
                        }

                    rtot *= rm;
                    gtot *= gm;
                    btot *= bm;

                    if (doClip) {
                        rtot = CLIP(rtot);
                        gtot = CLIP(gtot);
                        btot = CLIP(btot);
                    }

                    line_red[j] = rtot;
                    line_grn[j] = gtot;
                    line_blue[j] = btot;

                }
            }

            //process all highlight recovery other than "Color"
            if (doHr) {
                hlRecovery(hrp.method, line_red, line_grn, line_blue, imwidth, hlmax);
            }

            if (d1x) {
                transLineD1x (line_red, line_grn, line_blue, ix, image, tran, imwidth, imheight, d1xHeightOdd, doClip);
            } else if (fuji) {
                transLineFuji(line_red, line_grn, line_blue, ix, image, tran, imheight, fw);
            } else {
                transLineStandard(line_red, line_grn, line_blue, ix, image, tran, imwidth, imheight);
            }

        }

#ifdef _OPENMP
    }
#endif

    if (fuji) {
        int a = ((tran & TR_ROT) == TR_R90 && image->getWidth() % 2 == 0) || ((tran & TR_ROT) == TR_R180 && image->getHeight() % 2 + image->getWidth() % 2 == 1) || ((tran & TR_ROT) == TR_R270 && image->getHeight() % 2 == 0);

        // first row
        for (int j = 1 + a; j < image->getWidth() - 1; j += 2) {
            image->r(0, j) = (image->r(1, j) + image->r(0, j + 1) + image->r(0, j - 1)) / 3;
            image->g(0, j) = (image->g(1, j) + image->g(0, j + 1) + image->g(0, j - 1)) / 3;
            image->b(0, j) = (image->b(1, j) + image->b(0, j + 1) + image->b(0, j - 1)) / 3;
        }

        // other rows
        for (int i = 1; i < image->getHeight() - 1; i++) {
            for (int j = 2 - (a + i + 1) % 2; j < image->getWidth() - 1; j += 2) {
                // edge-adaptive interpolation
                double dh = (ABS(image->r(i, j + 1) - image->r(i, j - 1)) + ABS(image->g(i, j + 1) - image->g(i, j - 1)) + ABS(image->b(i, j + 1) - image->b(i, j - 1))) / 1.0;
                double dv = (ABS(image->r(i + 1, j) - image->r(i - 1, j)) + ABS(image->g(i + 1, j) - image->g(i - 1, j)) + ABS(image->b(i + 1, j) - image->b(i - 1, j))) / 1.0;
                double eh = 1.0 / (1.0 + dh);
                double ev = 1.0 / (1.0 + dv);
                image->r(i, j) = (eh * (image->r(i, j + 1) + image->r(i, j - 1)) + ev * (image->r(i + 1, j) + image->r(i - 1, j))) / (2.0 * (eh + ev));
                image->g(i, j) = (eh * (image->g(i, j + 1) + image->g(i, j - 1)) + ev * (image->g(i + 1, j) + image->g(i - 1, j))) / (2.0 * (eh + ev));
                image->b(i, j) = (eh * (image->b(i, j + 1) + image->b(i, j - 1)) + ev * (image->b(i + 1, j) + image->b(i - 1, j))) / (2.0 * (eh + ev));
            }

            // first pixel
            if (2 - (a + i + 1) % 2 == 2) {
                image->r(i, 0) = (image->r(i + 1, 0) + image->r(i - 1, 0) + image->r(i, 1)) / 3;
                image->g(i, 0) = (image->g(i + 1, 0) + image->g(i - 1, 0) + image->g(i, 1)) / 3;
                image->b(i, 0) = (image->b(i + 1, 0) + image->b(i - 1, 0) + image->b(i, 1)) / 3;
            }

            // last pixel
            if (2 - (a + i + image->getWidth()) % 2 == 2) {
                image->r(i, image->getWidth() - 1) = (image->r(i + 1, image->getWidth() - 1) + image->r(i - 1, image->getWidth() - 1) + image->r(i, image->getWidth() - 2)) / 3;
                image->g(i, image->getWidth() - 1) = (image->g(i + 1, image->getWidth() - 1) + image->g(i - 1, image->getWidth() - 1) + image->g(i, image->getWidth() - 2)) / 3;
                image->b(i, image->getWidth() - 1) = (image->b(i + 1, image->getWidth() - 1) + image->b(i - 1, image->getWidth() - 1) + image->b(i, image->getWidth() - 2)) / 3;
            }
        }

        // last row
        int b = (a == 1 && image->getHeight() % 2) || (a == 0 && image->getHeight() % 2 == 0);

        for (int j = 1 + b; j < image->getWidth() - 1; j += 2) {
            image->r(image->getHeight() - 1, j) = (image->r(image->getHeight() - 2, j) + image->r(image->getHeight() - 1, j + 1) + image->r(image->getHeight() - 1, j - 1)) / 3;
            image->g(image->getHeight() - 1, j) = (image->g(image->getHeight() - 2, j) + image->g(image->getHeight() - 1, j + 1) + image->g(image->getHeight() - 1, j - 1)) / 3;
            image->b(image->getHeight() - 1, j) = (image->b(image->getHeight() - 2, j) + image->b(image->getHeight() - 1, j + 1) + image->b(image->getHeight() - 1, j - 1)) / 3;
        }
    }

    // Flip if needed
    if (tran & TR_HFLIP) {
        hflip(image);
    }

    if (tran & TR_VFLIP) {
        vflip(image);
    }

    // Colour correction (only when running on full resolution)
    if (pp.getSkip() == 1) {
        switch (ri->getSensorType()) {
            case ST_BAYER:
                processFalseColorCorrection(image, raw.bayersensor.ccSteps);
                break;

            case ST_FUJI_XTRANS:
                processFalseColorCorrection(image, raw.xtranssensor.ccSteps);
                break;

            case ST_FOVEON:
            case ST_NONE:
                break;
        }
    }
}

DCPProfile *RawImageSource::getDCP(const ColorManagementParams &cmp, DCPProfile::ApplyState &as)
{
    if (cmp.inputProfile == "(camera)" || cmp.inputProfile == "(none)") {
        return nullptr;
    }

    DCPProfile *dcpProf = nullptr;
    cmsHPROFILE dummy;
    findInputProfile(cmp.inputProfile, nullptr, (static_cast<const FramesData*>(getMetaData()))->getCamera(), &dcpProf, dummy);

    if (dcpProf == nullptr) {
        if (settings->verbose) {
            printf("Can't load DCP profile '%s'!\n", cmp.inputProfile.c_str());
        }

        return nullptr;
    }

    dcpProf->setStep2ApplyState(cmp.workingProfile, cmp.toneCurve, cmp.applyLookTable, cmp.applyBaselineExposureOffset, as);
    return dcpProf;
}

void RawImageSource::convertColorSpace(Imagefloat* image, const ColorManagementParams &cmp, const ColorTemp &wb)
{
    double pre_mul[3] = { ri->get_pre_mul(0), ri->get_pre_mul(1), ri->get_pre_mul(2) };
    colorSpaceConversion(image, cmp, wb, pre_mul, embProfile, camProfile, imatrices.xyz_cam, (static_cast<const FramesData*>(getMetaData()))->getCamera());
}

//%%%%%%%%%%%%%%%%%%%%%%%%%%%%%%%%%%%%%%%

/* interpolateBadPixelsBayer: correct raw pixels looking at the bitmap
 * takes into consideration if there are multiple bad pixels in the neighbourhood
 */
int RawImageSource::interpolateBadPixelsBayer(PixelsMap &bitmapBads, array2D<float> &rawData)
{
    static const float eps = 1.f;
    int counter = 0;
#ifdef _OPENMP
    #pragma omp parallel for reduction(+:counter) schedule(dynamic,16)
#endif

    for (int row = 2; row < H - 2; row++) {
        for (int col = 2; col < W - 2; col++) {
            int sk = bitmapBads.skipIfZero(col, row);  //optimization for a stripe all zero

            if (sk) {
                col += sk - 1; //-1 is because of col++ in cycle
                continue;
            }

            if (!bitmapBads.get(col, row)) {
                continue;
            }

            float wtdsum = 0.f, norm = 0.f;

            // diagonal interpolation
            if (FC(row, col) == 1) {
                // green channel. We can use closer pixels than for red or blue channel. Distance to centre pixel is sqrt(2) => weighting is 0.70710678
                // For green channel following pixels will be used for interpolation. Pixel to be interpolated is in centre.
                // 1 means that pixel is used in this step, if itself and his counterpart are not marked bad
                // 0 0 0 0 0
                // 0 1 0 1 0
                // 0 0 0 0 0
                // 0 1 0 1 0
                // 0 0 0 0 0
                for (int dx = -1; dx <= 1; dx += 2) {
                    if (bitmapBads.get(col + dx, row - 1) || bitmapBads.get(col - dx, row + 1)) {
                        continue;
                    }

                    float dirwt = 0.70710678f / (fabsf(rawData[row - 1][col + dx] - rawData[row + 1][col - dx]) + eps);
                    wtdsum += dirwt * (rawData[row - 1][col + dx] + rawData[row + 1][col - dx]);
                    norm += dirwt;
                }
            } else {
                // red and blue channel. Distance to centre pixel is sqrt(8) => weighting is 0.35355339
                // For red and blue channel following pixels will be used for interpolation. Pixel to be interpolated is in centre.
                // 1 means that pixel is used in this step, if itself and his counterpart are not marked bad
                // 1 0 0 0 1
                // 0 0 0 0 0
                // 0 0 0 0 0
                // 0 0 0 0 0
                // 1 0 0 0 1
                for (int dx = -2; dx <= 2; dx += 4) {
                    if (bitmapBads.get(col + dx, row - 2) || bitmapBads.get(col - dx, row + 2)) {
                        continue;
                    }

                    float dirwt = 0.35355339f / (fabsf(rawData[row - 2][col + dx] - rawData[row + 2][col - dx]) + eps);
                    wtdsum += dirwt * (rawData[row - 2][col + dx] + rawData[row + 2][col - dx]);
                    norm += dirwt;
                }
            }

            // channel independent. Distance to centre pixel is 2 => weighting is 0.5
            // Additionally for all channel following pixels will be used for interpolation. Pixel to be interpolated is in centre.
            // 1 means that pixel is used in this step, if itself and his counterpart are not marked bad
            // 0 0 1 0 0
            // 0 0 0 0 0
            // 1 0 0 0 1
            // 0 0 0 0 0
            // 0 0 1 0 0

            // horizontal interpolation
            if (!(bitmapBads.get(col - 2, row) || bitmapBads.get(col + 2, row))) {
                float dirwt = 0.5f / (fabsf(rawData[row][col - 2] - rawData[row][col + 2]) + eps);
                wtdsum += dirwt * (rawData[row][col - 2] + rawData[row][col + 2]);
                norm += dirwt;
            }

            // vertical interpolation
            if (!(bitmapBads.get(col, row - 2) || bitmapBads.get(col, row + 2))) {
                float dirwt = 0.5f / (fabsf(rawData[row - 2][col] - rawData[row + 2][col]) + eps);
                wtdsum += dirwt * (rawData[row - 2][col] + rawData[row + 2][col]);
                norm += dirwt;
            }

            if (LIKELY(norm > 0.f)) {  // This means, we found at least one pair of valid pixels in the steps above, likelihood of this case is about 99.999%
                rawData[row][col] = wtdsum / (2.f * norm); //gradient weighted average, Factor of 2.f is an optimization to avoid multiplications in former steps
                counter++;
            } else { //backup plan -- simple average. Same method for all channels. We could improve this, but it's really unlikely that this case happens
                int tot = 0;
                float sum = 0;

                for (int dy = -2; dy <= 2; dy += 2) {
                    for (int dx = -2; dx <= 2; dx += 2) {
                        if (bitmapBads.get(col + dx, row + dy)) {
                            continue;
                        }

                        sum += rawData[row + dy][col + dx];
                        tot++;
                    }
                }

                if (tot > 0) {
                    rawData[row][col] = sum / tot;
                    counter ++;
                }
            }
        }
    }

    return counter; // Number of interpolated pixels.
}

/* interpolateBadPixels3Colours: correct raw pixels looking at the bitmap
 * takes into consideration if there are multiple bad pixels in the neighbourhood
 */
int RawImageSource::interpolateBadPixelsNColours(PixelsMap &bitmapBads, const int colours)
{
    static const float eps = 1.f;
    int counter = 0;
#ifdef _OPENMP
    #pragma omp parallel for reduction(+:counter) schedule(dynamic,16)
#endif

    for (int row = 2; row < H - 2; row++) {
        for (int col = 2; col < W - 2; col++) {
            int sk = bitmapBads.skipIfZero(col, row);  //optimization for a stripe all zero

            if (sk) {
                col += sk - 1; //-1 is because of col++ in cycle
                continue;
            }

            if (!bitmapBads.get(col, row)) {
                continue;
            }

            float wtdsum[colours], norm[colours];

            for (int i = 0; i < colours; ++i) {
                wtdsum[i] = norm[i] = 0.f;
            }

            // diagonal interpolation
            for (int dx = -1; dx <= 1; dx += 2) {
                if (bitmapBads.get(col + dx, row - 1) || bitmapBads.get(col - dx, row + 1)) {
                    continue;
                }

                for (int c = 0; c < colours; c++) {
                    float dirwt = 0.70710678f / (fabsf(rawData[row - 1][(col + dx) * colours + c] - rawData[row + 1][(col - dx) * colours + c]) + eps);
                    wtdsum[c] += dirwt * (rawData[row - 1][(col + dx) * colours + c] + rawData[row + 1][(col - dx) * colours + c]);
                    norm[c] += dirwt;
                }
            }

            // horizontal interpolation
            if (!(bitmapBads.get(col - 1, row) || bitmapBads.get(col + 1, row))) {
                for (int c = 0; c < colours; c++) {
                    float dirwt = 1.f / (fabsf(rawData[row][(col - 1) * colours + c] - rawData[row][(col + 1) * colours + c]) + eps);
                    wtdsum[c] += dirwt * (rawData[row][(col - 1) * colours + c] + rawData[row][(col + 1) * colours + c]);
                    norm[c] += dirwt;
                }
            }

            // vertical interpolation
            if (!(bitmapBads.get(col, row - 1) || bitmapBads.get(col, row + 1))) {
                for (int c = 0; c < colours; c++) {
                    float dirwt = 1.f / (fabsf(rawData[row - 1][col * colours + c] - rawData[row + 1][col * colours + c]) + eps);
                    wtdsum[c] += dirwt * (rawData[row - 1][col * colours + c] + rawData[row + 1][col * colours + c]);
                    norm[c] += dirwt;
                }
            }

            if (LIKELY(norm[0] > 0.f)) {  // This means, we found at least one pair of valid pixels in the steps above, likelihood of this case is about 99.999%
                for (int c = 0; c < colours; c++) {
                    rawData[row][col * colours + c] = wtdsum[c] / (2.f * norm[c]); //gradient weighted average, Factor of 2.f is an optimization to avoid multiplications in former steps
                }

                counter++;
            } else { //backup plan -- simple average. Same method for all channels. We could improve this, but it's really unlikely that this case happens
                int tot = 0;
                float sum[colours];

                for (int i = 0; i < colours; ++i) {
                    sum[i] = 0.f;
                }

                for (int dy = -2; dy <= 2; dy += 2) {
                    for (int dx = -2; dx <= 2; dx += 2) {
                        if (bitmapBads.get(col + dx, row + dy)) {
                            continue;
                        }

                        for (int c = 0; c < colours; c++) {
                            sum[c] += rawData[row + dy][(col + dx) * colours + c];
                        }

                        tot++;
                    }
                }

                if (tot > 0) {
                    for (int c = 0; c < colours; c++) {
                        rawData[row][col * colours + c] = sum[c] / tot;
                    }

                    counter ++;
                }
            }
        }
    }

    return counter; // Number of interpolated pixels.
}
/* interpolateBadPixelsXtrans: correct raw pixels looking at the bitmap
 * takes into consideration if there are multiple bad pixels in the neighbourhood
 */
int RawImageSource::interpolateBadPixelsXtrans(PixelsMap &bitmapBads)
{
    static const float eps = 1.f;
    int counter = 0;
#ifdef _OPENMP
    #pragma omp parallel for reduction(+:counter) schedule(dynamic,16)
#endif

    for (int row = 2; row < H - 2; row++) {
        for (int col = 2; col < W - 2; col++) {
            int skip = bitmapBads.skipIfZero(col, row);  //optimization for a stripe all zero

            if (skip) {
                col += skip - 1; //-1 is because of col++ in cycle
                continue;
            }

            if (!bitmapBads.get(col, row)) {
                continue;
            }

            float wtdsum = 0.f, norm = 0.f;
            unsigned int pixelColor = ri->XTRANSFC(row, col);

            if (pixelColor == 1) {
                // green channel. A green pixel can either be a solitary green pixel or a member of a 2x2 square of green pixels
                if (ri->XTRANSFC(row, col - 1) == ri->XTRANSFC(row, col + 1)) {
                    // If left and right neighbour have same colour, then this is a solitary green pixel
                    // For these the following pixels will be used for interpolation. Pixel to be interpolated is in centre and marked with a P.
                    // Pairs of pixels used in this step are numbered. A pair will be used if none of the pixels of the pair is marked bad
                    // 0 means, the pixel has a different colour and will not be used
                    // 0 1 0 2 0
                    // 3 5 0 6 4
                    // 0 0 P 0 0
                    // 4 6 0 5 3
                    // 0 2 0 1 0
                    for (int dx = -1; dx <= 1; dx += 2) {  // pixels marked 5 or 6 in above example. Distance to P is sqrt(2) => weighting is 0.70710678f
                        if (bitmapBads.get(col + dx, row - 1) || bitmapBads.get(col - dx, row + 1)) {
                            continue;
                        }

                        float dirwt = 0.70710678f / (fabsf(rawData[row - 1][col + dx] - rawData[row + 1][col - dx]) + eps);
                        wtdsum += dirwt * (rawData[row - 1][col + dx] + rawData[row + 1][col - dx]);
                        norm += dirwt;
                    }

                    for (int dx = -1; dx <= 1; dx += 2) {  // pixels marked 1 or 2 on above example. Distance to P is sqrt(5) => weighting is 0.44721359f
                        if (bitmapBads.get(col + dx, row - 2) || bitmapBads.get(col - dx, row + 2)) {
                            continue;
                        }

                        float dirwt = 0.44721359f / (fabsf(rawData[row - 2][col + dx] - rawData[row + 2][col - dx]) + eps);
                        wtdsum += dirwt * (rawData[row - 2][col + dx] + rawData[row + 2][col - dx]);
                        norm += dirwt;
                    }

                    for (int dx = -2; dx <= 2; dx += 4) {  // pixels marked 3 or 4 on above example. Distance to P is sqrt(5) => weighting is 0.44721359f
                        if (bitmapBads.get(col + dx, row - 1) || bitmapBads.get(col - dx, row + 1)) {
                            continue;
                        }

                        float dirwt = 0.44721359f / (fabsf(rawData[row - 1][col + dx] - rawData[row + 1][col - dx]) + eps);
                        wtdsum += dirwt * (rawData[row - 1][col + dx] + rawData[row + 1][col - dx]);
                        norm += dirwt;
                    }
                } else {
                    // this is a member of a 2x2 square of green pixels
                    // For these the following pixels will be used for interpolation. Pixel to be interpolated is at position P in the example.
                    // Pairs of pixels used in this step are numbered. A pair will be used if none of the pixels of the pair is marked bad
                    // 0 means, the pixel has a different colour and will not be used
                    // 1 0 0 3
                    // 0 P 2 0
                    // 0 2 1 0
                    // 3 0 0 0

                    // pixels marked 1 in above example. Distance to P is sqrt(2) => weighting is 0.70710678f
                    int offset1 = ri->XTRANSFC(row - 1, col - 1) == ri->XTRANSFC(row + 1, col + 1) ? 1 : -1;

                    if (!(bitmapBads.get(col - offset1, row - 1) || bitmapBads.get(col + offset1, row + 1))) {
                        float dirwt = 0.70710678f / (fabsf(rawData[row - 1][col - offset1] - rawData[row + 1][col + offset1]) + eps);
                        wtdsum += dirwt * (rawData[row - 1][col - offset1] + rawData[row + 1][col + offset1]);
                        norm += dirwt;
                    }

                    // pixels marked 2 in above example. Distance to P is 1 => weighting is 1.f
                    int offsety = (ri->XTRANSFC(row - 1, col) != 1 ? 1 : -1);
                    int offsetx = offset1 * offsety;

                    if (!(bitmapBads.get(col + offsetx, row) || bitmapBads.get(col, row + offsety))) {
                        float dirwt = 1.f / (fabsf(rawData[row][col + offsetx] - rawData[row + offsety][col]) + eps);
                        wtdsum += dirwt * (rawData[row][col + offsetx] + rawData[row + offsety][col]);
                        norm += dirwt;
                    }

                    int offsety2 = -offsety;
                    int offsetx2 = -offsetx;
                    offsetx *= 2;
                    offsety *= 2;

                    // pixels marked 3 in above example. Distance to P is sqrt(5) => weighting is 0.44721359f
                    if (!(bitmapBads.get(col + offsetx, row + offsety2) || bitmapBads.get(col + offsetx2, row + offsety))) {
                        float dirwt = 0.44721359f / (fabsf(rawData[row + offsety2][col + offsetx] - rawData[row + offsety][col + offsetx2]) + eps);
                        wtdsum += dirwt * (rawData[row + offsety2][col + offsetx] + rawData[row + offsety][col + offsetx2]);
                        norm += dirwt;
                    }
                }
            } else {
                // red and blue channel.
                // Each red or blue pixel has exactly one neighbour of same colour in distance 2 and four neighbours of same colour which can be reached by a move of a knight in chess.
                // For the distance 2 pixel (marked with an X) we generate a virtual counterpart (marked with a V)
                // For red and blue channel following pixels will be used for interpolation. Pixel to be interpolated is in centre and marked with a P.
                // Pairs of pixels used in this step are numbered except for distance 2 pixels which are marked X and V. A pair will be used if none of the pixels of the pair is marked bad
                // 0 1 0 0 0    0 0 X 0 0   remaining cases are symmetric
                // 0 0 0 0 2    1 0 0 0 2
                // X 0 P 0 V    0 0 P 0 0
                // 0 0 0 0 1    0 0 0 0 0
                // 0 2 0 0 0    0 2 V 1 0

                // Find two knight moves landing on a pixel of same colour as the pixel to be interpolated.
                // If we look at first and last row of 5x5 square, we will find exactly two knight pixels.
                // Additionally we know that the column of this pixel has 1 or -1 horizontal distance to the centre pixel
                // When we find a knight pixel, we get its counterpart, which has distance (+-3,+-3), where the signs of distance depend on the corner of the found knight pixel.
                // These pixels are marked 1 or 2 in above examples. Distance to P is sqrt(5) => weighting is 0.44721359f
                // The following loop simply scans the four possible places. To keep things simple, it does not stop after finding two knight pixels, because it will not find more than two
                for (int d1 = -2, offsety = 3; d1 <= 2; d1 += 4, offsety -= 6) {
                    for (int d2 = -1, offsetx = 3; d2 < 1; d2 += 2, offsetx -= 6) {
                        if (ri->XTRANSFC(row + d1, col + d2) == pixelColor) {
                            if (!(bitmapBads.get(col + d2, row + d1) || bitmapBads.get(col + d2 + offsetx, row + d1 + offsety))) {
                                float dirwt = 0.44721359f / (fabsf(rawData[row + d1][col + d2] - rawData[row + d1 + offsety][col + d2 + offsetx]) + eps);
                                wtdsum += dirwt * (rawData[row + d1][col + d2] + rawData[row + d1 + offsety][col + d2 + offsetx]);
                                norm += dirwt;
                            }
                        }
                    }
                }

                // now scan for the pixel of same colour in distance 2 in each direction (marked with an X in above examples).
                bool distance2PixelFound = false;
                int dx, dy;

                // check horizontal
                for (dx = -2, dy = 0; dx <= 2 && !distance2PixelFound; dx += 4)
                    if (ri->XTRANSFC(row, col + dx) == pixelColor) {
                        distance2PixelFound = true;
                    }

                if (!distance2PixelFound)

                    // no distance 2 pixel on horizontal, check vertical
                    for (dx = 0, dy = -2; dy <= 2 && !distance2PixelFound; dy += 4)
                        if (ri->XTRANSFC(row + dy, col) == pixelColor) {
                            distance2PixelFound = true;
                        }

                // calculate the value of its virtual counterpart (marked with a V in above examples)
                float virtualPixel;

                if (dy == 0) {
                    virtualPixel = 0.5f * (rawData[row - 1][col - dx] + rawData[row + 1][col - dx]);
                } else {
                    virtualPixel = 0.5f * (rawData[row - dy][col - 1] + rawData[row - dy][col + 1]);
                }

                // and weight as usual. Distance to P is 2 => weighting is 0.5f
                float dirwt = 0.5f / (fabsf(virtualPixel - rawData[row + dy][col + dx]) + eps);
                wtdsum += dirwt * (virtualPixel + rawData[row + dy][col + dx]);
                norm += dirwt;
            }

            if (LIKELY(norm > 0.f)) {  // This means, we found at least one pair of valid pixels in the steps above, likelihood of this case is about 99.999%
                rawData[row][col] = wtdsum / (2.f * norm); //gradient weighted average, Factor of 2.f is an optimization to avoid multiplications in former steps
                counter++;
            }
        }
    }

    return counter; // Number of interpolated pixels.
}
//%%%%%%%%%%%%%%%%%%%%%%%%%%%%%%%%%%%%%%%

/*  Search for hot or dead pixels in the image and update the map
 *  For each pixel compare its value to the average of similar colour surrounding
 *  (Taken from Emil Martinec idea)
 *  (Optimized by Ingo Weyrich 2013 and 2015)
 */
int RawImageSource::findHotDeadPixels( PixelsMap &bpMap, float thresh, bool findHotPixels, bool findDeadPixels )
{
    float varthresh = (20.0 * (thresh / 100.0) + 1.0) / 24.f;

    // allocate temporary buffer
    float* cfablur;
    cfablur = (float (*)) malloc(H * W * sizeof * cfablur);

    // counter for dead or hot pixels
    int counter = 0;

#ifdef _OPENMP
    #pragma omp parallel
#endif
    {
#ifdef _OPENMP
        #pragma omp for schedule(dynamic,16) nowait
#endif

        for (int i = 2; i < H - 2; i++) {
            for (int j = 2; j < W - 2; j++) {
                const float& temp = median(rawData[i - 2][j - 2], rawData[i - 2][j], rawData[i - 2][j + 2],
                                           rawData[i][j - 2], rawData[i][j], rawData[i][j + 2],
                                           rawData[i + 2][j - 2], rawData[i + 2][j], rawData[i + 2][j + 2]);
                cfablur[i * W + j] = rawData[i][j] - temp;
            }
        }

        // process borders. Former version calculated the median using mirrored border which does not make sense because the original pixel loses weight
        // Setting the difference between pixel and median for border pixels to zero should do the job not worse then former version
#ifdef _OPENMP
        #pragma omp single
#endif
        {
            for (int i = 0; i < 2; i++) {
                for (int j = 0; j < W; j++) {
                    cfablur[i * W + j] = 0.f;
                }
            }

            for (int i = 2; i < H - 2; i++) {
                for (int j = 0; j < 2; j++) {
                    cfablur[i * W + j] = 0.f;
                }

                for (int j = W - 2; j < W; j++) {
                    cfablur[i * W + j] = 0.f;
                }
            }

            for (int i = H - 2; i < H; i++) {
                for (int j = 0; j < W; j++) {
                    cfablur[i * W + j] = 0.f;
                }
            }
        }
#ifdef _OPENMP
        #pragma omp barrier // barrier because of nowait clause above

        #pragma omp for reduction(+:counter) schedule(dynamic,16)
#endif

        //cfa pixel heat/death evaluation
        for (int rr = 2; rr < H - 2; rr++) {
            int rrmWpcc = rr * W + 2;

            for (int cc = 2; cc < W - 2; cc++, rrmWpcc++) {
                //evaluate pixel for heat/death
                float pixdev = cfablur[rrmWpcc];

                if (pixdev == 0.f) {
                    continue;
                }

                if ((!findDeadPixels) && pixdev < 0) {
                    continue;
                }

                if ((!findHotPixels) && pixdev > 0) {
                    continue;
                }

                pixdev = fabsf(pixdev);
                float hfnbrave = -pixdev;

#ifdef __SSE2__
                // sum up 5*4 = 20 values using SSE
                // 10 fabs function calls and float 10 additions with SSE
                vfloat sum = vabsf(LVFU(cfablur[(rr - 2) * W + cc - 2])) + vabsf(LVFU(cfablur[(rr - 1) * W + cc - 2]));
                sum += vabsf(LVFU(cfablur[(rr) * W + cc - 2]));
                sum += vabsf(LVFU(cfablur[(rr + 1) * W + cc - 2]));
                sum += vabsf(LVFU(cfablur[(rr + 2) * W + cc - 2]));
                // horizontally add the values and add the result to hfnbrave
                hfnbrave += vhadd(sum);

                // add remaining 5 values of last column
                for (int mm = rr - 2; mm <= rr + 2; mm++) {
                    hfnbrave += fabsf(cfablur[mm * W + cc + 2]);
                }

#else

                //  25 fabs function calls and 25 float additions without SSE
                for (int mm = rr - 2; mm <= rr + 2; mm++) {
                    for (int nn = cc - 2; nn <= cc + 2; nn++) {
                        hfnbrave += fabsf(cfablur[mm * W + nn]);
                    }
                }

#endif

                if (pixdev > varthresh * hfnbrave) {
                    // mark the pixel as "bad"
                    bpMap.set(cc, rr);
                    counter++;
                }
            }//end of pixel evaluation
        }
    }//end of parallel processing
    free(cfablur);
    return counter;
}

//%%%%%%%%%%%%%%%%%%%%%%%%%%%%%%%%%%%%%%%

void RawImageSource::getFullSize(int& w, int& h, int tr)
{

    tr = defTransform(tr);

    if (fuji) {
        w = ri->get_FujiWidth() * 2 + 1;
        h = (H - ri->get_FujiWidth()) * 2 + 1;
    } else if (d1x) {
        w = W;
        h = 2 * H;
    } else {
        w = W;
        h = H;
    }

    if ((tr & TR_ROT) == TR_R90 || (tr & TR_ROT) == TR_R270) {
        int tmp = w;
        w = h;
        h = tmp;
    }

    w -= 2 * border;
    h -= 2 * border;
}

//%%%%%%%%%%%%%%%%%%%%%%%%%%%%%%%%%%%%%%%

void RawImageSource::getSize(const PreviewProps &pp, int& w, int& h)
{
    w = pp.getWidth() / pp.getSkip() + (pp.getWidth() % pp.getSkip() > 0);
    h = pp.getHeight() / pp.getSkip() + (pp.getHeight() % pp.getSkip() > 0);
}

//%%%%%%%%%%%%%%%%%%%%%%%%%%%%%%%%%%%%%%%

void RawImageSource::hflip(Imagefloat* image)
{
    image->hflip();
}

//%%%%%%%%%%%%%%%%%%%%%%%%%%%%%%%%%%%%%%%

void RawImageSource::vflip(Imagefloat* image)
{
    image->vflip();
}


//%%%%%%%%%%%%%%%%%%%%%%%%%%%%%%%%%%%%%%%

int RawImageSource::load (const Glib::ustring &fname, bool firstFrameOnly)
{

    MyTime t1, t2;
    t1.set();
    fileName = fname;

    if (plistener) {
        plistener->setProgressStr("Decoding...");
        plistener->setProgress(0.0);
    }

    ri = new RawImage(fname);
    int errCode = ri->loadRaw(false, 0, false);

    if (errCode) {
        return errCode;
    }
    numFrames = firstFrameOnly ? 1 : ri->getFrameCount();

    errCode = 0;

    if (numFrames > 1) {
#ifdef _OPENMP
        #pragma omp parallel
#endif
        {
            int errCodeThr = 0;
#ifdef _OPENMP
            #pragma omp for nowait
#endif

            for (unsigned int i = 0; i < numFrames; ++i)
            {
                if (i == 0) {
                    riFrames[i] = ri;
                    errCodeThr = riFrames[i]->loadRaw(true, i, true, plistener, 0.8);
                } else {
                    riFrames[i] = new RawImage(fname);
                    errCodeThr = riFrames[i]->loadRaw(true, i);
                }
            }

#ifdef _OPENMP
            #pragma omp critical
#endif
            {
                errCode = errCodeThr ? errCodeThr : errCode;
            }
        }
    } else {
        riFrames[0] = ri;
        errCode = riFrames[0]->loadRaw(true, 0, true, plistener, 0.8);
    }

    if (!errCode) {
        for (unsigned int i = 0; i < numFrames; ++i) {
            riFrames[i]->compress_image(i);
        }
    } else {
        return errCode;
    }

    if (numFrames > 1) {  // this disables multi frame support for Fuji S5 until I found a solution to handle different dimensions
        if (riFrames[0]->get_width() != riFrames[1]->get_width() || riFrames[0]->get_height() != riFrames[1]->get_height()) {
            numFrames = 1;
        }
    }

    if (plistener) {
        plistener->setProgress(0.9);
    }

    /***** Copy once constant data extracted from raw *******/
    W = ri->get_width();
    H = ri->get_height();
    fuji = ri->get_FujiWidth() != 0;

    for (int i = 0; i < 3; i++)
        for (int j = 0; j < 3; j++) {
            imatrices.rgb_cam[i][j] = ri->get_colors() == 1 ? (i == j) : ri->get_rgb_cam(i, j);
        }

    // compute inverse of the color transformation matrix
    // first arg is matrix, second arg is inverse
    inverse33(imatrices.rgb_cam, imatrices.cam_rgb);

    d1x  = ! ri->get_model().compare("D1X");

    if (ri->getSensorType() == ST_FUJI_XTRANS) {
        border = 7;
    } else if (ri->getSensorType() == ST_FOVEON) {
        border = 0;
    }

    if (ri->get_profile()) {
        embProfile = cmsOpenProfileFromMem(ri->get_profile(), ri->get_profileLen());
    }

    // create profile
    memset(imatrices.xyz_cam, 0, sizeof(imatrices.xyz_cam));

    for (int i = 0; i < 3; i++)
        for (int j = 0; j < 3; j++)
            for (int k = 0; k < 3; k++) {
                imatrices.xyz_cam[i][j] += xyz_sRGB[i][k] * imatrices.rgb_cam[k][j];
            }

    camProfile = ICCStore::getInstance()->createFromMatrix(imatrices.xyz_cam, false, "Camera");
    inverse33(imatrices.xyz_cam, imatrices.cam_xyz);

    for (int c = 0; c < 4; c++) {
        c_white[c] = ri->get_white(c);
    }

    // First we get the "as shot" ("Camera") white balance and store it
    float pre_mul[4];
    // FIXME: get_colorsCoeff not so much used nowadays, when we have calculate_scale_mul() function here
    ri->get_colorsCoeff(pre_mul, scale_mul, c_black, false);   //modify  for black level
    camInitialGain = max(scale_mul[0], scale_mul[1], scale_mul[2], scale_mul[3]) / min(scale_mul[0], scale_mul[1], scale_mul[2], scale_mul[3]);

    double camwb_red = ri->get_pre_mul(0) / pre_mul[0];
    double camwb_green = ri->get_pre_mul(1) / pre_mul[1];
    double camwb_blue = ri->get_pre_mul(2) / pre_mul[2];
    double cam_r = imatrices.rgb_cam[0][0] * camwb_red + imatrices.rgb_cam[0][1] * camwb_green + imatrices.rgb_cam[0][2] * camwb_blue;
    double cam_g = imatrices.rgb_cam[1][0] * camwb_red + imatrices.rgb_cam[1][1] * camwb_green + imatrices.rgb_cam[1][2] * camwb_blue;
    double cam_b = imatrices.rgb_cam[2][0] * camwb_red + imatrices.rgb_cam[2][1] * camwb_green + imatrices.rgb_cam[2][2] * camwb_blue;
    camera_wb = ColorTemp(cam_r, cam_g, cam_b, 1.);  // as shot WB

    ColorTemp ReferenceWB;
    double ref_r, ref_g, ref_b;
    {
        // ...then we re-get the constants but now with auto which gives us better demosaicing and CA auto-correct
        // performance for strange white balance settings (such as UniWB)
        ri->get_colorsCoeff(ref_pre_mul, scale_mul, c_black, true);
        refwb_red = ri->get_pre_mul(0) / ref_pre_mul[0];
        refwb_green = ri->get_pre_mul(1) / ref_pre_mul[1];
        refwb_blue = ri->get_pre_mul(2) / ref_pre_mul[2];
        initialGain = max(scale_mul[0], scale_mul[1], scale_mul[2], scale_mul[3]) / min(scale_mul[0], scale_mul[1], scale_mul[2], scale_mul[3]);
        ref_r = imatrices.rgb_cam[0][0] * refwb_red + imatrices.rgb_cam[0][1] * refwb_green + imatrices.rgb_cam[0][2] * refwb_blue;
        ref_g = imatrices.rgb_cam[1][0] * refwb_red + imatrices.rgb_cam[1][1] * refwb_green + imatrices.rgb_cam[1][2] * refwb_blue;
        ref_b = imatrices.rgb_cam[2][0] * refwb_red + imatrices.rgb_cam[2][1] * refwb_green + imatrices.rgb_cam[2][2] * refwb_blue;
        ReferenceWB = ColorTemp(ref_r, ref_g, ref_b, 1.);
    }

    if (settings->verbose) {
        printf("Raw As Shot White balance: temp %f, tint %f\n", camera_wb.getTemp(), camera_wb.getGreen());
        printf("Raw Reference (auto) white balance: temp %f, tint %f, multipliers [%f %f %f | %f %f %f]\n", ReferenceWB.getTemp(), ReferenceWB.getGreen(), ref_r, ref_g, ref_b, refwb_red, refwb_blue, refwb_green);
    }

    /*{
            // Test code: if you want to test a specific white balance
        ColorTemp d50wb = ColorTemp(5000.0, 1.0, 1.0, "Custom");
        double rm,gm,bm,r,g,b;
        d50wb.getMultipliers(r, g, b);
        camwb_red   = imatrices.cam_rgb[0][0]*r + imatrices.cam_rgb[0][1]*g + imatrices.cam_rgb[0][2]*b;
        camwb_green = imatrices.cam_rgb[1][0]*r + imatrices.cam_rgb[1][1]*g + imatrices.cam_rgb[1][2]*b;
        camwb_blue  = imatrices.cam_rgb[2][0]*r + imatrices.cam_rgb[2][1]*g + imatrices.cam_rgb[2][2]*b;
        double pre_mul[3], dmax = 0;
        pre_mul[0] = ri->get_pre_mul(0) / camwb_red;
        pre_mul[1] = ri->get_pre_mul(1) / camwb_green;
        pre_mul[2] = ri->get_pre_mul(2) / camwb_blue;
        for (int c = 0; c < 3; c++) {
            if (dmax < pre_mul[c])
                dmax = pre_mul[c];
                }
                for (int c = 0; c < 3; c++) {
            pre_mul[c] /= dmax;
                }
                camwb_red *= dmax;
                camwb_green *= dmax;
                camwb_blue *= dmax;
                for (int c = 0; c < 3; c++) {
            int sat = ri->get_white(c) - ri->get_cblack(c);
            scale_mul[c] = pre_mul[c] * 65535.0 / sat;
                }
                scale_mul[3] = pre_mul[1] * 65535.0 / (ri->get_white(3) - ri->get_cblack(3));
                initialGain = 1.0 / min(pre_mul[0], pre_mul[1], pre_mul[2]);
    }*/

    for (unsigned int i = 0; i < numFrames; ++i) {
        riFrames[i]->set_prefilters();
    }


    // Load complete Exif information
    std::unique_ptr<RawMetaDataLocation> rml(new RawMetaDataLocation(ri->get_exifBase(), ri->get_ciffBase(), ri->get_ciffLen()));
    idata = new FramesData(fname, std::move(rml));
    idata->setDCRawFrameCount(numFrames);

    green(W, H);
    red(W, H);
    blue(W, H);
    //hpmap = allocArray<char>(W, H);

    if (plistener) {
        plistener->setProgress(1.0);
    }

    plistener = nullptr; // This must be reset, because only load() is called through progressConnector
    t2.set();

    if (settings->verbose) {
        printf("Load %s: %d usec\n", fname.c_str(), t2.etime(t1));
    }

    return 0; // OK!
}

//%%%%%%%%%%%%%%%%%%%%%%%%%%%%%%%%%%%%%%%

void RawImageSource::preprocess(const RAWParams &raw, const LensProfParams &lensProf, const CoarseTransformParams& coarse, bool prepareDenoise)
{
//    BENCHFUN
    MyTime t1, t2;
    t1.set();

    Glib::ustring newDF = raw.dark_frame;
    RawImage *rid = nullptr;

    if (!raw.df_autoselect) {
        if (!raw.dark_frame.empty()) {
            rid = dfm.searchDarkFrame(raw.dark_frame);
        }
    } else {
        rid = dfm.searchDarkFrame(idata->getMake(), idata->getModel(), idata->getISOSpeed(), idata->getShutterSpeed(), idata->getDateTimeAsTS());
    }

    if (rid && settings->verbose) {
        printf("Subtracting Darkframe:%s\n", rid->get_filename().c_str());
    }

    PixelsMap *bitmapBads = nullptr;

    int totBP = 0; // Hold count of bad pixels to correct

    if (ri->zeroIsBad()) { // mark all pixels with value zero as bad, has to be called before FF and DF. dcraw sets this flag only for some cameras (mainly Panasonic and Leica)
        bitmapBads = new PixelsMap(W, H);
#ifdef _OPENMP
        #pragma omp parallel for reduction(+:totBP) schedule(dynamic,16)
#endif

        for (int i = 0; i < H; i++)
            for (int j = 0; j < W; j++) {
                if (ri->data[i][j] == 0.f) {
                    bitmapBads->set(j, i);
                    totBP++;
                }
            }

        if (settings->verbose) {
            printf("%d pixels with value zero marked as bad pixels\n", totBP);
        }
    }

    //FLATFIELD start
    RawImage *rif = nullptr;

    if (!raw.ff_AutoSelect) {
        if (!raw.ff_file.empty()) {
            rif = ffm.searchFlatField(raw.ff_file);
        }
    } else {
        rif = ffm.searchFlatField(idata->getMake(), idata->getModel(), idata->getLens(), idata->getFocalLen(), idata->getFNumber(), idata->getDateTimeAsTS());
    }


    bool hasFlatField = (rif != nullptr);

    if (hasFlatField && settings->verbose) {
        printf("Flat Field Correction:%s\n", rif->get_filename().c_str());
    }

    if (numFrames == 4) {
        int bufferNumber = 0;

        for (unsigned int i = 0; i < 4; ++i) {
            if (i == currFrame) {
                copyOriginalPixels(raw, ri, rid, rif, rawData);
                rawDataFrames[i] = &rawData;
            } else {
                if (!rawDataBuffer[bufferNumber]) {
                    rawDataBuffer[bufferNumber] = new array2D<float>;
                }

                rawDataFrames[i] = rawDataBuffer[bufferNumber];
                ++bufferNumber;
                copyOriginalPixels(raw, riFrames[i], rid, rif, *rawDataFrames[i]);
            }
        }
    } else {
        copyOriginalPixels(raw, ri, rid, rif, rawData);
    }

    //FLATFIELD end


    // Always correct camera badpixels from .badpixels file
    std::vector<badPix> *bp = dfm.getBadPixels(ri->get_maker(), ri->get_model(), idata->getSerialNumber());

    if (bp) {
        if (!bitmapBads) {
            bitmapBads = new PixelsMap(W, H);
        }

        totBP += bitmapBads->set(*bp);

        if (settings->verbose) {
            std::cout << "Correcting " << bp->size() << " pixels from .badpixels" << std::endl;
        }
    }

    // If darkframe selected, correct hotpixels found on darkframe
    bp = nullptr;

    if (raw.df_autoselect) {
        bp = dfm.getHotPixels(idata->getMake(), idata->getModel(), idata->getISOSpeed(), idata->getShutterSpeed(), idata->getDateTimeAsTS());
    } else if (!raw.dark_frame.empty()) {
        bp = dfm.getHotPixels(raw.dark_frame);
    }

    if (bp) {
        if (!bitmapBads) {
            bitmapBads = new PixelsMap(W, H);
        }

        totBP += bitmapBads->set(*bp);

        if (settings->verbose && !bp->empty()) {
            std::cout << "Correcting " << bp->size() << " hotpixels from darkframe" << std::endl;
        }
    }

    if (numFrames == 4) {
        for (int i = 0; i < 4; ++i) {
            scaleColors(0, 0, W, H, raw, *rawDataFrames[i]);
        }
    } else {
        scaleColors(0, 0, W, H, raw, rawData);   //+ + raw parameters for black level(raw.blackxx)
    }

    // Correct vignetting of lens profile
    if (!hasFlatField && lensProf.useVign && lensProf.lcMode != LensProfParams::LcMode::NONE) {
        std::unique_ptr<LensCorrection> pmap;

        if (lensProf.useLensfun()) {
            pmap = LFDatabase::findModifier(lensProf, idata, W, H, coarse, -1);
        } else {
            const std::shared_ptr<LCPProfile> pLCPProf = LCPStore::getInstance()->getProfile(lensProf.lcpFile);

            if (pLCPProf) { // don't check focal length to allow distortion correction for lenses without chip, also pass dummy focal length 1 in case of 0
                pmap.reset(new LCPMapper(pLCPProf, max(idata->getFocalLen(), 1.0), idata->getFocalLen35mm(), idata->getFocusDist(), idata->getFNumber(), true, false, W, H, coarse, -1));
            }
        }

        if (pmap) {
            LensCorrection &map = *pmap;

            if (ri->getSensorType() == ST_BAYER || ri->getSensorType() == ST_FUJI_XTRANS || ri->get_colors() == 1) {
                if (numFrames == 4) {
                    for (int i = 0; i < 4; ++i) {
#ifdef _OPENMP
                        #pragma omp parallel for schedule(dynamic,16)
#endif

                        for (int y = 0; y < H; y++) {
                            map.processVignetteLine(W, y, (*rawDataFrames[i])[y]);
                        }
                    }
                } else {

#ifdef _OPENMP
                    #pragma omp parallel for schedule(dynamic,16)
#endif

                    for (int y = 0; y < H; y++) {
                        map.processVignetteLine(W, y, rawData[y]);
                    }
                }
            } else if (ri->get_colors() == 3) {
#ifdef _OPENMP
                #pragma omp parallel for schedule(dynamic,16)
#endif

                for (int y = 0; y < H; y++) {
                    map.processVignetteLine3Channels(W, y, rawData[y]);
                }
            }
        }
    }

    defGain = 0.0;//log(initialGain) / log(2.0);

    if (ri->getSensorType() == ST_BAYER && (raw.hotPixelFilter > 0 || raw.deadPixelFilter > 0)) {
        if (plistener) {
            plistener->setProgressStr("Hot/Dead Pixel Filter...");
            plistener->setProgress(0.0);
        }

        if (!bitmapBads) {
            bitmapBads = new PixelsMap(W, H);
        }

        int nFound = findHotDeadPixels(*bitmapBads, raw.hotdeadpix_thresh, raw.hotPixelFilter, raw.deadPixelFilter);
        totBP += nFound;

        if (settings->verbose && nFound > 0) {
            printf("Correcting %d hot/dead pixels found inside image\n", nFound);
        }
    }

    if (ri->getSensorType() == ST_BAYER && raw.bayersensor.pdafLinesFilter) {
        PDAFLinesFilter f(ri);

        if (!bitmapBads) {
            bitmapBads = new PixelsMap(W, H);
        }
        
        int n = f.mark(rawData, *bitmapBads);
        totBP += n;

        if (n > 0) {
            if (settings->verbose) {
                printf("Marked %d hot pixels from PDAF lines\n", n);            
            }

            auto &thresh = f.greenEqThreshold();        
            if (numFrames == 4) {
                for (int i = 0; i < 4; ++i) {
                    green_equilibrate(thresh, *rawDataFrames[i]);
                }
            } else {
                green_equilibrate(thresh, rawData);
            }
        }
    }

    // check if green equilibration is needed. If yes, compute G channel pre-compensation factors
    const auto globalGreenEq =
        [&]() -> bool
        {
            CameraConstantsStore *ccs = CameraConstantsStore::getInstance();
            CameraConst *cc = ccs->get(ri->get_maker().c_str(), ri->get_model().c_str());
            return cc && cc->get_globalGreenEquilibration();
        };
    
    if ( ri->getSensorType() == ST_BAYER && (raw.bayersensor.greenthresh || (globalGreenEq() && raw.bayersensor.method != RAWParams::BayerSensor::getMethodString( RAWParams::BayerSensor::Method::VNG4))) ) {
        if (settings->verbose) {
            printf("Performing global green equilibration...\n");
        }
        // global correction
        if (numFrames == 4) {
            for (int i = 0; i < 4; ++i) {
                green_equilibrate_global(*rawDataFrames[i]);
            }
        } else {
            green_equilibrate_global(rawData);
        }
    }

    if (ri->getSensorType() == ST_BAYER && raw.bayersensor.greenthresh > 0) {
        if (plistener) {
            plistener->setProgressStr("Green equilibrate...");
            plistener->setProgress(0.0);
        }

        GreenEqulibrateThreshold thresh(0.01 * raw.bayersensor.greenthresh);

        if (numFrames == 4) {
            for (int i = 0; i < 4; ++i) {
                green_equilibrate(thresh, *rawDataFrames[i]);
            }
        } else {
            green_equilibrate(thresh, rawData);
        }
    }


    if (totBP) {
        if (ri->getSensorType() == ST_BAYER) {
            if (numFrames == 4) {
                for (int i = 0; i < 4; ++i) {
                    interpolateBadPixelsBayer(*bitmapBads, *rawDataFrames[i]);
                }
            } else {
                interpolateBadPixelsBayer(*bitmapBads, rawData);
            }
        } else if (ri->getSensorType() == ST_FUJI_XTRANS) {
            interpolateBadPixelsXtrans(*bitmapBads);
        } else {
            interpolateBadPixelsNColours(*bitmapBads, ri->get_colors());
        }
    }

    if (ri->getSensorType() == ST_BAYER && raw.bayersensor.linenoise > 0) {
        if (plistener) {
            plistener->setProgressStr("Line Denoise...");
            plistener->setProgress(0.0);
        }

        std::unique_ptr<CFALineDenoiseRowBlender> line_denoise_rowblender;
        if (raw.bayersensor.linenoiseDirection == RAWParams::BayerSensor::LineNoiseDirection::PDAF_LINES) {
            PDAFLinesFilter f(ri);
            line_denoise_rowblender = f.lineDenoiseRowBlender();
        } else {
            line_denoise_rowblender.reset(new CFALineDenoiseRowBlender());
        }

        cfa_linedn(0.00002 * (raw.bayersensor.linenoise), int(raw.bayersensor.linenoiseDirection) & int(RAWParams::BayerSensor::LineNoiseDirection::VERTICAL), int(raw.bayersensor.linenoiseDirection) & int(RAWParams::BayerSensor::LineNoiseDirection::HORIZONTAL), *line_denoise_rowblender);
    }

    if ((raw.ca_autocorrect || fabs(raw.cared) > 0.001 || fabs(raw.cablue) > 0.001) && ri->getSensorType() == ST_BAYER) {     // Auto CA correction disabled for X-Trans, for now...
        if (plistener) {
            plistener->setProgressStr("CA Auto Correction...");
            plistener->setProgress(0.0);
        }

        if (numFrames == 4) {
            double fitParams[64];
            float *buffer = CA_correct_RT(raw.ca_autocorrect, raw.caautoiterations, raw.cared, raw.cablue, raw.ca_avoidcolourshift, *rawDataFrames[0], fitParams, false, true, nullptr, false);
            for(int i = 1; i < 3; ++i) {
                CA_correct_RT(raw.ca_autocorrect, raw.caautoiterations, raw.cared, raw.cablue, raw.ca_avoidcolourshift, *rawDataFrames[i], fitParams, true, false, buffer, false);
            }
            CA_correct_RT(raw.ca_autocorrect, raw.caautoiterations, raw.cared, raw.cablue, raw.ca_avoidcolourshift, *rawDataFrames[3], fitParams, true, false, buffer, true);
        } else {
            CA_correct_RT(raw.ca_autocorrect, raw.caautoiterations, raw.cared, raw.cablue, raw.ca_avoidcolourshift, rawData, nullptr, false, false, nullptr, true);
        }
    }

    if (raw.expos != 1) {
        if (numFrames == 4) {
            for (int i = 0; i < 4; ++i) {
                processRawWhitepoint(raw.expos, raw.preser, *rawDataFrames[i]);
            }
        } else {
            processRawWhitepoint(raw.expos, raw.preser, rawData);
        }
    }

    if (prepareDenoise && dirpyrdenoiseExpComp == INFINITY) {
        LUTu aehist;
        int aehistcompr;
        double clip = 0;
        int brightness, contrast, black, hlcompr, hlcomprthresh;
        getAutoExpHistogram(aehist, aehistcompr);
        ImProcFunctions::getAutoExp(aehist, aehistcompr, clip, dirpyrdenoiseExpComp, brightness, contrast, black, hlcompr, hlcomprthresh);
    }

    t2.set();

    if (settings->verbose) {
        printf("Preprocessing: %d usec\n", t2.etime(t1));
    }

    if (bitmapBads) {
        delete bitmapBads;
    }

    rawDirty = true;
    return;
}
//%%%%%%%%%%%%%%%%%%%%%%%%%%%%%%%%%%%%%%%

void RawImageSource::demosaic(const RAWParams &raw, bool autoContrast, double &contrastThreshold)
{
    MyTime t1, t2;
    t1.set();

    if (ri->getSensorType() == ST_BAYER) {
        if (raw.bayersensor.method == RAWParams::BayerSensor::getMethodString(RAWParams::BayerSensor::Method::HPHD)) {
            hphd_demosaic();
        } else if (raw.bayersensor.method == RAWParams::BayerSensor::getMethodString(RAWParams::BayerSensor::Method::VNG4)) {
            vng4_demosaic (rawData, red, green, blue);
        } else if (raw.bayersensor.method == RAWParams::BayerSensor::getMethodString(RAWParams::BayerSensor::Method::AHD)) {
            ahd_demosaic();
        } else if (raw.bayersensor.method == RAWParams::BayerSensor::getMethodString(RAWParams::BayerSensor::Method::AMAZE)) {
            amaze_demosaic_RT(0, 0, W, H, rawData, red, green, blue);
        } else if (raw.bayersensor.method == RAWParams::BayerSensor::getMethodString(RAWParams::BayerSensor::Method::AMAZEVNG4)
                   || raw.bayersensor.method == RAWParams::BayerSensor::getMethodString(RAWParams::BayerSensor::Method::DCBVNG4)
                   || raw.bayersensor.method == RAWParams::BayerSensor::getMethodString(RAWParams::BayerSensor::Method::RCDVNG4)) {
            if (!autoContrast) {
                double threshold = raw.bayersensor.dualDemosaicContrast;
                dual_demosaic_RT (true, raw, W, H, rawData, red, green, blue, threshold, false);
            } else {
                dual_demosaic_RT (true, raw, W, H, rawData, red, green, blue, contrastThreshold, true);
            }
        } else if (raw.bayersensor.method == RAWParams::BayerSensor::getMethodString(RAWParams::BayerSensor::Method::PIXELSHIFT)) {
            pixelshift(0, 0, W, H, raw, currFrame, ri->get_maker(), ri->get_model(), raw.expos);
        } else if (raw.bayersensor.method == RAWParams::BayerSensor::getMethodString(RAWParams::BayerSensor::Method::DCB)) {
            dcb_demosaic(raw.bayersensor.dcb_iterations, raw.bayersensor.dcb_enhance);
        } else if (raw.bayersensor.method == RAWParams::BayerSensor::getMethodString(RAWParams::BayerSensor::Method::EAHD)) {
            eahd_demosaic();
        } else if (raw.bayersensor.method == RAWParams::BayerSensor::getMethodString(RAWParams::BayerSensor::Method::IGV)) {
            igv_interpolate(W, H);
        } else if (raw.bayersensor.method == RAWParams::BayerSensor::getMethodString(RAWParams::BayerSensor::Method::LMMSE)) {
            lmmse_interpolate_omp(W, H, rawData, red, green, blue, raw.bayersensor.lmmse_iterations);
        } else if (raw.bayersensor.method == RAWParams::BayerSensor::getMethodString(RAWParams::BayerSensor::Method::FAST)) {
            fast_demosaic();
        } else if (raw.bayersensor.method == RAWParams::BayerSensor::getMethodString(RAWParams::BayerSensor::Method::MONO)) {
            nodemosaic(true);
        } else if (raw.bayersensor.method == RAWParams::BayerSensor::getMethodString(RAWParams::BayerSensor::Method::RCD)) {
            rcd_demosaic();
        } else {
            nodemosaic(false);
        }
    } else if (ri->getSensorType() == ST_FUJI_XTRANS) {
        if (raw.xtranssensor.method == RAWParams::XTransSensor::getMethodString(RAWParams::XTransSensor::Method::FAST)) {
            fast_xtrans_interpolate(rawData, red, green, blue);
        } else if (raw.xtranssensor.method == RAWParams::XTransSensor::getMethodString(RAWParams::XTransSensor::Method::ONE_PASS)) {
            xtrans_interpolate(1, false);
        } else if (raw.xtranssensor.method == RAWParams::XTransSensor::getMethodString(RAWParams::XTransSensor::Method::THREE_PASS)) {
            xtrans_interpolate(3, true);
        } else if (raw.xtranssensor.method == RAWParams::XTransSensor::getMethodString(RAWParams::XTransSensor::Method::FOUR_PASS) || raw.xtranssensor.method == RAWParams::XTransSensor::getMethodString(RAWParams::XTransSensor::Method::TWO_PASS)) {
            if (!autoContrast) {
                double threshold = raw.xtranssensor.dualDemosaicContrast;
                dual_demosaic_RT (false, raw, W, H, rawData, red, green, blue, threshold, false);
            } else {
                dual_demosaic_RT (false, raw, W, H, rawData, red, green, blue, contrastThreshold, true);
            }
        } else if (raw.xtranssensor.method == RAWParams::XTransSensor::getMethodString(RAWParams::XTransSensor::Method::MONO)) {
            nodemosaic(true);
        } else {
            nodemosaic(false);
        }
    } else if (ri->get_colors() == 1) {
        // Monochrome
        nodemosaic(true);
    }

    t2.set();


    rgbSourceModified = false;


    if (settings->verbose) {
        if (getSensorType() == ST_BAYER) {
            printf("Demosaicing Bayer data: %s - %d usec\n", raw.bayersensor.method.c_str(), t2.etime(t1));
        } else if (getSensorType() == ST_FUJI_XTRANS) {
            printf("Demosaicing X-Trans data: %s - %d usec\n", raw.xtranssensor.method.c_str(), t2.etime(t1));
        }
    }
}


//void RawImageSource::retinexPrepareBuffers(ColorManagementParams cmp, RetinexParams retinexParams, multi_array2D<float, 3> &conversionBuffer, LUTu &lhist16RETI)
void RawImageSource::retinexPrepareBuffers(const ColorManagementParams& cmp, const RetinexParams &retinexParams, multi_array2D<float, 4> &conversionBuffer, LUTu &lhist16RETI)
{
    bool useHsl = (retinexParams.retinexcolorspace == "HSLLOG" || retinexParams.retinexcolorspace == "HSLLIN");
    conversionBuffer[0](W - 2 * border, H - 2 * border);
    conversionBuffer[1](W - 2 * border, H - 2 * border);
    conversionBuffer[2](W - 2 * border, H - 2 * border);
    conversionBuffer[3](W - 2 * border, H - 2 * border);

    LUTf *retinexgamtab = nullptr;//gamma before and after Retinex to restore tones
    LUTf lutTonereti;

    if (retinexParams.gammaretinex == "low") {
        retinexgamtab = & (Color::gammatab_115_2);
    } else if (retinexParams.gammaretinex == "mid") {
        retinexgamtab = & (Color::gammatab_13_2);
    } else if (retinexParams.gammaretinex == "hig") {
        retinexgamtab = & (Color::gammatab_145_3);
    } else if (retinexParams.gammaretinex == "fre") {
        GammaValues g_a;
        double pwr = 1.0 / retinexParams.gam;
        double gamm = retinexParams.gam;
        double ts = retinexParams.slope;
        double gamm2 = retinexParams.gam;

        if (gamm2 < 1.) {
            std::swap(pwr, gamm);
        }

        int mode = 0;
        Color::calcGamma(pwr, ts, mode, g_a); // call to calcGamma with selected gamma and slope

   //        printf("g_a0=%f g_a1=%f g_a2=%f g_a3=%f g_a4=%f\n", g_a0,g_a1,g_a2,g_a3,g_a4);
        double start;
        double add;

        if (gamm2 < 1.) {
            start = g_a[2];
            add = g_a[4];
        } else {
            start = g_a[3];
            add = g_a[4];
        }

        double mul = 1. + g_a[4];

        lutTonereti(65536);

        for (int i = 0; i < 65536; i++) {
            double val = (i) / 65535.;
            double x;

            if (gamm2 < 1.) {
                x = Color::igammareti(val, gamm, start, ts, mul, add);
            } else {
                x = Color::gammareti(val, gamm, start, ts, mul, add);
            }

            lutTonereti[i] = CLIP(x * 65535.);  // CLIP avoid in some case extra values
        }

        retinexgamtab = &lutTonereti;
    }

    /*
    //test with amsterdam.pef and other files
    float rr,gg,bb;
    rr=red[50][2300];
    gg=green[50][2300];
    bb=blue[50][2300];
    printf("rr=%f gg=%f bb=%f \n",rr,gg,bb);
    rr=red[1630][370];
    gg=green[1630][370];
    bb=blue[1630][370];
    printf("rr1=%f gg1=%f bb1=%f \n",rr,gg,bb);
    rr=red[380][1630];
    gg=green[380][1630];
    bb=blue[380][1630];
    printf("rr2=%f gg2=%f bb2=%f \n",rr,gg,bb);
    */
    /*
    if(retinexParams.highlig < 100 && retinexParams.retinexMethod == "highliplus") {//try to recover magenta...very difficult !
        float hig = ((float)retinexParams.highlig)/100.f;
        float higgb = ((float)retinexParams.grbl)/100.f;

    #ifdef _OPENMP
            #pragma omp parallel for
    #endif
            for (int i = border; i < H - border; i++ ) {
                for (int j = border; j < W - border; j++ ) {
                    float R_,G_,B_;
                    R_=red[i][j];
                    G_=green[i][j];
                    B_=blue[i][j];

                    //empirical method to find highlight magenta with no conversion RGB and no white balance
                    //red = master   Gr and Bl default higgb=0.5
         //           if(R_>65535.f*hig  && G_ > 65535.f*higgb && B_ > 65535.f*higgb) conversionBuffer[3][i - border][j - border] = R_;
          //          else conversionBuffer[3][i - border][j - border] = 0.f;
                }
            }
    }
    */
    if (retinexParams.gammaretinex != "none" && retinexParams.str != 0 && retinexgamtab) { //gamma

#ifdef _OPENMP
        #pragma omp parallel for
#endif

        for (int i = border; i < H - border; i++) {
            for (int j = border; j < W - border; j++) {
                float R_, G_, B_;
                R_ = red[i][j];
                G_ = green[i][j];
                B_ = blue[i][j];

                red[i][j] = (*retinexgamtab)[R_];
                green[i][j] = (*retinexgamtab)[G_];
                blue[i][j] = (*retinexgamtab)[B_];
            }
        }
    }

    if (useHsl) {
#ifdef _OPENMP
        #pragma omp parallel
#endif
        {
            // one LUT per thread
            LUTu lhist16RETIThr;

            if (lhist16RETI)
            {
                lhist16RETIThr(lhist16RETI.getSize());
                lhist16RETIThr.clear();
            }

#ifdef __SSE2__
            vfloat c32768 = F2V(32768.f);
#endif
#ifdef _OPENMP
            #pragma omp for
#endif

            for (int i = border; i < H - border; i++)
            {
                int j = border;
#ifdef __SSE2__

                for (; j < W - border - 3; j += 4) {
                    vfloat H, S, L;
                    Color::rgb2hsl(LVFU(red[i][j]), LVFU(green[i][j]), LVFU(blue[i][j]), H, S, L);
                    STVFU(conversionBuffer[0][i - border][j - border], H);
                    STVFU(conversionBuffer[1][i - border][j - border], S);
                    L *= c32768;
                    STVFU(conversionBuffer[2][i - border][j - border], L);
                    STVFU(conversionBuffer[3][i - border][j - border], H);

                    if (lhist16RETI) {
                        for (int p = 0; p < 4; p++) {
                            int pos = (conversionBuffer[2][i - border][j - border + p]); //histogram in curve HSL
                            lhist16RETIThr[pos]++;
                        }
                    }
                }

#endif

                for (; j < W - border; j++) {
                    float L;
                    //rgb=>lab
                    Color::rgb2hslfloat(red[i][j], green[i][j], blue[i][j], conversionBuffer[0][i - border][j - border], conversionBuffer[1][i - border][j - border], L);
                    L *= 32768.f;
                    conversionBuffer[2][i - border][j - border] = L;

                    if (lhist16RETI) {
                        int pos = L;
                        lhist16RETIThr[pos]++;
                    }
                }
            }

#ifdef _OPENMP
            #pragma omp critical
            {
                if (lhist16RETI)
                {
                    lhist16RETI += lhist16RETIThr; // Add per Thread LUT to global LUT
                }
            }
#endif

        }
    } else {
        TMatrix wprof = ICCStore::getInstance()->workingSpaceMatrix (cmp.workingProfile);
        const float wp[3][3] = {
            {static_cast<float>(wprof[0][0]), static_cast<float>(wprof[0][1]), static_cast<float>(wprof[0][2])},
            {static_cast<float>(wprof[1][0]), static_cast<float>(wprof[1][1]), static_cast<float>(wprof[1][2])},
            {static_cast<float>(wprof[2][0]), static_cast<float>(wprof[2][1]), static_cast<float>(wprof[2][2])}
        };

        // Conversion rgb -> lab is hard to vectorize because it uses a lut (that's not the main problem)
        // and it uses a condition inside XYZ2Lab which is almost impossible to vectorize without making it slower...
#ifdef _OPENMP
        #pragma omp parallel
#endif
        {
            // one LUT per thread
            LUTu lhist16RETIThr;

            if (lhist16RETI) {
                lhist16RETIThr(lhist16RETI.getSize());
                lhist16RETIThr.clear();
            }

#ifdef _OPENMP
            #pragma omp for schedule(dynamic,16)
#endif

            for (int i = border; i < H - border; i++)
                for (int j = border; j < W - border; j++) {
                    float X, Y, Z, L, aa, bb;
                    //rgb=>lab
                    Color::rgbxyz(red[i][j], green[i][j], blue[i][j], X, Y, Z, wp);
                    //convert Lab
                    Color::XYZ2Lab(X, Y, Z, L, aa, bb);
                    conversionBuffer[0][i - border][j - border] = aa;
                    conversionBuffer[1][i - border][j - border] = bb;
                    conversionBuffer[2][i - border][j - border] = L;
                    conversionBuffer[3][i - border][j - border] = xatan2f(bb, aa);

//                   if(R_>40000.f  && G_ > 30000.f && B_ > 30000.f) conversionBuffer[3][i - border][j - border] = R_;
//                   else conversionBuffer[3][i - border][j - border] = 0.f;
                    if (lhist16RETI) {
                        int pos = L;
                        lhist16RETIThr[pos]++;//histogram in Curve Lab
                    }
                }

#ifdef _OPENMP
            #pragma omp critical
            {
                if (lhist16RETI) {
                    lhist16RETI += lhist16RETIThr; // Add per Thread LUT to global LUT
                }
            }
#endif

        }
    }



}

void RawImageSource::retinexPrepareCurves(const RetinexParams &retinexParams, LUTf &cdcurve, LUTf &mapcurve, RetinextransmissionCurve &retinextransmissionCurve, RetinexgaintransmissionCurve &retinexgaintransmissionCurve, bool &retinexcontlutili, bool &mapcontlutili, bool &useHsl, LUTu & lhist16RETI, LUTu & histLRETI)
{
    useHsl = (retinexParams.retinexcolorspace == "HSLLOG" || retinexParams.retinexcolorspace == "HSLLIN");

    if (useHsl) {
        CurveFactory::curveDehaContL(retinexcontlutili, retinexParams.cdHcurve, cdcurve, 1, lhist16RETI, histLRETI);
    } else {
        CurveFactory::curveDehaContL(retinexcontlutili, retinexParams.cdcurve, cdcurve, 1, lhist16RETI, histLRETI);
    }

    CurveFactory::mapcurve(mapcontlutili, retinexParams.mapcurve, mapcurve, 1, lhist16RETI, histLRETI);

    retinexParams.getCurves(retinextransmissionCurve, retinexgaintransmissionCurve);
}

void RawImageSource::retinex(const ColorManagementParams& cmp, const RetinexParams &deh, const ToneCurveParams& Tc, LUTf & cdcurve, LUTf & mapcurve, const RetinextransmissionCurve & dehatransmissionCurve, const RetinexgaintransmissionCurve & dehagaintransmissionCurve, multi_array2D<float, 4> &conversionBuffer, bool dehacontlutili, bool mapcontlutili, bool useHsl, float &minCD, float &maxCD, float &mini, float &maxi, float &Tmean, float &Tsigma, float &Tmin, float &Tmax, LUTu &histLRETI)
{
    MyTime t4, t5;
    t4.set();

    if (settings->verbose) {
        printf("Applying Retinex\n");
    }

    LUTf lutToneireti;
    lutToneireti(65536);

    LUTf *retinexigamtab = nullptr;//gamma before and after Retinex to restore tones

    if (deh.gammaretinex == "low") {
        retinexigamtab = & (Color::igammatab_115_2);
    } else if (deh.gammaretinex == "mid") {
        retinexigamtab = & (Color::igammatab_13_2);
    } else if (deh.gammaretinex == "hig") {
        retinexigamtab = & (Color::igammatab_145_3);
    } else if (deh.gammaretinex == "fre") {
        GammaValues g_a;
        double pwr = 1.0 / deh.gam;
        double gamm = deh.gam;
        double gamm2 = gamm;
        double ts = deh.slope;
        int mode = 0;

        if (gamm2 < 1.) {
            std::swap(pwr, gamm);
        }

        Color::calcGamma(pwr, ts, mode, g_a); // call to calcGamma with selected gamma and slope

        double mul = 1. + g_a[4];
        double add;
        double start;

        if (gamm2 < 1.) {
            start = g_a[3];
            add = g_a[3];
        } else {
            add = g_a[4];
            start = g_a[2];
        }

        //    printf("g_a0=%f g_a1=%f g_a2=%f g_a3=%f g_a4=%f\n", g_a0,g_a1,g_a2,g_a3,g_a4);
        for (int i = 0; i < 65536; i++) {
            double val = (i) / 65535.;
            double x;

            if (gamm2 < 1.) {
                x = Color::gammareti(val, gamm, start, ts, mul, add);
            } else {
                x = Color::igammareti(val, gamm, start, ts, mul, add);
            }

            lutToneireti[i] = CLIP(x * 65535.);
        }

        retinexigamtab = &lutToneireti;
    }

    // We need a buffer with original L data to allow correct blending
    // red, green and blue still have original size of raw, but we can't use the borders
    const int HNew = H - 2 * border;
    const int WNew = W - 2 * border;

    array2D<float> LBuffer(WNew, HNew);
    float **temp = conversionBuffer[2]; // one less dereference
    LUTf dLcurve;
    LUTu hist16RET;

    if (dehacontlutili && histLRETI) {
        hist16RET(32768);
        hist16RET.clear();
        histLRETI.clear();
        dLcurve(32768);
    }

    FlatCurve* chcurve = nullptr;//curve c=f(H)
    bool chutili = false;

    if (deh.enabled && deh.retinexMethod == "highli") {
        chcurve = new FlatCurve(deh.lhcurve);

        if (!chcurve || chcurve->isIdentity()) {
            if (chcurve) {
                delete chcurve;
                chcurve = nullptr;
            }
        } else {
            chutili = true;
        }
    }



#ifdef _OPENMP
    #pragma omp parallel
#endif
    {
        // one LUT per thread
        LUTu hist16RETThr;

        if (hist16RET) {
            hist16RETThr(hist16RET.getSize());
            hist16RETThr.clear();
        }

#ifdef _OPENMP
        #pragma omp for
#endif

        for (int i = 0; i < H - 2 * border; i++)
            if (dehacontlutili)
                for (int j = 0; j < W - 2 * border; j++) {
                    LBuffer[i][j] = cdcurve[2.f * temp[i][j]] / 2.f;

                    if (histLRETI) {
                        int pos = LBuffer[i][j];
                        hist16RETThr[pos]++; //histogram in Curve
                    }
                } else
                for (int j = 0; j < W - 2 * border; j++) {
                    LBuffer[i][j] = temp[i][j];
                }

#ifdef _OPENMP
        #pragma omp critical
#endif
        {
            if (hist16RET) {
                hist16RET += hist16RETThr; // Add per Thread LUT to global LUT
            }
        }
    }

    if (hist16RET) { //update histogram
        // TODO : When rgbcurvesspeedup branch is merged into master, replace this by the following 1-liner
        // hist16RET.compressTo(histLRETI);
        // also remove declaration and init of dLcurve some lines above then and finally remove this comment :)
        for (int i = 0; i < 32768; i++) {
            float val = (double)i / 32767.0;
            dLcurve[i] = val;
        }

        for (int i = 0; i < 32768; i++) {
            float hval = dLcurve[i];
            int hi = (int)(255.0f * hval);
            histLRETI[hi] += hist16RET[i];
        }
    }

    MSR(LBuffer, conversionBuffer[2], conversionBuffer[3], mapcurve, mapcontlutili, WNew, HNew, deh, dehatransmissionCurve, dehagaintransmissionCurve, minCD, maxCD, mini, maxi, Tmean, Tsigma, Tmin, Tmax);

    if (useHsl) {
        if (chutili) {
#ifdef _OPENMP
            #pragma omp parallel for
#endif

            for (int i = border; i < H - border; i++) {
                int j = border;

                for (; j < W - border; j++) {

                    float valp = (chcurve->getVal(conversionBuffer[3][i - border][j - border]) - 0.5f);
                    conversionBuffer[1][i - border][j - border] *= (1.f + 2.f * valp);

                }
            }
        }

#ifdef _OPENMP
        #pragma omp parallel for
#endif

        for (int i = border; i < H - border; i++) {
            int j = border;
#ifdef __SSE2__
            vfloat c32768 = F2V(32768.f);

            for (; j < W - border - 3; j += 4) {
                vfloat R, G, B;
                Color::hsl2rgb(LVFU(conversionBuffer[0][i - border][j - border]), LVFU(conversionBuffer[1][i - border][j - border]), LVFU(LBuffer[i - border][j - border]) / c32768, R, G, B);

                STVFU(red[i][j], R);
                STVFU(green[i][j], G);
                STVFU(blue[i][j], B);
            }

#endif

            for (; j < W - border; j++) {
                Color::hsl2rgbfloat(conversionBuffer[0][i - border][j - border], conversionBuffer[1][i - border][j - border], LBuffer[i - border][j - border] / 32768.f, red[i][j], green[i][j], blue[i][j]);
            }
        }

    } else {
        TMatrix wiprof = ICCStore::getInstance()->workingSpaceInverseMatrix (cmp.workingProfile);

        double wip[3][3] = {
            {wiprof[0][0], wiprof[0][1], wiprof[0][2]},
            {wiprof[1][0], wiprof[1][1], wiprof[1][2]},
            {wiprof[2][0], wiprof[2][1], wiprof[2][2]}
        };
        // gamut control only in Lab mode
        const bool highlight = Tc.hrenabled;
#ifdef _OPENMP
        #pragma omp parallel
#endif
        {
#ifdef __SSE2__
            // we need some line buffers to precalculate some expensive stuff using SSE
            float atan2Buffer[W] ALIGNED16;
            float sqrtBuffer[W] ALIGNED16;
            float sincosxBuffer[W] ALIGNED16;
            float sincosyBuffer[W] ALIGNED16;
            const vfloat c327d68v = F2V(327.68);
            const vfloat onev = F2V(1.f);
#endif // __SSE2__
#ifdef _OPENMP
            #pragma omp for
#endif

            for (int i = border; i < H - border; i++) {
#ifdef __SSE2__
                // vectorized precalculation
                {
                    int j = border;

                    for (; j < W - border - 3; j += 4)
                    {
                        vfloat av = LVFU(conversionBuffer[0][i - border][j - border]);
                        vfloat bv = LVFU(conversionBuffer[1][i - border][j - border]);
                        vfloat chprovv = vsqrtf(SQRV(av) + SQRV(bv));
                        STVF(sqrtBuffer[j - border], chprovv / c327d68v);
                        vfloat HHv = xatan2f(bv, av);
                        STVF(atan2Buffer[j - border], HHv);
                        av /= chprovv;
                        bv /= chprovv;
                        vmask selMask = vmaskf_eq(chprovv, ZEROV);
                        STVF(sincosyBuffer[j - border], vself(selMask, onev, av));
                        STVF(sincosxBuffer[j - border], vselfnotzero(selMask, bv));
                    }

                    for (; j < W - border; j++)
                    {
                        float aa = conversionBuffer[0][i - border][j - border];
                        float bb = conversionBuffer[1][i - border][j - border];
                        float Chprov1 = sqrt(SQR(aa) + SQR(bb)) / 327.68f;
                        sqrtBuffer[j - border] = Chprov1;
                        float HH = xatan2f(bb, aa);
                        atan2Buffer[j - border] = HH;

                        if (Chprov1 == 0.0f) {
                            sincosyBuffer[j - border] = 1.f;
                            sincosxBuffer[j - border] = 0.0f;
                        } else {
                            sincosyBuffer[j - border] = aa / (Chprov1 * 327.68f);
                            sincosxBuffer[j - border] = bb / (Chprov1 * 327.68f);
                        }
                    }
                }
#endif // __SSE2__

                for (int j = border; j < W - border; j++) {
                    float Lprov1 = (LBuffer[i - border][j - border]) / 327.68f;
#ifdef __SSE2__
                    float Chprov1 = sqrtBuffer[j - border];
                    float  HH = atan2Buffer[j - border];
                    float2 sincosval;
                    sincosval.x = sincosxBuffer[j - border];
                    sincosval.y = sincosyBuffer[j - border];

#else
                    float aa = conversionBuffer[0][i - border][j - border];
                    float bb = conversionBuffer[1][i - border][j - border];
                    float Chprov1 = sqrt(SQR(aa) + SQR(bb)) / 327.68f;
                    float  HH = xatan2f(bb, aa);
                    float2 sincosval;// = xsincosf(HH);

                    if (Chprov1 == 0.0f) {
                        sincosval.y = 1.f;
                        sincosval.x = 0.0f;
                    } else {
                        sincosval.y = aa / (Chprov1 * 327.68f);
                        sincosval.x = bb / (Chprov1 * 327.68f);
                    }

#endif

                    if (chutili) { // c=f(H)
                        float valp = float ((chcurve->getVal(Color::huelab_to_huehsv2(HH)) - 0.5f));
                        Chprov1 *= (1.f + 2.f * valp);
                    }

                    float R, G, B;
#ifdef _DEBUG
                    bool neg = false;
                    bool more_rgb = false;
                    //gamut control : Lab values are in gamut
                    Color::gamutLchonly(HH, sincosval, Lprov1, Chprov1, R, G, B, wip, highlight, 0.15f, 0.96f, neg, more_rgb);
#else
                    //gamut control : Lab values are in gamut
                    Color::gamutLchonly(HH, sincosval, Lprov1, Chprov1, R, G, B, wip, highlight, 0.15f, 0.96f);
#endif



                    conversionBuffer[0][i - border][j - border] = 327.68f * Chprov1 * sincosval.y;
                    conversionBuffer[1][i - border][j - border] = 327.68f * Chprov1 * sincosval.x;
                    LBuffer[i - border][j - border] = Lprov1 * 327.68f;
                }
            }
        }
        //end gamut control
#ifdef __SSE2__
        vfloat wipv[3][3];

        for (int i = 0; i < 3; i++)
            for (int j = 0; j < 3; j++) {
                wipv[i][j] = F2V(wiprof[i][j]);
            }

#endif // __SSE2__
#ifdef _OPENMP
        #pragma omp parallel for
#endif

        for (int i = border; i < H - border; i++) {
            int j = border;
#ifdef __SSE2__

            for (; j < W - border - 3; j += 4) {
                vfloat x_, y_, z_;
                vfloat R, G, B;
                Color::Lab2XYZ(LVFU(LBuffer[i - border][j - border]), LVFU(conversionBuffer[0][i - border][j - border]), LVFU(conversionBuffer[1][i - border][j - border]), x_, y_, z_) ;
                Color::xyz2rgb(x_, y_, z_, R, G, B, wipv);

                STVFU(red[i][j], R);
                STVFU(green[i][j], G);
                STVFU(blue[i][j], B);

            }

#endif

            for (; j < W - border; j++) {
                float x_, y_, z_;
                float R, G, B;
                Color::Lab2XYZ(LBuffer[i - border][j - border], conversionBuffer[0][i - border][j - border], conversionBuffer[1][i - border][j - border], x_, y_, z_) ;
                Color::xyz2rgb(x_, y_, z_, R, G, B, wip);
                red[i][j] = R;
                green[i][j] = G;
                blue[i][j] = B;
            }
        }
    }

    if (chcurve) {
        delete chcurve;
    }

    if (deh.gammaretinex != "none"  && deh.str != 0) { //inverse gamma
#ifdef _OPENMP
        #pragma omp parallel for
#endif

        for (int i = border; i < H - border; i++) {
            for (int j = border; j < W - border; j++) {
                float R_, G_, B_;
                R_ = red[i][j];
                G_ = green[i][j];
                B_ = blue[i][j];
                red[i][j] = (*retinexigamtab)[R_];
                green[i][j] = (*retinexigamtab)[G_];
                blue[i][j] = (*retinexigamtab)[B_];
            }
        }
    }

    rgbSourceModified = false; // tricky handling for Color propagation

    t5.set();

    if (settings->verbose) {
        printf("Retinex=%d usec\n",  t5.etime(t4));
    }

}

void RawImageSource::flushRawData()
{
    if (rawData) {
        rawData(0, 0);
    }
}

void RawImageSource::flushRGB()
{
    if (green) {
        green(0, 0);
    }

    if (red) {
        red(0, 0);
    }

    if (blue) {
        blue(0, 0);
    }
}

void RawImageSource::HLRecovery_Global(const ToneCurveParams &hrp)
{
    if (hrp.hrenabled && hrp.method == "Color") {
        if (!rgbSourceModified) {
            if (settings->verbose) {
                printf("Applying Highlight Recovery: Color propagation...\n");
            }

            HLRecovery_inpaint(red, green, blue);
            rgbSourceModified = true;
        }
    }

}


void RawImageSource::processFlatField(const RAWParams &raw, RawImage *riFlatFile, unsigned short black[4])
{
//    BENCHFUN
    float *cfablur = (float (*)) malloc(H * W * sizeof * cfablur);
    int BS = raw.ff_BlurRadius;
    BS += BS & 1;

    //function call to cfabloxblur
    if (raw.ff_BlurType == RAWParams::getFlatFieldBlurTypeString(RAWParams::FlatFieldBlurType::V)) {
        cfaboxblur(riFlatFile, cfablur, 2 * BS, 0);
    } else if (raw.ff_BlurType == RAWParams::getFlatFieldBlurTypeString(RAWParams::FlatFieldBlurType::H)) {
        cfaboxblur(riFlatFile, cfablur, 0, 2 * BS);
    } else if (raw.ff_BlurType == RAWParams::getFlatFieldBlurTypeString(RAWParams::FlatFieldBlurType::VH)) {
        //slightly more complicated blur if trying to correct both vertical and horizontal anomalies
        cfaboxblur(riFlatFile, cfablur, BS, BS);    //first do area blur to correct vignette
    } else { //(raw.ff_BlurType == RAWParams::getFlatFieldBlurTypeString(RAWParams::area_ff))
        cfaboxblur(riFlatFile, cfablur, BS, BS);
    }

    if(ri->getSensorType() == ST_BAYER || ri->get_colors() == 1) {
        float refcolor[2][2];

        //find centre average values by channel
        for (int m = 0; m < 2; m++)
            for (int n = 0; n < 2; n++) {
                int row = 2 * (H >> 2) + m;
                int col = 2 * (W >> 2) + n;
                int c  = ri->get_colors() != 1 ? FC(row, col) : 0;
                int c4 = ri->get_colors() != 1 ? (( c == 1 && !(row & 1) ) ? 3 : c) : 0;
                refcolor[m][n] = max(0.0f, cfablur[row * W + col] - black[c4]);
            }

        float limitFactor = 1.f;

        if (raw.ff_AutoClipControl) {
            for (int m = 0; m < 2; m++)
                for (int n = 0; n < 2; n++) {
                    float maxval = 0.f;
                    int c  = ri->get_colors() != 1 ? FC(m, n) : 0;
                    int c4 = ri->get_colors() != 1 ? (( c == 1 && !(m & 1) ) ? 3 : c) : 0;
#ifdef _OPENMP
                    #pragma omp parallel
#endif
                    {
                        float maxvalthr = 0.f;
#ifdef _OPENMP
                        #pragma omp for
#endif

                        for (int row = 0; row < H - m; row += 2) {
                            for (int col = 0; col < W - n; col += 2) {
                                float tempval = (rawData[row + m][col + n] - black[c4]) * (refcolor[m][n] / max(1e-5f, cfablur[(row + m) * W + col + n] - black[c4]));

                                if (tempval > maxvalthr) {
                                    maxvalthr = tempval;
                                }
                            }
                        }

#ifdef _OPENMP
                        #pragma omp critical
#endif
                        {

                            if (maxvalthr > maxval) {
                                maxval = maxvalthr;
                            }

                        }
                    }

                    // now we have the max value for the channel
                    // if it clips, calculate factor to avoid clipping
                    if (maxval + black[c4] >= ri->get_white(c4)) {
                        limitFactor = min(limitFactor, ri->get_white(c4) / (maxval + black[c4]));
                    }
                }

            flatFieldAutoClipValue = (1.f - limitFactor) * 100.f;           // this value can be used to set the clip control slider in gui
        } else {
            limitFactor = max((float)(100 - raw.ff_clipControl) / 100.f, 0.01f);
        }

        for (int m = 0; m < 2; m++)
            for (int n = 0; n < 2; n++) {
                refcolor[m][n] *= limitFactor;
            }

        unsigned int c[2][2] {};
        unsigned int c4[2][2] {};
        if(ri->get_colors() != 1) {
            for (int i = 0; i < 2; ++i) {
                for(int j = 0; j < 2; ++j) {
                    c[i][j] = FC(i, j);
                }
            }
            c4[0][0] = ( c[0][0] == 1) ? 3 : c[0][0];
            c4[0][1] = ( c[0][1] == 1) ? 3 : c[0][1];
            c4[1][0] = c[1][0];
            c4[1][1] = c[1][1];
        }

        constexpr float minValue = 1.f; // if the pixel value in the flat field is less or equal this value, no correction will be applied.

#ifdef __SSE2__
        vfloat refcolorv[2] = {_mm_set_ps(refcolor[0][1], refcolor[0][0], refcolor[0][1], refcolor[0][0]),
                               _mm_set_ps(refcolor[1][1], refcolor[1][0], refcolor[1][1], refcolor[1][0])
                              };
        vfloat blackv[2] = {_mm_set_ps(black[c4[0][1]], black[c4[0][0]], black[c4[0][1]], black[c4[0][0]]),
                            _mm_set_ps(black[c4[1][1]], black[c4[1][0]], black[c4[1][1]], black[c4[1][0]])
                           };

        vfloat onev = F2V(1.f);
        vfloat minValuev = F2V(minValue);
#endif
#ifdef _OPENMP
        #pragma omp parallel for schedule(dynamic,16)
#endif

        for (int row = 0; row < H; row ++) {
            int col = 0;
#ifdef __SSE2__
            vfloat rowBlackv = blackv[row & 1];
            vfloat rowRefcolorv = refcolorv[row & 1];

            for (; col < W - 3; col += 4) {
                vfloat blurv = LVFU(cfablur[(row) * W + col]) - rowBlackv;
                vfloat vignettecorrv = rowRefcolorv / blurv;
                vignettecorrv = vself(vmaskf_le(blurv, minValuev), onev, vignettecorrv);
                vfloat valv = LVFU(rawData[row][col]);
                valv -= rowBlackv;
                STVFU(rawData[row][col], valv * vignettecorrv + rowBlackv);
            }

#endif

            for (; col < W; col ++) {
                float blur = cfablur[(row) * W + col] - black[c4[row & 1][col & 1]];
                float vignettecorr = blur <= minValue ? 1.f : refcolor[row & 1][col & 1] / blur;
                rawData[row][col] = (rawData[row][col] - black[c4[row & 1][col & 1]]) * vignettecorr + black[c4[row & 1][col & 1]];
            }
        }
    } else if (ri->getSensorType() == ST_FUJI_XTRANS) {
        float refcolor[3] = {0.f};
        int cCount[3] = {0};

        //find center ave values by channel
        for (int m = -3; m < 3; m++)
            for (int n = -3; n < 3; n++) {
                int row = 2 * (H >> 2) + m;
                int col = 2 * (W >> 2) + n;
                int c  = riFlatFile->XTRANSFC(row, col);
                refcolor[c] += max(0.0f, cfablur[row * W + col] - black[c]);
                cCount[c] ++;
            }

        for (int c = 0; c < 3; c++) {
            refcolor[c] = refcolor[c] / cCount[c];
        }

        float limitFactor = 1.f;

        if (raw.ff_AutoClipControl) {
            // determine maximum calculated value to avoid clipping
            float maxval = 0.f;
            // xtrans files have only one black level actually, so we can simplify the code a bit
#ifdef _OPENMP
            #pragma omp parallel
#endif
            {
                float maxvalthr = 0.f;
#ifdef _OPENMP
                #pragma omp for schedule(dynamic,16) nowait
#endif

                for (int row = 0; row < H; row++) {
                    for (int col = 0; col < W; col++) {
                        float tempval = (rawData[row][col] - black[0]) * (refcolor[ri->XTRANSFC(row, col)] / max(1e-5f, cfablur[(row) * W + col] - black[0]));

                        if (tempval > maxvalthr) {
                            maxvalthr = tempval;
                        }
                    }
                }

#ifdef _OPENMP
                #pragma omp critical
#endif
                {
                    if (maxvalthr > maxval) {
                        maxval = maxvalthr;
                    }
                }
            }

            // there's only one white level for xtrans
            if (maxval + black[0] > ri->get_white(0)) {
                limitFactor = ri->get_white(0) / (maxval + black[0]);
                flatFieldAutoClipValue = (1.f - limitFactor) * 100.f;           // this value can be used to set the clip control slider in gui
            }
        } else {
            limitFactor = max((float)(100 - raw.ff_clipControl) / 100.f, 0.01f);
        }


        for (int c = 0; c < 3; c++) {
            refcolor[c] *= limitFactor;
        }

        constexpr float minValue = 1.f; // if the pixel value in the flat field is less or equal this value, no correction will be applied.

#ifdef _OPENMP
        #pragma omp parallel for
#endif

        for (int row = 0; row < H; row++) {
            for (int col = 0; col < W; col++) {
                int c  = ri->XTRANSFC(row, col);
                float blur = cfablur[(row) * W + col] - black[c];
                float vignettecorr = blur <= minValue ? 1.f : refcolor[c] / blur;
                rawData[row][col] = (rawData[row][col] - black[c]) * vignettecorr + black[c];
            }
        }
    }

    if (raw.ff_BlurType == RAWParams::getFlatFieldBlurTypeString(RAWParams::FlatFieldBlurType::VH)) {
        float *cfablur1 = (float (*)) malloc(H * W * sizeof * cfablur1);
        float *cfablur2 = (float (*)) malloc(H * W * sizeof * cfablur2);
        //slightly more complicated blur if trying to correct both vertical and horizontal anomalies
        cfaboxblur(riFlatFile, cfablur1, 0, 2 * BS);  //now do horizontal blur
        cfaboxblur(riFlatFile, cfablur2, 2 * BS, 0);  //now do vertical blur

        if(ri->getSensorType() == ST_BAYER || ri->get_colors() == 1) {
            unsigned int c[2][2] {};
            unsigned int c4[2][2] {};
            if(ri->get_colors() != 1) {
                for (int i = 0; i < 2; ++i) {
                    for(int j = 0; j < 2; ++j) {
                        c[i][j] = FC(i, j);
                    }
                }
                c4[0][0] = ( c[0][0] == 1) ? 3 : c[0][0];
                c4[0][1] = ( c[0][1] == 1) ? 3 : c[0][1];
                c4[1][0] = c[1][0];
                c4[1][1] = c[1][1];
            }

#ifdef __SSE2__
            vfloat blackv[2] = {_mm_set_ps(black[c4[0][1]], black[c4[0][0]], black[c4[0][1]], black[c4[0][0]]),
                                _mm_set_ps(black[c4[1][1]], black[c4[1][0]], black[c4[1][1]], black[c4[1][0]])
                               };

            vfloat epsv = F2V(1e-5f);
#endif
#ifdef _OPENMP
            #pragma omp parallel for schedule(dynamic,16)
#endif

            for (int row = 0; row < H; row ++) {
                int col = 0;
#ifdef __SSE2__
                vfloat rowBlackv = blackv[row & 1];

                for (; col < W - 3; col += 4) {
                    vfloat linecorrv = SQRV(vmaxf(LVFU(cfablur[row * W + col]) - rowBlackv, epsv)) /
                                       (vmaxf(LVFU(cfablur1[row * W + col]) - rowBlackv, epsv) * vmaxf(LVFU(cfablur2[row * W + col]) - rowBlackv, epsv));
                    vfloat valv = LVFU(rawData[row][col]);
                    valv -= rowBlackv;
                    STVFU(rawData[row][col], valv * linecorrv + rowBlackv);
                }

#endif

                for (; col < W; col ++) {
                    float linecorr = SQR(max(1e-5f, cfablur[row * W + col] - black[c4[row & 1][col & 1]])) /
                                     (max(1e-5f, cfablur1[row * W + col] - black[c4[row & 1][col & 1]]) * max(1e-5f, cfablur2[row * W + col] - black[c4[row & 1][col & 1]])) ;
                    rawData[row][col] = (rawData[row][col] - black[c4[row & 1][col & 1]]) * linecorr + black[c4[row & 1][col & 1]];
                }
            }
        } else if (ri->getSensorType() == ST_FUJI_XTRANS) {
#ifdef _OPENMP
            #pragma omp parallel for
#endif

            for (int row = 0; row < H; row++) {
                for (int col = 0; col < W; col++) {
                    int c  = ri->XTRANSFC(row, col);
                    float hlinecorr = (max(1e-5f, cfablur[(row) * W + col] - black[c]) / max(1e-5f, cfablur1[(row) * W + col] - black[c]));
                    float vlinecorr = (max(1e-5f, cfablur[(row) * W + col] - black[c]) / max(1e-5f, cfablur2[(row) * W + col] - black[c]));
                    rawData[row][col] = ((rawData[row][col] - black[c]) * hlinecorr * vlinecorr + black[c]);
                }
            }

        }

        free(cfablur1);
        free(cfablur2);
    }

    free(cfablur);
}

//%%%%%%%%%%%%%%%%%%%%%%%%%%%%%%%%%%%%%%%

/* Copy original pixel data and
 * subtract dark frame (if present) from current image and apply flat field correction (if present)
 */
void RawImageSource::copyOriginalPixels(const RAWParams &raw, RawImage *src, RawImage *riDark, RawImage *riFlatFile, array2D<float> &rawData)
{
    // TODO: Change type of black[] to float to avoid conversions
    unsigned short black[4] = {
        (unsigned short)ri->get_cblack(0), (unsigned short)ri->get_cblack(1),
        (unsigned short)ri->get_cblack(2), (unsigned short)ri->get_cblack(3)
    };

    if (ri->getSensorType() == ST_BAYER || ri->getSensorType() == ST_FUJI_XTRANS) {
        if (!rawData) {
            rawData(W, H);
        }

        if (riDark && W == riDark->get_width() && H == riDark->get_height()) { // This works also for xtrans-sensors, because black[0] to black[4] are equal for these
            for (int row = 0; row < H; row++) {
                for (int col = 0; col < W; col++) {
                    int c  = FC(row, col);
                    int c4 = (c == 1 && !(row & 1)) ? 3 : c;
                    rawData[row][col] = max(src->data[row][col] + black[c4] - riDark->data[row][col], 0.0f);
                }
            }
        } else {
#ifdef _OPENMP
            #pragma omp parallel for
#endif

            for (int row = 0; row < H; row++) {
                for (int col = 0; col < W; col++) {
                    rawData[row][col] = src->data[row][col];
                }
            }
        }


        if (riFlatFile && W == riFlatFile->get_width() && H == riFlatFile->get_height()) {
            processFlatField(raw, riFlatFile, black);
        }  // flatfield
    } else if (ri->get_colors() == 1) {
        // Monochrome
        if (!rawData) {
            rawData(W, H);
        }

        if (riDark && W == riDark->get_width() && H == riDark->get_height()) {
            for (int row = 0; row < H; row++) {
                for (int col = 0; col < W; col++) {
                    rawData[row][col] = max(src->data[row][col] + black[0] - riDark->data[row][col], 0.0f);
                }
            }
        } else {
            for (int row = 0; row < H; row++) {
                for (int col = 0; col < W; col++) {
                    rawData[row][col] = src->data[row][col];
                }
            }
        }
        if (riFlatFile && W == riFlatFile->get_width() && H == riFlatFile->get_height()) {
            processFlatField(raw, riFlatFile, black);
        }  // flatfield
    } else {
        // No bayer pattern
        // TODO: Is there a flat field correction possible?
        if (!rawData) {
            rawData(3 * W, H);
        }

        if (riDark && W == riDark->get_width() && H == riDark->get_height()) {
            for (int row = 0; row < H; row++) {
                for (int col = 0; col < W; col++) {
                    int c  = FC(row, col);
                    int c4 = (c == 1 && !(row & 1)) ? 3 : c;
                    rawData[row][3 * col + 0] = max(src->data[row][3 * col + 0] + black[c4] - riDark->data[row][3 * col + 0], 0.0f);
                    rawData[row][3 * col + 1] = max(src->data[row][3 * col + 1] + black[c4] - riDark->data[row][3 * col + 1], 0.0f);
                    rawData[row][3 * col + 2] = max(src->data[row][3 * col + 2] + black[c4] - riDark->data[row][3 * col + 2], 0.0f);
                }
            }
        } else {
            for (int row = 0; row < H; row++) {
                for (int col = 0; col < W; col++) {
                    rawData[row][3 * col + 0] = src->data[row][3 * col + 0];
                    rawData[row][3 * col + 1] = src->data[row][3 * col + 1];
                    rawData[row][3 * col + 2] = src->data[row][3 * col + 2];
                }
            }
        }
    }
}

void RawImageSource::cfaboxblur(RawImage *riFlatFile, float* cfablur, int boxH, int boxW)
{

    if (boxW < 0 || boxH < 0 || (boxW == 0 && boxH == 0)) { // nothing to blur or negative values
        memcpy(cfablur, riFlatFile->data[0], W * H * sizeof(float));
        return;
    }

    float *tmpBuffer = nullptr;
    float *cfatmp = nullptr;
    float *srcVertical = nullptr;


    if (boxH > 0 && boxW > 0) {
        // we need a temporary buffer if we have to blur both directions
        tmpBuffer = (float (*)) calloc(H * W, sizeof * tmpBuffer);
    }

    if (boxH == 0) {
        // if boxH == 0 we can skip the vertical blur and process the horizontal blur from riFlatFile to cfablur without using a temporary buffer
        cfatmp = cfablur;
    } else {
        cfatmp = tmpBuffer;
    }

    if (boxW == 0) {
        // if boxW == 0 we can skip the horizontal blur and process the vertical blur from riFlatFile to cfablur without using a temporary buffer
        srcVertical = riFlatFile->data[0];
    } else {
        srcVertical = cfatmp;
    }

#ifdef _OPENMP
    #pragma omp parallel
#endif
    {

        if (boxW > 0) {
            //box blur cfa image; box size = BS
            //horizontal blur
#ifdef _OPENMP
            #pragma omp for
#endif

            for (int row = 0; row < H; row++) {
                int len = boxW / 2 + 1;
                cfatmp[row * W + 0] = riFlatFile->data[row][0] / len;
                cfatmp[row * W + 1] = riFlatFile->data[row][1] / len;

                for (int j = 2; j <= boxW; j += 2) {
                    cfatmp[row * W + 0] += riFlatFile->data[row][j] / len;
                    cfatmp[row * W + 1] += riFlatFile->data[row][j + 1] / len;
                }

                for (int col = 2; col <= boxW; col += 2) {
                    cfatmp[row * W + col] = (cfatmp[row * W + col - 2] * len + riFlatFile->data[row][boxW + col]) / (len + 1);
                    cfatmp[row * W + col + 1] = (cfatmp[row * W + col - 1] * len + riFlatFile->data[row][boxW + col + 1]) / (len + 1);
                    len ++;
                }

                for (int col = boxW + 2; col < W - boxW; col++) {
                    cfatmp[row * W + col] = cfatmp[row * W + col - 2] + (riFlatFile->data[row][boxW + col] - cfatmp[row * W + col - boxW - 2]) / len;
                }

                for (int col = W - boxW; col < W; col += 2) {
                    cfatmp[row * W + col] = (cfatmp[row * W + col - 2] * len - cfatmp[row * W + col - boxW - 2]) / (len - 1);

                    if (col + 1 < W) {
                        cfatmp[row * W + col + 1] = (cfatmp[row * W + col - 1] * len - cfatmp[row * W + col - boxW - 1]) / (len - 1);
                    }

                    len --;
                }
            }
        }

        if (boxH > 0) {
            //vertical blur
#ifdef __SSE2__
            vfloat  leninitv = F2V(boxH / 2 + 1);
            vfloat  onev = F2V(1.0f);
            vfloat  temp1v, temp2v, temp3v, temp4v, lenv, lenp1v, lenm1v;
            int row;
#ifdef _OPENMP
            #pragma omp for nowait
#endif

            for (int col = 0; col < W - 7; col += 8) {
                lenv = leninitv;
                temp1v = LVFU(srcVertical[0 * W + col]) / lenv;
                temp2v = LVFU(srcVertical[1 * W + col]) / lenv;
                temp3v = LVFU(srcVertical[0 * W + col + 4]) / lenv;
                temp4v = LVFU(srcVertical[1 * W + col + 4]) / lenv;

                for (int i = 2; i < boxH + 2; i += 2) {
                    temp1v += LVFU(srcVertical[i * W + col]) / lenv;
                    temp2v += LVFU(srcVertical[(i + 1) * W + col]) / lenv;
                    temp3v += LVFU(srcVertical[i * W + col + 4]) / lenv;
                    temp4v += LVFU(srcVertical[(i + 1) * W + col + 4]) / lenv;
                }

                STVFU(cfablur[0 * W + col], temp1v);
                STVFU(cfablur[1 * W + col], temp2v);
                STVFU(cfablur[0 * W + col + 4], temp3v);
                STVFU(cfablur[1 * W + col + 4], temp4v);

                for (row = 2; row < boxH + 2; row += 2) {
                    lenp1v = lenv + onev;
                    temp1v = (temp1v * lenv + LVFU(srcVertical[(row + boxH) * W + col])) / lenp1v;
                    temp2v = (temp2v * lenv + LVFU(srcVertical[(row + boxH + 1) * W + col])) / lenp1v;
                    temp3v = (temp3v * lenv + LVFU(srcVertical[(row + boxH) * W + col + 4])) / lenp1v;
                    temp4v = (temp4v * lenv + LVFU(srcVertical[(row + boxH + 1) * W + col + 4])) / lenp1v;
                    STVFU(cfablur[row * W + col], temp1v);
                    STVFU(cfablur[(row + 1)*W + col], temp2v);
                    STVFU(cfablur[row * W + col + 4], temp3v);
                    STVFU(cfablur[(row + 1)*W + col + 4], temp4v);
                    lenv = lenp1v;
                }

                for (; row < H - boxH - 1; row += 2) {
                    temp1v = temp1v + (LVFU(srcVertical[(row + boxH) * W + col]) - LVFU(srcVertical[(row - boxH - 2) * W + col])) / lenv;
                    temp2v = temp2v + (LVFU(srcVertical[(row + 1 + boxH) * W + col]) - LVFU(srcVertical[(row + 1 - boxH - 2) * W + col])) / lenv;
                    temp3v = temp3v + (LVFU(srcVertical[(row + boxH) * W + col + 4]) - LVFU(srcVertical[(row - boxH - 2) * W + col + 4])) / lenv;
                    temp4v = temp4v + (LVFU(srcVertical[(row + 1 + boxH) * W + col + 4]) - LVFU(srcVertical[(row + 1 - boxH - 2) * W + col + 4])) / lenv;
                    STVFU(cfablur[row * W + col], temp1v);
                    STVFU(cfablur[(row + 1)*W + col], temp2v);
                    STVFU(cfablur[row * W + col + 4], temp3v);
                    STVFU(cfablur[(row + 1)*W + col + 4], temp4v);
                }

                for (; row < H - boxH; row++) {
                    temp1v = temp1v + (LVFU(srcVertical[(row + boxH) * W + col]) - LVFU(srcVertical[(row - boxH - 2) * W + col])) / lenv;
                    temp3v = temp3v + (LVFU(srcVertical[(row + boxH) * W + col + 4]) - LVFU(srcVertical[(row - boxH - 2) * W + col + 4])) / lenv;
                    STVFU(cfablur[row * W + col], temp1v);
                    STVFU(cfablur[row * W + col + 4], temp3v);
                    vfloat swapv = temp1v;
                    temp1v = temp2v;
                    temp2v = swapv;
                    swapv = temp3v;
                    temp3v = temp4v;
                    temp4v = swapv;
                }

                for (; row < H - 1; row += 2) {
                    lenm1v = lenv - onev;
                    temp1v = (temp1v * lenv - LVFU(srcVertical[(row - boxH - 2) * W + col])) / lenm1v;
                    temp2v = (temp2v * lenv - LVFU(srcVertical[(row - boxH - 1) * W + col])) / lenm1v;
                    temp3v = (temp3v * lenv - LVFU(srcVertical[(row - boxH - 2) * W + col + 4])) / lenm1v;
                    temp4v = (temp4v * lenv - LVFU(srcVertical[(row - boxH - 1) * W + col + 4])) / lenm1v;
                    STVFU(cfablur[row * W + col], temp1v);
                    STVFU(cfablur[(row + 1)*W + col], temp2v);
                    STVFU(cfablur[row * W + col + 4], temp3v);
                    STVFU(cfablur[(row + 1)*W + col + 4], temp4v);
                    lenv = lenm1v;
                }

                for (; row < H; row++) {
                    lenm1v = lenv - onev;
                    temp1v = (temp1v * lenv - LVFU(srcVertical[(row - boxH - 2) * W + col])) / lenm1v;
                    temp3v = (temp3v * lenv - LVFU(srcVertical[(row - boxH - 2) * W + col + 4])) / lenm1v;
                    STVFU(cfablur[(row)*W + col], temp1v);
                    STVFU(cfablur[(row)*W + col + 4], temp3v);
                }

            }

            #pragma omp single

            for (int col = W - (W % 8); col < W; col++) {
                int len = boxH / 2 + 1;
                cfablur[0 * W + col] = srcVertical[0 * W + col] / len;
                cfablur[1 * W + col] = srcVertical[1 * W + col] / len;

                for (int i = 2; i < boxH + 2; i += 2) {
                    cfablur[0 * W + col] += srcVertical[i * W + col] / len;
                    cfablur[1 * W + col] += srcVertical[(i + 1) * W + col] / len;
                }

                for (int row = 2; row < boxH + 2; row += 2) {
                    cfablur[row * W + col] = (cfablur[(row - 2) * W + col] * len + srcVertical[(row + boxH) * W + col]) / (len + 1);
                    cfablur[(row + 1)*W + col] = (cfablur[(row - 1) * W + col] * len + srcVertical[(row + boxH + 1) * W + col]) / (len + 1);
                    len ++;
                }

                for (int row = boxH + 2; row < H - boxH; row++) {
                    cfablur[row * W + col] = cfablur[(row - 2) * W + col] + (srcVertical[(row + boxH) * W + col] - srcVertical[(row - boxH - 2) * W + col]) / len;
                }

                for (int row = H - boxH; row < H; row += 2) {
                    cfablur[row * W + col] = (cfablur[(row - 2) * W + col] * len - srcVertical[(row - boxH - 2) * W + col]) / (len - 1);

                    if (row + 1 < H) {
                        cfablur[(row + 1)*W + col] = (cfablur[(row - 1) * W + col] * len - srcVertical[(row - boxH - 1) * W + col]) / (len - 1);
                    }

                    len --;
                }
            }

#else
#ifdef _OPENMP
            #pragma omp for
#endif

            for (int col = 0; col < W; col++) {
                int len = boxH / 2 + 1;
                cfablur[0 * W + col] = srcVertical[0 * W + col] / len;
                cfablur[1 * W + col] = srcVertical[1 * W + col] / len;

                for (int i = 2; i < boxH + 2; i += 2) {
                    cfablur[0 * W + col] += srcVertical[i * W + col] / len;
                    cfablur[1 * W + col] += srcVertical[(i + 1) * W + col] / len;
                }

                for (int row = 2; row < boxH + 2; row += 2) {
                    cfablur[row * W + col] = (cfablur[(row - 2) * W + col] * len + srcVertical[(row + boxH) * W + col]) / (len + 1);
                    cfablur[(row + 1)*W + col] = (cfablur[(row - 1) * W + col] * len + srcVertical[(row + boxH + 1) * W + col]) / (len + 1);
                    len ++;
                }

                for (int row = boxH + 2; row < H - boxH; row++) {
                    cfablur[row * W + col] = cfablur[(row - 2) * W + col] + (srcVertical[(row + boxH) * W + col] - srcVertical[(row - boxH - 2) * W + col]) / len;
                }

                for (int row = H - boxH; row < H; row += 2) {
                    cfablur[row * W + col] = (cfablur[(row - 2) * W + col] * len - srcVertical[(row - boxH - 2) * W + col]) / (len - 1);

                    if (row + 1 < H) {
                        cfablur[(row + 1)*W + col] = (cfablur[(row - 1) * W + col] * len - srcVertical[(row - boxH - 1) * W + col]) / (len - 1);
                    }

                    len --;
                }
            }

#endif
        }
    }

    if (tmpBuffer) {
        free(tmpBuffer);
    }
}


// Scale original pixels into the range 0 65535 using black offsets and multipliers
void RawImageSource::scaleColors(int winx, int winy, int winw, int winh, const RAWParams &raw, array2D<float> &rawData)
{
    chmax[0] = chmax[1] = chmax[2] = chmax[3] = 0; //channel maxima
    float black_lev[4] = {0.f};//black level

    //adjust black level  (eg Canon)
    bool isMono = false;

    if (getSensorType() == ST_BAYER || getSensorType() == ST_FOVEON) {

        black_lev[0] = raw.bayersensor.black1; //R
        black_lev[1] = raw.bayersensor.black0; //G1
        black_lev[2] = raw.bayersensor.black2; //B
        black_lev[3] = raw.bayersensor.black3; //G2

        isMono = RAWParams::BayerSensor::getMethodString(RAWParams::BayerSensor::Method::MONO) == raw.bayersensor.method;
    } else if (getSensorType() == ST_FUJI_XTRANS) {

        black_lev[0] = raw.xtranssensor.blackred; //R
        black_lev[1] = raw.xtranssensor.blackgreen; //G1
        black_lev[2] = raw.xtranssensor.blackblue; //B
        black_lev[3] = raw.xtranssensor.blackgreen; //G2  (set, only used with a Bayer filter)

        isMono = RAWParams::XTransSensor::getMethodString(RAWParams::XTransSensor::Method::MONO) == raw.xtranssensor.method;
    }

    for (int i = 0; i < 4 ; i++) {
        cblacksom[i] = max(c_black[i] + black_lev[i], 0.0f);      // adjust black level
    }

    initialGain = calculate_scale_mul(scale_mul, ref_pre_mul, c_white, cblacksom, isMono, ri->get_colors());  // recalculate scale colors with adjusted levels

    //fprintf(stderr, "recalc: %f [%f %f %f %f]\n", initialGain, scale_mul[0], scale_mul[1], scale_mul[2], scale_mul[3]);
    for (int i = 0; i < 4 ; i++) {
        clmax[i] = (c_white[i] - cblacksom[i]) * scale_mul[i];    // raw clip level
    }

    // this seems strange, but it works

    // scale image colors

    if (ri->getSensorType() == ST_BAYER) {
#ifdef _OPENMP
        #pragma omp parallel
#endif
        {
            float tmpchmax[3];
            tmpchmax[0] = tmpchmax[1] = tmpchmax[2] = 0.0f;
#ifdef _OPENMP
            #pragma omp for nowait
#endif

            for (int row = winy; row < winy + winh; row ++)
            {
                for (int col = winx; col < winx + winw; col++) {
                    float val = rawData[row][col];
                    int c  = FC(row, col);                        // three colors,  0=R, 1=G,  2=B
                    int c4 = (c == 1 && !(row & 1)) ? 3 : c;      // four  colors,  0=R, 1=G1, 2=B, 3=G2
                    val -= cblacksom[c4];
                    val *= scale_mul[c4];
                    rawData[row][col] = (val);
                    tmpchmax[c] = max(tmpchmax[c], val);
                }
            }

#ifdef _OPENMP
            #pragma omp critical
#endif
            {
                chmax[0] = max(tmpchmax[0], chmax[0]);
                chmax[1] = max(tmpchmax[1], chmax[1]);
                chmax[2] = max(tmpchmax[2], chmax[2]);
            }
        }
    } else if (ri->get_colors() == 1) {
#ifdef _OPENMP
        #pragma omp parallel
#endif
        {
            float tmpchmax = 0.0f;
#ifdef _OPENMP
            #pragma omp for nowait
#endif

            for (int row = winy; row < winy + winh; row ++)
            {
                for (int col = winx; col < winx + winw; col++) {
                    float val = rawData[row][col];
                    val -= cblacksom[0];
                    val *= scale_mul[0];
                    rawData[row][col] = (val);
                    tmpchmax = max(tmpchmax, val);
                }
            }

#ifdef _OPENMP
            #pragma omp critical
#endif
            {
                chmax[0] = chmax[1] = chmax[2] = chmax[3] = max(tmpchmax, chmax[0]);
            }
        }
    } else if (ri->getSensorType() == ST_FUJI_XTRANS) {
#ifdef _OPENMP
        #pragma omp parallel
#endif
        {
            float tmpchmax[3];
            tmpchmax[0] = tmpchmax[1] = tmpchmax[2] = 0.0f;
#ifdef _OPENMP
            #pragma omp for nowait
#endif

            for (int row = winy; row < winy + winh; row ++)
            {
                for (int col = winx; col < winx + winw; col++) {
                    float val = rawData[row][col];
                    int c = ri->XTRANSFC(row, col);
                    val -= cblacksom[c];
                    val *= scale_mul[c];

                    rawData[row][col] = (val);
                    tmpchmax[c] = max(tmpchmax[c], val);
                }
            }

#ifdef _OPENMP
            #pragma omp critical
#endif
            {
                chmax[0] = max(tmpchmax[0], chmax[0]);
                chmax[1] = max(tmpchmax[1], chmax[1]);
                chmax[2] = max(tmpchmax[2], chmax[2]);
            }
        }
    } else {
#ifdef _OPENMP
        #pragma omp parallel
#endif
        {
            float tmpchmax[3];
            tmpchmax[0] = tmpchmax[1] = tmpchmax[2] = 0.0f;
#ifdef _OPENMP
            #pragma omp for nowait
#endif

            for (int row = winy; row < winy + winh; row ++)
            {
                for (int col = winx; col < winx + winw; col++) {
                    for (int c = 0; c < 3; c++) {                 // three colors,  0=R, 1=G,  2=B
                        float val = rawData[row][3 * col + c];
                        val -= cblacksom[c];
                        val *= scale_mul[c];
                        rawData[row][3 * col + c] = (val);
                        tmpchmax[c] = max(tmpchmax[c], val);
                    }
                }
            }

#ifdef _OPENMP
            #pragma omp critical
#endif
            {
                chmax[0] = max(tmpchmax[0], chmax[0]);
                chmax[1] = max(tmpchmax[1], chmax[1]);
                chmax[2] = max(tmpchmax[2], chmax[2]);
            }
        }
        chmax[3] = chmax[1];
    }

}

//%%%%%%%%%%%%%%%%%%%%%%%%%%%%%%%%%%%%%%%

int RawImageSource::defTransform(int tran)
{

    int deg = ri->get_rotateDegree();

    if ((tran & TR_ROT) == TR_R180) {
        deg += 180;
    } else if ((tran & TR_ROT) == TR_R90) {
        deg += 90;
    } else if ((tran & TR_ROT) == TR_R270) {
        deg += 270;
    }

    deg %= 360;

    int ret = 0;

    if (deg == 90) {
        ret |= TR_R90;
    } else if (deg == 180) {
        ret |= TR_R180;
    } else if (deg == 270) {
        ret |= TR_R270;
    }

    if (tran & TR_HFLIP) {
        ret |= TR_HFLIP;
    }

    if (tran & TR_VFLIP) {
        ret |= TR_VFLIP;
    }

    return ret;
}

//%%%%%%%%%%%%%%%%%%%%%%%%%%%%%%%%%%%%%%%

// Thread called part
void RawImageSource::processFalseColorCorrectionThread(Imagefloat* im, array2D<float> &rbconv_Y, array2D<float> &rbconv_I, array2D<float> &rbconv_Q, array2D<float> &rbout_I, array2D<float> &rbout_Q, const int row_from, const int row_to)
{

    const int W = im->getWidth();
    constexpr float onebynine = 1.f / 9.f;

#ifdef __SSE2__
    vfloat buffer[12];
    vfloat* pre1 = &buffer[0];
    vfloat* pre2 = &buffer[3];
    vfloat* post1 = &buffer[6];
    vfloat* post2 = &buffer[9];
#else
    float buffer[12];
    float* pre1 = &buffer[0];
    float* pre2 = &buffer[3];
    float* post1 = &buffer[6];
    float* post2 = &buffer[9];
#endif

    int px = (row_from - 1) % 3, cx = row_from % 3, nx = 0;

    convert_row_to_YIQ(im->r(row_from - 1), im->g(row_from - 1), im->b(row_from - 1), rbconv_Y[px], rbconv_I[px], rbconv_Q[px], W);
    convert_row_to_YIQ(im->r(row_from), im->g(row_from), im->b(row_from), rbconv_Y[cx], rbconv_I[cx], rbconv_Q[cx], W);

    for (int j = 0; j < W; j++) {
        rbout_I[px][j] = rbconv_I[px][j];
        rbout_Q[px][j] = rbconv_Q[px][j];
    }

    for (int i = row_from; i < row_to; i++) {

        px = (i - 1) % 3;
        cx = i % 3;
        nx = (i + 1) % 3;

        convert_row_to_YIQ(im->r(i + 1), im->g(i + 1), im->b(i + 1), rbconv_Y[nx], rbconv_I[nx], rbconv_Q[nx], W);

#ifdef __SSE2__
        pre1[0] = _mm_setr_ps(rbconv_I[px][0], rbconv_Q[px][0], 0, 0), pre1[1] = _mm_setr_ps(rbconv_I[cx][0], rbconv_Q[cx][0], 0, 0), pre1[2] = _mm_setr_ps(rbconv_I[nx][0], rbconv_Q[nx][0], 0, 0);
        pre2[0] = _mm_setr_ps(rbconv_I[px][1], rbconv_Q[px][1], 0, 0), pre2[1] = _mm_setr_ps(rbconv_I[cx][1], rbconv_Q[cx][1], 0, 0), pre2[2] = _mm_setr_ps(rbconv_I[nx][1], rbconv_Q[nx][1], 0, 0);

        // fill first element in rbout_I and rbout_Q
        rbout_I[cx][0] = rbconv_I[cx][0];
        rbout_Q[cx][0] = rbconv_Q[cx][0];

        // median I channel
        for (int j = 1; j < W - 2; j += 2) {
            post1[0] = _mm_setr_ps(rbconv_I[px][j + 1], rbconv_Q[px][j + 1], 0, 0), post1[1] = _mm_setr_ps(rbconv_I[cx][j + 1], rbconv_Q[cx][j + 1], 0, 0), post1[2] = _mm_setr_ps(rbconv_I[nx][j + 1], rbconv_Q[nx][j + 1], 0, 0);
            const auto middle = middle4of6(pre2[0], pre2[1], pre2[2], post1[0], post1[1], post1[2]);
            vfloat medianval = median(pre1[0], pre1[1], pre1[2], middle[0], middle[1], middle[2], middle[3]);
            rbout_I[cx][j] = medianval[0];
            rbout_Q[cx][j] = medianval[1];
            post2[0] = _mm_setr_ps(rbconv_I[px][j + 2], rbconv_Q[px][j + 2], 0, 0), post2[1] = _mm_setr_ps(rbconv_I[cx][j + 2], rbconv_Q[cx][j + 2], 0, 0), post2[2] = _mm_setr_ps(rbconv_I[nx][j + 2], rbconv_Q[nx][j + 2], 0, 0);
            medianval = median(post2[0], post2[1], post2[2], middle[0], middle[1], middle[2], middle[3]);
            rbout_I[cx][j + 1] = medianval[0];
            rbout_Q[cx][j + 1] = medianval[1];
            std::swap(pre1, post1);
            std::swap(pre2, post2);
        }

        // fill last elements in rbout_I and rbout_Q
        rbout_I[cx][W - 1] = rbconv_I[cx][W - 1];
        rbout_I[cx][W - 2] = rbconv_I[cx][W - 2];
        rbout_Q[cx][W - 1] = rbconv_Q[cx][W - 1];
        rbout_Q[cx][W - 2] = rbconv_Q[cx][W - 2];

#else
        pre1[0] = rbconv_I[px][0], pre1[1] = rbconv_I[cx][0], pre1[2] = rbconv_I[nx][0];
        pre2[0] = rbconv_I[px][1], pre2[1] = rbconv_I[cx][1], pre2[2] = rbconv_I[nx][1];

        // fill first element in rbout_I
        rbout_I[cx][0] = rbconv_I[cx][0];

        // median I channel
        for (int j = 1; j < W - 2; j += 2) {
            post1[0] = rbconv_I[px][j + 1], post1[1] = rbconv_I[cx][j + 1], post1[2] = rbconv_I[nx][j + 1];
            const auto middle = middle4of6(pre2[0], pre2[1], pre2[2], post1[0], post1[1], post1[2]);
            rbout_I[cx][j] = median(pre1[0], pre1[1], pre1[2], middle[0], middle[1], middle[2], middle[3]);
            post2[0] = rbconv_I[px][j + 2], post2[1] = rbconv_I[cx][j + 2], post2[2] = rbconv_I[nx][j + 2];
            rbout_I[cx][j + 1] = median(post2[0], post2[1], post2[2], middle[0], middle[1], middle[2], middle[3]);
            std::swap(pre1, post1);
            std::swap(pre2, post2);
        }

        // fill last elements in rbout_I
        rbout_I[cx][W - 1] = rbconv_I[cx][W - 1];
        rbout_I[cx][W - 2] = rbconv_I[cx][W - 2];

        pre1[0] = rbconv_Q[px][0], pre1[1] = rbconv_Q[cx][0], pre1[2] = rbconv_Q[nx][0];
        pre2[0] = rbconv_Q[px][1], pre2[1] = rbconv_Q[cx][1], pre2[2] = rbconv_Q[nx][1];

        // fill first element in rbout_Q
        rbout_Q[cx][0] = rbconv_Q[cx][0];

        // median Q channel
        for (int j = 1; j < W - 2; j += 2) {
            post1[0] = rbconv_Q[px][j + 1], post1[1] = rbconv_Q[cx][j + 1], post1[2] = rbconv_Q[nx][j + 1];
            const auto middle = middle4of6(pre2[0], pre2[1], pre2[2], post1[0], post1[1], post1[2]);
            rbout_Q[cx][j] = median(pre1[0], pre1[1], pre1[2], middle[0], middle[1], middle[2], middle[3]);
            post2[0] = rbconv_Q[px][j + 2], post2[1] = rbconv_Q[cx][j + 2], post2[2] = rbconv_Q[nx][j + 2];
            rbout_Q[cx][j + 1] = median(post2[0], post2[1], post2[2], middle[0], middle[1], middle[2], middle[3]);
            std::swap(pre1, post1);
            std::swap(pre2, post2);
        }

        // fill last elements in rbout_Q
        rbout_Q[cx][W - 1] = rbconv_Q[cx][W - 1];
        rbout_Q[cx][W - 2] = rbconv_Q[cx][W - 2];
#endif

        // blur i-1th row
        if (i > row_from) {
            convert_to_RGB(im->r(i - 1, 0), im->g(i - 1, 0), im->b(i - 1, 0), rbconv_Y[px][0], rbout_I[px][0], rbout_Q[px][0]);

#ifdef _OPENMP
            #pragma omp simd
#endif

            for (int j = 1; j < W - 1; j++) {
                float I = (rbout_I[px][j - 1] + rbout_I[px][j] + rbout_I[px][j + 1] + rbout_I[cx][j - 1] + rbout_I[cx][j] + rbout_I[cx][j + 1] + rbout_I[nx][j - 1] + rbout_I[nx][j] + rbout_I[nx][j + 1]) * onebynine;
                float Q = (rbout_Q[px][j - 1] + rbout_Q[px][j] + rbout_Q[px][j + 1] + rbout_Q[cx][j - 1] + rbout_Q[cx][j] + rbout_Q[cx][j + 1] + rbout_Q[nx][j - 1] + rbout_Q[nx][j] + rbout_Q[nx][j + 1]) * onebynine;
                convert_to_RGB(im->r(i - 1, j), im->g(i - 1, j), im->b(i - 1, j), rbconv_Y[px][j], I, Q);
            }

            convert_to_RGB(im->r(i - 1, W - 1), im->g(i - 1, W - 1), im->b(i - 1, W - 1), rbconv_Y[px][W - 1], rbout_I[px][W - 1], rbout_Q[px][W - 1]);
        }
    }

    // blur last 3 row and finalize H-1th row
    convert_to_RGB(im->r(row_to - 1, 0), im->g(row_to - 1, 0), im->b(row_to - 1, 0), rbconv_Y[cx][0], rbout_I[cx][0], rbout_Q[cx][0]);
#ifdef _OPENMP
    #pragma omp simd
#endif

    for (int j = 1; j < W - 1; j++) {
        float I = (rbout_I[px][j - 1] + rbout_I[px][j] + rbout_I[px][j + 1] + rbout_I[cx][j - 1] + rbout_I[cx][j] + rbout_I[cx][j + 1] + rbconv_I[nx][j - 1] + rbconv_I[nx][j] + rbconv_I[nx][j + 1]) * onebynine;
        float Q = (rbout_Q[px][j - 1] + rbout_Q[px][j] + rbout_Q[px][j + 1] + rbout_Q[cx][j - 1] + rbout_Q[cx][j] + rbout_Q[cx][j + 1] + rbconv_Q[nx][j - 1] + rbconv_Q[nx][j] + rbconv_Q[nx][j + 1]) * onebynine;
        convert_to_RGB(im->r(row_to - 1, j), im->g(row_to - 1, j), im->b(row_to - 1, j), rbconv_Y[cx][j], I, Q);
    }

    convert_to_RGB(im->r(row_to - 1, W - 1), im->g(row_to - 1, W - 1), im->b(row_to - 1, W - 1), rbconv_Y[cx][W - 1], rbout_I[cx][W - 1], rbout_Q[cx][W - 1]);
}

//%%%%%%%%%%%%%%%%%%%%%%%%%%%%%%%%%%%%%%%

// correction_YIQ_LQ
void RawImageSource::processFalseColorCorrection(Imagefloat* im, const int steps)
{

    if (im->getHeight() < 4 || steps < 1) {
        return;
    }

#ifdef _OPENMP
    #pragma omp parallel
    {
        multi_array2D<float, 5> buffer(W, 3);
        int tid = omp_get_thread_num();
        int nthreads = omp_get_num_threads();
        int blk = (im->getHeight() - 2) / nthreads;

        for (int t = 0; t < steps; t++) {

            if (tid < nthreads - 1) {
                processFalseColorCorrectionThread(im, buffer[0], buffer[1], buffer[2], buffer[3], buffer[4], 1 + tid * blk, 1 + (tid + 1)*blk);
            } else {
                processFalseColorCorrectionThread(im, buffer[0], buffer[1], buffer[2], buffer[3], buffer[4], 1 + tid * blk, im->getHeight() - 1);
            }

            #pragma omp barrier
        }
    }
#else
    multi_array2D<float, 5> buffer(W, 3);

    for (int t = 0; t < steps; t++) {
        processFalseColorCorrectionThread(im, buffer[0], buffer[1], buffer[2], buffer[3], buffer[4], 1, im->getHeight() - 1);
    }

#endif
}

// Some camera input profiles need gamma preprocessing
// gamma is applied before the CMS, correct line fac=lineFac*rawPixel+LineSum after the CMS
void RawImageSource::getProfilePreprocParams(cmsHPROFILE in, float& gammaFac, float& lineFac, float& lineSum)
{
    gammaFac = 0;
    lineFac = 1;
    lineSum = 0;

    char copyright[256];
    copyright[0] = 0;

    if (cmsGetProfileInfoASCII(in, cmsInfoCopyright, cmsNoLanguage, cmsNoCountry, copyright, 256) > 0) {
        if (strstr(copyright, "Phase One") != nullptr) {
            gammaFac = 0.55556;    // 1.8
        } else if (strstr(copyright, "Nikon Corporation") != nullptr) {
            gammaFac = 0.5;
            lineFac = -0.4;
            lineSum = 1.35; // determined in reverse by measuring NX an RT developed colorchecker PNGs
        }
    }
}

//%%%%%%%%%%%%%%%%%%%%%%%%%%%%%%%%%%%%%%%

static void
lab2ProphotoRgbD50(float L, float A, float B, float& r, float& g, float& b)
{
    float X;
    float Y;
    float Z;
#define CLIP01(a) ((a)>0?((a)<1?(a):1):0)
    {
        // convert from Lab to XYZ
        float x, y, z, fx, fy, fz;

        fy = (L + 16.0f) / 116.0f;
        fx = A / 500.0f + fy;
        fz = fy - B / 200.0f;

        if (fy > 24.0f / 116.0f) {
            y = fy * fy * fy;
        } else {
            y = (fy - 16.0f / 116.0f) / 7.787036979f;
        }

        if (fx > 24.0f / 116.0f) {
            x = fx * fx * fx;
        } else {
            x = (fx - 16.0 / 116.0) / 7.787036979f;
        }

        if (fz > 24.0f / 116.0f) {
            z = fz * fz * fz;
        } else {
            z = (fz - 16.0f / 116.0f) / 7.787036979f;
        }

        //0.9642, 1.0000, 0.8249 D50
        X = x * 0.9642;
        Y = y;
        Z = z * 0.8249;
    }
    r = prophoto_xyz[0][0] * X + prophoto_xyz[0][1] * Y + prophoto_xyz[0][2] * Z;
    g = prophoto_xyz[1][0] * X + prophoto_xyz[1][1] * Y + prophoto_xyz[1][2] * Z;
    b = prophoto_xyz[2][0] * X + prophoto_xyz[2][1] * Y + prophoto_xyz[2][2] * Z;
    // r = CLIP01(r);
    // g = CLIP01(g);
    // b = CLIP01(b);
}

// Converts raw image including ICC input profile to working space - floating point version
void RawImageSource::colorSpaceConversion_(Imagefloat* im, const ColorManagementParams& cmp, const ColorTemp &wb, double pre_mul[3], cmsHPROFILE embedded, cmsHPROFILE camprofile, double camMatrix[3][3], const std::string &camName)
{

//    MyTime t1, t2, t3;
//    t1.set ();
    cmsHPROFILE in;
    DCPProfile *dcpProf;

    if (!findInputProfile(cmp.inputProfile, embedded, camName, &dcpProf, in)) {
        return;
    }

    if (dcpProf != nullptr) {
        // DCP processing
        const DCPProfile::Triple pre_mul_row = {
            pre_mul[0],
            pre_mul[1],
            pre_mul[2]
        };
        const DCPProfile::Matrix cam_matrix = {{
                {camMatrix[0][0], camMatrix[0][1], camMatrix[0][2]},
                {camMatrix[1][0], camMatrix[1][1], camMatrix[1][2]},
                {camMatrix[2][0], camMatrix[2][1], camMatrix[2][2]}
            }
        };
        dcpProf->apply(im, cmp.dcpIlluminant, cmp.workingProfile, wb, pre_mul_row, cam_matrix, cmp.applyHueSatMap);
        return;
    }

    if (in == nullptr) {
        // use default camprofile, supplied by dcraw
        // in this case we avoid using the slllllooooooowwww lcms

        // Calculate matrix for direct conversion raw>working space
        TMatrix work = ICCStore::getInstance()->workingSpaceInverseMatrix (cmp.workingProfile);
        double mat[3][3] = {{0, 0, 0}, {0, 0, 0}, {0, 0, 0}};

        for (int i = 0; i < 3; i++)
            for (int j = 0; j < 3; j++)
                for (int k = 0; k < 3; k++) {
                    mat[i][j] += work[i][k] * camMatrix[k][j];    // rgb_xyz * imatrices.xyz_cam
                }

#ifdef _OPENMP
        #pragma omp parallel for
#endif

        for (int i = 0; i < im->getHeight(); i++)
            for (int j = 0; j < im->getWidth(); j++) {

                float newr = mat[0][0] * im->r(i, j) + mat[0][1] * im->g(i, j) + mat[0][2] * im->b(i, j);
                float newg = mat[1][0] * im->r(i, j) + mat[1][1] * im->g(i, j) + mat[1][2] * im->b(i, j);
                float newb = mat[2][0] * im->r(i, j) + mat[2][1] * im->g(i, j) + mat[2][2] * im->b(i, j);

                im->r(i, j) = newr;
                im->g(i, j) = newg;
                im->b(i, j) = newb;

            }
    } else {
        bool working_space_is_prophoto = (cmp.workingProfile == "ProPhoto");

        // use supplied input profile

        /*
          The goal here is to in addition to user-made custom ICC profiles also support profiles
          supplied with other popular raw converters. As curves affect color rendering and
          different raw converters deal with them differently (and few if any is as flexible
          as RawTherapee) we cannot really expect to get the *exact* same color rendering here.
          However we try hard to make the best out of it.

          Third-party input profiles that contain a LUT (usually A2B0 tag) often needs some preprocessing,
          as ICC LUTs are not really designed for dealing with linear camera data. Generally one
          must apply some sort of curve to get efficient use of the LUTs. Unfortunately how you
          should preprocess is not standardized so there are almost as many ways as there are
          software makers, and for each one we have to reverse engineer to find out how it has
          been done. (The ICC files made for RT has linear LUTs)

          ICC profiles which only contain the <r,g,b>XYZ tags (ie only a color matrix) should
          (hopefully) not require any pre-processing.

          Some LUT ICC profiles apply a contrast curve and desaturate highlights (to give a "film-like"
          behavior. These will generally work with RawTherapee, but will not produce good results when
          you enable highlight recovery/reconstruction, as that data is added linearly on top of the
          original range. RawTherapee works best with linear ICC profiles.
        */

        enum camera_icc_type {
            CAMERA_ICC_TYPE_GENERIC, // Generic, no special pre-processing required, RTs own is this way
            CAMERA_ICC_TYPE_PHASE_ONE, // Capture One profiles
            CAMERA_ICC_TYPE_LEAF, // Leaf profiles, former Leaf Capture now in Capture One, made for Leaf digital backs
            CAMERA_ICC_TYPE_NIKON // Nikon NX profiles
        } camera_icc_type = CAMERA_ICC_TYPE_GENERIC;

        float leaf_prophoto_mat[3][3];
        {
            // identify ICC type
            char copyright[256] = "";
            char description[256] = "";

            cmsGetProfileInfoASCII(in, cmsInfoCopyright, cmsNoLanguage, cmsNoCountry, copyright, 256);
            cmsGetProfileInfoASCII(in, cmsInfoDescription, cmsNoLanguage, cmsNoCountry, description, 256);
            camera_icc_type = CAMERA_ICC_TYPE_GENERIC;

            // Note: order the identification with the most detailed matching first since the more general ones may also match the more detailed
            if ((strstr(copyright, "Leaf") != nullptr ||
                    strstr(copyright, "Phase One A/S") != nullptr ||
                    strstr(copyright, "Kodak") != nullptr ||
                    strstr(copyright, "Creo") != nullptr) &&
                    (strstr(description, "LF2 ") == description ||
                     strstr(description, "LF3 ") == description ||
                     strstr(description, "LeafLF2") == description ||
                     strstr(description, "LeafLF3") == description ||
                     strstr(description, "LeafLF4") == description ||
                     strstr(description, "MamiyaLF2") == description ||
                     strstr(description, "MamiyaLF3") == description)) {
                camera_icc_type = CAMERA_ICC_TYPE_LEAF;
            } else if (strstr(copyright, "Phase One A/S") != nullptr) {
                camera_icc_type = CAMERA_ICC_TYPE_PHASE_ONE;
            } else if (strstr(copyright, "Nikon Corporation") != nullptr) {
                camera_icc_type = CAMERA_ICC_TYPE_NIKON;
            }
        }

        // Initialize transform
        cmsHTRANSFORM hTransform;
        cmsHPROFILE prophoto = ICCStore::getInstance()->workingSpace("ProPhoto");  // We always use Prophoto to apply the ICC profile to minimize problems with clipping in LUT conversion.
        bool transform_via_pcs_lab = false;
        bool separate_pcs_lab_highlights = false;

        // check if the working space is fully contained in prophoto
        if (!working_space_is_prophoto && camera_icc_type == CAMERA_ICC_TYPE_GENERIC) {
            TMatrix toxyz = ICCStore::getInstance()->workingSpaceMatrix(cmp.workingProfile);
            TMatrix torgb = ICCStore::getInstance()->workingSpaceInverseMatrix("ProPhoto");
            float rgb[3] = {0.f, 0.f, 0.f};
            for (int i = 0; i < 2 && !working_space_is_prophoto; ++i) {
                rgb[i] = 1.f;
                float x, y, z;

                Color::rgbxyz(rgb[0], rgb[1], rgb[2], x, y, z, toxyz);
                Color::xyz2rgb(x, y, z, rgb[0], rgb[1], rgb[2], torgb);

                for (int j = 0; j < 2; ++j) {
                    if (rgb[j] < 0.f || rgb[j] > 1.f) {
                        working_space_is_prophoto = true;
                        prophoto = ICCStore::getInstance()->workingSpace(cmp.workingProfile);
                        if (settings->verbose) {
                            std::cout << "colorSpaceConversion_: converting directly to " << cmp.workingProfile << " instead of passing through ProPhoto" << std::endl;
                        }
                        break;
                    }
                    rgb[j] = 0.f;
                }
            }
        }
        
        lcmsMutex->lock();

        switch (camera_icc_type) {
            case CAMERA_ICC_TYPE_PHASE_ONE:
            case CAMERA_ICC_TYPE_LEAF: {
                // These profiles have a RGB to Lab cLUT, gives gamma 1.8 output, and expects a "film-like" curve on input
                transform_via_pcs_lab = true;
                separate_pcs_lab_highlights = true;
                // We transform to Lab because we can and that we avoid getting an unnecessary unmatched gamma conversion which we would need to revert.
                hTransform = cmsCreateTransform(in, TYPE_RGB_FLT, nullptr, TYPE_Lab_FLT, INTENT_RELATIVE_COLORIMETRIC, cmsFLAGS_NOOPTIMIZE | cmsFLAGS_NOCACHE);

                for (int i = 0; i < 3; i++) {
                    for (int j = 0; j < 3; j++) {
                        leaf_prophoto_mat[i][j] = 0;

                        for (int k = 0; k < 3; k++) {
                            leaf_prophoto_mat[i][j] += prophoto_xyz[i][k] * camMatrix[k][j];
                        }
                    }
                }

                break;
            }

            case CAMERA_ICC_TYPE_NIKON:
            case CAMERA_ICC_TYPE_GENERIC:
            default:
                hTransform = cmsCreateTransform(in, TYPE_RGB_FLT, prophoto, TYPE_RGB_FLT, INTENT_RELATIVE_COLORIMETRIC, cmsFLAGS_NOOPTIMIZE | cmsFLAGS_NOCACHE);    // NOCACHE is important for thread safety
                break;
        }

        lcmsMutex->unlock();

        if (hTransform == nullptr) {
            // Fallback: create transform from camera profile. Should not happen normally.
            lcmsMutex->lock();
            hTransform = cmsCreateTransform(camprofile, TYPE_RGB_FLT, prophoto, TYPE_RGB_FLT, INTENT_RELATIVE_COLORIMETRIC, cmsFLAGS_NOOPTIMIZE | cmsFLAGS_NOCACHE);
            lcmsMutex->unlock();
        }

        TMatrix toxyz = {}, torgb = {};

        if (!working_space_is_prophoto) {
            toxyz = ICCStore::getInstance()->workingSpaceMatrix("ProPhoto");
            torgb = ICCStore::getInstance()->workingSpaceInverseMatrix (cmp.workingProfile); //sRGB .. Adobe...Wide...
        }

#ifdef _OPENMP
        #pragma omp parallel
#endif
        {
            AlignedBuffer<float> buffer(im->getWidth() * 3);
            AlignedBuffer<float> hl_buffer(im->getWidth() * 3);
            AlignedBuffer<float> hl_scale(im->getWidth());
#ifdef _OPENMP
            #pragma omp for schedule(static)
#endif

            for (int h = 0; h < im->getHeight(); ++h) {
                float *p = buffer.data, *pR = im->r(h), *pG = im->g(h), *pB = im->b(h);

                // Apply pre-processing
                for (int w = 0; w < im->getWidth(); ++w) {
                    float r = * (pR++);
                    float g = * (pG++);
                    float b = * (pB++);

                    // convert to 0-1 range as LCMS expects that
                    r /= 65535.0f;
                    g /= 65535.0f;
                    b /= 65535.0f;

                    float maxc = max(r, g, b);

                    if (maxc <= 1.0) {
                        hl_scale.data[w] = 1.0;
                    } else {
                        // highlight recovery extend the range past the clip point, which means we can get values larger than 1.0 here.
                        // LUT ICC profiles only work in the 0-1 range so we scale down to fit and restore after conversion.
                        hl_scale.data[w] = 1.0 / maxc;
                        r *= hl_scale.data[w];
                        g *= hl_scale.data[w];
                        b *= hl_scale.data[w];
                    }

                    switch (camera_icc_type) {
                        case CAMERA_ICC_TYPE_PHASE_ONE:
                            // Here we apply a curve similar to Capture One's "Film Standard" + gamma, the reason is that the LUTs embedded in the
                            // ICCs are designed to work on such input, and if you provide it with a different curve you don't get as good result.
                            // We will revert this curve after we've made the color transform. However when we revert the curve, we'll notice that
                            // highlight rendering suffers due to that the LUT transform don't expand well, therefore we do a less compressed
                            // conversion too and mix them, this gives us the highest quality and most flexible result.
                            hl_buffer.data[3 * w + 0] = pow_F(r, 1.0 / 1.8);
                            hl_buffer.data[3 * w + 1] = pow_F(g, 1.0 / 1.8);
                            hl_buffer.data[3 * w + 2] = pow_F(b, 1.0 / 1.8);
                            r = phaseOneIccCurveInv->getVal(r);
                            g = phaseOneIccCurveInv->getVal(g);
                            b = phaseOneIccCurveInv->getVal(b);
                            break;

                        case CAMERA_ICC_TYPE_LEAF: {
                            // Leaf profiles expect that the camera native RGB has been converted to Prophoto RGB
                            float newr = leaf_prophoto_mat[0][0] * r + leaf_prophoto_mat[0][1] * g + leaf_prophoto_mat[0][2] * b;
                            float newg = leaf_prophoto_mat[1][0] * r + leaf_prophoto_mat[1][1] * g + leaf_prophoto_mat[1][2] * b;
                            float newb = leaf_prophoto_mat[2][0] * r + leaf_prophoto_mat[2][1] * g + leaf_prophoto_mat[2][2] * b;
                            hl_buffer.data[3 * w + 0] = pow_F(newr, 1.0 / 1.8);
                            hl_buffer.data[3 * w + 1] = pow_F(newg, 1.0 / 1.8);
                            hl_buffer.data[3 * w + 2] = pow_F(newb, 1.0 / 1.8);
                            r = phaseOneIccCurveInv->getVal(newr);
                            g = phaseOneIccCurveInv->getVal(newg);
                            b = phaseOneIccCurveInv->getVal(newb);
                            break;
                        }

                        case CAMERA_ICC_TYPE_NIKON:
                            // gamma 0.5
                            r = sqrtf(r);
                            g = sqrtf(g);
                            b = sqrtf(b);
                            break;

                        case CAMERA_ICC_TYPE_GENERIC:
                        default:
                            // do nothing
                            break;
                    }

                    * (p++) = r;
                    * (p++) = g;
                    * (p++) = b;
                }

                // Run icc transform
                cmsDoTransform(hTransform, buffer.data, buffer.data, im->getWidth());

                if (separate_pcs_lab_highlights) {
                    cmsDoTransform(hTransform, hl_buffer.data, hl_buffer.data, im->getWidth());
                }

                // Apply post-processing
                p = buffer.data;
                pR = im->r(h);
                pG = im->g(h);
                pB = im->b(h);

                for (int w = 0; w < im->getWidth(); ++w) {

                    float r, g, b, hr = 0.f, hg = 0.f, hb = 0.f;

                    if (transform_via_pcs_lab) {
                        float L = * (p++);
                        float A = * (p++);
                        float B = * (p++);
                        // profile connection space CIELAB should have D50 illuminant
                        lab2ProphotoRgbD50(L, A, B, r, g, b);

                        if (separate_pcs_lab_highlights) {
                            lab2ProphotoRgbD50(hl_buffer.data[3 * w + 0], hl_buffer.data[3 * w + 1], hl_buffer.data[3 * w + 2], hr, hg, hb);
                        }
                    } else {
                        r = * (p++);
                        g = * (p++);
                        b = * (p++);
                    }

                    // restore pre-processing and/or add post-processing for the various ICC types
                    switch (camera_icc_type) {
                        default:
                            break;

                        case CAMERA_ICC_TYPE_PHASE_ONE:
                        case CAMERA_ICC_TYPE_LEAF: {
                            // note the 1/1.8 gamma, it's the gamma that the profile has applied, which we must revert before we can revert the curve
                            r = phaseOneIccCurve->getVal(pow_F(r, 1.0 / 1.8));
                            g = phaseOneIccCurve->getVal(pow_F(g, 1.0 / 1.8));
                            b = phaseOneIccCurve->getVal(pow_F(b, 1.0 / 1.8));
                            const float mix = 0.25; // may seem a low number, but remember this is linear space, mixing starts 2 stops from clipping
                            const float maxc = max(r, g, b);

                            if (maxc > mix) {
                                float fac = (maxc - mix) / (1.0 - mix);
                                fac = sqrtf(sqrtf(fac));   // gamma 0.25 to mix in highlight render relatively quick
                                r = (1.0 - fac) * r + fac * hr;
                                g = (1.0 - fac) * g + fac * hg;
                                b = (1.0 - fac) * b + fac * hb;
                            }

                            break;
                        }

                        case CAMERA_ICC_TYPE_NIKON: {
                            const float lineFac = -0.4;
                            const float lineSum = 1.35;
                            r *= r * lineFac + lineSum;
                            g *= g * lineFac + lineSum;
                            b *= b * lineFac + lineSum;
                            break;
                        }
                    }

                    // restore highlight scaling if any
                    if (hl_scale.data[w] != 1.0) {
                        float fac = 1.0 / hl_scale.data[w];
                        r *= fac;
                        g *= fac;
                        b *= fac;
                    }

                    // If we don't have ProPhoto as chosen working profile, convert. This conversion is clipless, ie if we convert
                    // to a small space such as sRGB we may end up with negative values and values larger than max.
                    if (!working_space_is_prophoto) {
                        //convert from Prophoto to XYZ
                        float x = (toxyz[0][0] * r + toxyz[0][1] * g + toxyz[0][2] * b) ;
                        float y = (toxyz[1][0] * r + toxyz[1][1] * g + toxyz[1][2] * b) ;
                        float z = (toxyz[2][0] * r + toxyz[2][1] * g + toxyz[2][2] * b) ;
                        //convert from XYZ to cmp.working  (sRGB...Adobe...Wide..)
                        r = ((torgb[0][0] * x + torgb[0][1] * y + torgb[0][2] * z)) ;
                        g = ((torgb[1][0] * x + torgb[1][1] * y + torgb[1][2] * z)) ;
                        b = ((torgb[2][0] * x + torgb[2][1] * y + torgb[2][2] * z)) ;
                    }

                    // return to the 0.0 - 65535.0 range (with possible negative and > max values present)
                    r *= 65535.0;
                    g *= 65535.0;
                    b *= 65535.0;

                    * (pR++) = r;
                    * (pG++) = g;
                    * (pB++) = b;
                }
            }
        } // End of parallelization
        cmsDeleteTransform(hTransform);
    }

//t3.set ();
//        printf ("ICM TIME: %d usec\n", t3.etime(t1));
}


// Determine RAW input and output profiles. Returns TRUE on success
bool RawImageSource::findInputProfile(Glib::ustring inProfile, cmsHPROFILE embedded, std::string camName, DCPProfile **dcpProf, cmsHPROFILE& in)
{
    in = nullptr; // cam will be taken on NULL
    *dcpProf = nullptr;

    if (inProfile == "(none)") {
        return false;
    }

    if (inProfile == "(embedded)" && embedded) {
        in = embedded;
    } else if (inProfile == "(cameraICC)") {
        // DCPs have higher quality, so use them first
        *dcpProf = DCPStore::getInstance()->getStdProfile(camName);

        if (*dcpProf == nullptr) {
            in = ICCStore::getInstance()->getStdProfile(camName);
        }
    } else if (inProfile != "(camera)" && inProfile != "") {
        Glib::ustring normalName = inProfile;

        if (!inProfile.compare(0, 5, "file:")) {
            normalName = inProfile.substr(5);
        }

        if (DCPStore::getInstance()->isValidDCPFileName(normalName)) {
            *dcpProf = DCPStore::getInstance()->getProfile(normalName);
        }

        if (*dcpProf == nullptr) {
            in = ICCStore::getInstance()->getProfile(inProfile);
        }
    }

    // "in" might be NULL because of "not found". That's ok, we take the cam profile then

    return true;
}

//%%%%%%%%%%%%%%%%%%%%%%%%%%%%%%%%%%%%%%%
// derived from Dcraw "blend_highlights()"
//  very effective to reduce (or remove) the magenta, but with levels of grey !
void RawImageSource::HLRecovery_blend(float* rin, float* gin, float* bin, int width, float maxval, float* hlmax)
{
    constexpr int ColorCount = 3;

    // Transform matrixes rgb>lab and back
    constexpr float trans[ColorCount][ColorCount] = { { 1, 1, 1 }, { 1.7320508, -1.7320508, 0 }, { -1, -1, 2 } };
    constexpr float itrans[ColorCount][ColorCount] = { { 1, 0.8660254, -0.5 }, { 1, -0.8660254, -0.5 }, { 1, 0, 1 } };

#define FOREACHCOLOR for (int c=0; c < ColorCount; c++)

    float minpt = min(hlmax[0], hlmax[1], hlmax[2]);  //min of the raw clip points
    //float maxpt=max(hlmax[0],hlmax[1],hlmax[2]);//max of the raw clip points
    //float medpt=hlmax[0]+hlmax[1]+hlmax[2]-minpt-maxpt;//median of the raw clip points
    float maxave = (hlmax[0] + hlmax[1] + hlmax[2]) / 3; //ave of the raw clip points
    //some thresholds:
    const float clipthresh = 0.95;
    const float fixthresh = 0.5;
    const float satthresh = 0.5;

    float clip[3];
    FOREACHCOLOR clip[c] = min(maxave, hlmax[c]);

    // Determine the maximum level (clip) of all channels
    const float clippt = clipthresh * maxval;
    const float fixpt = fixthresh * minpt;
    const float desatpt = satthresh * maxave + (1 - satthresh) * maxval;

    for (int col = 0; col < width; col++) {
        float rgb[ColorCount], cam[2][ColorCount], lab[2][ColorCount], sum[2], chratio, lratio = 0;
        float L, C, H;

        // Copy input pixel to rgb so it's easier to access in loops
        rgb[0] = rin[col];
        rgb[1] = gin[col];
        rgb[2] = bin[col];

        // If no channel is clipped, do nothing on pixel
        int c;

        for (c = 0; c < ColorCount; c++) {
            if (rgb[c] > clippt) {
                break;
            }
        }

        if (c == ColorCount) {
            continue;
        }

        // Initialize cam with raw input [0] and potentially clipped input [1]
        FOREACHCOLOR {
            lratio += min(rgb[c], clip[c]);
            cam[0][c] = rgb[c];
            cam[1][c] = min(cam[0][c], maxval);
        }

        // Calculate the lightness correction ratio (chratio)
        for (int i = 0; i < 2; i++) {
            FOREACHCOLOR {
                lab[i][c] = 0;

                for (int j = 0; j < ColorCount; j++)
                {
                    lab[i][c] += trans[c][j] * cam[i][j];
                }
            }

            sum[i] = 0;

            for (int c = 1; c < ColorCount; c++) {
                sum[i] += SQR(lab[i][c]);
            }
        }

        chratio = (sqrt(sum[1] / sum[0]));

        // Apply ratio to lightness in LCH space
        for (int c = 1; c < ColorCount; c++) {
            lab[0][c] *= chratio;
        }

        // Transform back from LCH to RGB
        FOREACHCOLOR {
            cam[0][c] = 0;

            for (int j = 0; j < ColorCount; j++)
            {
                cam[0][c] += itrans[c][j] * lab[0][j];
            }
        }
        FOREACHCOLOR rgb[c] = cam[0][c] / ColorCount;

        // Copy converted pixel back
        if (rin[col] > fixpt) {
            float rfrac = SQR((min(clip[0], rin[col]) - fixpt) / (clip[0] - fixpt));
            rin[col] = min(maxave, rfrac * rgb[0] + (1 - rfrac) * rin[col]);
        }

        if (gin[col] > fixpt) {
            float gfrac = SQR((min(clip[1], gin[col]) - fixpt) / (clip[1] - fixpt));
            gin[col] = min(maxave, gfrac * rgb[1] + (1 - gfrac) * gin[col]);
        }

        if (bin[col] > fixpt) {
            float bfrac = SQR((min(clip[2], bin[col]) - fixpt) / (clip[2] - fixpt));
            bin[col] = min(maxave, bfrac * rgb[2] + (1 - bfrac) * bin[col]);
        }

        lratio /= (rin[col] + gin[col] + bin[col]);
        L = (rin[col] + gin[col] + bin[col]) / 3;
        C = lratio * 1.732050808 * (rin[col] - gin[col]);
        H = lratio * (2 * bin[col] - rin[col] - gin[col]);
        rin[col] = L - H / 6.0 + C / 3.464101615;
        gin[col] = L - H / 6.0 - C / 3.464101615;
        bin[col] = L + H / 3.0;

        if ((L = (rin[col] + gin[col] + bin[col]) / 3) > desatpt) {
            float Lfrac = max(0.0f, (maxave - L) / (maxave - desatpt));
            C = Lfrac * 1.732050808 * (rin[col] - gin[col]);
            H = Lfrac * (2 * bin[col] - rin[col] - gin[col]);
            rin[col] = L - H / 6.0 + C / 3.464101615;
            gin[col] = L - H / 6.0 - C / 3.464101615;
            bin[col] = L + H / 3.0;
        }
    }
}

void RawImageSource::HLRecovery_Luminance(float* rin, float* gin, float* bin, float* rout, float* gout, float* bout, int width, float maxval)
{

    for (int i = 0; i < width; i++) {
        float r = rin[i], g = gin[i], b = bin[i];

        if (r > maxval || g > maxval || b > maxval) {
            float ro = min(r, maxval);
            float go = min(g, maxval);
            float bo = min(b, maxval);
            double L = r + g + b;
            double C = 1.732050808 * (r - g);
            double H = 2 * b - r - g;
            double Co = 1.732050808 * (ro - go);
            double Ho = 2 * bo - ro - go;

            if (r != g && g != b) {
                double ratio = sqrt((Co * Co + Ho * Ho) / (C * C + H * H));
                C *= ratio;
                H *= ratio;
            }

            float rr = L / 3.0 - H / 6.0 + C / 3.464101615;
            float gr = L / 3.0 - H / 6.0 - C / 3.464101615;
            float br = L / 3.0 + H / 3.0;
            rout[i] = rr;
            gout[i] = gr;
            bout[i] = br;
        } else {
            rout[i] = rin[i];
            gout[i] = gin[i];
            bout[i] = bin[i];
        }
    }
}

//%%%%%%%%%%%%%%%%%%%%%%%%%%%%%%%%%%%%%%%

void RawImageSource::HLRecovery_CIELab(float* rin, float* gin, float* bin, float* rout, float* gout, float* bout,
                                       int width, float maxval, double xyz_cam[3][3], double cam_xyz[3][3])
{

    //static bool crTableReady = false;

    // lookup table for Lab conversion
    // perhaps should be centralized, universally defined so we don't keep remaking it???
    /*for (int ix=0; ix < 0x10000; ix++) {
            float rx = ix / 65535.0;
            fv[ix] = rx > 0.008856 ? exp(1.0/3 * log(rx)) : 7.787*rx + 16/116.0;
        }*/
    //crTableReady = true;


    for (int i = 0; i < width; i++) {
        float r = rin[i], g = gin[i], b = bin[i];

        if (r > maxval || g > maxval || b > maxval) {
            float ro = min(r, maxval);
            float go = min(g, maxval);
            float bo = min(b, maxval);
            float yy = xyz_cam[1][0] * r + xyz_cam[1][1] * g + xyz_cam[1][2] * b;
            float fy = (yy < 65535.0 ? Color::cachef[yy] / 327.68 : std::cbrt(yy / MAXVALD));
            // compute LCH decomposition of the clipped pixel (only color information, thus C and H will be used)
            float x = xyz_cam[0][0] * ro + xyz_cam[0][1] * go + xyz_cam[0][2] * bo;
            float y = xyz_cam[1][0] * ro + xyz_cam[1][1] * go + xyz_cam[1][2] * bo;
            float z = xyz_cam[2][0] * ro + xyz_cam[2][1] * go + xyz_cam[2][2] * bo;
            x = (x < 65535.0 ? Color::cachef[x] / 327.68 : std::cbrt(x / MAXVALD));
            y = (y < 65535.0 ? Color::cachef[y] / 327.68 : std::cbrt(y / MAXVALD));
            z = (z < 65535.0 ? Color::cachef[z] / 327.68 : std::cbrt(z / MAXVALD));
            // convert back to rgb
            double fz = fy - y + z;
            double fx = fy + x - y;

            double zr = Color::f2xyz(fz);
            double xr = Color::f2xyz(fx);

            x = xr * 65535.0 ;
            y = yy;
            z = zr * 65535.0 ;
            float rr = cam_xyz[0][0] * x + cam_xyz[0][1] * y + cam_xyz[0][2] * z;
            float gr = cam_xyz[1][0] * x + cam_xyz[1][1] * y + cam_xyz[1][2] * z;
            float br = cam_xyz[2][0] * x + cam_xyz[2][1] * y + cam_xyz[2][2] * z;
            rout[i] = (rr);
            gout[i] = (gr);
            bout[i] = (br);
        } else {
            rout[i] = (rin[i]);
            gout[i] = (gin[i]);
            bout[i] = (bin[i]);
        }
    }
}

//%%%%%%%%%%%%%%%%%%%%%%%%%%%%%%%%%%%%%%%

void RawImageSource::hlRecovery(const std::string &method, float* red, float* green, float* blue, int width, float* hlmax)
{

    if (method == "Luminance") {
        HLRecovery_Luminance(red, green, blue, red, green, blue, width, 65535.0);
    } else if (method == "CIELab blending") {
        HLRecovery_CIELab(red, green, blue, red, green, blue, width, 65535.0, imatrices.xyz_cam, imatrices.cam_xyz);
    } else if (method == "Blend") { // derived from Dcraw
        HLRecovery_blend(red, green, blue, width, 65535.0, hlmax);
    }

}

//%%%%%%%%%%%%%%%%%%%%%%%%%%%%%%%%%%%%%%%

void RawImageSource::getAutoExpHistogram(LUTu & histogram, int& histcompr)
{
//    BENCHFUN
    histcompr = 3;

    histogram(65536 >> histcompr);
    histogram.clear();
    const float refwb[3] = {static_cast<float>(refwb_red  / (1 << histcompr)), static_cast<float>(refwb_green / (1 << histcompr)), static_cast<float>(refwb_blue / (1 << histcompr))};

#ifdef _OPENMP
    #pragma omp parallel
#endif
    {
        LUTu tmphistogram(histogram.getSize());
        tmphistogram.clear();
#ifdef _OPENMP
        #pragma omp for schedule(dynamic,16) nowait
#endif

        for (int i = border; i < H - border; i++) {
            int start, end;
            getRowStartEnd(i, start, end);

            if (ri->getSensorType() == ST_BAYER) {
                // precalculate factors to avoid expensive per pixel calculations
                float refwb0 =  refwb[ri->FC(i, start)];
                float refwb1 =  refwb[ri->FC(i, start + 1)];
                int j;

                for (j = start; j < end - 1; j += 2) {
                    tmphistogram[(int)(refwb0 * rawData[i][j])] += 4;
                    tmphistogram[(int)(refwb1 * rawData[i][j + 1])] += 4;
                }

                if (j < end) {
                    tmphistogram[(int)(refwb0 * rawData[i][j])] += 4;
                }
            } else if (ri->getSensorType() == ST_FUJI_XTRANS) {
                // precalculate factors to avoid expensive per pixel calculations
                float refwb0 =  refwb[ri->XTRANSFC(i, start)];
                float refwb1 =  refwb[ri->XTRANSFC(i, start + 1)];
                float refwb2 =  refwb[ri->XTRANSFC(i, start + 2)];
                float refwb3 =  refwb[ri->XTRANSFC(i, start + 3)];
                float refwb4 =  refwb[ri->XTRANSFC(i, start + 4)];
                float refwb5 =  refwb[ri->XTRANSFC(i, start + 5)];
                int j;

                for (j = start; j < end - 5; j += 6) {
                    tmphistogram[(int)(refwb0 * rawData[i][j])] += 4;
                    tmphistogram[(int)(refwb1 * rawData[i][j + 1])] += 4;
                    tmphistogram[(int)(refwb2 * rawData[i][j + 2])] += 4;
                    tmphistogram[(int)(refwb3 * rawData[i][j + 3])] += 4;
                    tmphistogram[(int)(refwb4 * rawData[i][j + 4])] += 4;
                    tmphistogram[(int)(refwb5 * rawData[i][j + 5])] += 4;
                }

                for (; j < end; j++) {
                    tmphistogram[(int)(refwb[ri->XTRANSFC(i, j)] * rawData[i][j])] += 4;
                }
            } else if (ri->get_colors() == 1) {
                for (int j = start; j < end; j++) {
                    tmphistogram[(int)(refwb[0] * rawData[i][j])]++;
                }
            } else {
                for (int j = start; j < end; j++) {
                    tmphistogram[(int)(refwb[0] * rawData[i][3 * j + 0])]++;
                    tmphistogram[(int)(refwb[1] * rawData[i][3 * j + 1])]++;
                    tmphistogram[(int)(refwb[2] * rawData[i][3 * j + 2])]++;
                }
            }
        }

#ifdef _OPENMP
        #pragma omp critical
#endif
        {
            histogram += tmphistogram;
        }
    }
}

// Histogram MUST be 256 in size; gamma is applied, blackpoint and gain also
void RawImageSource::getRAWHistogram(LUTu & histRedRaw, LUTu & histGreenRaw, LUTu & histBlueRaw)
{
//    BENCHFUN
    histRedRaw.clear();
    histGreenRaw.clear();
    histBlueRaw.clear();

    const float maxWhite = rtengine::max(ri->get_white(0), ri->get_white(1), ri->get_white(2), ri->get_white(3));
    const float scale = maxWhite <= 1.f ? 65535.f : 1.f; // special case for float raw images in [0.0;1.0] range
    const float multScale = maxWhite <= 1.f ? 1.f / 255.f : 255.f;
    const float mult[4] = { multScale / (ri->get_white(0) - cblacksom[0]),
                            multScale / (ri->get_white(1) - cblacksom[1]),
                            multScale / (ri->get_white(2) - cblacksom[2]),
                            multScale / (ri->get_white(3) - cblacksom[3])
                          };

    const bool fourColours = ri->getSensorType() == ST_BAYER && ((mult[1] != mult[3] || cblacksom[1] != cblacksom[3]) || FC(0, 0) == 3 || FC(0, 1) == 3 || FC(1, 0) == 3 || FC(1, 1) == 3);

    constexpr int histoSize = 65536;
    LUTu hist[4];
    hist[0](histoSize);
    hist[0].clear();

    if (ri->get_colors() > 1) {
        hist[1](histoSize);
        hist[1].clear();
        hist[2](histoSize);
        hist[2].clear();
    }

    if (fourColours) {
        hist[3](histoSize);
        hist[3].clear();
    }

#ifdef _OPENMP
    int numThreads;
    // reduce the number of threads under certain conditions to avoid overhead of too many critical regions
    numThreads = sqrt((((H - 2 * border) * (W - 2 * border)) / 262144.f));
    numThreads = std::min(std::max(numThreads, 1), omp_get_max_threads());

    #pragma omp parallel num_threads(numThreads)
#endif
    {
        // we need one LUT per color and thread, which corresponds to 1 MB per thread
        LUTu tmphist[4];
        tmphist[0](histoSize);
        tmphist[0].clear();

        if (ri->get_colors() > 1) {
            tmphist[1](histoSize);
            tmphist[1].clear();
            tmphist[2](histoSize);
            tmphist[2].clear();

            if (fourColours) {
                tmphist[3](histoSize);
                tmphist[3].clear();
            }
        }

#ifdef _OPENMP
        #pragma omp for nowait
#endif

        for (int i = border; i < H - border; i++) {
            int start, end;
            getRowStartEnd(i, start, end);

            if (ri->getSensorType() == ST_BAYER) {
                int j;
                int c1 = FC(i, start);
                c1 = (fourColours && c1 == 1 && !(i & 1)) ? 3 : c1;
                int c2 = FC(i, start + 1);
                c2 = (fourColours && c2 == 1 && !(i & 1)) ? 3 : c2;

                for (j = start; j < end - 1; j += 2) {
                    tmphist[c1][(int)(ri->data[i][j] * scale)]++;
                    tmphist[c2][(int)(ri->data[i][j + 1] * scale)]++;
                }

                if (j < end) { // last pixel of row if width is odd
                    tmphist[c1][(int)(ri->data[i][j] * scale)]++;
                }
            } else if (ri->get_colors() == 1) {
                for (int j = start; j < end; j++) {
                    tmphist[0][(int)(ri->data[i][j] * scale)]++;
                }
            } else if (ri->getSensorType() == ST_FUJI_XTRANS) {
                for (int j = start; j < end - 1; j += 2) {
                    int c = ri->XTRANSFC(i, j);
                    tmphist[c][(int)(ri->data[i][j] * scale)]++;
                }
            } else {
                for (int j = start; j < end; j++) {
                    for (int c = 0; c < 3; c++) {
                        tmphist[c][(int)(ri->data[i][3 * j + c] * scale)]++;
                    }
                }
            }
        }

#ifdef _OPENMP
        #pragma omp critical
#endif
        {
            hist[0] += tmphist[0];

            if (ri->get_colors() > 1) {
                hist[1] += tmphist[1];
                hist[2] += tmphist[2];

                if (fourColours) {
                    hist[3] += tmphist[3];
                }
            }
        } // end of critical region
    } // end of parallel region

    const auto getidx =
        [&](int c, int i) -> int
        {
            float f = mult[c] * std::max(0.f, i - cblacksom[c]);
            return f > 0.f ? (f < 1.f ? 1 : std::min(int(f), 255)) : 0;
        };

    for(int i = 0; i < histoSize; i++) {
        int idx = getidx(0, i);
        histRedRaw[idx] += hist[0][i];

        if (ri->get_colors() > 1) {
            idx = getidx(1, i);
            histGreenRaw[idx] += hist[1][i];

            if (fourColours) {
                idx = getidx(3, i);
                histGreenRaw[idx] += hist[3][i];
            }

            idx = getidx(2, i);
            histBlueRaw[idx] += hist[2][i];
        }
    }

    if (ri->getSensorType() == ST_BAYER)    // since there are twice as many greens, correct for it
        for (int i = 0; i < 256; i++) {
            histGreenRaw[i] >>= 1;
        } else if (ri->getSensorType() == ST_FUJI_XTRANS) // since Xtrans has 2.5 as many greens, correct for it
        for (int i = 0; i < 256; i++) {
            histGreenRaw[i] = (histGreenRaw[i] * 2) / 5;
        } else if (ri->get_colors() == 1) { // monochrome sensor => set all histograms equal
        histGreenRaw += histRedRaw;
        histBlueRaw += histRedRaw;
    }

}

//%%%%%%%%%%%%%%%%%%%%%%%%%%%%%%%%%%%%%%%

void RawImageSource::getRowStartEnd(int x, int &start, int &end)
{
    if (fuji) {
        int fw = ri->get_FujiWidth();
        start = ABS(fw - x) + border;
        end = min(H + W - fw - x, fw + x) - border;
    } else {
        start = border;
        end = W - border;
    }
}

//%%%%%%%%%%%%%%%%%%%%%%%%%%%%%%%%%%%%%%%
void RawImageSource::getAutoWBMultipliers(double &rm, double &gm, double &bm)
{
//    BENCHFUN
    constexpr double clipHigh = 64000.0;

    if (ri->get_colors() == 1) {
        rm = gm = bm = 1;
        return;
    }

    if (redAWBMul != -1.) {
        rm = redAWBMul;
        gm = greenAWBMul;
        bm = blueAWBMul;
        return;
    }

    if (!isWBProviderReady()) {
        rm = -1.0;
        gm = -1.0;
        bm = -1.0;
        return;
    }

    double avg_r = 0;
    double avg_g = 0;
    double avg_b = 0;
    int rn = 0, gn = 0, bn = 0;

    if (fuji) {
        for (int i = 32; i < H - 32; i++) {
            int fw = ri->get_FujiWidth();
            int start = ABS(fw - i) + 32;
            int end = min(H + W - fw - i, fw + i) - 32;

            for (int j = start; j < end; j++) {
                if (ri->getSensorType() != ST_BAYER) {
                    double dr = CLIP(initialGain * (rawData[i][3 * j]));
                    double dg = CLIP(initialGain * (rawData[i][3 * j + 1]));
                    double db = CLIP(initialGain * (rawData[i][3 * j + 2]));

                    if (dr > clipHigh || dg > clipHigh || db > clipHigh) {
                        continue;
                    }

                    avg_r += dr;
                    avg_g += dg;
                    avg_b += db;
                    rn = gn = ++bn;
                } else {
                    int c = FC(i, j);
                    double d = CLIP(initialGain * (rawData[i][j]));

                    if (d > clipHigh) {
                        continue;
                    }

                    // Let's test green first, because they are more numerous
                    if (c == 1) {
                        avg_g += d;
                        gn++;
                    } else if (c == 0) {
                        avg_r += d;
                        rn++;
                    } else { /*if (c==2)*/
                        avg_b += d;
                        bn++;
                    }
                }
            }
        }
    } else {
        if (ri->getSensorType() != ST_BAYER) {
            if (ri->getSensorType() == ST_FUJI_XTRANS) {
                const double compval = clipHigh / initialGain;
#ifdef _OPENMP
                #pragma omp parallel
#endif
                {
                    double avg_c[3] = {0.0};
                    int cn[3] = {0};
#ifdef _OPENMP
                    #pragma omp for schedule(dynamic,16) nowait
#endif

                    for (int i = 32; i < H - 32; i++) {
                        for (int j = 32; j < W - 32; j++) {
                            // each loop read 1 rgb triplet value
                            double d = rawData[i][j];

                            if (d > compval) {
                                continue;
                            }

                            int c = ri->XTRANSFC(i, j);
                            avg_c[c] += d;
                            cn[c]++;
                        }
                    }

#ifdef _OPENMP
                    #pragma omp critical
#endif
                    {
                        avg_r += avg_c[0];
                        avg_g += avg_c[1];
                        avg_b += avg_c[2];
                        rn += cn[0];
                        gn += cn[1];
                        bn += cn[2];
                    }
                }
                avg_r *= initialGain;
                avg_g *= initialGain;
                avg_b *= initialGain;
            } else {
                for (int i = 32; i < H - 32; i++)
                    for (int j = 32; j < W - 32; j++) {
                        // each loop read 1 rgb triplet value

                        double dr = CLIP(initialGain * (rawData[i][3 * j]));
                        double dg = CLIP(initialGain * (rawData[i][3 * j + 1]));
                        double db = CLIP(initialGain * (rawData[i][3 * j + 2]));

                        if (dr > clipHigh || dg > clipHigh || db > clipHigh) {
                            continue;
                        }

                        avg_r += dr;
                        rn++;
                        avg_g += dg;
                        avg_b += db;
                    }

                gn = rn;
                bn = rn;
            }
        } else {
            //determine GRBG coset; (ey,ex) is the offset of the R subarray
            int ey, ex;

            if (ri->ISGREEN(0, 0)) {  //first pixel is G
                if (ri->ISRED(0, 1)) {
                    ey = 0;
                    ex = 1;
                } else {
                    ey = 1;
                    ex = 0;
                }
            } else {//first pixel is R or B
                if (ri->ISRED(0, 0)) {
                    ey = 0;
                    ex = 0;
                } else {
                    ey = 1;
                    ex = 1;
                }
            }

            const double compval = clipHigh / initialGain;
#ifdef _OPENMP
            #pragma omp parallel for reduction(+:avg_r,avg_g,avg_b,rn,gn,bn) schedule(dynamic,8)
#endif

            for (int i = 32; i < H - 32; i += 2)
                for (int j = 32; j < W - 32; j += 2) {
                    //average each Bayer quartet component individually if non-clipped
                    double d[2][2];
                    d[0][0] = rawData[i][j];
                    d[0][1] = rawData[i][j + 1];
                    d[1][0] = rawData[i + 1][j];
                    d[1][1] = rawData[i + 1][j + 1];

                    if (d[ey][ex] <= compval) {
                        avg_r += d[ey][ex];
                        rn++;
                    }

                    if (d[1 - ey][ex] <= compval) {
                        avg_g += d[1 - ey][ex];
                        gn++;
                    }

                    if (d[ey][1 - ex] <= compval) {
                        avg_g += d[ey][1 - ex];
                        gn++;
                    }

                    if (d[1 - ey][1 - ex] <= compval) {
                        avg_b += d[1 - ey][1 - ex];
                        bn++;
                    }
                }

            avg_r *= initialGain;
            avg_g *= initialGain;
            avg_b *= initialGain;

        }
    }

    if (settings->verbose) {
        printf("AVG: %g %g %g\n", avg_r / std::max(1, rn), avg_g / std::max(1, gn), avg_b / std::max(1, bn));
    }

    //    return ColorTemp (pow(avg_r/rn, 1.0/6.0)*img_r, pow(avg_g/gn, 1.0/6.0)*img_g, pow(avg_b/bn, 1.0/6.0)*img_b);

    double reds   = avg_r / std::max(1, rn) * refwb_red;
    double greens = avg_g / std::max(1, gn) * refwb_green;
    double blues  = avg_b / std::max(1, bn) * refwb_blue;

    redAWBMul   = rm = imatrices.rgb_cam[0][0] * reds + imatrices.rgb_cam[0][1] * greens + imatrices.rgb_cam[0][2] * blues;
    greenAWBMul = gm = imatrices.rgb_cam[1][0] * reds + imatrices.rgb_cam[1][1] * greens + imatrices.rgb_cam[1][2] * blues;
    blueAWBMul  = bm = imatrices.rgb_cam[2][0] * reds + imatrices.rgb_cam[2][1] * greens + imatrices.rgb_cam[2][2] * blues;
}

//%%%%%%%%%%%%%%%%%%%%%%%%%%%%%%%%%%%%%%%


ColorTemp RawImageSource::getSpotWB(std::vector<Coord2D> &red, std::vector<Coord2D> &green, std::vector<Coord2D> &blue, int tran, double equal)
{

    int x;
    int y;
    double reds = 0, greens = 0, blues = 0;
    unsigned int rn = 0;

    if (ri->getSensorType() != ST_BAYER) {
        if (ri->getSensorType() == ST_FUJI_XTRANS) {
            int d[9][2] = {{0, 0}, { -1, -1}, { -1, 0}, { -1, 1}, {0, -1}, {0, 1}, {1, -1}, {1, 0}, {1, 1}};

            for (size_t i = 0; i < red.size(); i++) {
                transformPosition(red[i].x, red[i].y, tran, x, y);
                double rloc, gloc, bloc;
                int rnbrs, gnbrs, bnbrs;
                rloc = gloc = bloc = rnbrs = gnbrs = bnbrs = 0;

                for (int k = 0; k < 9; k++) {
                    int xv = x + d[k][0];
                    int yv = y + d[k][1];

                    if (xv >= 0 && yv >= 0 && xv < W && yv < H) {
                        if (ri->ISXTRANSRED(yv, xv)) {  //RED
                            rloc += (rawData[yv][xv]);
                            rnbrs++;
                            continue;
                        } else if (ri->ISXTRANSBLUE(yv, xv)) {  //BLUE
                            bloc += (rawData[yv][xv]);
                            bnbrs++;
                            continue;
                        } else { // GREEN
                            gloc += (rawData[yv][xv]);
                            gnbrs++;
                            continue;
                        }
                    }
                }

                rloc /= rnbrs;
                gloc /= gnbrs;
                bloc /= bnbrs;

                if (rloc < clmax[0] && gloc < clmax[1] && bloc < clmax[2]) {
                    reds += rloc;
                    greens += gloc;
                    blues += bloc;
                    rn++;
                }
            }

        } else {
            int xmin, xmax, ymin, ymax;
            int xr, xg, xb, yr, yg, yb;

            for (size_t i = 0; i < red.size(); i++) {
                transformPosition(red[i].x, red[i].y, tran, xr, yr);
                transformPosition(green[i].x, green[i].y, tran, xg, yg);
                transformPosition(blue[i].x, blue[i].y, tran, xb, yb);

                if (initialGain * (rawData[yr][3 * xr]) > 52500 ||
                        initialGain * (rawData[yg][3 * xg + 1]) > 52500 ||
                        initialGain * (rawData[yb][3 * xb + 2]) > 52500) {
                    continue;
                }

                xmin = min(xr, xg, xb);
                xmax = max(xr, xg, xb);
                ymin = min(yr, yg, yb);
                ymax = max(yr, yg, yb);

                if (xmin >= 0 && ymin >= 0 && xmax < W && ymax < H) {
                    reds    += (rawData[yr][3 * xr]);
                    greens  += (rawData[yg][3 * xg + 1]);
                    blues   += (rawData[yb][3 * xb + 2]);
                    rn++;
                }
            }
        }

    } else {

        int d[9][2] = {{0, 0}, { -1, -1}, { -1, 0}, { -1, 1}, {0, -1}, {0, 1}, {1, -1}, {1, 0}, {1, 1}};

        for (size_t i = 0; i < red.size(); i++) {
            transformPosition(red[i].x, red[i].y, tran, x, y);
            double rloc, gloc, bloc;
            int rnbrs, gnbrs, bnbrs;
            rloc = gloc = bloc = rnbrs = gnbrs = bnbrs = 0;

            for (int k = 0; k < 9; k++) {
                int xv = x + d[k][0];
                int yv = y + d[k][1];
                int c = FC(yv, xv);

                if (xv >= 0 && yv >= 0 && xv < W && yv < H) {
                    if (c == 0) { //RED
                        rloc += (rawData[yv][xv]);
                        rnbrs++;
                        continue;
                    } else if (c == 2) { //BLUE
                        bloc += (rawData[yv][xv]);
                        bnbrs++;
                        continue;
                    } else { // GREEN
                        gloc += (rawData[yv][xv]);
                        gnbrs++;
                        continue;
                    }
                }
            }

            rloc /= std::max(1, rnbrs);
            gloc /= std::max(1, gnbrs);
            bloc /= std::max(1, bnbrs);

            if (rloc < clmax[0] && gloc < clmax[1] && bloc < clmax[2]) {
                reds += rloc;
                greens += gloc;
                blues += bloc;
                rn++;
            }

            transformPosition(green[i].x, green[i].y, tran, x, y); //these are redundant now ??? if not, repeat for these blocks same as for red[]
            rloc = gloc = bloc = rnbrs = gnbrs = bnbrs = 0;

            for (int k = 0; k < 9; k++) {
                int xv = x + d[k][0];
                int yv = y + d[k][1];
                int c = FC(yv, xv);

                if (xv >= 0 && yv >= 0 && xv < W && yv < H) {
                    if (c == 0) { //RED
                        rloc += (rawData[yv][xv]);
                        rnbrs++;
                        continue;
                    } else if (c == 2) { //BLUE
                        bloc += (rawData[yv][xv]);
                        bnbrs++;
                        continue;
                    } else { // GREEN
                        gloc += (rawData[yv][xv]);
                        gnbrs++;
                        continue;
                    }
                }
            }

            rloc /= std::max(rnbrs, 1);
            gloc /= std::max(gnbrs, 1);
            bloc /= std::max(bnbrs, 1);

            if (rloc < clmax[0] && gloc < clmax[1] && bloc < clmax[2]) {
                reds += rloc;
                greens += gloc;
                blues += bloc;
                rn++;
            }

            transformPosition(blue[i].x, blue[i].y, tran, x, y);
            rloc = gloc = bloc = rnbrs = gnbrs = bnbrs = 0;

            for (int k = 0; k < 9; k++) {
                int xv = x + d[k][0];
                int yv = y + d[k][1];
                int c = FC(yv, xv);

                if (xv >= 0 && yv >= 0 && xv < W && yv < H) {
                    if (c == 0) { //RED
                        rloc += (rawData[yv][xv]);
                        rnbrs++;
                        continue;
                    } else if (c == 2) { //BLUE
                        bloc += (rawData[yv][xv]);
                        bnbrs++;
                        continue;
                    } else { // GREEN
                        gloc += (rawData[yv][xv]);
                        gnbrs++;
                        continue;
                    }
                }
            }

            rloc /= std::max(rnbrs, 1);
            gloc /= std::max(gnbrs, 1);
            bloc /= std::max(bnbrs, 1);

            if (rloc < clmax[0] && gloc < clmax[1] && bloc < clmax[2]) {
                reds += rloc;
                greens += gloc;
                blues += bloc;
                rn++;
            }
        }
    }

    if (2u * rn < red.size()) {
        return ColorTemp(equal);
    } else {
        reds = reds / std::max(1u, rn) * refwb_red;
        greens = greens / std::max(1u, rn) * refwb_green;
        blues = blues / std::max(1u, rn) * refwb_blue;

        double rm = imatrices.rgb_cam[0][0] * reds + imatrices.rgb_cam[0][1] * greens + imatrices.rgb_cam[0][2] * blues;
        double gm = imatrices.rgb_cam[1][0] * reds + imatrices.rgb_cam[1][1] * greens + imatrices.rgb_cam[1][2] * blues;
        double bm = imatrices.rgb_cam[2][0] * reds + imatrices.rgb_cam[2][1] * greens + imatrices.rgb_cam[2][2] * blues;

        return ColorTemp(rm, gm, bm, equal);
    }
}


//%%%%%%%%%%%%%%%%%%%%%%%%%%%%%%%%%%%%%%%

void RawImageSource::transformPosition(int x, int y, int tran, int& ttx, int& tty)
{

    tran = defTransform(tran);

    x += border;
    y += border;

    if (d1x) {
        if ((tran & TR_ROT) == TR_R90 || (tran & TR_ROT) == TR_R270) {
            x /= 2;
        } else {
            y /= 2;
        }
    }

    int w = W, h = H;

    if (fuji) {
        w = ri->get_FujiWidth() * 2 + 1;
        h = (H - ri->get_FujiWidth()) * 2 + 1;
    }

    int sw = w, sh = h;

    if ((tran & TR_ROT) == TR_R90 || (tran & TR_ROT) == TR_R270) {
        sw = h;
        sh = w;
    }

    int ppx = x, ppy = y;

    if (tran & TR_HFLIP) {
        ppx = sw - 1 - x ;
    }

    if (tran & TR_VFLIP) {
        ppy = sh - 1 - y;
    }

    int tx = ppx;
    int ty = ppy;

    if ((tran & TR_ROT) == TR_R180) {
        tx = w - 1 - ppx;
        ty = h - 1 - ppy;
    } else if ((tran & TR_ROT) == TR_R90) {
        tx = ppy;
        ty = h - 1 - ppx;
    } else if ((tran & TR_ROT) == TR_R270) {
        tx = w - 1 - ppy;
        ty = ppx;
    }

    if (fuji) {
        ttx = (tx + ty) / 2;
        tty = (ty - tx) / 2 + ri->get_FujiWidth();
    } else {
        ttx = tx;
        tty = ty;
    }
}

//%%%%%%%%%%%%%%%%%%%%%%%%%%%%%%%%%%%%%%%

void RawImageSource::inverse33(const double (*rgb_cam)[3], double (*cam_rgb)[3])
{
    double nom = (rgb_cam[0][2] * rgb_cam[1][1] * rgb_cam[2][0] - rgb_cam[0][1] * rgb_cam[1][2] * rgb_cam[2][0] -
                  rgb_cam[0][2] * rgb_cam[1][0] * rgb_cam[2][1] + rgb_cam[0][0] * rgb_cam[1][2] * rgb_cam[2][1] +
                  rgb_cam[0][1] * rgb_cam[1][0] * rgb_cam[2][2] - rgb_cam[0][0] * rgb_cam[1][1] * rgb_cam[2][2]);
    cam_rgb[0][0] = (rgb_cam[1][2] * rgb_cam[2][1] - rgb_cam[1][1] * rgb_cam[2][2]) / nom;
    cam_rgb[0][1] = - (rgb_cam[0][2] * rgb_cam[2][1] - rgb_cam[0][1] * rgb_cam[2][2]) / nom;
    cam_rgb[0][2] = (rgb_cam[0][2] * rgb_cam[1][1] - rgb_cam[0][1] * rgb_cam[1][2]) / nom;
    cam_rgb[1][0] = - (rgb_cam[1][2] * rgb_cam[2][0] - rgb_cam[1][0] * rgb_cam[2][2]) / nom;
    cam_rgb[1][1] = (rgb_cam[0][2] * rgb_cam[2][0] - rgb_cam[0][0] * rgb_cam[2][2]) / nom;
    cam_rgb[1][2] = - (rgb_cam[0][2] * rgb_cam[1][0] - rgb_cam[0][0] * rgb_cam[1][2]) / nom;
    cam_rgb[2][0] = (rgb_cam[1][1] * rgb_cam[2][0] - rgb_cam[1][0] * rgb_cam[2][1]) / nom;
    cam_rgb[2][1] = - (rgb_cam[0][1] * rgb_cam[2][0] - rgb_cam[0][0] * rgb_cam[2][1]) / nom;
    cam_rgb[2][2] = (rgb_cam[0][1] * rgb_cam[1][0] - rgb_cam[0][0] * rgb_cam[1][1]) / nom;
}

DiagonalCurve* RawImageSource::phaseOneIccCurve;
DiagonalCurve* RawImageSource::phaseOneIccCurveInv;

void RawImageSource::init()
{

    {
        // Initialize Phase One ICC curves

        /* This curve is derived from TIFFTAG_TRANSFERFUNCTION of a Capture One P25+ image with applied film curve,
           exported to TIFF with embedded camera ICC. It's assumed to be similar to most standard curves in
           Capture One. It's not necessary to be exactly the same, it's just to be close to a typical curve to
           give the Phase One ICC files a good working space. */
        const double phase_one_forward[] = {
            0.0000000000, 0.0000000000, 0.0152590219, 0.0029602502, 0.0305180438, 0.0058899825, 0.0457770657, 0.0087739376, 0.0610360876, 0.0115968566,
            0.0762951095, 0.0143587396, 0.0915541314, 0.0171969177, 0.1068131533, 0.0201876860, 0.1220721752, 0.0232852674, 0.1373311971, 0.0264744030,
            0.1525902190, 0.0297245747, 0.1678492409, 0.0330205234, 0.1831082628, 0.0363775082, 0.1983672847, 0.0397802701, 0.2136263066, 0.0432593271,
            0.2288853285, 0.0467841611, 0.2441443503, 0.0503700313, 0.2594033722, 0.0540474556, 0.2746623941, 0.0577859159, 0.2899214160, 0.0616159304,
            0.3051804379, 0.0655222400, 0.3204394598, 0.0695353628, 0.3356984817, 0.0736552987, 0.3509575036, 0.0778973068, 0.3662165255, 0.0822461280,
            0.3814755474, 0.0867170214, 0.3967345693, 0.0913252461, 0.4119935912, 0.0960860609, 0.4272526131, 0.1009994659, 0.4425116350, 0.1060654612,
            0.4577706569, 0.1113298238, 0.4730296788, 0.1167925536, 0.4882887007, 0.1224841688, 0.5035477226, 0.1284046693, 0.5188067445, 0.1345540551,
            0.5340657664, 0.1409781033, 0.5493247883, 0.1476615549, 0.5645838102, 0.1546501869, 0.5798428321, 0.1619287404, 0.5951018540, 0.1695277333,
            0.6103608759, 0.1774776837, 0.6256198978, 0.1858091096, 0.6408789197, 0.1945525292, 0.6561379416, 0.2037384604, 0.6713969635, 0.2134279393,
            0.6866559854, 0.2236667430, 0.7019150072, 0.2345159075, 0.7171740291, 0.2460517281, 0.7324330510, 0.2583047227, 0.7476920729, 0.2714122225,
            0.7629510948, 0.2854352636, 0.7782101167, 0.3004959182, 0.7934691386, 0.3167620356, 0.8087281605, 0.3343862058, 0.8239871824, 0.3535820554,
            0.8392462043, 0.3745937285, 0.8545052262, 0.3977111467, 0.8697642481, 0.4232547494, 0.8850232700, 0.4515754940, 0.9002822919, 0.4830701152,
            0.9155413138, 0.5190966659, 0.9308003357, 0.5615320058, 0.9460593576, 0.6136263066, 0.9613183795, 0.6807965209, 0.9765774014, 0.7717402914,
            0.9918364233, 0.9052109560, 1.0000000000, 1.0000000000
        };
        std::vector<double> cForwardPoints;
        cForwardPoints.push_back(double (DCT_Spline));  // The first value is the curve type
        std::vector<double> cInversePoints;
        cInversePoints.push_back(double (DCT_Spline));  // The first value is the curve type

        for (unsigned int i = 0; i < sizeof(phase_one_forward) / sizeof(phase_one_forward[0]); i += 2) {
            cForwardPoints.push_back(phase_one_forward[i + 0]);
            cForwardPoints.push_back(phase_one_forward[i + 1]);
            cInversePoints.push_back(phase_one_forward[i + 1]);
            cInversePoints.push_back(phase_one_forward[i + 0]);
        }

        phaseOneIccCurve = new DiagonalCurve(cForwardPoints, CURVES_MIN_POLY_POINTS);
        phaseOneIccCurveInv = new DiagonalCurve(cInversePoints, CURVES_MIN_POLY_POINTS);
    }
}

void RawImageSource::getRawValues(int x, int y, int rotate, int &R, int &G, int &B)
{
    if(d1x) { // Nikon D1x has special sensor. We just skip it
        R = G = B = 0;
        return;
    }
    int xnew = x + border;
    int ynew = y + border;
    rotate += ri->get_rotateDegree();
    rotate %= 360;

    if (rotate == 90) {
        std::swap(xnew, ynew);
        ynew = H - 1 - ynew;
    } else if (rotate == 180) {
        xnew = W - 1 - xnew;
        ynew = H - 1 - ynew;
    } else if (rotate == 270) {
        std::swap(xnew, ynew);
        ynew = H - 1 - ynew;
        xnew = W - 1 - xnew;
        ynew = H - 1 - ynew;
    }

    xnew = LIM(xnew, 0, W - 1);
    ynew = LIM(ynew, 0, H - 1);
    int c = ri->getSensorType() == ST_FUJI_XTRANS ? ri->XTRANSFC(ynew,xnew) : ri->FC(ynew,xnew);
    int val = round(rawData[ynew][xnew] / scale_mul[c]);

    if (c == 0) {
        R = val;
        G = 0;
        B = 0;
    } else if (c == 2) {
        R = 0;
        G = 0;
        B = val;
    } else {
        R = 0;
        G = val;
        B = 0;
    }
}

void RawImageSource::cleanup()
{
    delete phaseOneIccCurve;
    delete phaseOneIccCurveInv;
}

} /* namespace */<|MERGE_RESOLUTION|>--- conflicted
+++ resolved
@@ -474,11 +474,7 @@
         delete riFrames[i];
     }
 
-<<<<<<< HEAD
-    for (size_t i = 0; i < numFrames - 1; ++i) {
-=======
     for(size_t i = 0; i + 1 < numFrames; ++i) {
->>>>>>> 3461328a
         delete rawDataBuffer[i];
     }
 
