/*
 *  This file is part of RawTherapee.
 *
 *  Copyright (c) 2004-2010 Gabor Horvath <hgabor@rawtherapee.com>
 *
 *  RawTherapee is free software: you can redistribute it and/or modify
 *  it under the terms of the GNU General Public License as published by
 *  the Free Software Foundation, either version 3 of the License, or
 *  (at your option) any later version.
 *
 *  RawTherapee is distributed in the hope that it will be useful,
 *  but WITHOUT ANY WARRANTY; without even the implied warranty of
 *  MERCHANTABILITY or FITNESS FOR A PARTICULAR PURPOSE.  See the
 *  GNU General Public License for more details.
 *
 *  You should have received a copy of the GNU General Public License
 *  along with RawTherapee.  If not, see <http://www.gnu.org/licenses/>.
 */
#include <cmath>
#include <iostream>

#include "rtengine.h"
#include "rawimagesource.h"
#include "rawimagesource_i.h"
#include "jaggedarray.h"
#include "median.h"
#include "rawimage.h"
#include "mytime.h"
#include "iccstore.h"
#include "curves.h"
#include "dfmanager.h"
#include "ffmanager.h"
#include "dcp.h"
#include "rt_math.h"
#include "improcfun.h"
#ifdef _OPENMP
#include <omp.h>
#endif
#include "opthelper.h"
#define BENCHMARK
#include "StopWatch.h"
#define clipretinex( val, minv, maxv )    (( val = (val < minv ? minv : val ) ) > maxv ? maxv : val )
#undef CLIPD
#define CLIPD(a) ((a)>0.0f?((a)<1.0f?(a):1.0f):0.0f)

namespace
{

void rotateLine (const float* const line, rtengine::PlanarPtr<float> &channel, const int tran, const int i, const int w, const int h)
{
    switch (tran & TR_ROT) {
        case TR_R180:
            for (int j = 0; j < w; j++) {
                channel (h - 1 - i, w - 1 - j) = line[j];
            }

            break;

        case TR_R90:
            for (int j = 0; j < w; j++) {
                channel (j, h - 1 - i) = line[j];
            }

            break;

        case TR_R270:
            for (int j = 0; j < w; j++) {
                channel (w - 1 - j, i) = line[j];
            }

            break;

        case TR_NONE:
        default:
            for (int j = 0; j < w; j++) {
                channel (i, j) = line[j];
            }
    }
}

void transLineStandard (const float* const red, const float* const green, const float* const blue, const int i, rtengine::Imagefloat* const image, const int tran, const int imwidth, const int imheight)
{
    // conventional CCD coarse rotation
    rotateLine (red, image->r, tran, i, imwidth, imheight);
    rotateLine (green, image->g, tran, i, imwidth, imheight);
    rotateLine (blue, image->b, tran, i, imwidth, imheight);
}

void transLineFuji (const float* const red, const float* const green, const float* const blue, const int i, rtengine::Imagefloat* const image, const int tran, const int imwidth, const int imheight, const int fw)
{

    // Fuji SuperCCD rotation + coarse rotation
    int start = ABS (fw - i);
    int w = fw * 2 + 1;
    int h = (imheight - fw) * 2 + 1;
    int end = min (h + fw - i, w - fw + i);

    switch (tran & TR_ROT) {
        case TR_R180:
            for (int j = start; j < end; j++) {
                int y = i + j - fw;
                int x = fw - i + j;

                if (x >= 0 && y < image->getHeight() && y >= 0 && x < image->getWidth()) {
                    image->r (image->getHeight() - 1 - y, image->getWidth() - 1 - x) = red[j];
                    image->g (image->getHeight() - 1 - y, image->getWidth() - 1 - x) = green[j];
                    image->b (image->getHeight() - 1 - y, image->getWidth() - 1 - x) = blue[j];
                }
            }

            break;

        case TR_R270:
            for (int j = start; j < end; j++) {
                int y = i + j - fw;
                int x = fw - i + j;

                if (x >= 0 && x < image->getHeight() && y >= 0 && y < image->getWidth()) {
                    image->r (image->getHeight() - 1 - x, y) = red[j];
                    image->g (image->getHeight() - 1 - x, y) = green[j];
                    image->b (image->getHeight() - 1 - x, y) = blue[j];
                }
            }

            break;

        case TR_R90:
            for (int j = start; j < end; j++) {
                int y = i + j - fw;
                int x = fw - i + j;

                if (x >= 0 && y < image->getWidth() && y >= 0 && x < image->getHeight()) {
                    image->r (x, image->getWidth() - 1 - y) = red[j];
                    image->g (x, image->getWidth() - 1 - y) = green[j];
                    image->b (x, image->getWidth() - 1 - y) = blue[j];
                }
            }

            break;

        case TR_NONE:
        default:
            for (int j = start; j < end; j++) {
                int y = i + j - fw;
                int x = fw - i + j;

                if (x >= 0 && y < image->getHeight() && y >= 0 && x < image->getWidth()) {
                    image->r (y, x) = red[j];
                    image->g (y, x) = green[j];
                    image->b (y, x) = blue[j];
                }
            }
    }
}

void transLineD1x (const float* const red, const float* const green, const float* const blue, const int i, rtengine::Imagefloat* const image, const int tran, const int imwidth, const int imheight, const bool oddHeight, const bool clip)
{
    // Nikon D1X has an uncommon sensor with 4028 x 1324 sensels.
    // Vertical sensel size is 2x horizontal sensel size
    // We have to do vertical interpolation for the 'missing' rows
    // We do that in combination with coarse rotation

    switch (tran & TR_ROT) {
        case TR_R180: // rotate 180 degree
            for (int j = 0; j < imwidth; j++) {
                image->r (2 * (imheight - 1 - i), imwidth - 1 - j) = red[j];
                image->g (2 * (imheight - 1 - i), imwidth - 1 - j) = green[j];
                image->b (2 * (imheight - 1 - i), imwidth - 1 - j) = blue[j];
            }

            if (i == 0) {
                for (int j = 0; j < imwidth; j++) {
                    image->r (2 * imheight - 1, imwidth - 1 - j) = red[j];
                    image->g (2 * imheight - 1, imwidth - 1 - j) = green[j];
                    image->b (2 * imheight - 1, imwidth - 1 - j) = blue[j];
                }
            }

            if (i == 1 || i == 2) { // linear interpolation
                int row = 2 * imheight - 1 - 2 * i;

                for (int j = 0; j < imwidth; j++) {
                    int col = imwidth - 1 - j;
                    image->r (row, col) = (red[j] + image->r (row + 1, col)) / 2;
                    image->g (row, col) = (green[j] + image->g (row + 1, col)) / 2;
                    image->b (row, col) = (blue[j] + image->b (row + 1, col)) / 2;
                }

                if (i == 2 && oddHeight) {
                    int row = 2 * imheight;

                    for (int j = 0; j < imwidth; j++) {
                        int col = imwidth - 1 - j;
                        image->r (row, col) = (red[j] + image->r (row - 2, col)) / 2;
                        image->g (row, col) = (green[j] + image->g (row - 2, col)) / 2;
                        image->b (row, col) = (blue[j] + image->b (row - 2, col)) / 2;
                    }
                }
            } else if (i == imheight - 1 || i == imheight - 2) {
                int row = 2 * imheight - 1 - 2 * i;

                for (int j = 0; j < imwidth; j++) {
                    int col = imwidth - 1 - j;
                    image->r (row, col) = (red[j] + image->r (row + 1, col)) / 2;
                    image->g (row, col) = (green[j] + image->g (row + 1, col)) / 2;
                    image->b (row, col) = (blue[j] + image->b (row + 1, col)) / 2;
                }

                row = 2 * imheight - 1 - 2 * i + 2;

                for (int j = 0; j < imwidth; j++) {
                    int col = imwidth - 1 - j;
                    image->r (row, col) = (red[j] + image->r (row + 1, col)) / 2;
                    image->g (row, col) = (green[j] + image->g (row + 1, col)) / 2;
                    image->b (row, col) = (blue[j] + image->b (row + 1, col)) / 2;
                }
            } else if (i > 2 && i < imheight - 1) { // vertical bicubic interpolation
                int row = 2 * imheight - 1 - 2 * i + 2;

                for (int j = 0; j < imwidth; j++) {
                    int col = imwidth - 1 - j;
                    image->r (row, col) = MAX (0.f, -0.0625f * (red[j] + image->r (row + 3, col)) + 0.5625f * (image->r (row - 1, col) + image->r (row + 1, col)));
                    image->g (row, col) = MAX (0.f, -0.0625f * (green[j] + image->g (row + 3, col)) + 0.5625f * (image->g (row - 1, col) + image->g (row + 1, col)));
                    image->b (row, col) = MAX (0.f, -0.0625f * (blue[j] + image->b (row + 3, col)) + 0.5625f * (image->b (row - 1, col) + image->b (row + 1, col)));

                    if (clip) {
                        image->r (row, col) = MIN (image->r (row, col), rtengine::MAXVALF);
                        image->g (row, col) = MIN (image->g (row, col), rtengine::MAXVALF);
                        image->b (row, col) = MIN (image->b (row, col), rtengine::MAXVALF);
                    }
                }
            }

            break;

        case TR_R90: // rotate right
            if ( i == 0) {
                for (int j = 0; j < imwidth; j++) {
                    image->r (j, 2 * imheight - 1) = red[j];
                    image->g (j, 2 * imheight - 1) = green[j];
                    image->b (j, 2 * imheight - 1) = blue[j];
                }
            }

            for (int j = 0; j < imwidth; j++) {
                image->r (j, 2 * (imheight - 1 - i)) = red[j];
                image->g (j, 2 * (imheight - 1 - i)) = green[j];
                image->b (j, 2 * (imheight - 1 - i)) = blue[j];
            }

            if (i == 1 || i == 2) { // linear interpolation
                int col = 2 * imheight - 1 - 2 * i;

                for (int j = 0; j < imwidth; j++) {
                    image->r (j, col) = (red[j] + image->r (j, col + 1)) / 2;
                    image->g (j, col) = (green[j] + image->g (j, col + 1)) / 2;
                    image->b (j, col) = (blue[j] + image->b (j, col + 1)) / 2;

                    if (oddHeight && i == 2) {
                        image->r (j, 2 * imheight) = (red[j] + image->r (j, 2 * imheight - 2)) / 2;
                        image->g (j, 2 * imheight) = (green[j] + image->g (j, 2 * imheight - 2)) / 2;
                        image->b (j, 2 * imheight) = (blue[j] + image->b (j, 2 * imheight - 2)) / 2;
                    }
                }
            } else if (i == imheight - 1) {
                int col = 2 * imheight - 1 - 2 * i;

                for (int j = 0; j < imwidth; j++) {
                    image->r (j, col) = (red[j] + image->r (j, col + 1)) / 2;
                    image->g (j, col) = (green[j] + image->g (j, col + 1)) / 2;
                    image->b (j, col) = (blue[j] + image->b (j, col + 1)) / 2;
                }

                col = 2 * imheight - 1 - 2 * i + 2;

                for (int j = 0; j < imwidth; j++) {
                    image->r (j, col) = (red[j] + image->r (j, col + 1)) / 2;
                    image->g (j, col) = (green[j] + image->g (j, col + 1)) / 2;
                    image->b (j, col) = (blue[j] + image->b (j, col + 1)) / 2;
                }
            } else if (i > 2 && i < imheight - 1) { // vertical bicubic interpolation
                int col = 2 * imheight - 1 - 2 * i + 2;

                for (int j = 0; j < imwidth; j++) {
                    image->r (j, col) = MAX (0.f, -0.0625f * (red[j] + image->r (j, col + 3)) + 0.5625f * (image->r (j, col - 1) + image->r (j, col + 1)));
                    image->g (j, col) = MAX (0.f, -0.0625f * (green[j] + image->g (j, col + 3)) + 0.5625f * (image->g (j, col - 1) + image->g (j, col + 1)));
                    image->b (j, col) = MAX (0.f, -0.0625f * (blue[j] + image->b (j, col + 3)) + 0.5625f * (image->b (j, col - 1) + image->b (j, col + 1)));

                    if (clip) {
                        image->r (j, col) = MIN (image->r (j, col), rtengine::MAXVALF);
                        image->g (j, col) = MIN (image->g (j, col), rtengine::MAXVALF);
                        image->b (j, col) = MIN (image->b (j, col), rtengine::MAXVALF);
                    }
                }
            }

            break;

        case TR_R270: // rotate left
            if (i == 0) {
                for (int j = imwidth - 1, row = 0; j >= 0; j--, row++) {
                    image->r (row, 2 * i) = red[j];
                    image->g (row, 2 * i) = green[j];
                    image->b (row, 2 * i) = blue[j];
                }
            } else if (i == 1 || i == 2) { // linear interpolation
                for (int j = imwidth - 1, row = 0; j >= 0; j--, row++) {
                    image->r (row, 2 * i) = red[j];
                    image->g (row, 2 * i) = green[j];
                    image->b (row, 2 * i) = blue[j];
                    image->r (row, 2 * i - 1) = (red[j] + image->r (row, 2 * i - 2)) * 0.5f;
                    image->g (row, 2 * i - 1) = (green[j] + image->g (row, 2 * i - 2)) * 0.5f;
                    image->b (row, 2 * i - 1) = (blue[j] + image->b (row, 2 * i - 2)) * 0.5f;
                }
            } else if (i > 0 && i < imheight) { // vertical bicubic interpolation
                for (int j = imwidth - 1, row = 0; j >= 0; j--, row++) {
                    image->r (row, 2 * i - 3) = MAX (0.f, -0.0625f * (red[j] + image->r (row, 2 * i - 6)) + 0.5625f * (image->r (row, 2 * i - 2) + image->r (row, 2 * i - 4)));
                    image->g (row, 2 * i - 3) = MAX (0.f, -0.0625f * (green[j] + image->g (row, 2 * i - 6)) + 0.5625f * (image->g (row, 2 * i - 2) + image->g (row, 2 * i - 4)));
                    image->b (row, 2 * i - 3) = MAX (0.f, -0.0625f * (blue[j] + image->b (row, 2 * i - 6)) + 0.5625f * (image->b (row, 2 * i - 2) + image->b (row, 2 * i - 4)));

                    if (clip) {
                        image->r (row, 2 * i - 3) = MIN (image->r (row, 2 * i - 3), rtengine::MAXVALF);
                        image->g (row, 2 * i - 3) = MIN (image->g (row, 2 * i - 3), rtengine::MAXVALF);
                        image->b (row, 2 * i - 3) = MIN (image->b (row, 2 * i - 3), rtengine::MAXVALF);
                    }

                    image->r (row, 2 * i) = red[j];
                    image->g (row, 2 * i) = green[j];
                    image->b (row, 2 * i) = blue[j];
                }
            }

            if (i == imheight - 1) {
                for (int j = imwidth - 1, row = 0; j >= 0; j--, row++) {
                    image->r (row, 2 * i - 1) = MAX (0.f, -0.0625f * (red[j] + image->r (row, 2 * i - 4)) + 0.5625f * (image->r (row, 2 * i) + image->r (row, 2 * i - 2)));
                    image->g (row, 2 * i - 1) = MAX (0.f, -0.0625f * (green[j] + image->g (row, 2 * i - 4)) + 0.5625f * (image->g (row, 2 * i) + image->g (row, 2 * i - 2)));
                    image->b (row, 2 * i - 1) = MAX (0.f, -0.0625f * (blue[j] + image->b (row, 2 * i - 4)) + 0.5625f * (image->b (row, 2 * i) + image->b (row, 2 * i - 2)));

                    if (clip) {
                        image->r (j, 2 * i - 1) = MIN (image->r (j, 2 * i - 1), rtengine::MAXVALF);
                        image->g (j, 2 * i - 1) = MIN (image->g (j, 2 * i - 1), rtengine::MAXVALF);
                        image->b (j, 2 * i - 1) = MIN (image->b (j, 2 * i - 1), rtengine::MAXVALF);
                    }

                    image->r (row, 2 * i + 1) = (red[j] + image->r (row, 2 * i - 1)) / 2;
                    image->g (row, 2 * i + 1) = (green[j] + image->g (row, 2 * i - 1)) / 2;
                    image->b (row, 2 * i + 1) = (blue[j] + image->b (row, 2 * i - 1)) / 2;

                    if (oddHeight) {
                        image->r (row, 2 * i + 2) = (red[j] + image->r (row, 2 * i - 2)) / 2;
                        image->g (row, 2 * i + 2) = (green[j] + image->g (row, 2 * i - 2)) / 2;
                        image->b (row, 2 * i + 2) = (blue[j] + image->b (row, 2 * i - 2)) / 2;
                    }
                }
            }

            break;

        case TR_NONE: // no coarse rotation
        default:
            rotateLine (red, image->r, tran, 2 * i, imwidth, imheight);
            rotateLine (green, image->g, tran, 2 * i, imwidth, imheight);
            rotateLine (blue, image->b, tran, 2 * i, imwidth, imheight);

            if (i == 1 || i == 2) { // linear interpolation
                for (int j = 0; j < imwidth; j++) {
                    image->r (2 * i - 1, j) = (red[j] + image->r (2 * i - 2, j)) / 2;
                    image->g (2 * i - 1, j) = (green[j] + image->g (2 * i - 2, j)) / 2;
                    image->b (2 * i - 1, j) = (blue[j] + image->b (2 * i - 2, j)) / 2;
                }
            } else if (i > 2 && i < imheight) { // vertical bicubic interpolation
                for (int j = 0; j < imwidth; j++) {
                    image->r (2 * i - 3, j) = MAX (0.f, -0.0625f * (red[j] + image->r (2 * i - 6, j)) + 0.5625f * (image->r (2 * i - 2, j) + image->r (2 * i - 4, j)));
                    image->g (2 * i - 3, j) = MAX (0.f, -0.0625f * (green[j] + image->g (2 * i - 6, j)) + 0.5625f * (image->g (2 * i - 2, j) + image->g (2 * i - 4, j)));
                    image->b (2 * i - 3, j) = MAX (0.f, -0.0625f * (blue[j] + image->b (2 * i - 6, j)) + 0.5625f * (image->b (2 * i - 2, j) + image->b (2 * i - 4, j)));

                    if (clip) {
                        image->r (2 * i - 3, j) = MIN (image->r (2 * i - 3, j), rtengine::MAXVALF);
                        image->g (2 * i - 3, j) = MIN (image->g (2 * i - 3, j), rtengine::MAXVALF);
                        image->b (2 * i - 3, j) = MIN (image->b (2 * i - 3, j), rtengine::MAXVALF);
                    }
                }
            }

            if (i == imheight - 1) {
                for (int j = 0; j < imwidth; j++) {
                    image->r (2 * i - 1, j) = MAX (0.f, -0.0625f * (red[j] + image->r (2 * i - 4, j)) + 0.5625f * (image->r (2 * i, j) + image->r (2 * i - 2, j)));
                    image->g (2 * i - 1, j) = MAX (0.f, -0.0625f * (green[j] + image->g (2 * i - 4, j)) + 0.5625f * (image->g (2 * i, j) + image->g (2 * i - 2, j)));
                    image->b (2 * i - 1, j) = MAX (0.f, -0.0625f * (blue[j] + image->b (2 * i - 4, j)) + 0.5625f * (image->b (2 * i, j) + image->b (2 * i - 2, j)));

                    if (clip) {
                        image->r (2 * i - 1, j) = MIN (image->r (2 * i - 1, j), rtengine::MAXVALF);
                        image->g (2 * i - 1, j) = MIN (image->g (2 * i - 1, j), rtengine::MAXVALF);
                        image->b (2 * i - 1, j) = MIN (image->b (2 * i - 1, j), rtengine::MAXVALF);
                    }

                    image->r (2 * i + 1, j) = (red[j] + image->r (2 * i - 1, j)) / 2;
                    image->g (2 * i + 1, j) = (green[j] + image->g (2 * i - 1, j)) / 2;
                    image->b (2 * i + 1, j) = (blue[j] + image->b (2 * i - 1, j)) / 2;

                    if (oddHeight) {
                        image->r (2 * i + 2, j) = (red[j] + image->r (2 * i - 2, j)) / 2;
                        image->g (2 * i + 2, j) = (green[j] + image->g (2 * i - 2, j)) / 2;
                        image->b (2 * i + 2, j) = (blue[j] + image->b (2 * i - 2, j)) / 2;
                    }
                }
            }
    }
}

}


namespace rtengine
{

extern const Settings* settings;
#undef ABS
#undef DIST

#define ABS(a) ((a)<0?-(a):(a))
#define DIST(a,b) (ABS(a-b))

RawImageSource::RawImageSource ()
    : ImageSource()
    , W (0), H (0)
    , plistener (nullptr)
    , scale_mul{}
    , c_black{}
    , c_white{}
    , cblacksom{}
    , ref_pre_mul{}
    , refwb_red (0.0)
    , refwb_green (0.0)
    , refwb_blue (0.0)
    , rgb_cam{}
    , cam_rgb{}
    , xyz_cam{}
    , cam_xyz{}
    , fuji (false)
    , d1x (false)
    , border (4)
    , chmax{}
    , hlmax{}
    , clmax{}
<<<<<<< HEAD
    , initialGain (0.0)
    , camInitialGain (0.0)
    , defGain (0.0)
    , ri (nullptr)
    , lc00 (0.0)
    , lc01 (0.0)
    , lc02 (0.0)
    , lc10 (0.0)
    , lc11 (0.0)
    , lc12 (0.0)
    , lc20 (0.0)
    , lc21 (0.0)
    , lc22 (0.0)
    , cache (nullptr)
    , threshold (0)
    , rawData (0, 0)
    , green (0, 0)
    , red (0, 0)
    , blue (0, 0)
=======
    , initialGain(0.0)
    , camInitialGain(0.0)
    , defGain(0.0)
    , ri(nullptr)
    , lc00(0.0)
    , lc01(0.0)
    , lc02(0.0)
    , lc10(0.0)
    , lc11(0.0)
    , lc12(0.0)
    , lc20(0.0)
    , lc21(0.0)
    , lc22(0.0)
    , cache(nullptr)
    , threshold(0)
    , rawData(0, 0)
    , green(0, 0)
    , red(0, 0)
    , blue(0, 0)
    , rawDirty(true)
>>>>>>> a9f769c5
{
    camProfile = nullptr;
    embProfile = nullptr;
    rgbSourceModified = false;
    for(int i = 0; i < 4; ++i) {
        psRedBrightness[i] = psGreenBrightness[i] = psBlueBrightness[i] = 1.f;
    }
}

//%%%%%%%%%%%%%%%%%%%%%%%%%%%%%%%%%%%%%%%

RawImageSource::~RawImageSource ()
{

    delete idata;

    for (size_t i = 0; i < numFrames; ++i) {
        delete riFrames[i];
    }

    for (size_t i = 0; i < numFrames - 1; ++i) {
        delete rawDataBuffer[i];
    }

    flushRGB();
    flushRawData();

    if ( cache ) {
        delete [] cache;
    }

    if (camProfile) {
        cmsCloseProfile (camProfile);
    }

    if (embProfile) {
        cmsCloseProfile (embProfile);
    }
}

//%%%%%%%%%%%%%%%%%%%%%%%%%%%%%%%%%%%%%%%

void RawImageSource::transformRect (const PreviewProps &pp, int tran, int &ssx1, int &ssy1, int &width, int &height, int &fw)
{
    int pp_x = pp.getX() + border;
    int pp_y = pp.getY() + border;
    int pp_width = pp.getWidth();
    int pp_height = pp.getHeight();

    if (d1x) {
        if ((tran & TR_ROT) == TR_R90 || (tran & TR_ROT) == TR_R270) {
            pp_x /= 2;
            pp_width = pp_width / 2 + 1;
        } else {
            pp_y /= 2;
            pp_height = pp_height / 2 + 1;
        }
    }

    int w = W, h = H;

    if (fuji) {
        w = ri->get_FujiWidth() * 2 + 1;
        h = (H - ri->get_FujiWidth()) * 2 + 1;
    }

    int sw = w, sh = h;

    if ((tran & TR_ROT) == TR_R90 || (tran & TR_ROT) == TR_R270) {
        sw = h;
        sh = w;
    }

    if ( pp_width > sw - 2 * border) {
        pp_width = sw - 2 * border;
    }

    if ( pp_height > sh - 2 * border) {
        pp_height = sh - 2 * border;
    }

    int ppx = pp_x, ppy = pp_y;

    if (tran & TR_HFLIP) {
        ppx = max (sw - pp_x - pp_width, 0);
    }

    if (tran & TR_VFLIP) {
        ppy = max (sh - pp_y - pp_height, 0);
    }

    int sx1 = ppx;        // assuming it's >=0
    int sy1 = ppy;        // assuming it's >=0
    int sx2 = min (ppx + pp_width, w - 1);
    int sy2 = min (ppy + pp_height, h - 1);

    if ((tran & TR_ROT) == TR_R180) {
        sx1 = max (w - ppx - pp_width, 0);
        sy1 = max (h - ppy - pp_height, 0);
        sx2 = min (sx1 + pp_width, w - 1);
        sy2 = min (sy1 + pp_height, h - 1);
    } else if ((tran & TR_ROT) == TR_R90) {
        sx1 = ppy;
        sy1 = max (h - ppx - pp_width, 0);
        sx2 = min (sx1 + pp_height, w - 1);
        sy2 = min (sy1 + pp_width, h - 1);
    } else if ((tran & TR_ROT) == TR_R270) {
        sx1 = max (w - ppy - pp_height, 0);
        sy1 = ppx;
        sx2 = min (sx1 + pp_height, w - 1);
        sy2 = min (sy1 + pp_width, h - 1);
    }

    if (fuji) {
        // atszamoljuk a koordinatakat fuji-ra:
        // recalculate the coordinates fuji-ra:
        ssx1 = (sx1 + sy1) / 2;
        ssy1 = (sy1 - sx2 ) / 2 + ri->get_FujiWidth();
        int ssx2 = (sx2 + sy2) / 2 + 1;
        int ssy2 = (sy2 - sx1) / 2 + ri->get_FujiWidth();
        fw   = (sx2 - sx1) / 2 / pp.getSkip();
        width  = (ssx2 - ssx1) / pp.getSkip() + ((ssx2 - ssx1) % pp.getSkip() > 0);
        height = (ssy2 - ssy1) / pp.getSkip() + ((ssy2 - ssy1) % pp.getSkip() > 0);
    } else {
        ssx1 = sx1;
        ssy1 = sy1;
        width  = (sx2 - sx1) / pp.getSkip() + ((sx2 - sx1) % pp.getSkip() > 0);
        height = (sy2 - sy1) / pp.getSkip() + ((sy2 - sy1) % pp.getSkip() > 0);
    }
}

float calculate_scale_mul (float scale_mul[4], const float pre_mul_[4], const float c_white[4], const float c_black[4], bool isMono, int colors)
{
    if (isMono || colors == 1) {
        for (int c = 0; c < 4; c++) {
            scale_mul[c] = 65535.0 / (c_white[c] - c_black[c]);
        }
    } else {
        float pre_mul[4];

        for (int c = 0; c < 4; c++) {
            pre_mul[c] = pre_mul_[c];
        }

        if (pre_mul[3] == 0) {
            pre_mul[3] = pre_mul[1]; // G2 == G1
        }

        float maxpremul = max (pre_mul[0], pre_mul[1], pre_mul[2], pre_mul[3]);

        for (int c = 0; c < 4; c++) {
            scale_mul[c] = (pre_mul[c] / maxpremul) * 65535.0 / (c_white[c] - c_black[c]);
        }
    }

    float gain = max (scale_mul[0], scale_mul[1], scale_mul[2], scale_mul[3]) / min (scale_mul[0], scale_mul[1], scale_mul[2], scale_mul[3]);
    return gain;
}

void RawImageSource::getImage (const ColorTemp &ctemp, int tran, Imagefloat* image, const PreviewProps &pp, const ToneCurveParams &hrp, const ColorManagementParams &cmp, const RAWParams &raw )
{
    MyMutex::MyLock lock (getImageMutex);

    tran = defTransform (tran);

    // compute channel multipliers
    double r, g, b;
    float rm, gm, bm;

    if (ctemp.getTemp() < 0) {
        // no white balance, ie revert the pre-process white balance to restore original unbalanced raw camera color
        rm = ri->get_pre_mul (0);
        gm = ri->get_pre_mul (1);
        bm = ri->get_pre_mul (2);
    } else {
        ctemp.getMultipliers (r, g, b);
        rm = imatrices.cam_rgb[0][0] * r + imatrices.cam_rgb[0][1] * g + imatrices.cam_rgb[0][2] * b;
        gm = imatrices.cam_rgb[1][0] * r + imatrices.cam_rgb[1][1] * g + imatrices.cam_rgb[1][2] * b;
        bm = imatrices.cam_rgb[2][0] * r + imatrices.cam_rgb[2][1] * g + imatrices.cam_rgb[2][2] * b;
    }

    if (true) {
        // adjust gain so the maximum raw value of the least scaled channel just hits max
        const float new_pre_mul[4] = { ri->get_pre_mul (0) / rm, ri->get_pre_mul (1) / gm, ri->get_pre_mul (2) / bm, ri->get_pre_mul (3) / gm };
        float new_scale_mul[4];

        bool isMono = (ri->getSensorType() == ST_FUJI_XTRANS && raw.xtranssensor.method == RAWParams::XTransSensor::methodstring[RAWParams::XTransSensor::mono])
                      || (ri->getSensorType() == ST_BAYER && raw.bayersensor.method == RAWParams::BayerSensor::methodstring[RAWParams::BayerSensor::mono]);
        float gain = calculate_scale_mul (new_scale_mul, new_pre_mul, c_white, cblacksom, isMono, ri->get_colors());
        rm = new_scale_mul[0] / scale_mul[0] * gain;
        gm = new_scale_mul[1] / scale_mul[1] * gain;
        bm = new_scale_mul[2] / scale_mul[2] * gain;
        //fprintf(stderr, "camera gain: %f, current wb gain: %f, diff in stops %f\n", camInitialGain, gain, log2(camInitialGain) - log2(gain));
    } else {
        // old scaling: used a fixed reference gain based on camera (as-shot) white balance

        // how much we need to scale each channel to get our new white balance
        rm = refwb_red / rm;
        gm = refwb_green / gm;
        bm = refwb_blue / bm;
        // normalize so larger multiplier becomes 1.0
        float minval = min (rm, gm, bm);
        rm /= minval;
        gm /= minval;
        bm /= minval;
        // multiply with reference gain, ie as-shot WB
        rm *= camInitialGain;
        gm *= camInitialGain;
        bm *= camInitialGain;
    }

    defGain = 0.0;
    // compute image area to render in order to provide the requested part of the image
    int sx1, sy1, imwidth, imheight, fw, d1xHeightOdd = 0;
    transformRect (pp, tran, sx1, sy1, imwidth, imheight, fw);

    // check possible overflows
    int maximwidth, maximheight;

    if ((tran & TR_ROT) == TR_R90 || (tran & TR_ROT) == TR_R270) {
        maximwidth = image->getHeight();
        maximheight = image->getWidth();
    } else {
        maximwidth = image->getWidth();
        maximheight = image->getHeight();
    }

    if (d1x) {
        // D1X has only half of the required rows
        // we interpolate the missing ones later to get correct aspect ratio
        // if the height is odd we also have to add an additional row to avoid a black line
        d1xHeightOdd = maximheight & 1;
        maximheight /= 2;
        imheight = maximheight;
    }

    // correct if overflow (very rare), but not fuji because it is corrected in transline
    if (!fuji && imwidth > maximwidth) {
        imwidth = maximwidth;
    }

    if (!fuji && imheight > maximheight) {
        imheight = maximheight;
    }

    if (fuji) { // zero image to avoid access to uninitialized values in further processing because fuji super-ccd processing is not clean...
        for (int i = 0; i < image->getHeight(); ++i) {
            for (int j = 0; j < image->getWidth(); ++j) {
                image->r (i, j) = image->g (i, j) = image->b (i, j) = 0;
            }
        }
    }

    int maxx = this->W, maxy = this->H, skip = pp.getSkip();

    // raw clip levels after white balance
    hlmax[0] = clmax[0] * rm;
    hlmax[1] = clmax[1] * gm;
    hlmax[2] = clmax[2] * bm;

    const bool doClip = (chmax[0] >= clmax[0] || chmax[1] >= clmax[1] || chmax[2] >= clmax[2]) && !hrp.hrenabled;

    float area = skip * skip;
    rm /= area;
    gm /= area;
    bm /= area;
    bool doHr = (hrp.hrenabled && hrp.method != "Color");
#ifdef _OPENMP
    #pragma omp parallel if(!d1x)       // omp disabled for D1x to avoid race conditions (see Issue 1088 http://code.google.com/p/rawtherapee/issues/detail?id=1088)
    {
#endif
        // render the requested image part
        float line_red[imwidth] ALIGNED16;
        float line_grn[imwidth] ALIGNED16;
        float line_blue[imwidth] ALIGNED16;

#ifdef _OPENMP
        #pragma omp for schedule(dynamic,16)
#endif

        for (int ix = 0; ix < imheight; ix++) {
            int i = sy1 + skip * ix;

            if (i >= maxy - skip) {
                i = maxy - skip - 1;    // avoid trouble
            }

            if (ri->getSensorType() == ST_BAYER || ri->getSensorType() == ST_FUJI_XTRANS || ri->get_colors() == 1) {
                for (int j = 0, jx = sx1; j < imwidth; j++, jx += skip) {
                    jx = std::min (jx, maxx - skip - 1); // avoid trouble

                    float rtot = 0.f, gtot = 0.f, btot = 0.f;

                    for (int m = 0; m < skip; m++)
                        for (int n = 0; n < skip; n++) {
                            rtot += red[i + m][jx + n];
                            gtot += green[i + m][jx + n];
                            btot += blue[i + m][jx + n];
                        }

                    rtot *= rm;
                    gtot *= gm;
                    btot *= bm;

                    if (doClip) {
                        // note: as hlmax[] can be larger than CLIP and we can later apply negative
                        // exposure this means that we can clip away local highlights which actually
                        // are not clipped. We have to do that though as we only check pixel by pixel
                        // and don't know if this will transition into a clipped area, if so we need
                        // to clip also surrounding to make a good colour transition
                        rtot = CLIP (rtot);
                        gtot = CLIP (gtot);
                        btot = CLIP (btot);
                    }

                    line_red[j] = rtot;
                    line_grn[j] = gtot;
                    line_blue[j] = btot;
                }
            } else {
                for (int j = 0, jx = sx1; j < imwidth; j++, jx += skip) {
                    if (jx > maxx - skip) {
                        jx = maxx - skip - 1;
                    }

                    float rtot, gtot, btot;
                    rtot = gtot = btot = 0;

                    for (int m = 0; m < skip; m++)
                        for (int n = 0; n < skip; n++) {
                            rtot += rawData[i + m][ (jx + n) * 3 + 0];
                            gtot += rawData[i + m][ (jx + n) * 3 + 1];
                            btot += rawData[i + m][ (jx + n) * 3 + 2];
                        }

                    rtot *= rm;
                    gtot *= gm;
                    btot *= bm;

                    if (doClip) {
                        rtot = CLIP (rtot);
                        gtot = CLIP (gtot);
                        btot = CLIP (btot);
                    }

                    line_red[j] = rtot;
                    line_grn[j] = gtot;
                    line_blue[j] = btot;

                }
            }

            //process all highlight recovery other than "Color"
            if (doHr) {
                hlRecovery (hrp.method, line_red, line_grn, line_blue, imwidth, hlmax);
            }

            if (d1x) {
                transLineD1x (line_red, line_grn, line_blue, ix, image, tran, imwidth, imheight, d1xHeightOdd, doClip);
            } else if (fuji) {
                transLineFuji (line_red, line_grn, line_blue, ix, image, tran, imwidth, imheight, fw);
            } else {
                transLineStandard (line_red, line_grn, line_blue, ix, image, tran, imwidth, imheight);
            }

        }

#ifdef _OPENMP
    }
#endif

    if (fuji) {
        int a = ((tran & TR_ROT) == TR_R90 && image->getWidth() % 2 == 0) || ((tran & TR_ROT) == TR_R180 && image->getHeight() % 2 + image->getWidth() % 2 == 1) || ((tran & TR_ROT) == TR_R270 && image->getHeight() % 2 == 0);

        // first row
        for (int j = 1 + a; j < image->getWidth() - 1; j += 2) {
            image->r (0, j) = (image->r (1, j) + image->r (0, j + 1) + image->r (0, j - 1)) / 3;
            image->g (0, j) = (image->g (1, j) + image->g (0, j + 1) + image->g (0, j - 1)) / 3;
            image->b (0, j) = (image->b (1, j) + image->b (0, j + 1) + image->b (0, j - 1)) / 3;
        }

        // other rows
        for (int i = 1; i < image->getHeight() - 1; i++) {
            for (int j = 2 - (a + i + 1) % 2; j < image->getWidth() - 1; j += 2) {
                // edge-adaptive interpolation
                double dh = (ABS (image->r (i, j + 1) - image->r (i, j - 1)) + ABS (image->g (i, j + 1) - image->g (i, j - 1)) + ABS (image->b (i, j + 1) - image->b (i, j - 1))) / 1.0;
                double dv = (ABS (image->r (i + 1, j) - image->r (i - 1, j)) + ABS (image->g (i + 1, j) - image->g (i - 1, j)) + ABS (image->b (i + 1, j) - image->b (i - 1, j))) / 1.0;
                double eh = 1.0 / (1.0 + dh);
                double ev = 1.0 / (1.0 + dv);
                image->r (i, j) = (eh * (image->r (i, j + 1) + image->r (i, j - 1)) + ev * (image->r (i + 1, j) + image->r (i - 1, j))) / (2.0 * (eh + ev));
                image->g (i, j) = (eh * (image->g (i, j + 1) + image->g (i, j - 1)) + ev * (image->g (i + 1, j) + image->g (i - 1, j))) / (2.0 * (eh + ev));
                image->b (i, j) = (eh * (image->b (i, j + 1) + image->b (i, j - 1)) + ev * (image->b (i + 1, j) + image->b (i - 1, j))) / (2.0 * (eh + ev));
            }

            // first pixel
            if (2 - (a + i + 1) % 2 == 2) {
                image->r (i, 0) = (image->r (i + 1, 0) + image->r (i - 1, 0) + image->r (i, 1)) / 3;
                image->g (i, 0) = (image->g (i + 1, 0) + image->g (i - 1, 0) + image->g (i, 1)) / 3;
                image->b (i, 0) = (image->b (i + 1, 0) + image->b (i - 1, 0) + image->b (i, 1)) / 3;
            }

            // last pixel
            if (2 - (a + i + image->getWidth()) % 2 == 2) {
                image->r (i, image->getWidth() - 1) = (image->r (i + 1, image->getWidth() - 1) + image->r (i - 1, image->getWidth() - 1) + image->r (i, image->getWidth() - 2)) / 3;
                image->g (i, image->getWidth() - 1) = (image->g (i + 1, image->getWidth() - 1) + image->g (i - 1, image->getWidth() - 1) + image->g (i, image->getWidth() - 2)) / 3;
                image->b (i, image->getWidth() - 1) = (image->b (i + 1, image->getWidth() - 1) + image->b (i - 1, image->getWidth() - 1) + image->b (i, image->getWidth() - 2)) / 3;
            }
        }

        // last row
        int b = (a == 1 && image->getHeight() % 2) || (a == 0 && image->getHeight() % 2 == 0);

        for (int j = 1 + b; j < image->getWidth() - 1; j += 2) {
            image->r (image->getHeight() - 1, j) = (image->r (image->getHeight() - 2, j) + image->r (image->getHeight() - 1, j + 1) + image->r (image->getHeight() - 1, j - 1)) / 3;
            image->g (image->getHeight() - 1, j) = (image->g (image->getHeight() - 2, j) + image->g (image->getHeight() - 1, j + 1) + image->g (image->getHeight() - 1, j - 1)) / 3;
            image->b (image->getHeight() - 1, j) = (image->b (image->getHeight() - 2, j) + image->b (image->getHeight() - 1, j + 1) + image->b (image->getHeight() - 1, j - 1)) / 3;
        }
    }

    // Flip if needed
    if (tran & TR_HFLIP) {
        hflip (image);
    }

    if (tran & TR_VFLIP) {
        vflip (image);
    }

    // Colour correction (only when running on full resolution)
    if (pp.getSkip() == 1) {
        switch (ri->getSensorType()) {
            case ST_BAYER:
                processFalseColorCorrection (image, raw.bayersensor.ccSteps);
                break;

            case ST_FUJI_XTRANS:
                processFalseColorCorrection (image, raw.xtranssensor.ccSteps);
                break;

            case ST_FOVEON:
            case ST_NONE:
                break;
        }
    }
}

DCPProfile *RawImageSource::getDCP (const ColorManagementParams &cmp, ColorTemp &wb, DCPProfile::ApplyState &as)
{
    DCPProfile *dcpProf = nullptr;
    cmsHPROFILE dummy;
    findInputProfile (cmp.input, nullptr, (static_cast<const ImageData*> (getMetaData()))->getCamera(), &dcpProf, dummy);

    if (dcpProf == nullptr) {
        if (settings->verbose) {
            printf ("Can't load DCP profile '%s'!\n", cmp.input.c_str());
        }

        return nullptr;
    }

    dcpProf->setStep2ApplyState (cmp.working, cmp.toneCurve, cmp.applyLookTable, cmp.applyBaselineExposureOffset, as);
    return dcpProf;
}

void RawImageSource::convertColorSpace (Imagefloat* image, const ColorManagementParams &cmp, const ColorTemp &wb)
{
    double pre_mul[3] = { ri->get_pre_mul (0), ri->get_pre_mul (1), ri->get_pre_mul (2) };
    colorSpaceConversion (image, cmp, wb, pre_mul, embProfile, camProfile, imatrices.xyz_cam, (static_cast<const ImageData*> (getMetaData()))->getCamera());
}

//%%%%%%%%%%%%%%%%%%%%%%%%%%%%%%%%%%%%%%%

/* interpolateBadPixelsBayer: correct raw pixels looking at the bitmap
 * takes into consideration if there are multiple bad pixels in the neighbourhood
 */
int RawImageSource::interpolateBadPixelsBayer ( PixelsMap &bitmapBads, array2D<float> &rawData )
{
    static const float eps = 1.f;
    int counter = 0;
#ifdef _OPENMP
    #pragma omp parallel for reduction(+:counter) schedule(dynamic,16)
#endif

    for ( int row = 2; row < H - 2; row++ ) {
        for (int col = 2; col < W - 2; col++ ) {
            int sk = bitmapBads.skipIfZero (col, row); //optimization for a stripe all zero

            if ( sk ) {
                col += sk - 1; //-1 is because of col++ in cycle
                continue;
            }

            if (!bitmapBads.get (col, row)) {
                continue;
            }

            float wtdsum = 0.f, norm = 0.f;

            // diagonal interpolation
            if (FC (row, col) == 1) {
                // green channel. We can use closer pixels than for red or blue channel. Distance to centre pixel is sqrt(2) => weighting is 0.70710678
                // For green channel following pixels will be used for interpolation. Pixel to be interpolated is in centre.
                // 1 means that pixel is used in this step, if itself and his counterpart are not marked bad
                // 0 0 0 0 0
                // 0 1 0 1 0
                // 0 0 0 0 0
                // 0 1 0 1 0
                // 0 0 0 0 0
                for ( int dx = -1; dx <= 1; dx += 2) {
                    if ( bitmapBads.get (col + dx, row - 1) || bitmapBads.get (col - dx, row + 1)) {
                        continue;
                    }

                    float dirwt = 0.70710678f / ( fabsf ( rawData[row - 1][col + dx] - rawData[row + 1][col - dx]) + eps);
                    wtdsum += dirwt * (rawData[row - 1][col + dx] + rawData[row + 1][col - dx]);
                    norm += dirwt;
                }
            } else {
                // red and blue channel. Distance to centre pixel is sqrt(8) => weighting is 0.35355339
                // For red and blue channel following pixels will be used for interpolation. Pixel to be interpolated is in centre.
                // 1 means that pixel is used in this step, if itself and his counterpart are not marked bad
                // 1 0 0 0 1
                // 0 0 0 0 0
                // 0 0 0 0 0
                // 0 0 0 0 0
                // 1 0 0 0 1
                for ( int dx = -2; dx <= 2; dx += 4) {
                    if ( bitmapBads.get (col + dx, row - 2) || bitmapBads.get (col - dx, row + 2)) {
                        continue;
                    }

                    float dirwt = 0.35355339f / ( fabsf ( rawData[row - 2][col + dx] - rawData[row + 2][col - dx]) + eps);
                    wtdsum += dirwt * (rawData[row - 2][col + dx] + rawData[row + 2][col - dx]);
                    norm += dirwt;
                }
            }

            // channel independent. Distance to centre pixel is 2 => weighting is 0.5
            // Additionally for all channel following pixels will be used for interpolation. Pixel to be interpolated is in centre.
            // 1 means that pixel is used in this step, if itself and his counterpart are not marked bad
            // 0 0 1 0 0
            // 0 0 0 0 0
            // 1 0 0 0 1
            // 0 0 0 0 0
            // 0 0 1 0 0

            // horizontal interpolation
            if (! (bitmapBads.get (col - 2, row) || bitmapBads.get (col + 2, row))) {
                float dirwt = 0.5f / ( fabsf ( rawData[row][col - 2] - rawData[row][col + 2]) + eps);
                wtdsum += dirwt * (rawData[row][col - 2] + rawData[row][col + 2]);
                norm += dirwt;
            }

            // vertical interpolation
            if (! (bitmapBads.get (col, row - 2) || bitmapBads.get (col, row + 2))) {
                float dirwt = 0.5f / ( fabsf ( rawData[row - 2][col] - rawData[row + 2][col]) + eps);
                wtdsum += dirwt * (rawData[row - 2][col] + rawData[row + 2][col]);
                norm += dirwt;
            }

            if (LIKELY (norm > 0.f)) { // This means, we found at least one pair of valid pixels in the steps above, likelihood of this case is about 99.999%
                rawData[row][col] = wtdsum / (2.f * norm); //gradient weighted average, Factor of 2.f is an optimization to avoid multiplications in former steps
                counter++;
            } else { //backup plan -- simple average. Same method for all channels. We could improve this, but it's really unlikely that this case happens
                int tot = 0;
                float sum = 0;

                for ( int dy = -2; dy <= 2; dy += 2) {
                    for ( int dx = -2; dx <= 2; dx += 2) {
                        if (bitmapBads.get (col + dx, row + dy)) {
                            continue;
                        }

                        sum += rawData[row + dy][col + dx];
                        tot++;
                    }
                }

                if (tot > 0) {
                    rawData[row][col] = sum / tot;
                    counter ++;
                }
            }
        }
    }

    return counter; // Number of interpolated pixels.
}

/* interpolateBadPixels3Colours: correct raw pixels looking at the bitmap
 * takes into consideration if there are multiple bad pixels in the neighbourhood
 */
int RawImageSource::interpolateBadPixelsNColours ( PixelsMap &bitmapBads, const int colours )
{
    static const float eps = 1.f;
    int counter = 0;
#ifdef _OPENMP
    #pragma omp parallel for reduction(+:counter) schedule(dynamic,16)
#endif

    for ( int row = 2; row < H - 2; row++ ) {
        for (int col = 2; col < W - 2; col++ ) {
            int sk = bitmapBads.skipIfZero (col, row); //optimization for a stripe all zero

            if ( sk ) {
                col += sk - 1; //-1 is because of col++ in cycle
                continue;
            }

            if (!bitmapBads.get (col, row)) {
                continue;
            }

            float wtdsum[colours], norm[colours];

            for (int i = 0; i < colours; ++i) {
                wtdsum[i] = norm[i] = 0.f;
            }

            // diagonal interpolation
            for ( int dx = -1; dx <= 1; dx += 2) {
                if ( bitmapBads.get (col + dx, row - 1) || bitmapBads.get (col - dx, row + 1)) {
                    continue;
                }

                for (int c = 0; c < colours; c++) {
                    float dirwt = 0.70710678f / ( fabsf ( rawData[row - 1][ (col + dx) * colours + c] - rawData[row + 1][ (col - dx) * colours + c]) + eps);
                    wtdsum[c] += dirwt * (rawData[row - 1][ (col + dx) * colours + c] + rawData[row + 1][ (col - dx) * colours + c]);
                    norm[c] += dirwt;
                }
            }

            // horizontal interpolation
            if (! (bitmapBads.get (col - 1, row) || bitmapBads.get (col + 1, row))) {
                for (int c = 0; c < colours; c++) {
                    float dirwt = 1.f / ( fabsf ( rawData[row][ (col - 1) * colours + c] - rawData[row][ (col + 1) * colours + c]) + eps);
                    wtdsum[c] += dirwt * (rawData[row][ (col - 1) * colours + c] + rawData[row][ (col + 1) * colours + c]);
                    norm[c] += dirwt;
                }
            }

            // vertical interpolation
            if (! (bitmapBads.get (col, row - 1) || bitmapBads.get (col, row + 1))) {
                for (int c = 0; c < colours; c++) {
                    float dirwt = 1.f / ( fabsf ( rawData[row - 1][col * colours + c] - rawData[row + 1][col * colours + c]) + eps);
                    wtdsum[c] += dirwt * (rawData[row - 1][col * colours + c] + rawData[row + 1][col * colours + c]);
                    norm[c] += dirwt;
                }
            }

            if (LIKELY (norm[0] > 0.f)) { // This means, we found at least one pair of valid pixels in the steps above, likelihood of this case is about 99.999%
                for (int c = 0; c < colours; c++) {
                    rawData[row][col * colours + c] = wtdsum[c] / (2.f * norm[c]); //gradient weighted average, Factor of 2.f is an optimization to avoid multiplications in former steps
                }

                counter++;
            } else { //backup plan -- simple average. Same method for all channels. We could improve this, but it's really unlikely that this case happens
                int tot = 0;
                float sum[colours];

                for (int i = 0; i < colours; ++i) {
                    sum[i] = 0.f;
                }

                for ( int dy = -2; dy <= 2; dy += 2) {
                    for ( int dx = -2; dx <= 2; dx += 2) {
                        if (bitmapBads.get (col + dx, row + dy)) {
                            continue;
                        }

                        for (int c = 0; c < colours; c++) {
                            sum[c] += rawData[row + dy][ (col + dx) * colours + c];
                        }

                        tot++;
                    }
                }

                if (tot > 0) {
                    for (int c = 0; c < colours; c++) {
                        rawData[row][col * colours + c] = sum[c] / tot;
                    }

                    counter ++;
                }
            }
        }
    }

    return counter; // Number of interpolated pixels.
}
/* interpolateBadPixelsXtrans: correct raw pixels looking at the bitmap
 * takes into consideration if there are multiple bad pixels in the neighbourhood
 */
int RawImageSource::interpolateBadPixelsXtrans ( PixelsMap &bitmapBads )
{
    static const float eps = 1.f;
    int counter = 0;
#ifdef _OPENMP
    #pragma omp parallel for reduction(+:counter) schedule(dynamic,16)
#endif

    for ( int row = 2; row < H - 2; row++ ) {
        for (int col = 2; col < W - 2; col++ ) {
            int skip = bitmapBads.skipIfZero (col, row); //optimization for a stripe all zero

            if ( skip ) {
                col += skip - 1; //-1 is because of col++ in cycle
                continue;
            }

            if (!bitmapBads.get (col, row)) {
                continue;
            }

            float wtdsum = 0.f, norm = 0.f;
            unsigned int pixelColor = ri->XTRANSFC (row, col);

            if (pixelColor == 1) {
                // green channel. A green pixel can either be a solitary green pixel or a member of a 2x2 square of green pixels
                if (ri->XTRANSFC (row, col - 1) == ri->XTRANSFC (row, col + 1)) {
                    // If left and right neighbour have same colour, then this is a solitary green pixel
                    // For these the following pixels will be used for interpolation. Pixel to be interpolated is in centre and marked with a P.
                    // Pairs of pixels used in this step are numbered. A pair will be used if none of the pixels of the pair is marked bad
                    // 0 means, the pixel has a different colour and will not be used
                    // 0 1 0 2 0
                    // 3 5 0 6 4
                    // 0 0 P 0 0
                    // 4 6 0 5 3
                    // 0 2 0 1 0
                    for ( int dx = -1; dx <= 1; dx += 2) { // pixels marked 5 or 6 in above example. Distance to P is sqrt(2) => weighting is 0.70710678f
                        if ( bitmapBads.get (col + dx, row - 1) || bitmapBads.get (col - dx, row + 1)) {
                            continue;
                        }

                        float dirwt = 0.70710678f / ( fabsf ( rawData[row - 1][col + dx] - rawData[row + 1][col - dx]) + eps);
                        wtdsum += dirwt * (rawData[row - 1][col + dx] + rawData[row + 1][col - dx]);
                        norm += dirwt;
                    }

                    for ( int dx = -1; dx <= 1; dx += 2) { // pixels marked 1 or 2 on above example. Distance to P is sqrt(5) => weighting is 0.44721359f
                        if ( bitmapBads.get (col + dx, row - 2) || bitmapBads.get (col - dx, row + 2)) {
                            continue;
                        }

                        float dirwt = 0.44721359f / ( fabsf ( rawData[row - 2][col + dx] - rawData[row + 2][col - dx]) + eps);
                        wtdsum += dirwt * (rawData[row - 2][col + dx] + rawData[row + 2][col - dx]);
                        norm += dirwt;
                    }

                    for ( int dx = -2; dx <= 2; dx += 4) { // pixels marked 3 or 4 on above example. Distance to P is sqrt(5) => weighting is 0.44721359f
                        if ( bitmapBads.get (col + dx, row - 1) || bitmapBads.get (col - dx, row + 1)) {
                            continue;
                        }

                        float dirwt = 0.44721359f / ( fabsf ( rawData[row - 1][col + dx] - rawData[row + 1][col - dx]) + eps);
                        wtdsum += dirwt * (rawData[row - 1][col + dx] + rawData[row + 1][col - dx]);
                        norm += dirwt;
                    }
                } else {
                    // this is a member of a 2x2 square of green pixels
                    // For these the following pixels will be used for interpolation. Pixel to be interpolated is at position P in the example.
                    // Pairs of pixels used in this step are numbered. A pair will be used if none of the pixels of the pair is marked bad
                    // 0 means, the pixel has a different colour and will not be used
                    // 1 0 0 3
                    // 0 P 2 0
                    // 0 2 1 0
                    // 3 0 0 0

                    // pixels marked 1 in above example. Distance to P is sqrt(2) => weighting is 0.70710678f
                    int offset1 = ri->XTRANSFC (row - 1, col - 1) == ri->XTRANSFC (row + 1, col + 1) ? 1 : -1;

                    if ( ! (bitmapBads.get (col - offset1, row - 1) || bitmapBads.get (col + offset1, row + 1))) {
                        float dirwt = 0.70710678f / ( fabsf ( rawData[row - 1][col - offset1] - rawData[row + 1][col + offset1]) + eps);
                        wtdsum += dirwt * (rawData[row - 1][col - offset1] + rawData[row + 1][col + offset1]);
                        norm += dirwt;
                    }

                    // pixels marked 2 in above example. Distance to P is 1 => weighting is 1.f
                    int offsety = (ri->XTRANSFC (row - 1, col) != 1 ? 1 : -1);
                    int offsetx = offset1 * offsety;

                    if ( ! (bitmapBads.get (col + offsetx, row) || bitmapBads.get (col, row + offsety))) {
                        float dirwt = 1.f / ( fabsf ( rawData[row][col + offsetx] - rawData[row + offsety][col]) + eps);
                        wtdsum += dirwt * (rawData[row][col + offsetx] + rawData[row + offsety][col]);
                        norm += dirwt;
                    }

                    int offsety2 = -offsety;
                    int offsetx2 = -offsetx;
                    offsetx *= 2;
                    offsety *= 2;

                    // pixels marked 3 in above example. Distance to P is sqrt(5) => weighting is 0.44721359f
                    if ( ! (bitmapBads.get (col + offsetx, row + offsety2) || bitmapBads.get (col + offsetx2, row + offsety))) {
                        float dirwt = 0.44721359f / ( fabsf ( rawData[row + offsety2][col + offsetx] - rawData[row + offsety][col + offsetx2]) + eps);
                        wtdsum += dirwt * (rawData[row + offsety2][col + offsetx] + rawData[row + offsety][col + offsetx2]);
                        norm += dirwt;
                    }
                }
            } else {
                // red and blue channel.
                // Each red or blue pixel has exactly one neighbour of same colour in distance 2 and four neighbours of same colour which can be reached by a move of a knight in chess.
                // For the distance 2 pixel (marked with an X) we generate a virtual counterpart (marked with a V)
                // For red and blue channel following pixels will be used for interpolation. Pixel to be interpolated is in centre and marked with a P.
                // Pairs of pixels used in this step are numbered except for distance 2 pixels which are marked X and V. A pair will be used if none of the pixels of the pair is marked bad
                // 0 1 0 0 0    0 0 X 0 0   remaining cases are symmetric
                // 0 0 0 0 2    1 0 0 0 2
                // X 0 P 0 V    0 0 P 0 0
                // 0 0 0 0 1    0 0 0 0 0
                // 0 2 0 0 0    0 2 V 1 0

                // Find two knight moves landing on a pixel of same colour as the pixel to be interpolated.
                // If we look at first and last row of 5x5 square, we will find exactly two knight pixels.
                // Additionally we know that the column of this pixel has 1 or -1 horizontal distance to the centre pixel
                // When we find a knight pixel, we get its counterpart, which has distance (+-3,+-3), where the signs of distance depend on the corner of the found knight pixel.
                // These pixels are marked 1 or 2 in above examples. Distance to P is sqrt(5) => weighting is 0.44721359f
                // The following loop simply scans the four possible places. To keep things simple, it does not stop after finding two knight pixels, because it will not find more than two
                for (int d1 = -2, offsety = 3; d1 <= 2; d1 += 4, offsety -= 6) {
                    for (int d2 = -1, offsetx = 3; d2 < 1; d2 += 2, offsetx -= 6) {
                        if (ri->XTRANSFC (row + d1, col + d2) == pixelColor) {
                            if ( ! (bitmapBads.get (col + d2, row + d1) || bitmapBads.get (col + d2 + offsetx, row + d1 + offsety))) {
                                float dirwt = 0.44721359f / ( fabsf ( rawData[row + d1][col + d2] - rawData[row + d1 + offsety][col + d2 + offsetx]) + eps);
                                wtdsum += dirwt * (rawData[row + d1][col + d2] + rawData[row + d1 + offsety][col + d2 + offsetx]);
                                norm += dirwt;
                            }
                        }
                    }
                }

                // now scan for the pixel of same colour in distance 2 in each direction (marked with an X in above examples).
                bool distance2PixelFound = false;
                int dx, dy;

                // check horizontal
                for (dx = -2, dy = 0; dx <= 2 && !distance2PixelFound; dx += 4)
                    if (ri->XTRANSFC (row, col + dx) == pixelColor) {
                        distance2PixelFound = true;
                    }

                if (!distance2PixelFound)

                    // no distance 2 pixel on horizontal, check vertical
                    for (dx = 0, dy = -2; dy <= 2 && !distance2PixelFound; dy += 4)
                        if (ri->XTRANSFC (row + dy, col) == pixelColor) {
                            distance2PixelFound = true;
                        }

                // calculate the value of its virtual counterpart (marked with a V in above examples)
                float virtualPixel;

                if (dy == 0) {
                    virtualPixel = 0.5f * (rawData[row - 1][col - dx] + rawData[row + 1][col - dx]);
                } else {
                    virtualPixel = 0.5f * (rawData[row - dy][col - 1] + rawData[row - dy][col + 1]);
                }

                // and weight as usual. Distance to P is 2 => weighting is 0.5f
                float dirwt = 0.5f / ( fabsf ( virtualPixel - rawData[row + dy][col + dx]) + eps);
                wtdsum += dirwt * (virtualPixel + rawData[row + dy][col + dx]);
                norm += dirwt;
            }

            if (LIKELY (norm > 0.f)) { // This means, we found at least one pair of valid pixels in the steps above, likelihood of this case is about 99.999%
                rawData[row][col] = wtdsum / (2.f * norm); //gradient weighted average, Factor of 2.f is an optimization to avoid multiplications in former steps
                counter++;
            }
        }
    }

    return counter; // Number of interpolated pixels.
}
//%%%%%%%%%%%%%%%%%%%%%%%%%%%%%%%%%%%%%%%

/*  Search for hot or dead pixels in the image and update the map
 *  For each pixel compare its value to the average of similar colour surrounding
 *  (Taken from Emil Martinec idea)
 *  (Optimized by Ingo Weyrich 2013 and 2015)
 */
SSEFUNCTION int RawImageSource::findHotDeadPixels ( PixelsMap &bpMap, float thresh, bool findHotPixels, bool findDeadPixels )
{
    float varthresh = (20.0 * (thresh / 100.0) + 1.0 ) / 24.f;

    // allocate temporary buffer
    float (*cfablur);
    cfablur = (float (*)) malloc (H * W * sizeof * cfablur);

    // counter for dead or hot pixels
    int counter = 0;

#ifdef _OPENMP
    #pragma omp parallel
#endif
    {
#ifdef _OPENMP
        #pragma omp for schedule(dynamic,16) nowait
#endif

        for (int i = 2; i < H - 2; i++) {
            for (int j = 2; j < W - 2; j++) {
                const float& temp = median (rawData[i - 2][j - 2], rawData[i - 2][j], rawData[i - 2][j + 2],
                                            rawData[i][j - 2], rawData[i][j], rawData[i][j + 2],
                                            rawData[i + 2][j - 2], rawData[i + 2][j], rawData[i + 2][j + 2]);
                cfablur[i * W + j] = rawData[i][j] - temp;
            }
        }

        // process borders. Former version calculated the median using mirrored border which does not make sense because the original pixel loses weight
        // Setting the difference between pixel and median for border pixels to zero should do the job not worse then former version
#ifdef _OPENMP
        #pragma omp single
#endif
        {
            for (int i = 0; i < 2; i++) {
                for (int j = 0; j < W; j++) {
                    cfablur[i * W + j] = 0.f;
                }
            }

            for (int i = 2; i < H - 2; i++) {
                for (int j = 0; j < 2; j++) {
                    cfablur[i * W + j] = 0.f;
                }

                for (int j = W - 2; j < W; j++) {
                    cfablur[i * W + j] = 0.f;
                }
            }

            for (int i = H - 2; i < H; i++) {
                for (int j = 0; j < W; j++) {
                    cfablur[i * W + j] = 0.f;
                }
            }
        }
#ifdef _OPENMP
        #pragma omp barrier // barrier because of nowait clause above

        #pragma omp for reduction(+:counter) schedule(dynamic,16)
#endif

        //cfa pixel heat/death evaluation
        for (int rr = 2; rr < H - 2; rr++) {
            int rrmWpcc = rr * W + 2;

            for (int cc = 2; cc < W - 2; cc++, rrmWpcc++) {
                //evaluate pixel for heat/death
                float pixdev = cfablur[rrmWpcc];

                if (pixdev == 0.f) {
                    continue;
                }

                if ((!findDeadPixels) && pixdev < 0) {
                    continue;
                }

                if ((!findHotPixels) && pixdev > 0) {
                    continue;
                }

                pixdev = fabsf (pixdev);
                float hfnbrave = -pixdev;

#ifdef __SSE2__
                // sum up 5*4 = 20 values using SSE
                // 10 fabs function calls and float 10 additions with SSE
                vfloat sum = vabsf (LVFU (cfablur[ (rr - 2) * W + cc - 2])) + vabsf (LVFU (cfablur[ (rr - 1) * W + cc - 2]));
                sum += vabsf (LVFU (cfablur[ (rr) * W + cc - 2]));
                sum += vabsf (LVFU (cfablur[ (rr + 1) * W + cc - 2]));
                sum += vabsf (LVFU (cfablur[ (rr + 2) * W + cc - 2]));
                // horizontally add the values and add the result to hfnbrave
                hfnbrave += vhadd (sum);

                // add remaining 5 values of last column
                for (int mm = rr - 2; mm <= rr + 2; mm++) {
                    hfnbrave += fabsf (cfablur[mm * W + cc + 2]);
                }

#else

                //  25 fabs function calls and 25 float additions without SSE
                for (int mm = rr - 2; mm <= rr + 2; mm++) {
                    for (int nn = cc - 2; nn <= cc + 2; nn++) {
                        hfnbrave += fabsf (cfablur[mm * W + nn]);
                    }
                }

#endif

                if (pixdev > varthresh * hfnbrave) {
                    // mark the pixel as "bad"
                    bpMap.set (cc, rr);
                    counter++;
                }
            }//end of pixel evaluation
        }
    }//end of parallel processing
    free (cfablur);
    return counter;
}

//%%%%%%%%%%%%%%%%%%%%%%%%%%%%%%%%%%%%%%%

void RawImageSource::getFullSize (int& w, int& h, int tr)
{

    tr = defTransform (tr);

    if (fuji) {
        w = ri->get_FujiWidth() * 2 + 1;
        h = (H - ri->get_FujiWidth()) * 2 + 1;
    } else if (d1x) {
        w = W;
        h = 2 * H;
    } else {
        w = W;
        h = H;
    }

    if ((tr & TR_ROT) == TR_R90 || (tr & TR_ROT) == TR_R270) {
        int tmp = w;
        w = h;
        h = tmp;
    }

    w -= 2 * border;
    h -= 2 * border;
}

//%%%%%%%%%%%%%%%%%%%%%%%%%%%%%%%%%%%%%%%

void RawImageSource::getSize (const PreviewProps &pp, int& w, int& h)
{
    w = pp.getWidth() / pp.getSkip() + (pp.getWidth() % pp.getSkip() > 0);
    h = pp.getHeight() / pp.getSkip() + (pp.getHeight() % pp.getSkip() > 0);
}

//%%%%%%%%%%%%%%%%%%%%%%%%%%%%%%%%%%%%%%%

void RawImageSource::hflip (Imagefloat* image)
{
    image->hflip();
}

//%%%%%%%%%%%%%%%%%%%%%%%%%%%%%%%%%%%%%%%

void RawImageSource::vflip (Imagefloat* image)
{
    image->vflip();
}


//%%%%%%%%%%%%%%%%%%%%%%%%%%%%%%%%%%%%%%%

int RawImageSource::load (const Glib::ustring &fname, int imageNum, bool batch)
{

    MyTime t1, t2;
    t1.set();
    fileName = fname;

    if (plistener) {
        plistener->setProgressStr ("Decoding...");
        plistener->setProgress (0.0);
    }

    ri = new RawImage (fname);
    int errCode = ri->loadRaw (false, 0, false);

    if (errCode) {
        return errCode;
    }

    numFrames = ri->getFrameCount();

    errCode = 0;

    if (numFrames > 1) {
#ifdef _OPENMP
        #pragma omp parallel
#endif
        {
            int errCodeThr = 0;
#ifdef _OPENMP
            #pragma omp for nowait
#endif

            for (unsigned int i = 0; i < numFrames; ++i)
            {
                if (i == 0) {
                    riFrames[i] = ri;
                    errCodeThr = riFrames[i]->loadRaw (true, i, true, plistener, 0.8);
                } else {
                    riFrames[i] = new RawImage (fname);
                    errCodeThr = riFrames[i]->loadRaw (true, i);
                }
            }

#ifdef _OPENMP
            #pragma omp critical
#endif
            {
                errCode = errCodeThr ? errCodeThr : errCode;
            }
        }
    } else {
        riFrames[0] = ri;
        errCode = riFrames[0]->loadRaw (true, 0, true, plistener, 0.8);
    }

    if (!errCode) {
        for (unsigned int i = 0; i < numFrames; ++i) {
            riFrames[i]->compress_image (i);
        }
    } else {
        return errCode;
    }

    if (numFrames > 1 ) { // this disables multi frame support for Fuji S5 until I found a solution to handle different dimensions
        if (riFrames[0]->get_width() != riFrames[1]->get_width() || riFrames[0]->get_height() != riFrames[1]->get_height()) {
            numFrames = 1;
        }
    }

    if (plistener) {
        plistener->setProgress (0.9);
    }

    /***** Copy once constant data extracted from raw *******/
    W = ri->get_width();
    H = ri->get_height();
    fuji = ri->get_FujiWidth() != 0;

    for (int i = 0; i < 3; i++)
        for (int j = 0; j < 3; j++) {
            imatrices.rgb_cam[i][j] = ri->get_rgb_cam (i, j);
        }

    // compute inverse of the color transformation matrix
    // first arg is matrix, second arg is inverse
    inverse33 (imatrices.rgb_cam, imatrices.cam_rgb);

    d1x  = ! ri->get_model().compare ("D1X");

    if (ri->getSensorType() == ST_FUJI_XTRANS) {
        border = 7;
    } else if (ri->getSensorType() == ST_FOVEON) {
        border = 0;
    }

    if ( ri->get_profile() ) {
        embProfile = cmsOpenProfileFromMem (ri->get_profile(), ri->get_profileLen());
    }

    // create profile
    memset (imatrices.xyz_cam, 0, sizeof (imatrices.xyz_cam));

    for (int i = 0; i < 3; i++)
        for (int j = 0; j < 3; j++)
            for (int k = 0; k < 3; k++) {
                imatrices.xyz_cam[i][j] += xyz_sRGB[i][k] * imatrices.rgb_cam[k][j];
            }

    camProfile = ICCStore::getInstance()->createFromMatrix (imatrices.xyz_cam, false, "Camera");
    inverse33 (imatrices.xyz_cam, imatrices.cam_xyz);

    for (int c = 0; c < 4; c++) {
        c_white[c] = ri->get_white (c);
    }

    // First we get the "as shot" ("Camera") white balance and store it
    float pre_mul[4];
    // FIXME: get_colorsCoeff not so much used nowadays, when we have calculate_scale_mul() function here
    ri->get_colorsCoeff ( pre_mul, scale_mul, c_black, false); //modify  for black level
    camInitialGain = max (scale_mul[0], scale_mul[1], scale_mul[2], scale_mul[3]) / min (scale_mul[0], scale_mul[1], scale_mul[2], scale_mul[3]);

    double camwb_red = ri->get_pre_mul (0) / pre_mul[0];
    double camwb_green = ri->get_pre_mul (1) / pre_mul[1];
    double camwb_blue = ri->get_pre_mul (2) / pre_mul[2];
    double cam_r = imatrices.rgb_cam[0][0] * camwb_red + imatrices.rgb_cam[0][1] * camwb_green + imatrices.rgb_cam[0][2] * camwb_blue;
    double cam_g = imatrices.rgb_cam[1][0] * camwb_red + imatrices.rgb_cam[1][1] * camwb_green + imatrices.rgb_cam[1][2] * camwb_blue;
    double cam_b = imatrices.rgb_cam[2][0] * camwb_red + imatrices.rgb_cam[2][1] * camwb_green + imatrices.rgb_cam[2][2] * camwb_blue;
    camera_wb = ColorTemp (cam_r, cam_g, cam_b, 1.); // as shot WB

    ColorTemp ReferenceWB;
    double ref_r, ref_g, ref_b;
    {
        // ...then we re-get the constants but now with auto which gives us better demosaicing and CA auto-correct
        // performance for strange white balance settings (such as UniWB)
        ri->get_colorsCoeff ( ref_pre_mul, scale_mul, c_black, true);
        refwb_red = ri->get_pre_mul (0) / ref_pre_mul[0];
        refwb_green = ri->get_pre_mul (1) / ref_pre_mul[1];
        refwb_blue = ri->get_pre_mul (2) / ref_pre_mul[2];
        initialGain = max (scale_mul[0], scale_mul[1], scale_mul[2], scale_mul[3]) / min (scale_mul[0], scale_mul[1], scale_mul[2], scale_mul[3]);
        ref_r = imatrices.rgb_cam[0][0] * refwb_red + imatrices.rgb_cam[0][1] * refwb_green + imatrices.rgb_cam[0][2] * refwb_blue;
        ref_g = imatrices.rgb_cam[1][0] * refwb_red + imatrices.rgb_cam[1][1] * refwb_green + imatrices.rgb_cam[1][2] * refwb_blue;
        ref_b = imatrices.rgb_cam[2][0] * refwb_red + imatrices.rgb_cam[2][1] * refwb_green + imatrices.rgb_cam[2][2] * refwb_blue;
        ReferenceWB = ColorTemp (ref_r, ref_g, ref_b, 1.);
    }

    if (settings->verbose) {
        printf ("Raw As Shot White balance: temp %f, tint %f\n", camera_wb.getTemp(), camera_wb.getGreen());
        printf ("Raw Reference (auto) white balance: temp %f, tint %f, multipliers [%f %f %f | %f %f %f]\n", ReferenceWB.getTemp(), ReferenceWB.getGreen(), ref_r, ref_g, ref_b, refwb_red, refwb_blue, refwb_green);
    }

    /*{
            // Test code: if you want to test a specific white balance
        ColorTemp d50wb = ColorTemp(5000.0, 1.0, 1.0, "Custom");
        double rm,gm,bm,r,g,b;
        d50wb.getMultipliers(r, g, b);
        camwb_red   = imatrices.cam_rgb[0][0]*r + imatrices.cam_rgb[0][1]*g + imatrices.cam_rgb[0][2]*b;
        camwb_green = imatrices.cam_rgb[1][0]*r + imatrices.cam_rgb[1][1]*g + imatrices.cam_rgb[1][2]*b;
        camwb_blue  = imatrices.cam_rgb[2][0]*r + imatrices.cam_rgb[2][1]*g + imatrices.cam_rgb[2][2]*b;
        double pre_mul[3], dmax = 0;
        pre_mul[0] = ri->get_pre_mul(0) / camwb_red;
        pre_mul[1] = ri->get_pre_mul(1) / camwb_green;
        pre_mul[2] = ri->get_pre_mul(2) / camwb_blue;
        for (int c = 0; c < 3; c++) {
            if (dmax < pre_mul[c])
                dmax = pre_mul[c];
                }
                for (int c = 0; c < 3; c++) {
            pre_mul[c] /= dmax;
                }
                camwb_red *= dmax;
                camwb_green *= dmax;
                camwb_blue *= dmax;
                for (int c = 0; c < 3; c++) {
            int sat = ri->get_white(c) - ri->get_cblack(c);
            scale_mul[c] = pre_mul[c] * 65535.0 / sat;
                }
                scale_mul[3] = pre_mul[1] * 65535.0 / (ri->get_white(3) - ri->get_cblack(3));
                initialGain = 1.0 / min(pre_mul[0], pre_mul[1], pre_mul[2]);
    }*/

    for (unsigned int i = 0; i < numFrames; ++i) {
        riFrames[i]->set_prefilters();
    }


    //Load complete Exif informations
    RawMetaDataLocation rml;
    rml.exifBase = ri->get_exifBase();
    rml.ciffBase = ri->get_ciffBase();
    rml.ciffLength = ri->get_ciffLen();
    idata = new ImageData (fname, &rml);
    green (W, H);
    red (W, H);
    blue (W, H);
    //hpmap = allocArray<char>(W, H);

    if (plistener) {
        plistener->setProgress (1.0);
    }

    plistener = nullptr; // This must be reset, because only load() is called through progressConnector
    t2.set();

    if ( settings->verbose ) {
        printf ("Load %s: %d usec\n", fname.c_str(), t2.etime (t1));
    }

    return 0; // OK!
}

//%%%%%%%%%%%%%%%%%%%%%%%%%%%%%%%%%%%%%%%

void RawImageSource::preprocess  (const RAWParams &raw, const LensProfParams &lensProf, const CoarseTransformParams& coarse, bool prepareDenoise)
{
//    BENCHFUN
    MyTime t1, t2;
    t1.set();

    Glib::ustring newDF = raw.dark_frame;
    RawImage *rid = nullptr;

    if (!raw.df_autoselect) {
        if ( !raw.dark_frame.empty()) {
            rid = dfm.searchDarkFrame ( raw.dark_frame );
        }
    } else {
        rid = dfm.searchDarkFrame (idata->getMake(), idata->getModel(), idata->getISOSpeed(), idata->getShutterSpeed(), idata->getDateTimeAsTS());
    }

    if ( rid && settings->verbose) {
        printf ( "Subtracting Darkframe:%s\n", rid->get_filename().c_str());
    }

    PixelsMap *bitmapBads = nullptr;

    int totBP = 0; // Hold count of bad pixels to correct

    if (ri->zeroIsBad()) { // mark all pixels with value zero as bad, has to be called before FF and DF. dcraw sets this flag only for some cameras (mainly Panasonic and Leica)
        bitmapBads = new PixelsMap (W, H);
#ifdef _OPENMP
        #pragma omp parallel for reduction(+:totBP) schedule(dynamic,16)
#endif

        for (int i = 0; i < H; i++)
            for (int j = 0; j < W; j++) {
                if (ri->data[i][j] == 0.f) {
                    bitmapBads->set (j, i);
                    totBP++;
                }
            }

        if ( settings->verbose) {
            printf ( "%d pixels with value zero marked as bad pixels\n", totBP);
        }
    }

    //FLATFIELD start
    RawImage *rif = nullptr;

    if (!raw.ff_AutoSelect) {
        if ( !raw.ff_file.empty()) {
            rif = ffm.searchFlatField ( raw.ff_file );
        }
    } else {
        rif = ffm.searchFlatField ( idata->getMake(), idata->getModel(), idata->getLens(), idata->getFocalLen(), idata->getFNumber(), idata->getDateTimeAsTS());
    }


    bool hasFlatField = (rif != nullptr);

    if ( hasFlatField && settings->verbose) {
        printf ( "Flat Field Correction:%s\n", rif->get_filename().c_str());
    }

    if (numFrames == 4) {
        int bufferNumber = 0;

        for (unsigned int i = 0; i < 4; ++i) {
            if (i == currFrame) {
                copyOriginalPixels (raw, ri, rid, rif, rawData);
                rawDataFrames[i] = &rawData;
            } else {
                if (!rawDataBuffer[bufferNumber]) {
                    rawDataBuffer[bufferNumber] = new array2D<float>;
                }

                rawDataFrames[i] = rawDataBuffer[bufferNumber];
                ++bufferNumber;
                copyOriginalPixels (raw, riFrames[i], rid, rif, *rawDataFrames[i]);
            }
        }
    } else {
        copyOriginalPixels (raw, ri, rid, rif, rawData);
    }

    //FLATFIELD end


    // Always correct camera badpixels from .badpixels file
    std::vector<badPix> *bp = dfm.getBadPixels ( ri->get_maker(), ri->get_model(), idata->getSerialNumber() );

    if ( bp ) {
        if (!bitmapBads) {
            bitmapBads = new PixelsMap (W, H);
        }

        totBP += bitmapBads->set ( *bp );

        if ( settings->verbose ) {
            std::cout << "Correcting " << bp->size() << " pixels from .badpixels" << std::endl;
        }
    }

    // If darkframe selected, correct hotpixels found on darkframe
    bp = nullptr;

    if ( raw.df_autoselect ) {
        bp = dfm.getHotPixels (idata->getMake(), idata->getModel(), idata->getISOSpeed(), idata->getShutterSpeed(), idata->getDateTimeAsTS());
    } else if ( !raw.dark_frame.empty() ) {
        bp = dfm.getHotPixels ( raw.dark_frame );
    }

    if (bp) {
        if (!bitmapBads) {
            bitmapBads = new PixelsMap (W, H);
        }

        totBP += bitmapBads->set ( *bp );

        if ( settings->verbose && !bp->empty()) {
            std::cout << "Correcting " << bp->size() << " hotpixels from darkframe" << std::endl;
        }
    }

    if (numFrames == 4) {
        for (int i = 0; i < 4; ++i) {
            scaleColors ( 0, 0, W, H, raw, *rawDataFrames[i]);
        }
    } else {
        scaleColors ( 0, 0, W, H, raw, rawData); //+ + raw parameters for black level(raw.blackxx)
    }

    // Correct vignetting of lens profile
    if (!hasFlatField && lensProf.useVign) {
        LCPProfile *pLCPProf = lcpStore->getProfile (lensProf.lcpFile);

        if (pLCPProf) { // don't check focal length to allow distortion correction for lenses without chip, also pass dummy focal length 1 in case of 0
            LCPMapper map (pLCPProf, max (idata->getFocalLen(), 1.0), idata->getFocalLen35mm(), idata->getFocusDist(), idata->getFNumber(), true, false, W, H, coarse, -1);

            if (ri->getSensorType() == ST_BAYER || ri->getSensorType() == ST_FUJI_XTRANS || ri->get_colors() == 1) {
                if (numFrames == 4) {
                    for (int i = 0; i < 4; ++i) {
#ifdef _OPENMP
                        #pragma omp parallel for schedule(dynamic,16)
#endif

                        for (int y = 0; y < H; y++) {
                            map.processVignetteLine (W, y, (*rawDataFrames[i])[y]);
                        }
                    }
                } else {

#ifdef _OPENMP
                    #pragma omp parallel for schedule(dynamic,16)
#endif

                    for (int y = 0; y < H; y++) {
                        map.processVignetteLine (W, y, rawData[y]);
                    }
                }
            } else if (ri->get_colors() == 3) {
#ifdef _OPENMP
                #pragma omp parallel for schedule(dynamic,16)
#endif

                for (int y = 0; y < H; y++) {
                    map.processVignetteLine3Channels (W, y, rawData[y]);
                }
            }
        }
    }

    defGain = 0.0;//log(initialGain) / log(2.0);

    if ( ri->getSensorType() == ST_BAYER && (raw.hotPixelFilter > 0 || raw.deadPixelFilter > 0)) {
        if (plistener) {
            plistener->setProgressStr ("Hot/Dead Pixel Filter...");
            plistener->setProgress (0.0);
        }

        if (!bitmapBads) {
            bitmapBads = new PixelsMap (W, H);
        }

        int nFound = findHotDeadPixels ( *bitmapBads, raw.hotdeadpix_thresh, raw.hotPixelFilter, raw.deadPixelFilter );
        totBP += nFound;

        if ( settings->verbose && nFound > 0) {
            printf ( "Correcting %d hot/dead pixels found inside image\n", nFound );
        }
    }

    // check if it is an olympus E camera, if yes, compute G channel pre-compensation factors
    if ( ri->getSensorType() == ST_BAYER && (raw.bayersensor.greenthresh || (((idata->getMake().size() >= 7 && idata->getMake().substr (0, 7) == "OLYMPUS" && idata->getModel()[0] == 'E') || (idata->getMake().size() >= 9 && idata->getMake().substr (0, 9) == "Panasonic")) && raw.bayersensor.method != RAWParams::BayerSensor::methodstring[ RAWParams::BayerSensor::vng4])) ) {
        // global correction
        int ng1 = 0, ng2 = 0, i = 0;
        double avgg1 = 0., avgg2 = 0.;

#ifdef _OPENMP
        #pragma omp parallel for default(shared) private(i) reduction(+: ng1, ng2, avgg1, avgg2)
#endif

        for (i = border; i < H - border; i++)
            for (int j = border; j < W - border; j++)
                if (ri->ISGREEN (i, j)) {
                    if (i & 1) {
                        avgg2 += rawData[i][j];
                        ng2++;
                    } else {
                        avgg1 += rawData[i][j];
                        ng1++;
                    }
                }

        double corrg1 = ((double)avgg1 / ng1 + (double)avgg2 / ng2) / 2.0 / ((double)avgg1 / ng1);
        double corrg2 = ((double)avgg1 / ng1 + (double)avgg2 / ng2) / 2.0 / ((double)avgg2 / ng2);

#ifdef _OPENMP
        #pragma omp parallel for default(shared)
#endif

        for (int i = border; i < H - border; i++)
            for (int j = border; j < W - border; j++)
                if (ri->ISGREEN (i, j)) {
                    float currData;
                    currData = (float) (rawData[i][j] * ((i & 1) ? corrg2 : corrg1));
                    rawData[i][j] = (currData);
                }
    }

    if ( ri->getSensorType() == ST_BAYER && raw.bayersensor.greenthresh > 0) {
        if (plistener) {
            plistener->setProgressStr ("Green equilibrate...");
            plistener->setProgress (0.0);
        }

        if (numFrames == 4) {
            for (int i = 0; i < 4; ++i) {
                green_equilibrate (0.01 * (raw.bayersensor.greenthresh), *rawDataFrames[i]);
            }
        } else {
            green_equilibrate (0.01 * (raw.bayersensor.greenthresh), rawData);
        }
    }


    if ( totBP ) {
        if ( ri->getSensorType() == ST_BAYER ) {
            if (numFrames == 4) {
                for (int i = 0; i < 4; ++i) {
                    interpolateBadPixelsBayer ( *bitmapBads, *rawDataFrames[i] );
                }
            } else {
                interpolateBadPixelsBayer ( *bitmapBads, rawData );
            }
        } else if ( ri->getSensorType() == ST_FUJI_XTRANS ) {
            interpolateBadPixelsXtrans ( *bitmapBads );
        } else {
            interpolateBadPixelsNColours ( *bitmapBads, ri->get_colors() );
        }
    }

    if ( ri->getSensorType() == ST_BAYER && raw.bayersensor.linenoise > 0 ) {
        if (plistener) {
            plistener->setProgressStr ("Line Denoise...");
            plistener->setProgress (0.0);
        }

        cfa_linedn (0.00002 * (raw.bayersensor.linenoise));
    }

    if ( (raw.ca_autocorrect || fabs (raw.cared) > 0.001 || fabs (raw.cablue) > 0.001) && ri->getSensorType() == ST_BAYER ) { // Auto CA correction disabled for X-Trans, for now...
        if (plistener) {
            plistener->setProgressStr ("CA Auto Correction...");
            plistener->setProgress (0.0);
        }

        if (numFrames == 4) {
            for (int i = 0; i < 4; ++i) {
                CA_correct_RT (raw.ca_autocorrect, raw.cared, raw.cablue, 10.0 - raw.caautostrength, *rawDataFrames[i]);
            }
        } else {
            CA_correct_RT (raw.ca_autocorrect, raw.cared, raw.cablue, 10.0 - raw.caautostrength, rawData);
        }
    }

    if ( raw.expos != 1 ) {
        if (numFrames == 4) {
            for (int i = 0; i < 4; ++i) {
                processRawWhitepoint (raw.expos, raw.preser, *rawDataFrames[i]);
            }
        } else {
            processRawWhitepoint (raw.expos, raw.preser, rawData);
        }
    }

    if (prepareDenoise && dirpyrdenoiseExpComp == INFINITY) {
        LUTu aehist;
        int aehistcompr;
        double clip = 0;
        int brightness, contrast, black, hlcompr, hlcomprthresh;
        getAutoExpHistogram (aehist, aehistcompr);
        ImProcFunctions::getAutoExp (aehist, aehistcompr, getDefGain(), clip, dirpyrdenoiseExpComp, brightness, contrast, black, hlcompr, hlcomprthresh);
    }

    t2.set();

    if ( settings->verbose ) {
        printf ("Preprocessing: %d usec\n", t2.etime (t1));
    }

    if (bitmapBads) {
        delete bitmapBads;
    }

    rawDirty = true;
    return;
}
//%%%%%%%%%%%%%%%%%%%%%%%%%%%%%%%%%%%%%%%

void RawImageSource::demosaic (const RAWParams &raw)
{
    MyTime t1, t2;
    t1.set();

    if (ri->getSensorType() == ST_BAYER) {
        if ( raw.bayersensor.method == RAWParams::BayerSensor::methodstring[RAWParams::BayerSensor::hphd] ) {
            hphd_demosaic ();
        } else if (raw.bayersensor.method == RAWParams::BayerSensor::methodstring[RAWParams::BayerSensor::vng4] ) {
            vng4_demosaic ();
        } else if (raw.bayersensor.method == RAWParams::BayerSensor::methodstring[RAWParams::BayerSensor::ahd] ) {
            ahd_demosaic (0, 0, W, H);
        } else if (raw.bayersensor.method == RAWParams::BayerSensor::methodstring[RAWParams::BayerSensor::amaze] ) {
            amaze_demosaic_RT (0, 0, W, H, rawData, red, green, blue);
        } else if (raw.bayersensor.method == RAWParams::BayerSensor::methodstring[RAWParams::BayerSensor::pixelshift] ) {
            pixelshift (0, 0, W, H, raw.bayersensor, currFrame, ri->get_model(), raw.expos);
        } else if (raw.bayersensor.method == RAWParams::BayerSensor::methodstring[RAWParams::BayerSensor::dcb] ) {
            dcb_demosaic (raw.bayersensor.dcb_iterations, raw.bayersensor.dcb_enhance);
        } else if (raw.bayersensor.method == RAWParams::BayerSensor::methodstring[RAWParams::BayerSensor::eahd]) {
            eahd_demosaic ();
        } else if (raw.bayersensor.method == RAWParams::BayerSensor::methodstring[RAWParams::BayerSensor::igv]) {
            igv_interpolate (W, H);
        } else if (raw.bayersensor.method == RAWParams::BayerSensor::methodstring[RAWParams::BayerSensor::lmmse]) {
            lmmse_interpolate_omp (W, H, rawData, red, green, blue, raw.bayersensor.lmmse_iterations);
        } else if (raw.bayersensor.method == RAWParams::BayerSensor::methodstring[RAWParams::BayerSensor::fast] ) {
            fast_demosaic (0, 0, W, H);
        } else if (raw.bayersensor.method == RAWParams::BayerSensor::methodstring[RAWParams::BayerSensor::mono] ) {
            nodemosaic (true);
        } else {
            nodemosaic (false);
        }

        //if (raw.all_enhance) refinement_lassus();

    } else if (ri->getSensorType() == ST_FUJI_XTRANS) {
        if (raw.xtranssensor.method == RAWParams::XTransSensor::methodstring[RAWParams::XTransSensor::fast] ) {
            fast_xtrans_interpolate();
        } else if (raw.xtranssensor.method == RAWParams::XTransSensor::methodstring[RAWParams::XTransSensor::onePass]) {
            xtrans_interpolate (1, false);
        } else if (raw.xtranssensor.method == RAWParams::XTransSensor::methodstring[RAWParams::XTransSensor::threePass] ) {
            xtrans_interpolate (3, true);
        } else if (raw.xtranssensor.method == RAWParams::XTransSensor::methodstring[RAWParams::XTransSensor::mono] ) {
            nodemosaic (true);
        } else {
            nodemosaic (false);
        }
    } else if (ri->get_colors() == 1) {
        // Monochrome
        nodemosaic (true);
    }

    t2.set();


    rgbSourceModified = false;


    if ( settings->verbose ) {
        if (getSensorType() == ST_BAYER) {
            printf ("Demosaicing Bayer data: %s - %d usec\n", raw.bayersensor.method.c_str(), t2.etime (t1));
        } else if (getSensorType() == ST_FUJI_XTRANS) {
            printf ("Demosaicing X-Trans data: %s - %d usec\n", raw.xtranssensor.method.c_str(), t2.etime (t1));
        }
    }
}


//void RawImageSource::retinexPrepareBuffers(ColorManagementParams cmp, RetinexParams retinexParams, multi_array2D<float, 3> &conversionBuffer, LUTu &lhist16RETI)
<<<<<<< HEAD
void RawImageSource::retinexPrepareBuffers (ColorManagementParams cmp, RetinexParams retinexParams, multi_array2D<float, 4> &conversionBuffer, LUTu &lhist16RETI)
=======
void RawImageSource::retinexPrepareBuffers(ColorManagementParams cmp, const RetinexParams &retinexParams, multi_array2D<float, 4> &conversionBuffer, LUTu &lhist16RETI)
>>>>>>> a9f769c5
{
    bool useHsl = (retinexParams.retinexcolorspace == "HSLLOG" || retinexParams.retinexcolorspace == "HSLLIN");
    conversionBuffer[0] (W - 2 * border, H - 2 * border);
    conversionBuffer[1] (W - 2 * border, H - 2 * border);
    conversionBuffer[2] (W - 2 * border, H - 2 * border);
    conversionBuffer[3] (W - 2 * border, H - 2 * border);

    LUTf *retinexgamtab = nullptr;//gamma before and after Retinex to restore tones
    LUTf lutTonereti;

    if (retinexParams.gammaretinex == "low") {
        retinexgamtab = & (Color::gammatab_115_2);
    } else if (retinexParams.gammaretinex == "mid") {
        retinexgamtab = & (Color::gammatab_13_2);
    } else if (retinexParams.gammaretinex == "hig") {
        retinexgamtab = & (Color::gammatab_145_3);
    } else if (retinexParams.gammaretinex == "fre") {
        GammaValues g_a;
        double pwr = 1.0 / retinexParams.gam;
        double gamm = retinexParams.gam;
        double ts = retinexParams.slope;
        double gamm2 = retinexParams.gam;

        if (gamm2 < 1.) {
            std::swap (pwr, gamm);
        }

        int mode = 0, imax = 0;
        Color::calcGamma (pwr, ts, mode, imax, g_a); // call to calcGamma with selected gamma and slope

        //    printf("g_a0=%f g_a1=%f g_a2=%f g_a3=%f g_a4=%f\n", g_a0,g_a1,g_a2,g_a3,g_a4);
        double start;
        double add;

        if (gamm2 < 1.) {
            start = g_a[2];
            add = g_a[4];
        } else {
            start = g_a[3];
            add = g_a[4];
        }

        double mul = 1. + g_a[4];

        lutTonereti (65536);

        for (int i = 0; i < 65536; i++) {
            double val = (i) / 65535.;
            double x;

            if (gamm2 < 1.) {
                x = Color::igammareti (val, gamm, start, ts, mul , add);
            } else {
                x = Color::gammareti (val, gamm, start, ts, mul , add);
            }

            lutTonereti[i] = CLIP (x * 65535.); // CLIP avoid in some case extra values
        }

        retinexgamtab = &lutTonereti;
    }

    /*
    //test with amsterdam.pef and other files
    float rr,gg,bb;
    rr=red[50][2300];
    gg=green[50][2300];
    bb=blue[50][2300];
    printf("rr=%f gg=%f bb=%f \n",rr,gg,bb);
    rr=red[1630][370];
    gg=green[1630][370];
    bb=blue[1630][370];
    printf("rr1=%f gg1=%f bb1=%f \n",rr,gg,bb);
    rr=red[380][1630];
    gg=green[380][1630];
    bb=blue[380][1630];
    printf("rr2=%f gg2=%f bb2=%f \n",rr,gg,bb);
    */
    /*
    if(retinexParams.highlig < 100 && retinexParams.retinexMethod == "highliplus") {//try to recover magenta...very difficult !
        float hig = ((float)retinexParams.highlig)/100.f;
        float higgb = ((float)retinexParams.grbl)/100.f;

    #ifdef _OPENMP
            #pragma omp parallel for
    #endif
            for (int i = border; i < H - border; i++ ) {
                for (int j = border; j < W - border; j++ ) {
                    float R_,G_,B_;
                    R_=red[i][j];
                    G_=green[i][j];
                    B_=blue[i][j];

                    //empirical method to find highlight magenta with no conversion RGB and no white balance
                    //red = master   Gr and Bl default higgb=0.5
         //           if(R_>65535.f*hig  && G_ > 65535.f*higgb && B_ > 65535.f*higgb) conversionBuffer[3][i - border][j - border] = R_;
          //          else conversionBuffer[3][i - border][j - border] = 0.f;
                }
            }
    }
    */
<<<<<<< HEAD
    if (retinexParams.gammaretinex != "none" && retinexParams.str != 0) { //gamma
=======
    if(retinexParams.gammaretinex != "none" && retinexParams.str != 0 && retinexgamtab) {//gamma
>>>>>>> a9f769c5

#ifdef _OPENMP
        #pragma omp parallel for
#endif

        for (int i = border; i < H - border; i++ ) {
            for (int j = border; j < W - border; j++ ) {
                float R_, G_, B_;
                R_ = red[i][j];
                G_ = green[i][j];
                B_ = blue[i][j];

                red[i][j] = (*retinexgamtab)[R_];
                green[i][j] = (*retinexgamtab)[G_];
                blue[i][j] = (*retinexgamtab)[B_];
            }
        }
    }

    if (useHsl) {
#ifdef _OPENMP
        #pragma omp parallel
#endif
        {
            // one LUT per thread
            LUTu lhist16RETIThr;

            if (lhist16RETI)
            {
                lhist16RETIThr (lhist16RETI.getSize());
                lhist16RETIThr.clear();
            }

#ifdef __SSE2__
            vfloat c32768 = F2V (32768.f);
#endif
#ifdef _OPENMP
            #pragma omp for
#endif

            for (int i = border; i < H - border; i++ )
            {
                int j = border;
#ifdef __SSE2__

                for (; j < W - border - 3; j += 4) {
                    vfloat H, S, L;
                    Color::rgb2hsl (LVFU (red[i][j]), LVFU (green[i][j]), LVFU (blue[i][j]), H, S, L);
                    STVFU (conversionBuffer[0][i - border][j - border], H);
                    STVFU (conversionBuffer[1][i - border][j - border], S);
                    L *= c32768;
                    STVFU (conversionBuffer[2][i - border][j - border], L);
                    STVFU (conversionBuffer[3][i - border][j - border], H);

                    if (lhist16RETI) {
                        for (int p = 0; p < 4; p++) {
                            int pos = ( conversionBuffer[2][i - border][j - border + p]);//histogram in curve HSL
                            lhist16RETIThr[pos]++;
                        }
                    }
                }

#endif

                for (; j < W - border; j++) {
                    float L;
                    //rgb=>lab
                    Color::rgb2hslfloat (red[i][j], green[i][j], blue[i][j], conversionBuffer[0][i - border][j - border], conversionBuffer[1][i - border][j - border], L);
                    L *= 32768.f;
                    conversionBuffer[2][i - border][j - border] = L;

                    if (lhist16RETI) {
                        int pos = L;
                        lhist16RETIThr[pos]++;
                    }
                }
            }

#ifdef _OPENMP
            #pragma omp critical
            {
                if (lhist16RETI)
                {
                    lhist16RETI += lhist16RETIThr; // Add per Thread LUT to global LUT
                }
            }
#endif

        }
    } else {
        TMatrix wprof = ICCStore::getInstance()->workingSpaceMatrix (cmp.working);
        const float wp[3][3] = {
            {static_cast<float> (wprof[0][0]), static_cast<float> (wprof[0][1]), static_cast<float> (wprof[0][2])},
            {static_cast<float> (wprof[1][0]), static_cast<float> (wprof[1][1]), static_cast<float> (wprof[1][2])},
            {static_cast<float> (wprof[2][0]), static_cast<float> (wprof[2][1]), static_cast<float> (wprof[2][2])}
        };

        // Conversion rgb -> lab is hard to vectorize because it uses a lut (that's not the main problem)
        // and it uses a condition inside XYZ2Lab which is almost impossible to vectorize without making it slower...
#ifdef _OPENMP
        #pragma omp parallel
#endif
        {
            // one LUT per thread
            LUTu lhist16RETIThr;

            if (lhist16RETI) {
                lhist16RETIThr (lhist16RETI.getSize());
                lhist16RETIThr.clear();
            }

#ifdef _OPENMP
            #pragma omp for schedule(dynamic,16)
#endif

            for (int i = border; i < H - border; i++ )
                for (int j = border; j < W - border; j++) {
                    float X, Y, Z, L, aa, bb;
                    //rgb=>lab
                    Color::rgbxyz (red[i][j], green[i][j], blue[i][j], X, Y, Z, wp);
                    //convert Lab
                    Color::XYZ2Lab (X, Y, Z, L, aa, bb);
                    conversionBuffer[0][i - border][j - border] = aa;
                    conversionBuffer[1][i - border][j - border] = bb;
                    conversionBuffer[2][i - border][j - border] = L;
                    conversionBuffer[3][i - border][j - border] = xatan2f (bb, aa);

//                   if(R_>40000.f  && G_ > 30000.f && B_ > 30000.f) conversionBuffer[3][i - border][j - border] = R_;
//                   else conversionBuffer[3][i - border][j - border] = 0.f;
                    if (lhist16RETI) {
                        int pos = L;
                        lhist16RETIThr[pos]++;//histogram in Curve Lab
                    }
                }

#ifdef _OPENMP
            #pragma omp critical
            {
                if (lhist16RETI) {
                    lhist16RETI += lhist16RETIThr; // Add per Thread LUT to global LUT
                }
            }
#endif

        }
    }



}

<<<<<<< HEAD
void RawImageSource::retinexPrepareCurves (RetinexParams retinexParams, LUTf &cdcurve, LUTf &mapcurve, RetinextransmissionCurve &retinextransmissionCurve, RetinexgaintransmissionCurve &retinexgaintransmissionCurve, bool &retinexcontlutili, bool &mapcontlutili, bool &useHsl, LUTu & lhist16RETI, LUTu & histLRETI)
=======
void RawImageSource::retinexPrepareCurves(const RetinexParams &retinexParams, LUTf &cdcurve, LUTf &mapcurve, RetinextransmissionCurve &retinextransmissionCurve, RetinexgaintransmissionCurve &retinexgaintransmissionCurve, bool &retinexcontlutili, bool &mapcontlutili, bool &useHsl, LUTu & lhist16RETI, LUTu & histLRETI)
>>>>>>> a9f769c5
{
    useHsl = (retinexParams.retinexcolorspace == "HSLLOG" || retinexParams.retinexcolorspace == "HSLLIN");

    if (useHsl) {
        CurveFactory::curveDehaContL (retinexcontlutili, retinexParams.cdHcurve, cdcurve, 1, lhist16RETI, histLRETI);
    } else {
        CurveFactory::curveDehaContL (retinexcontlutili, retinexParams.cdcurve, cdcurve, 1, lhist16RETI, histLRETI);
    }

    CurveFactory::mapcurve (mapcontlutili, retinexParams.mapcurve, mapcurve, 1, lhist16RETI, histLRETI);

    retinexParams.getCurves (retinextransmissionCurve, retinexgaintransmissionCurve);
}

<<<<<<< HEAD
void RawImageSource::retinex (ColorManagementParams cmp, RetinexParams deh, ToneCurveParams Tc, LUTf & cdcurve, LUTf & mapcurve, const RetinextransmissionCurve & dehatransmissionCurve, const RetinexgaintransmissionCurve & dehagaintransmissionCurve, multi_array2D<float, 4> &conversionBuffer, bool dehacontlutili, bool mapcontlutili, bool useHsl, float &minCD, float &maxCD, float &mini, float &maxi, float &Tmean, float &Tsigma, float &Tmin, float &Tmax, LUTu &histLRETI)
=======
void RawImageSource::retinex(ColorManagementParams cmp, const RetinexParams &deh, ToneCurveParams Tc, LUTf & cdcurve, LUTf & mapcurve, const RetinextransmissionCurve & dehatransmissionCurve, const RetinexgaintransmissionCurve & dehagaintransmissionCurve, multi_array2D<float, 4> &conversionBuffer, bool dehacontlutili, bool mapcontlutili, bool useHsl, float &minCD, float &maxCD, float &mini, float &maxi, float &Tmean, float &Tsigma, float &Tmin, float &Tmax, LUTu &histLRETI)
>>>>>>> a9f769c5
{
    MyTime t4, t5;
    t4.set();

    if (settings->verbose) {
        printf ("Applying Retinex\n");
    }

    LUTf lutToneireti;
    lutToneireti (65536);

    LUTf *retinexigamtab = nullptr;//gamma before and after Retinex to restore tones

    if (deh.gammaretinex == "low") {
        retinexigamtab = & (Color::igammatab_115_2);
    } else if (deh.gammaretinex == "mid") {
        retinexigamtab = & (Color::igammatab_13_2);
    } else if (deh.gammaretinex == "hig") {
        retinexigamtab = & (Color::igammatab_145_3);
    } else if (deh.gammaretinex == "fre") {
        GammaValues g_a;
        double pwr = 1.0 / deh.gam;
        double gamm = deh.gam;
        double gamm2 = gamm;
        double ts = deh.slope;
        int mode = 0, imax = 0;

        if (gamm2 < 1.) {
            std::swap (pwr, gamm);
        }

        Color::calcGamma (pwr, ts, mode, imax, g_a); // call to calcGamma with selected gamma and slope

        double mul = 1. + g_a[4];
        double add;
        double start;

        if (gamm2 < 1.) {
            start = g_a[3];
            add = g_a[3];
        } else {
            add = g_a[4];
            start = g_a[2];
        }

        //    printf("g_a0=%f g_a1=%f g_a2=%f g_a3=%f g_a4=%f\n", g_a0,g_a1,g_a2,g_a3,g_a4);
        for (int i = 0; i < 65536; i++) {
            double val = (i) / 65535.;
            double x;

            if (gamm2 < 1.) {
                x = Color::gammareti (val, gamm, start, ts, mul , add);
            } else {
                x = Color::igammareti (val, gamm, start, ts, mul , add);
            }

            lutToneireti[i] = CLIP (x * 65535.);
        }

        retinexigamtab = &lutToneireti;
    }

    // We need a buffer with original L data to allow correct blending
    // red, green and blue still have original size of raw, but we can't use the borders
    const int HNew = H - 2 * border;
    const int WNew = W - 2 * border;

    array2D<float> LBuffer (WNew, HNew);
    float **temp = conversionBuffer[2]; // one less dereference
    LUTf dLcurve;
    LUTu hist16RET;

    if (dehacontlutili && histLRETI) {
        hist16RET (32768);
        hist16RET.clear();
        histLRETI.clear();
        dLcurve (32768);
    }

    FlatCurve* chcurve = nullptr;//curve c=f(H)
    bool chutili = false;

    if (deh.enabled && deh.retinexMethod == "highli") {
        chcurve = new FlatCurve (deh.lhcurve);

        if (!chcurve || chcurve->isIdentity()) {
            if (chcurve) {
                delete chcurve;
                chcurve = nullptr;
            }
        } else {
            chutili = true;
        }
    }



#ifdef _OPENMP
    #pragma omp parallel
#endif
    {
        // one LUT per thread
        LUTu hist16RETThr;

        if (hist16RET) {
            hist16RETThr (hist16RET.getSize());
            hist16RETThr.clear();
        }

#ifdef _OPENMP
        #pragma omp for
#endif

        for (int i = 0; i < H - 2 * border; i++ )
            if (dehacontlutili)
                for (int j = 0; j < W - 2 * border; j++) {
                    LBuffer[i][j] = cdcurve[2.f * temp[i][j]] / 2.f;

                    if (histLRETI) {
                        int pos = LBuffer[i][j];
                        hist16RETThr[pos]++; //histogram in Curve
                    }
                }
            else
                for (int j = 0; j < W - 2 * border; j++) {
                    LBuffer[i][j] = temp[i][j];
                }

#ifdef _OPENMP
        #pragma omp critical
#endif
        {
            if (hist16RET) {
                hist16RET += hist16RETThr; // Add per Thread LUT to global LUT
            }
        }
    }

    if (hist16RET) { //update histogram
        // TODO : When rgbcurvesspeedup branch is merged into master, replace this by the following 1-liner
        // hist16RET.compressTo(histLRETI);
        // also remove declaration and init of dLcurve some lines above then and finally remove this comment :)
        for (int i = 0; i < 32768; i++) {
            float val = (double)i / 32767.0;
            dLcurve[i] = val;
        }

        for (int i = 0; i < 32768; i++) {
            float hval = dLcurve[i];
            int hi = (int) (255.0f * hval);
            histLRETI[hi] += hist16RET[i];
        }
    }

    MSR (LBuffer, conversionBuffer[2], conversionBuffer[3], mapcurve, mapcontlutili, WNew, HNew, deh, dehatransmissionCurve, dehagaintransmissionCurve, minCD, maxCD, mini, maxi, Tmean, Tsigma, Tmin, Tmax);

    if (useHsl) {
        if (chutili) {
#ifdef _OPENMP
            #pragma omp parallel for
#endif

            for (int i = border; i < H - border; i++ ) {
                int j = border;

                for (; j < W - border; j++) {

                    float valp = (chcurve->getVal (conversionBuffer[3][i - border][j - border]) - 0.5f);
                    conversionBuffer[1][i - border][j - border] *= (1.f + 2.f * valp);

                }
            }
        }

#ifdef _OPENMP
        #pragma omp parallel for
#endif

        for (int i = border; i < H - border; i++ ) {
            int j = border;
#ifdef __SSE2__
            vfloat c32768 = F2V (32768.f);

            for (; j < W - border - 3; j += 4) {
                vfloat R, G, B;
                Color::hsl2rgb (LVFU (conversionBuffer[0][i - border][j - border]), LVFU (conversionBuffer[1][i - border][j - border]), LVFU (LBuffer[i - border][j - border]) / c32768, R, G, B);

                STVFU (red[i][j], R);
                STVFU (green[i][j], G);
                STVFU (blue[i][j], B);
            }

#endif

            for (; j < W - border; j++) {
                Color::hsl2rgbfloat (conversionBuffer[0][i - border][j - border], conversionBuffer[1][i - border][j - border], LBuffer[i - border][j - border] / 32768.f, red[i][j], green[i][j], blue[i][j]);
            }
        }

    } else {
        TMatrix wiprof = ICCStore::getInstance()->workingSpaceInverseMatrix (cmp.working);

        double wip[3][3] = {
            {wiprof[0][0], wiprof[0][1], wiprof[0][2]},
            {wiprof[1][0], wiprof[1][1], wiprof[1][2]},
            {wiprof[2][0], wiprof[2][1], wiprof[2][2]}
        };
        // gamut control only in Lab mode
        const bool highlight = Tc.hrenabled;
#ifdef _OPENMP
        #pragma omp parallel
#endif
        {
#ifdef __SSE2__
            // we need some line buffers to precalculate some expensive stuff using SSE
            float atan2Buffer[W] ALIGNED16;
            float sqrtBuffer[W] ALIGNED16;
            float sincosxBuffer[W] ALIGNED16;
            float sincosyBuffer[W] ALIGNED16;
            const vfloat c327d68v = F2V (327.68);
            const vfloat onev = F2V (1.f);
#endif // __SSE2__
#ifdef _OPENMP
            #pragma omp for
#endif

            for (int i = border; i < H - border; i++ ) {
#ifdef __SSE2__
                // vectorized precalculation
                {
                    int j = border;

                    for (; j < W - border - 3; j += 4)
                    {
                        vfloat av = LVFU (conversionBuffer[0][i - border][j - border]);
                        vfloat bv = LVFU (conversionBuffer[1][i - border][j - border]);
                        vfloat chprovv = vsqrtf (SQRV (av) + SQRV (bv));
                        STVF (sqrtBuffer[j - border], chprovv / c327d68v);
                        vfloat HHv = xatan2f (bv, av);
                        STVF (atan2Buffer[j - border], HHv);
                        av /= chprovv;
                        bv /= chprovv;
                        vmask selMask = vmaskf_eq (chprovv, ZEROV);
                        STVF (sincosyBuffer[j - border], vself (selMask, onev, av));
                        STVF (sincosxBuffer[j - border], vselfnotzero (selMask, bv));
                    }

                    for (; j < W - border; j++)
                    {
                        float aa = conversionBuffer[0][i - border][j - border];
                        float bb = conversionBuffer[1][i - border][j - border];
                        float Chprov1 = sqrt (SQR (aa) + SQR (bb)) / 327.68f;
                        sqrtBuffer[j - border] = Chprov1;
                        float HH = xatan2f (bb, aa);
                        atan2Buffer[j - border] = HH;

                        if (Chprov1 == 0.0f) {
                            sincosyBuffer[j - border] = 1.f;
                            sincosxBuffer[j - border] = 0.0f;
                        } else {
                            sincosyBuffer[j - border] = aa / (Chprov1 * 327.68f);
                            sincosxBuffer[j - border] = bb / (Chprov1 * 327.68f);
                        }
                    }
                }
#endif // __SSE2__

                for (int j = border; j < W - border; j++) {
                    float Lprov1 = (LBuffer[i - border][j - border]) / 327.68f;
#ifdef __SSE2__
                    float Chprov1 = sqrtBuffer[j - border];
                    float  HH = atan2Buffer[j - border];
                    float2 sincosval;
                    sincosval.x = sincosxBuffer[j - border];
                    sincosval.y = sincosyBuffer[j - border];

#else
                    float aa = conversionBuffer[0][i - border][j - border];
                    float bb = conversionBuffer[1][i - border][j - border];
                    float Chprov1 = sqrt (SQR (aa) + SQR (bb)) / 327.68f;
                    float  HH = xatan2f (bb, aa);
                    float2 sincosval;// = xsincosf(HH);

                    if (Chprov1 == 0.0f) {
                        sincosval.y = 1.f;
                        sincosval.x = 0.0f;
                    } else {
                        sincosval.y = aa / (Chprov1 * 327.68f);
                        sincosval.x = bb / (Chprov1 * 327.68f);
                    }

#endif

                    if (chutili) { // c=f(H)
                        float valp = float ((chcurve->getVal (Color::huelab_to_huehsv2 (HH)) - 0.5f));
                        Chprov1 *= (1.f + 2.f * valp);
                    }

                    float R, G, B;
#ifdef _DEBUG
                    bool neg = false;
                    bool more_rgb = false;
                    //gamut control : Lab values are in gamut
                    Color::gamutLchonly (HH, sincosval, Lprov1, Chprov1, R, G, B, wip, highlight, 0.15f, 0.96f, neg, more_rgb);
#else
                    //gamut control : Lab values are in gamut
                    Color::gamutLchonly (HH, sincosval, Lprov1, Chprov1, R, G, B, wip, highlight, 0.15f, 0.96f);
#endif



                    conversionBuffer[0][i - border][j - border] = 327.68f * Chprov1 * sincosval.y;
                    conversionBuffer[1][i - border][j - border] = 327.68f * Chprov1 * sincosval.x;
                    LBuffer[i - border][j - border] = Lprov1 * 327.68f;
                }
            }
        }
        //end gamut control
#ifdef __SSE2__
        vfloat wipv[3][3];

        for (int i = 0; i < 3; i++)
            for (int j = 0; j < 3; j++) {
                wipv[i][j] = F2V (wiprof[i][j]);
            }

#endif // __SSE2__
#ifdef _OPENMP
        #pragma omp parallel for
#endif

        for (int i = border; i < H - border; i++ ) {
            int j = border;
#ifdef __SSE2__

            for (; j < W - border - 3; j += 4) {
                vfloat x_, y_, z_;
                vfloat R, G, B;
                Color::Lab2XYZ (LVFU (LBuffer[i - border][j - border]), LVFU (conversionBuffer[0][i - border][j - border]), LVFU (conversionBuffer[1][i - border][j - border]), x_, y_, z_) ;
                Color::xyz2rgb (x_, y_, z_, R, G, B, wipv);

                STVFU (red[i][j], R);
                STVFU (green[i][j], G);
                STVFU (blue[i][j], B);

            }

#endif

            for (; j < W - border; j++) {
                float x_, y_, z_;
                float R, G, B;
                Color::Lab2XYZ (LBuffer[i - border][j - border], conversionBuffer[0][i - border][j - border], conversionBuffer[1][i - border][j - border], x_, y_, z_) ;
                Color::xyz2rgb (x_, y_, z_, R, G, B, wip);
                red[i][j] = R;
                green[i][j] = G;
                blue[i][j] = B;
            }
        }
    }

    if (chcurve) {
        delete chcurve;
    }

    if (deh.gammaretinex != "none"  && deh.str != 0) { //inverse gamma
#ifdef _OPENMP
        #pragma omp parallel for
#endif

        for (int i = border; i < H - border; i++ ) {
            for (int j = border; j < W - border; j++ ) {
                float R_, G_, B_;
                R_ = red[i][j];
                G_ = green[i][j];
                B_ = blue[i][j];
                red[i][j] = (*retinexigamtab)[R_];
                green[i][j] = (*retinexigamtab)[G_];
                blue[i][j] = (*retinexigamtab)[B_];
            }
        }
    }

    rgbSourceModified = false; // tricky handling for Color propagation

    t5.set();

    if ( settings->verbose ) {
        printf ("Retinex=%d usec\n",  t5.etime (t4));
    }

}

void RawImageSource::flushRawData()
{
    if (cache) {
        delete [] cache;
        cache = nullptr;
    }

    if (rawData) {
        rawData (0, 0);
    }
}

void RawImageSource::flushRGB()
{
    if (green) {
        green (0, 0);
    }

    if (red) {
        red (0, 0);
    }

    if (blue) {
        blue (0, 0);
    }
}

void RawImageSource::HLRecovery_Global (ToneCurveParams hrp)
{
    if (hrp.hrenabled && hrp.method == "Color") {
        if (!rgbSourceModified) {
            if (settings->verbose) {
                printf ("Applying Highlight Recovery: Color propagation...\n");
            }

            HLRecovery_inpaint (red, green, blue);
            rgbSourceModified = true;
        }
    }

}


void RawImageSource::processFlatField (const RAWParams &raw, RawImage *riFlatFile, unsigned short black[4])
{
//    BENCHFUN
    float *cfablur = (float (*)) malloc (H * W * sizeof * cfablur);
    int BS = raw.ff_BlurRadius;
    BS += BS & 1;

    //function call to cfabloxblur
    if (raw.ff_BlurType == RAWParams::ff_BlurTypestring[RAWParams::v_ff]) {
        cfaboxblur (riFlatFile, cfablur, 2 * BS, 0);
    } else if (raw.ff_BlurType == RAWParams::ff_BlurTypestring[RAWParams::h_ff]) {
        cfaboxblur (riFlatFile, cfablur, 0, 2 * BS);
    } else if (raw.ff_BlurType == RAWParams::ff_BlurTypestring[RAWParams::vh_ff]) {
        //slightly more complicated blur if trying to correct both vertical and horizontal anomalies
        cfaboxblur (riFlatFile, cfablur, BS, BS);   //first do area blur to correct vignette
    } else { //(raw.ff_BlurType == RAWParams::ff_BlurTypestring[RAWParams::area_ff])
        cfaboxblur (riFlatFile, cfablur, BS, BS);
    }

    if (ri->getSensorType() == ST_BAYER) {
        float refcolor[2][2];

        //find centre average values by channel
        for (int m = 0; m < 2; m++)
            for (int n = 0; n < 2; n++) {
                int row = 2 * (H >> 2) + m;
                int col = 2 * (W >> 2) + n;
                int c  = FC (row, col);
                int c4 = ( c == 1 && ! (row & 1) ) ? 3 : c;
                refcolor[m][n] = max (0.0f, cfablur[row * W + col] - black[c4]);
            }

        float limitFactor = 1.f;

        if (raw.ff_AutoClipControl) {
//            int clipControlGui = 0;

            for (int m = 0; m < 2; m++)
                for (int n = 0; n < 2; n++) {
                    float maxval = 0.f;
                    int c  = FC (m, n);
                    int c4 = ( c == 1 && ! (m & 1) ) ? 3 : c;
#ifdef _OPENMP
                    #pragma omp parallel
#endif
                    {
                        float maxvalthr = 0.f;
#ifdef _OPENMP
                        #pragma omp for
#endif

                        for (int row = 0; row < H - m; row += 2) {
                            for (int col = 0; col < W - n; col += 2) {
                                float tempval = (rawData[row + m][col + n] - black[c4]) * ( refcolor[m][n] / max (1e-5f, cfablur[ (row + m) * W + col + n] - black[c4]) );

                                if (tempval > maxvalthr) {
                                    maxvalthr = tempval;
                                }
                            }
                        }

#ifdef _OPENMP
                        #pragma omp critical
#endif
                        {

                            if (maxvalthr > maxval) {
                                maxval = maxvalthr;
                            }

                        }
                    }

                    // now we have the max value for the channel
                    // if it clips, calculate factor to avoid clipping
                    if (maxval + black[c4] >= ri->get_white (c4)) {
                        limitFactor = min (limitFactor, ri->get_white (c4) / (maxval + black[c4]));
                    }
                }

//            clipControlGui = (1.f - limitFactor) * 100.f;           // this value can be used to set the clip control slider in gui
        } else {
            limitFactor = max ((float) (100 - raw.ff_clipControl) / 100.f, 0.01f);
        }

        for (int m = 0; m < 2; m++)
            for (int n = 0; n < 2; n++) {
                refcolor[m][n] *= limitFactor;
            }


        unsigned int c[2][2]  = {{FC (0, 0), FC (0, 1)}, {FC (1, 0), FC (1, 1)}};
        unsigned int c4[2][2];
        c4[0][0] = ( c[0][0] == 1) ? 3 : c[0][0];
        c4[0][1] = ( c[0][1] == 1) ? 3 : c[0][1];
        c4[1][0] = c[1][0];
        c4[1][1] = c[1][1];

#ifdef __SSE2__
        vfloat refcolorv[2] = {_mm_set_ps (refcolor[0][1], refcolor[0][0], refcolor[0][1], refcolor[0][0]),
                               _mm_set_ps (refcolor[1][1], refcolor[1][0], refcolor[1][1], refcolor[1][0])
                              };
        vfloat blackv[2] = {_mm_set_ps (black[c4[0][1]], black[c4[0][0]], black[c4[0][1]], black[c4[0][0]]),
                            _mm_set_ps (black[c4[1][1]], black[c4[1][0]], black[c4[1][1]], black[c4[1][0]])
                           };

        vfloat epsv = F2V (1e-5f);
#endif
#ifdef _OPENMP
        #pragma omp parallel for schedule(dynamic,16)
#endif

        for (int row = 0; row < H; row ++) {
            int col = 0;
#ifdef __SSE2__
            vfloat rowBlackv = blackv[row & 1];
            vfloat rowRefcolorv = refcolorv[row & 1];

            for (; col < W - 3; col += 4) {
                vfloat vignettecorrv = rowRefcolorv / vmaxf (epsv, LVFU (cfablur[ (row) * W + col]) - rowBlackv);
                vfloat valv = LVFU (rawData[row][col]);
                valv -= rowBlackv;
                STVFU (rawData[row][col], valv * vignettecorrv + rowBlackv);
            }

#endif

            for (; col < W; col ++) {
                float vignettecorr = refcolor[row & 1][col & 1] / max (1e-5f, cfablur[ (row) * W + col] - black[c4[row & 1][col & 1]]);
                rawData[row][col] = (rawData[row][col] - black[c4[row & 1][col & 1]]) * vignettecorr + black[c4[row & 1][col & 1]];
            }
        }
    } else if (ri->getSensorType() == ST_FUJI_XTRANS) {
        float refcolor[3] = {0.f};
        int cCount[3] = {0};

        //find center ave values by channel
        for (int m = -3; m < 3; m++)
            for (int n = -3; n < 3; n++) {
                int row = 2 * (H >> 2) + m;
                int col = 2 * (W >> 2) + n;
                int c  = riFlatFile->XTRANSFC (row, col);
                refcolor[c] += max (0.0f, cfablur[row * W + col] - black[c]);
                cCount[c] ++;
            }

        for (int c = 0; c < 3; c++) {
            refcolor[c] = refcolor[c] / cCount[c];
        }

        float limitFactor = 1.f;

        if (raw.ff_AutoClipControl) {
            // determine maximum calculated value to avoid clipping
//            int clipControlGui = 0;
            float maxval = 0.f;
            // xtrans files have only one black level actually, so we can simplify the code a bit
#ifdef _OPENMP
            #pragma omp parallel
#endif
            {
                float maxvalthr = 0.f;
#ifdef _OPENMP
                #pragma omp for schedule(dynamic,16) nowait
#endif

                for (int row = 0; row < H; row++) {
                    for (int col = 0; col < W; col++) {
                        float tempval = (rawData[row][col] - black[0]) * ( refcolor[ri->XTRANSFC (row, col)] / max (1e-5f, cfablur[ (row) * W + col] - black[0]) );

                        if (tempval > maxvalthr) {
                            maxvalthr = tempval;
                        }
                    }
                }

#ifdef _OPENMP
                #pragma omp critical
#endif
                {
                    if (maxvalthr > maxval) {
                        maxval = maxvalthr;
                    }
                }
            }

            // there's only one white level for xtrans
            if (maxval + black[0] > ri->get_white (0)) {
                limitFactor = ri->get_white (0) / (maxval + black[0]);
//                clipControlGui = (1.f - limitFactor) * 100.f;           // this value can be used to set the clip control slider in gui
            }
        } else {
            limitFactor = max ((float) (100 - raw.ff_clipControl) / 100.f, 0.01f);
        }


        for (int c = 0; c < 3; c++) {
            refcolor[c] *= limitFactor;
        }

#ifdef _OPENMP
        #pragma omp parallel for
#endif

        for (int row = 0; row < H; row++) {
            for (int col = 0; col < W; col++) {
                int c  = ri->XTRANSFC (row, col);
                float vignettecorr = ( refcolor[c] / max (1e-5f, cfablur[ (row) * W + col] - black[c]) );
                rawData[row][col] = (rawData[row][col] - black[c]) * vignettecorr + black[c];
            }
        }
    }

    if (raw.ff_BlurType == RAWParams::ff_BlurTypestring[RAWParams::vh_ff]) {
        float *cfablur1 = (float (*)) malloc (H * W * sizeof * cfablur1);
        float *cfablur2 = (float (*)) malloc (H * W * sizeof * cfablur2);
        //slightly more complicated blur if trying to correct both vertical and horizontal anomalies
        cfaboxblur (riFlatFile, cfablur1, 0, 2 * BS); //now do horizontal blur
        cfaboxblur (riFlatFile, cfablur2, 2 * BS, 0); //now do vertical blur

        if (ri->getSensorType() == ST_BAYER) {
            unsigned int c[2][2]  = {{FC (0, 0), FC (0, 1)}, {FC (1, 0), FC (1, 1)}};
            unsigned int c4[2][2];
            c4[0][0] = ( c[0][0] == 1) ? 3 : c[0][0];
            c4[0][1] = ( c[0][1] == 1) ? 3 : c[0][1];
            c4[1][0] = c[1][0];
            c4[1][1] = c[1][1];

#ifdef __SSE2__
            vfloat blackv[2] = {_mm_set_ps (black[c4[0][1]], black[c4[0][0]], black[c4[0][1]], black[c4[0][0]]),
                                _mm_set_ps (black[c4[1][1]], black[c4[1][0]], black[c4[1][1]], black[c4[1][0]])
                               };

            vfloat epsv = F2V (1e-5f);
#endif
#ifdef _OPENMP
            #pragma omp parallel for schedule(dynamic,16)
#endif

            for (int row = 0; row < H; row ++) {
                int col = 0;
#ifdef __SSE2__
                vfloat rowBlackv = blackv[row & 1];

                for (; col < W - 3; col += 4) {
                    vfloat linecorrv = SQRV (vmaxf (epsv, LVFU (cfablur[row * W + col]) - rowBlackv)) /
                                       (vmaxf (epsv, LVFU (cfablur1[row * W + col]) - rowBlackv) * vmaxf (epsv, LVFU (cfablur2[row * W + col]) - rowBlackv));
                    vfloat valv = LVFU (rawData[row][col]);
                    valv -= rowBlackv;
                    STVFU (rawData[row][col], valv * linecorrv + rowBlackv);
                }

#endif

                for (; col < W; col ++) {
                    float linecorr = SQR (max (1e-5f, cfablur[row * W + col] - black[c4[row & 1][col & 1]])) /
                                     (max (1e-5f, cfablur1[row * W + col] - black[c4[row & 1][col & 1]]) * max (1e-5f, cfablur2[row * W + col] - black[c4[row & 1][col & 1]])) ;
                    rawData[row][col] = (rawData[row][col] - black[c4[row & 1][col & 1]]) * linecorr + black[c4[row & 1][col & 1]];
                }
            }
        } else if (ri->getSensorType() == ST_FUJI_XTRANS) {
#ifdef _OPENMP
            #pragma omp parallel for
#endif

            for (int row = 0; row < H; row++) {
                for (int col = 0; col < W; col++) {
                    int c  = ri->XTRANSFC (row, col);
                    float hlinecorr = (max (1e-5f, cfablur[ (row) * W + col] - black[c]) / max (1e-5f, cfablur1[ (row) * W + col] - black[c]) );
                    float vlinecorr = (max (1e-5f, cfablur[ (row) * W + col] - black[c]) / max (1e-5f, cfablur2[ (row) * W + col] - black[c]) );
                    rawData[row][col] = ((rawData[row][col] - black[c]) * hlinecorr * vlinecorr + black[c]);
                }
            }

        }

        free (cfablur1);
        free (cfablur2);
    }

    free (cfablur);
}

//%%%%%%%%%%%%%%%%%%%%%%%%%%%%%%%%%%%%%%%

/* Copy original pixel data and
 * subtract dark frame (if present) from current image and apply flat field correction (if present)
 */
void RawImageSource::copyOriginalPixels (const RAWParams &raw, RawImage *src, RawImage *riDark, RawImage *riFlatFile, array2D<float> &rawData )
{
    // TODO: Change type of black[] to float to avoid conversions
    unsigned short black[4] = {
        (unsigned short)ri->get_cblack (0), (unsigned short)ri->get_cblack (1),
        (unsigned short)ri->get_cblack (2), (unsigned short)ri->get_cblack (3)
    };

    if (ri->getSensorType() == ST_BAYER || ri->getSensorType() == ST_FUJI_XTRANS) {
        if (!rawData) {
            rawData (W, H);
        }

        if (riDark && W == riDark->get_width() && H == riDark->get_height()) { // This works also for xtrans-sensors, because black[0] to black[4] are equal for these
            for (int row = 0; row < H; row++) {
                for (int col = 0; col < W; col++) {
                    int c  = FC (row, col);
                    int c4 = ( c == 1 && ! (row & 1) ) ? 3 : c;
                    rawData[row][col] = max (src->data[row][col] + black[c4] - riDark->data[row][col], 0.0f);
                }
            }
        } else {
#ifdef _OPENMP
            #pragma omp parallel for
#endif

            for (int row = 0; row < H; row++) {
                for (int col = 0; col < W; col++) {
                    rawData[row][col] = src->data[row][col];
                }
            }
        }


        if (riFlatFile && W == riFlatFile->get_width() && H == riFlatFile->get_height()) {
            processFlatField (raw, riFlatFile, black);
        }  // flatfield
    } else if (ri->get_colors() == 1) {
        // Monochrome
        if (!rawData) {
            rawData (W, H);
        }

        if (riDark && W == riDark->get_width() && H == riDark->get_height()) {
            for (int row = 0; row < H; row++) {
                for (int col = 0; col < W; col++) {
                    rawData[row][col] = max (src->data[row][col] + black[0] - riDark->data[row][col], 0.0f);
                }
            }
        } else {
            for (int row = 0; row < H; row++) {
                for (int col = 0; col < W; col++) {
                    rawData[row][col] = src->data[row][col];
                }
            }
        }
    } else {
        // No bayer pattern
        // TODO: Is there a flat field correction possible?
        if (!rawData) {
            rawData (3 * W, H);
        }

        if (riDark && W == riDark->get_width() && H == riDark->get_height()) {
            for (int row = 0; row < H; row++) {
                for (int col = 0; col < W; col++) {
                    int c  = FC (row, col);
                    int c4 = ( c == 1 && ! (row & 1) ) ? 3 : c;
                    rawData[row][3 * col + 0] = max (src->data[row][3 * col + 0] + black[c4] - riDark->data[row][3 * col + 0], 0.0f);
                    rawData[row][3 * col + 1] = max (src->data[row][3 * col + 1] + black[c4] - riDark->data[row][3 * col + 1], 0.0f);
                    rawData[row][3 * col + 2] = max (src->data[row][3 * col + 2] + black[c4] - riDark->data[row][3 * col + 2], 0.0f);
                }
            }
        } else {
            for (int row = 0; row < H; row++) {
                for (int col = 0; col < W; col++) {
                    rawData[row][3 * col + 0] = src->data[row][3 * col + 0];
                    rawData[row][3 * col + 1] = src->data[row][3 * col + 1];
                    rawData[row][3 * col + 2] = src->data[row][3 * col + 2];
                }
            }
        }
    }
}

SSEFUNCTION void RawImageSource::cfaboxblur (RawImage *riFlatFile, float* cfablur, const int boxH, const int boxW)
{

    if (boxW == 0 && boxH == 0) { // nothing to blur
        memcpy (cfablur, riFlatFile->data[0], W * H * sizeof (float));
        return;
    }

    float *tmpBuffer = nullptr;
    float *cfatmp = nullptr;
    float *srcVertical = nullptr;


    if (boxH > 0 && boxW > 0) {
        // we need a temporary buffer if we have to blur both directions
        tmpBuffer = (float (*)) calloc (H * W, sizeof * tmpBuffer);
    }

    if (boxH == 0) {
        // if boxH == 0 we can skip the vertical blur and process the horizontal blur from riFlatFile to cfablur without using a temporary buffer
        cfatmp = cfablur;
    } else {
        cfatmp = tmpBuffer;
    }

    if (boxW == 0) {
        // if boxW == 0 we can skip the horizontal blur and process the vertical blur from riFlatFile to cfablur without using a temporary buffer
        srcVertical = riFlatFile->data[0];
    } else {
        srcVertical = cfatmp;
    }

#ifdef _OPENMP
    #pragma omp parallel
#endif
    {

        if (boxW > 0) {
            //box blur cfa image; box size = BS
            //horizontal blur
#ifdef _OPENMP
            #pragma omp for
#endif

            for (int row = 0; row < H; row++) {
                int len = boxW / 2 + 1;
                cfatmp[row * W + 0] = riFlatFile->data[row][0] / len;
                cfatmp[row * W + 1] = riFlatFile->data[row][1] / len;

                for (int j = 2; j <= boxW; j += 2) {
                    cfatmp[row * W + 0] += riFlatFile->data[row][j] / len;
                    cfatmp[row * W + 1] += riFlatFile->data[row][j + 1] / len;
                }

                for (int col = 2; col <= boxW; col += 2) {
                    cfatmp[row * W + col] = (cfatmp[row * W + col - 2] * len + riFlatFile->data[row][boxW + col]) / (len + 1);
                    cfatmp[row * W + col + 1] = (cfatmp[row * W + col - 1] * len + riFlatFile->data[row][boxW + col + 1]) / (len + 1);
                    len ++;
                }

                for (int col = boxW + 2; col < W - boxW; col++) {
                    cfatmp[row * W + col] = cfatmp[row * W + col - 2] + (riFlatFile->data[row][boxW + col] - cfatmp[row * W + col - boxW - 2]) / len;
                }

                for (int col = W - boxW; col < W; col += 2) {
                    cfatmp[row * W + col] = (cfatmp[row * W + col - 2] * len - cfatmp[row * W + col - boxW - 2]) / (len - 1);

                    if (col + 1 < W) {
                        cfatmp[row * W + col + 1] = (cfatmp[row * W + col - 1] * len - cfatmp[row * W + col - boxW - 1]) / (len - 1);
                    }

                    len --;
                }
            }
        }

        if (boxH > 0) {
            //vertical blur
#ifdef __SSE2__
            vfloat  leninitv = F2V (boxH / 2 + 1);
            vfloat  onev = F2V ( 1.0f );
            vfloat  temp1v, temp2v, temp3v, temp4v, lenv, lenp1v, lenm1v;
            int row;
#ifdef _OPENMP
            #pragma omp for nowait
#endif

            for (int col = 0; col < W - 7; col += 8) {
                lenv = leninitv;
                temp1v = LVFU (srcVertical[0 * W + col]) / lenv;
                temp2v = LVFU (srcVertical[1 * W + col]) / lenv;
                temp3v = LVFU (srcVertical[0 * W + col + 4]) / lenv;
                temp4v = LVFU (srcVertical[1 * W + col + 4]) / lenv;

                for (int i = 2; i < boxH + 2; i += 2) {
                    temp1v += LVFU (srcVertical[i * W + col]) / lenv;
                    temp2v += LVFU (srcVertical[ (i + 1) * W + col]) / lenv;
                    temp3v += LVFU (srcVertical[i * W + col + 4]) / lenv;
                    temp4v += LVFU (srcVertical[ (i + 1) * W + col + 4]) / lenv;
                }

                STVFU (cfablur[0 * W + col], temp1v);
                STVFU (cfablur[1 * W + col], temp2v);
                STVFU (cfablur[0 * W + col + 4], temp3v);
                STVFU (cfablur[1 * W + col + 4], temp4v);

                for (row = 2; row < boxH + 2; row += 2) {
                    lenp1v = lenv + onev;
                    temp1v = (temp1v * lenv + LVFU (srcVertical[ (row + boxH) * W + col])) / lenp1v;
                    temp2v = (temp2v * lenv + LVFU (srcVertical[ (row + boxH + 1) * W + col])) / lenp1v;
                    temp3v = (temp3v * lenv + LVFU (srcVertical[ (row + boxH) * W + col + 4])) / lenp1v;
                    temp4v = (temp4v * lenv + LVFU (srcVertical[ (row + boxH + 1) * W + col + 4])) / lenp1v;
                    STVFU (cfablur[row * W + col], temp1v);
                    STVFU (cfablur[ (row + 1)*W + col], temp2v);
                    STVFU (cfablur[row * W + col + 4], temp3v);
                    STVFU (cfablur[ (row + 1)*W + col + 4], temp4v);
                    lenv = lenp1v;
                }

                for (; row < H - boxH - 1; row += 2) {
                    temp1v = temp1v + (LVFU (srcVertical[ (row + boxH) * W + col]) - LVFU (srcVertical[ (row - boxH - 2) * W + col])) / lenv;
                    temp2v = temp2v + (LVFU (srcVertical[ (row + 1 + boxH) * W + col]) - LVFU (srcVertical[ (row + 1 - boxH - 2) * W + col])) / lenv;
                    temp3v = temp3v + (LVFU (srcVertical[ (row + boxH) * W + col + 4]) - LVFU (srcVertical[ (row - boxH - 2) * W + col + 4])) / lenv;
                    temp4v = temp4v + (LVFU (srcVertical[ (row + 1 + boxH) * W + col + 4]) - LVFU (srcVertical[ (row + 1 - boxH - 2) * W + col + 4])) / lenv;
                    STVFU (cfablur[row * W + col], temp1v);
                    STVFU (cfablur[ (row + 1)*W + col], temp2v);
                    STVFU (cfablur[row * W + col + 4], temp3v);
                    STVFU (cfablur[ (row + 1)*W + col + 4], temp4v);
                }

                for (; row < H - boxH; row++) {
                    temp1v = temp1v + (LVFU (srcVertical[ (row + boxH) * W + col]) - LVFU (srcVertical[ (row - boxH - 2) * W + col])) / lenv;
                    temp3v = temp3v + (LVFU (srcVertical[ (row + boxH) * W + col + 4]) - LVFU (srcVertical[ (row - boxH - 2) * W + col + 4])) / lenv;
                    STVFU (cfablur[row * W + col], temp1v);
                    STVFU (cfablur[row * W + col + 4], temp3v);
                    vfloat swapv = temp1v;
                    temp1v = temp2v;
                    temp2v = swapv;
                    swapv = temp3v;
                    temp3v = temp4v;
                    temp4v = swapv;
                }

                for (; row < H - 1; row += 2) {
                    lenm1v = lenv - onev;
                    temp1v = (temp1v * lenv - LVFU (srcVertical[ (row - boxH - 2) * W + col])) / lenm1v;
                    temp2v = (temp2v * lenv - LVFU (srcVertical[ (row - boxH - 1) * W + col])) / lenm1v;
                    temp3v = (temp3v * lenv - LVFU (srcVertical[ (row - boxH - 2) * W + col + 4])) / lenm1v;
                    temp4v = (temp4v * lenv - LVFU (srcVertical[ (row - boxH - 1) * W + col + 4])) / lenm1v;
                    STVFU (cfablur[row * W + col], temp1v);
                    STVFU (cfablur[ (row + 1)*W + col], temp2v);
                    STVFU (cfablur[row * W + col + 4], temp3v);
                    STVFU (cfablur[ (row + 1)*W + col + 4], temp4v);
                    lenv = lenm1v;
                }

                for (; row < H; row++) {
                    lenm1v = lenv - onev;
                    temp1v = (temp1v * lenv - LVFU (srcVertical[ (row - boxH - 2) * W + col])) / lenm1v;
                    temp3v = (temp3v * lenv - LVFU (srcVertical[ (row - boxH - 2) * W + col + 4])) / lenm1v;
                    STVFU (cfablur[ (row)*W + col], temp1v);
                    STVFU (cfablur[ (row)*W + col + 4], temp3v);
                }

            }

            #pragma omp single

            for (int col = W - (W % 8); col < W; col++) {
                int len = boxH / 2 + 1;
                cfablur[0 * W + col] = srcVertical[0 * W + col] / len;
                cfablur[1 * W + col] = srcVertical[1 * W + col] / len;

                for (int i = 2; i < boxH + 2; i += 2) {
                    cfablur[0 * W + col] += srcVertical[i * W + col] / len;
                    cfablur[1 * W + col] += srcVertical[ (i + 1) * W + col] / len;
                }

                for (int row = 2; row < boxH + 2; row += 2) {
                    cfablur[row * W + col] = (cfablur[ (row - 2) * W + col] * len + srcVertical[ (row + boxH) * W + col]) / (len + 1);
                    cfablur[ (row + 1)*W + col] = (cfablur[ (row - 1) * W + col] * len + srcVertical[ (row + boxH + 1) * W + col]) / (len + 1);
                    len ++;
                }

                for (int row = boxH + 2; row < H - boxH; row++) {
                    cfablur[row * W + col] = cfablur[ (row - 2) * W + col] + (srcVertical[ (row + boxH) * W + col] - srcVertical[ (row - boxH - 2) * W + col]) / len;
                }

                for (int row = H - boxH; row < H; row += 2) {
                    cfablur[row * W + col] = (cfablur[ (row - 2) * W + col] * len - srcVertical[ (row - boxH - 2) * W + col]) / (len - 1);

                    if (row + 1 < H) {
                        cfablur[ (row + 1)*W + col] = (cfablur[ (row - 1) * W + col] * len - srcVertical[ (row - boxH - 1) * W + col]) / (len - 1);
                    }

                    len --;
                }
            }

#else
#ifdef _OPENMP
            #pragma omp for
#endif

            for (int col = 0; col < W; col++) {
                int len = boxH / 2 + 1;
                cfablur[0 * W + col] = srcVertical[0 * W + col] / len;
                cfablur[1 * W + col] = srcVertical[1 * W + col] / len;

                for (int i = 2; i < boxH + 2; i += 2) {
                    cfablur[0 * W + col] += srcVertical[i * W + col] / len;
                    cfablur[1 * W + col] += srcVertical[ (i + 1) * W + col] / len;
                }

                for (int row = 2; row < boxH + 2; row += 2) {
                    cfablur[row * W + col] = (cfablur[ (row - 2) * W + col] * len + srcVertical[ (row + boxH) * W + col]) / (len + 1);
                    cfablur[ (row + 1)*W + col] = (cfablur[ (row - 1) * W + col] * len + srcVertical[ (row + boxH + 1) * W + col]) / (len + 1);
                    len ++;
                }

                for (int row = boxH + 2; row < H - boxH; row++) {
                    cfablur[row * W + col] = cfablur[ (row - 2) * W + col] + (srcVertical[ (row + boxH) * W + col] - srcVertical[ (row - boxH - 2) * W + col]) / len;
                }

                for (int row = H - boxH; row < H; row += 2) {
                    cfablur[row * W + col] = (cfablur[ (row - 2) * W + col] * len - srcVertical[ (row - boxH - 2) * W + col]) / (len - 1);

                    if (row + 1 < H) {
                        cfablur[ (row + 1)*W + col] = (cfablur[ (row - 1) * W + col] * len - srcVertical[ (row - boxH - 1) * W + col]) / (len - 1);
                    }

                    len --;
                }
            }

#endif
        }
    }

    if (tmpBuffer) {
        free (tmpBuffer);
    }
}


// Scale original pixels into the range 0 65535 using black offsets and multipliers
void RawImageSource::scaleColors (int winx, int winy, int winw, int winh, const RAWParams &raw, array2D<float> &rawData)
{
    chmax[0] = chmax[1] = chmax[2] = chmax[3] = 0; //channel maxima
    float black_lev[4] = {0.f};//black level

    //adjust black level  (eg Canon)
    bool isMono = false;

    if (getSensorType() == ST_BAYER || getSensorType() == ST_FOVEON ) {

        black_lev[0] = raw.bayersensor.black1; //R
        black_lev[1] = raw.bayersensor.black0; //G1
        black_lev[2] = raw.bayersensor.black2; //B
        black_lev[3] = raw.bayersensor.black3; //G2

        isMono = RAWParams::BayerSensor::methodstring[RAWParams::BayerSensor::mono] == raw.bayersensor.method;
    } else if (getSensorType() == ST_FUJI_XTRANS) {

        black_lev[0] = raw.xtranssensor.blackred; //R
        black_lev[1] = raw.xtranssensor.blackgreen; //G1
        black_lev[2] = raw.xtranssensor.blackblue; //B
        black_lev[3] = raw.xtranssensor.blackgreen; //G2  (set, only used with a Bayer filter)

        isMono = RAWParams::XTransSensor::methodstring[RAWParams::XTransSensor::mono] == raw.xtranssensor.method;
    }

    for (int i = 0; i < 4 ; i++) {
        cblacksom[i] = max ( c_black[i] + black_lev[i], 0.0f );   // adjust black level
    }

    initialGain = calculate_scale_mul (scale_mul, ref_pre_mul, c_white, cblacksom, isMono, ri->get_colors()); // recalculate scale colors with adjusted levels

    //fprintf(stderr, "recalc: %f [%f %f %f %f]\n", initialGain, scale_mul[0], scale_mul[1], scale_mul[2], scale_mul[3]);
    for (int i = 0; i < 4 ; i++) {
        clmax[i] = (c_white[i] - cblacksom[i]) * scale_mul[i];    // raw clip level
    }

    // this seems strange, but it works

    // scale image colors

    if ( ri->getSensorType() == ST_BAYER) {
#ifdef _OPENMP
        #pragma omp parallel
#endif
        {
            float tmpchmax[3];
            tmpchmax[0] = tmpchmax[1] = tmpchmax[2] = 0.0f;
#ifdef _OPENMP
            #pragma omp for nowait
#endif

            for (int row = winy; row < winy + winh; row ++)
            {
                for (int col = winx; col < winx + winw; col++) {
                    float val = rawData[row][col];
                    int c  = FC (row, col);                       // three colors,  0=R, 1=G,  2=B
                    int c4 = ( c == 1 && ! (row & 1) ) ? 3 : c;   // four  colors,  0=R, 1=G1, 2=B, 3=G2
                    val -= cblacksom[c4];
                    val *= scale_mul[c4];
                    rawData[row][col] = (val);
                    tmpchmax[c] = max (tmpchmax[c], val);
                }
            }

#ifdef _OPENMP
            #pragma omp critical
#endif
            {
                chmax[0] = max (tmpchmax[0], chmax[0]);
                chmax[1] = max (tmpchmax[1], chmax[1]);
                chmax[2] = max (tmpchmax[2], chmax[2]);
            }
        }
    } else if ( ri->get_colors() == 1 ) {
#ifdef _OPENMP
        #pragma omp parallel
#endif
        {
            float tmpchmax = 0.0f;
#ifdef _OPENMP
            #pragma omp for nowait
#endif

            for (int row = winy; row < winy + winh; row ++)
            {
                for (int col = winx; col < winx + winw; col++) {
                    float val = rawData[row][col];
                    val -= cblacksom[0];
                    val *= scale_mul[0];
                    rawData[row][col] = (val);
                    tmpchmax = max (tmpchmax, val);
                }
            }

#ifdef _OPENMP
            #pragma omp critical
#endif
            {
                chmax[0] = chmax[1] = chmax[2] = chmax[3] = max (tmpchmax, chmax[0]);
            }
        }
    } else if (ri->getSensorType() == ST_FUJI_XTRANS) {
#ifdef _OPENMP
        #pragma omp parallel
#endif
        {
            float tmpchmax[3];
            tmpchmax[0] = tmpchmax[1] = tmpchmax[2] = 0.0f;
#ifdef _OPENMP
            #pragma omp for nowait
#endif

            for (int row = winy; row < winy + winh; row ++)
            {
                for (int col = winx; col < winx + winw; col++) {
                    float val = rawData[row][col];
                    int c = ri->XTRANSFC (row, col);
                    val -= cblacksom[c];
                    val *= scale_mul[c];

                    rawData[row][col] = (val);
                    tmpchmax[c] = max (tmpchmax[c], val);
                }
            }

#ifdef _OPENMP
            #pragma omp critical
#endif
            {
                chmax[0] = max (tmpchmax[0], chmax[0]);
                chmax[1] = max (tmpchmax[1], chmax[1]);
                chmax[2] = max (tmpchmax[2], chmax[2]);
            }
        }
    } else {
#ifdef _OPENMP
        #pragma omp parallel
#endif
        {
            float tmpchmax[3];
            tmpchmax[0] = tmpchmax[1] = tmpchmax[2] = 0.0f;
#ifdef _OPENMP
            #pragma omp for nowait
#endif

            for (int row = winy; row < winy + winh; row ++)
            {
                for (int col = winx; col < winx + winw; col++) {
                    for (int c = 0; c < 3; c++) {                 // three colors,  0=R, 1=G,  2=B
                        float val = rawData[row][3 * col + c];
                        val -= cblacksom[c];
                        val *= scale_mul[c];
                        rawData[row][3 * col + c] = (val);
                        tmpchmax[c] = max (tmpchmax[c], val);
                    }
                }
            }

#ifdef _OPENMP
            #pragma omp critical
#endif
            {
                chmax[0] = max (tmpchmax[0], chmax[0]);
                chmax[1] = max (tmpchmax[1], chmax[1]);
                chmax[2] = max (tmpchmax[2], chmax[2]);
            }
        }
        chmax[3] = chmax[1];
    }

}

//%%%%%%%%%%%%%%%%%%%%%%%%%%%%%%%%%%%%%%%

int RawImageSource::defTransform (int tran)
{

    int deg = ri->get_rotateDegree();

    if ((tran & TR_ROT) == TR_R180) {
        deg += 180;
    } else if ((tran & TR_ROT) == TR_R90) {
        deg += 90;
    } else if ((tran & TR_ROT) == TR_R270) {
        deg += 270;
    }

    deg %= 360;

    int ret = 0;

    if (deg == 90) {
        ret |= TR_R90;
    } else if (deg == 180) {
        ret |= TR_R180;
    } else if (deg == 270) {
        ret |= TR_R270;
    }

    if (tran & TR_HFLIP) {
        ret |= TR_HFLIP;
    }

    if (tran & TR_VFLIP) {
        ret |= TR_VFLIP;
    }

    return ret;
}

//%%%%%%%%%%%%%%%%%%%%%%%%%%%%%%%%%%%%%%%

// Thread called part
void RawImageSource::processFalseColorCorrectionThread  (Imagefloat* im, array2D<float> &rbconv_Y, array2D<float> &rbconv_I, array2D<float> &rbconv_Q, array2D<float> &rbout_I, array2D<float> &rbout_Q, const int row_from, const int row_to)
{

    const int W = im->getWidth();
    constexpr float onebynine = 1.f / 9.f;

#ifdef __SSE2__
    vfloat buffer[12];
    vfloat* pre1 = &buffer[0];
    vfloat* pre2 = &buffer[3];
    vfloat* post1 = &buffer[6];
    vfloat* post2 = &buffer[9];
#else
    float buffer[12];
    float* pre1 = &buffer[0];
    float* pre2 = &buffer[3];
    float* post1 = &buffer[6];
    float* post2 = &buffer[9];
#endif

    int px = (row_from - 1) % 3, cx = row_from % 3, nx = 0;

    convert_row_to_YIQ (im->r (row_from - 1), im->g (row_from - 1), im->b (row_from - 1), rbconv_Y[px], rbconv_I[px], rbconv_Q[px], W);
    convert_row_to_YIQ (im->r (row_from), im->g (row_from), im->b (row_from), rbconv_Y[cx], rbconv_I[cx], rbconv_Q[cx], W);

    for (int j = 0; j < W; j++) {
        rbout_I[px][j] = rbconv_I[px][j];
        rbout_Q[px][j] = rbconv_Q[px][j];
    }

    for (int i = row_from; i < row_to; i++) {

        px = (i - 1) % 3;
        cx = i % 3;
        nx = (i + 1) % 3;

        convert_row_to_YIQ (im->r (i + 1), im->g (i + 1), im->b (i + 1), rbconv_Y[nx], rbconv_I[nx], rbconv_Q[nx], W);

#ifdef __SSE2__
        pre1[0] = _mm_setr_ps (rbconv_I[px][0], rbconv_Q[px][0], 0, 0) , pre1[1] = _mm_setr_ps (rbconv_I[cx][0], rbconv_Q[cx][0], 0, 0), pre1[2] = _mm_setr_ps (rbconv_I[nx][0], rbconv_Q[nx][0], 0, 0);
        pre2[0] = _mm_setr_ps (rbconv_I[px][1], rbconv_Q[px][1], 0, 0) , pre2[1] = _mm_setr_ps (rbconv_I[cx][1], rbconv_Q[cx][1], 0, 0), pre2[2] = _mm_setr_ps (rbconv_I[nx][1], rbconv_Q[nx][1], 0, 0);

        // fill first element in rbout_I and rbout_Q
        rbout_I[cx][0] = rbconv_I[cx][0];
        rbout_Q[cx][0] = rbconv_Q[cx][0];

        // median I channel
        for (int j = 1; j < W - 2; j += 2) {
            post1[0] = _mm_setr_ps (rbconv_I[px][j + 1], rbconv_Q[px][j + 1], 0, 0), post1[1] = _mm_setr_ps (rbconv_I[cx][j + 1], rbconv_Q[cx][j + 1], 0, 0), post1[2] = _mm_setr_ps (rbconv_I[nx][j + 1], rbconv_Q[nx][j + 1], 0, 0);
            const auto middle = middle4of6 (pre2[0], pre2[1], pre2[2], post1[0], post1[1], post1[2]);
            vfloat medianval = median (pre1[0], pre1[1], pre1[2], middle[0], middle[1], middle[2], middle[3]);
            rbout_I[cx][j] = medianval[0];
            rbout_Q[cx][j] = medianval[1];
            post2[0] = _mm_setr_ps (rbconv_I[px][j + 2], rbconv_Q[px][j + 2], 0, 0), post2[1] = _mm_setr_ps (rbconv_I[cx][j + 2], rbconv_Q[cx][j + 2], 0, 0), post2[2] = _mm_setr_ps (rbconv_I[nx][j + 2], rbconv_Q[nx][j + 2], 0, 0);
            medianval = median (post2[0], post2[1], post2[2], middle[0], middle[1], middle[2], middle[3]);
            rbout_I[cx][j + 1] = medianval[0];
            rbout_Q[cx][j + 1] = medianval[1];
            std::swap (pre1, post1);
            std::swap (pre2, post2);
        }

        // fill last elements in rbout_I and rbout_Q
        rbout_I[cx][W - 1] = rbconv_I[cx][W - 1];
        rbout_I[cx][W - 2] = rbconv_I[cx][W - 2];
        rbout_Q[cx][W - 1] = rbconv_Q[cx][W - 1];
        rbout_Q[cx][W - 2] = rbconv_Q[cx][W - 2];

#else
        pre1[0] = rbconv_I[px][0], pre1[1] = rbconv_I[cx][0], pre1[2] = rbconv_I[nx][0];
        pre2[0] = rbconv_I[px][1], pre2[1] = rbconv_I[cx][1], pre2[2] = rbconv_I[nx][1];

        // fill first element in rbout_I
        rbout_I[cx][0] = rbconv_I[cx][0];

        // median I channel
        for (int j = 1; j < W - 2; j += 2) {
            post1[0] = rbconv_I[px][j + 1], post1[1] = rbconv_I[cx][j + 1], post1[2] = rbconv_I[nx][j + 1];
            const auto middle = middle4of6 (pre2[0], pre2[1], pre2[2], post1[0], post1[1], post1[2]);
            rbout_I[cx][j] = median (pre1[0], pre1[1], pre1[2], middle[0], middle[1], middle[2], middle[3]);
            post2[0] = rbconv_I[px][j + 2], post2[1] = rbconv_I[cx][j + 2], post2[2] = rbconv_I[nx][j + 2];
            rbout_I[cx][j + 1] = median (post2[0], post2[1], post2[2], middle[0], middle[1], middle[2], middle[3]);
            std::swap (pre1, post1);
            std::swap (pre2, post2);
        }

        // fill last elements in rbout_I
        rbout_I[cx][W - 1] = rbconv_I[cx][W - 1];
        rbout_I[cx][W - 2] = rbconv_I[cx][W - 2];

        pre1[0] = rbconv_Q[px][0], pre1[1] = rbconv_Q[cx][0], pre1[2] = rbconv_Q[nx][0];
        pre2[0] = rbconv_Q[px][1], pre2[1] = rbconv_Q[cx][1], pre2[2] = rbconv_Q[nx][1];

        // fill first element in rbout_Q
        rbout_Q[cx][0] = rbconv_Q[cx][0];

        // median Q channel
        for (int j = 1; j < W - 2; j += 2) {
            post1[0] = rbconv_Q[px][j + 1], post1[1] = rbconv_Q[cx][j + 1], post1[2] = rbconv_Q[nx][j + 1];
            const auto middle = middle4of6 (pre2[0], pre2[1], pre2[2], post1[0], post1[1], post1[2]);
            rbout_Q[cx][j] = median (pre1[0], pre1[1], pre1[2], middle[0], middle[1], middle[2], middle[3]);
            post2[0] = rbconv_Q[px][j + 2], post2[1] = rbconv_Q[cx][j + 2], post2[2] = rbconv_Q[nx][j + 2];
            rbout_Q[cx][j + 1] = median (post2[0], post2[1], post2[2], middle[0], middle[1], middle[2], middle[3]);
            std::swap (pre1, post1);
            std::swap (pre2, post2);
        }

        // fill last elements in rbout_Q
        rbout_Q[cx][W - 1] = rbconv_Q[cx][W - 1];
        rbout_Q[cx][W - 2] = rbconv_Q[cx][W - 2];
#endif

        // blur i-1th row
        if (i > row_from) {
            convert_to_RGB (im->r (i - 1, 0), im->g (i - 1, 0), im->b (i - 1, 0), rbconv_Y[px][0], rbout_I[px][0], rbout_Q[px][0]);

#ifdef _OPENMP
            #pragma omp simd
#endif

            for (int j = 1; j < W - 1; j++) {
                float I = (rbout_I[px][j - 1] + rbout_I[px][j] + rbout_I[px][j + 1] + rbout_I[cx][j - 1] + rbout_I[cx][j] + rbout_I[cx][j + 1] + rbout_I[nx][j - 1] + rbout_I[nx][j] + rbout_I[nx][j + 1]) * onebynine;
                float Q = (rbout_Q[px][j - 1] + rbout_Q[px][j] + rbout_Q[px][j + 1] + rbout_Q[cx][j - 1] + rbout_Q[cx][j] + rbout_Q[cx][j + 1] + rbout_Q[nx][j - 1] + rbout_Q[nx][j] + rbout_Q[nx][j + 1]) * onebynine;
                convert_to_RGB (im->r (i - 1, j), im->g (i - 1, j), im->b (i - 1, j), rbconv_Y[px][j], I, Q);
            }

            convert_to_RGB (im->r (i - 1, W - 1), im->g (i - 1, W - 1), im->b (i - 1, W - 1), rbconv_Y[px][W - 1], rbout_I[px][W - 1], rbout_Q[px][W - 1]);
        }
    }

    // blur last 3 row and finalize H-1th row
    convert_to_RGB (im->r (row_to - 1, 0), im->g (row_to - 1, 0), im->b (row_to - 1, 0), rbconv_Y[cx][0], rbout_I[cx][0], rbout_Q[cx][0]);
#ifdef _OPENMP
    #pragma omp simd
#endif

    for (int j = 1; j < W - 1; j++) {
        float I = (rbout_I[px][j - 1] + rbout_I[px][j] + rbout_I[px][j + 1] + rbout_I[cx][j - 1] + rbout_I[cx][j] + rbout_I[cx][j + 1] + rbconv_I[nx][j - 1] + rbconv_I[nx][j] + rbconv_I[nx][j + 1]) * onebynine;
        float Q = (rbout_Q[px][j - 1] + rbout_Q[px][j] + rbout_Q[px][j + 1] + rbout_Q[cx][j - 1] + rbout_Q[cx][j] + rbout_Q[cx][j + 1] + rbconv_Q[nx][j - 1] + rbconv_Q[nx][j] + rbconv_Q[nx][j + 1]) * onebynine;
        convert_to_RGB (im->r (row_to - 1, j), im->g (row_to - 1, j), im->b (row_to - 1, j), rbconv_Y[cx][j], I, Q);
    }

    convert_to_RGB (im->r (row_to - 1, W - 1), im->g (row_to - 1, W - 1), im->b (row_to - 1, W - 1), rbconv_Y[cx][W - 1], rbout_I[cx][W - 1], rbout_Q[cx][W - 1]);
}

//%%%%%%%%%%%%%%%%%%%%%%%%%%%%%%%%%%%%%%%

// correction_YIQ_LQ
void RawImageSource::processFalseColorCorrection  (Imagefloat* im, const int steps)
{

    if (im->getHeight() < 4 || steps < 1) {
        return;
    }

#ifdef _OPENMP
    #pragma omp parallel
    {
        multi_array2D<float, 5> buffer (W, 3);
        int tid = omp_get_thread_num();
        int nthreads = omp_get_num_threads();
        int blk = (im->getHeight() - 2) / nthreads;

        for (int t = 0; t < steps; t++) {

            if (tid < nthreads - 1) {
                processFalseColorCorrectionThread (im, buffer[0], buffer[1], buffer[2], buffer[3], buffer[4], 1 + tid * blk, 1 + (tid + 1)*blk);
            } else {
                processFalseColorCorrectionThread (im, buffer[0], buffer[1], buffer[2], buffer[3], buffer[4], 1 + tid * blk, im->getHeight() - 1);
            }

            #pragma omp barrier
        }
    }
#else
    multi_array2D<float, 5> buffer (W, 3);

    for (int t = 0; t < steps; t++) {
        processFalseColorCorrectionThread (im, buffer[0], buffer[1], buffer[2], buffer[3], buffer[4], 1 , im->getHeight() - 1);
    }

#endif
}

// Some camera input profiles need gamma preprocessing
// gamma is applied before the CMS, correct line fac=lineFac*rawPixel+LineSum after the CMS
void RawImageSource::getProfilePreprocParams (cmsHPROFILE in, float& gammaFac, float& lineFac, float& lineSum)
{
    gammaFac = 0;
    lineFac = 1;
    lineSum = 0;

    char copyright[256];
    copyright[0] = 0;

    if (cmsGetProfileInfoASCII (in, cmsInfoCopyright, cmsNoLanguage, cmsNoCountry, copyright, 256) > 0) {
        if (strstr (copyright, "Phase One") != nullptr) {
            gammaFac = 0.55556;    // 1.8
        } else if (strstr (copyright, "Nikon Corporation") != nullptr) {
            gammaFac = 0.5;
            lineFac = -0.4;
            lineSum = 1.35; // determined in reverse by measuring NX an RT developed colorchecker PNGs
        }
    }
}

//%%%%%%%%%%%%%%%%%%%%%%%%%%%%%%%%%%%%%%%

static void
lab2ProphotoRgbD50 (float L, float A, float B, float& r, float& g, float& b)
{
    float X;
    float Y;
    float Z;
#define CLIP01(a) ((a)>0?((a)<1?(a):1):0)
    {
        // convert from Lab to XYZ
        float x, y, z, fx, fy, fz;

        fy = (L + 16.0f) / 116.0f;
        fx = A / 500.0f + fy;
        fz = fy - B / 200.0f;

        if (fy > 24.0f / 116.0f) {
            y = fy * fy * fy;
        } else {
            y = (fy - 16.0f / 116.0f) / 7.787036979f;
        }

        if (fx > 24.0f / 116.0f) {
            x = fx * fx * fx;
        } else {
            x = (fx - 16.0 / 116.0) / 7.787036979f;
        }

        if (fz > 24.0f / 116.0f) {
            z = fz * fz * fz;
        } else {
            z = (fz - 16.0f / 116.0f) / 7.787036979f;
        }

        //0.9642, 1.0000, 0.8249 D50
        X = x * 0.9642;
        Y = y;
        Z = z * 0.8249;
    }
    r = prophoto_xyz[0][0] * X + prophoto_xyz[0][1] * Y + prophoto_xyz[0][2] * Z;
    g = prophoto_xyz[1][0] * X + prophoto_xyz[1][1] * Y + prophoto_xyz[1][2] * Z;
    b = prophoto_xyz[2][0] * X + prophoto_xyz[2][1] * Y + prophoto_xyz[2][2] * Z;
    r = CLIP01 (r);
    g = CLIP01 (g);
    b = CLIP01 (b);
}

// Converts raw image including ICC input profile to working space - floating point version
void RawImageSource::colorSpaceConversion_ (Imagefloat* im, ColorManagementParams &cmp, const ColorTemp &wb, double pre_mul[3], cmsHPROFILE embedded, cmsHPROFILE camprofile, double camMatrix[3][3], const std::string &camName)
{

//    MyTime t1, t2, t3;
//    t1.set ();
    cmsHPROFILE in;
    DCPProfile *dcpProf;

    if (!findInputProfile (cmp.input, embedded, camName, &dcpProf, in)) {
        return;
    }

    if (dcpProf != nullptr) {
        // DCP processing
        const DCPProfile::Triple pre_mul_row = {
            pre_mul[0],
            pre_mul[1],
            pre_mul[2]
        };
        const DCPProfile::Matrix cam_matrix = {{
                {camMatrix[0][0], camMatrix[0][1], camMatrix[0][2]},
                {camMatrix[1][0], camMatrix[1][1], camMatrix[1][2]},
                {camMatrix[2][0], camMatrix[2][1], camMatrix[2][2]}
            }
        };
        dcpProf->apply (im, cmp.dcpIlluminant, cmp.working, wb, pre_mul_row, cam_matrix, cmp.applyHueSatMap);
        return;
    }

    if (in == nullptr) {
        // use default camprofile, supplied by dcraw
        // in this case we avoid using the slllllooooooowwww lcms

        // Calculate matrix for direct conversion raw>working space
        TMatrix work = ICCStore::getInstance()->workingSpaceInverseMatrix (cmp.working);
        double mat[3][3] = {{0, 0, 0}, {0, 0, 0}, {0, 0, 0}};

        for (int i = 0; i < 3; i++)
            for (int j = 0; j < 3; j++)
                for (int k = 0; k < 3; k++) {
                    mat[i][j] += work[i][k] * camMatrix[k][j];    // rgb_xyz * imatrices.xyz_cam
                }

#ifdef _OPENMP
        #pragma omp parallel for
#endif

        for (int i = 0; i < im->getHeight(); i++)
            for (int j = 0; j < im->getWidth(); j++) {

                float newr = mat[0][0] * im->r (i, j) + mat[0][1] * im->g (i, j) + mat[0][2] * im->b (i, j);
                float newg = mat[1][0] * im->r (i, j) + mat[1][1] * im->g (i, j) + mat[1][2] * im->b (i, j);
                float newb = mat[2][0] * im->r (i, j) + mat[2][1] * im->g (i, j) + mat[2][2] * im->b (i, j);

                im->r (i, j) = newr;
                im->g (i, j) = newg;
                im->b (i, j) = newb;

            }
    } else {
        const bool working_space_is_prophoto = (cmp.working == "ProPhoto");

        // use supplied input profile

        /*
          The goal here is to in addition to user-made custom ICC profiles also support profiles
          supplied with other popular raw converters. As curves affect color rendering and
          different raw converters deal with them differently (and few if any is as flexible
          as RawTherapee) we cannot really expect to get the *exact* same color rendering here.
          However we try hard to make the best out of it.

          Third-party input profiles that contain a LUT (usually A2B0 tag) often needs some preprocessing,
          as ICC LUTs are not really designed for dealing with linear camera data. Generally one
          must apply some sort of curve to get efficient use of the LUTs. Unfortunately how you
          should preprocess is not standardized so there are almost as many ways as there are
          software makers, and for each one we have to reverse engineer to find out how it has
          been done. (The ICC files made for RT has linear LUTs)

          ICC profiles which only contain the <r,g,b>XYZ tags (ie only a color matrix) should
          (hopefully) not require any pre-processing.

          Some LUT ICC profiles apply a contrast curve and desaturate highlights (to give a "film-like"
          behavior. These will generally work with RawTherapee, but will not produce good results when
          you enable highlight recovery/reconstruction, as that data is added linearly on top of the
          original range. RawTherapee works best with linear ICC profiles.
        */

        enum camera_icc_type {
            CAMERA_ICC_TYPE_GENERIC, // Generic, no special pre-processing required, RTs own is this way
            CAMERA_ICC_TYPE_PHASE_ONE, // Capture One profiles
            CAMERA_ICC_TYPE_LEAF, // Leaf profiles, former Leaf Capture now in Capture One, made for Leaf digital backs
            CAMERA_ICC_TYPE_NIKON // Nikon NX profiles
        } camera_icc_type = CAMERA_ICC_TYPE_GENERIC;

        float leaf_prophoto_mat[3][3];
        {
            // identify ICC type
            char copyright[256] = "";
            char description[256] = "";

            cmsGetProfileInfoASCII (in, cmsInfoCopyright, cmsNoLanguage, cmsNoCountry, copyright, 256);
            cmsGetProfileInfoASCII (in, cmsInfoDescription, cmsNoLanguage, cmsNoCountry, description, 256);
            camera_icc_type = CAMERA_ICC_TYPE_GENERIC;

            // Note: order the identification with the most detailed matching first since the more general ones may also match the more detailed
            if ((strstr (copyright, "Leaf") != nullptr ||
                    strstr (copyright, "Phase One A/S") != nullptr ||
                    strstr (copyright, "Kodak") != nullptr ||
                    strstr (copyright, "Creo") != nullptr) &&
                    (strstr (description, "LF2 ") == description ||
                     strstr (description, "LF3 ") == description ||
                     strstr (description, "LeafLF2") == description ||
                     strstr (description, "LeafLF3") == description ||
                     strstr (description, "LeafLF4") == description ||
                     strstr (description, "MamiyaLF2") == description ||
                     strstr (description, "MamiyaLF3") == description)) {
                camera_icc_type = CAMERA_ICC_TYPE_LEAF;
            } else if (strstr (copyright, "Phase One A/S") != nullptr) {
                camera_icc_type = CAMERA_ICC_TYPE_PHASE_ONE;
            } else if (strstr (copyright, "Nikon Corporation") != nullptr) {
                camera_icc_type = CAMERA_ICC_TYPE_NIKON;
            }
        }

        // Initialize transform
        cmsHTRANSFORM hTransform;
        cmsHPROFILE prophoto = ICCStore::getInstance()->workingSpace ("ProPhoto"); // We always use Prophoto to apply the ICC profile to minimize problems with clipping in LUT conversion.
        bool transform_via_pcs_lab = false;
        bool separate_pcs_lab_highlights = false;
        lcmsMutex->lock ();

        switch (camera_icc_type) {
            case CAMERA_ICC_TYPE_PHASE_ONE:
            case CAMERA_ICC_TYPE_LEAF: {
                // These profiles have a RGB to Lab cLUT, gives gamma 1.8 output, and expects a "film-like" curve on input
                transform_via_pcs_lab = true;
                separate_pcs_lab_highlights = true;
                // We transform to Lab because we can and that we avoid getting an unnecessary unmatched gamma conversion which we would need to revert.
                hTransform = cmsCreateTransform (in, TYPE_RGB_FLT, nullptr, TYPE_Lab_FLT, INTENT_RELATIVE_COLORIMETRIC, cmsFLAGS_NOOPTIMIZE | cmsFLAGS_NOCACHE );

                for (int i = 0; i < 3; i++) {
                    for (int j = 0; j < 3; j++) {
                        leaf_prophoto_mat[i][j] = 0;

                        for (int k = 0; k < 3; k++) {
                            leaf_prophoto_mat[i][j] += prophoto_xyz[i][k] * camMatrix[k][j];
                        }
                    }
                }

                break;
            }

            case CAMERA_ICC_TYPE_NIKON:
            case CAMERA_ICC_TYPE_GENERIC:
            default:
                hTransform = cmsCreateTransform (in, TYPE_RGB_FLT, prophoto, TYPE_RGB_FLT, INTENT_RELATIVE_COLORIMETRIC, cmsFLAGS_NOOPTIMIZE | cmsFLAGS_NOCACHE );  // NOCACHE is important for thread safety
                break;
        }

        lcmsMutex->unlock ();

        if (hTransform == nullptr) {
            // Fallback: create transform from camera profile. Should not happen normally.
            lcmsMutex->lock ();
            hTransform = cmsCreateTransform (camprofile, TYPE_RGB_FLT, prophoto, TYPE_RGB_FLT, INTENT_RELATIVE_COLORIMETRIC, cmsFLAGS_NOOPTIMIZE | cmsFLAGS_NOCACHE );
            lcmsMutex->unlock ();
        }

        TMatrix toxyz = {}, torgb = {};

        if (!working_space_is_prophoto) {
            toxyz = ICCStore::getInstance()->workingSpaceMatrix ("ProPhoto");
            torgb = ICCStore::getInstance()->workingSpaceInverseMatrix (cmp.working); //sRGB .. Adobe...Wide...
        }

#ifdef _OPENMP
        #pragma omp parallel
#endif
        {
            AlignedBuffer<float> buffer (im->getWidth() * 3);
            AlignedBuffer<float> hl_buffer (im->getWidth() * 3);
            AlignedBuffer<float> hl_scale (im->getWidth());
#ifdef _OPENMP
            #pragma omp for schedule(static)
#endif

            for ( int h = 0; h < im->getHeight(); ++h ) {
                float *p = buffer.data, *pR = im->r (h), *pG = im->g (h), *pB = im->b (h);

                // Apply pre-processing
                for ( int w = 0; w < im->getWidth(); ++w ) {
                    float r = * (pR++);
                    float g = * (pG++);
                    float b = * (pB++);

                    // convert to 0-1 range as LCMS expects that
                    r /= 65535.0f;
                    g /= 65535.0f;
                    b /= 65535.0f;

                    float maxc = max (r, g, b);

                    if (maxc <= 1.0) {
                        hl_scale.data[w] = 1.0;
                    } else {
                        // highlight recovery extend the range past the clip point, which means we can get values larger than 1.0 here.
                        // LUT ICC profiles only work in the 0-1 range so we scale down to fit and restore after conversion.
                        hl_scale.data[w] = 1.0 / maxc;
                        r *= hl_scale.data[w];
                        g *= hl_scale.data[w];
                        b *= hl_scale.data[w];
                    }

                    switch (camera_icc_type) {
                        case CAMERA_ICC_TYPE_PHASE_ONE:
                            // Here we apply a curve similar to Capture One's "Film Standard" + gamma, the reason is that the LUTs embedded in the
                            // ICCs are designed to work on such input, and if you provide it with a different curve you don't get as good result.
                            // We will revert this curve after we've made the color transform. However when we revert the curve, we'll notice that
                            // highlight rendering suffers due to that the LUT transform don't expand well, therefore we do a less compressed
                            // conversion too and mix them, this gives us the highest quality and most flexible result.
                            hl_buffer.data[3 * w + 0] = pow_F (r, 1.0 / 1.8);
                            hl_buffer.data[3 * w + 1] = pow_F (g, 1.0 / 1.8);
                            hl_buffer.data[3 * w + 2] = pow_F (b, 1.0 / 1.8);
                            r = phaseOneIccCurveInv->getVal (r);
                            g = phaseOneIccCurveInv->getVal (g);
                            b = phaseOneIccCurveInv->getVal (b);
                            break;

                        case CAMERA_ICC_TYPE_LEAF: {
                            // Leaf profiles expect that the camera native RGB has been converted to Prophoto RGB
                            float newr = leaf_prophoto_mat[0][0] * r + leaf_prophoto_mat[0][1] * g + leaf_prophoto_mat[0][2] * b;
                            float newg = leaf_prophoto_mat[1][0] * r + leaf_prophoto_mat[1][1] * g + leaf_prophoto_mat[1][2] * b;
                            float newb = leaf_prophoto_mat[2][0] * r + leaf_prophoto_mat[2][1] * g + leaf_prophoto_mat[2][2] * b;
                            hl_buffer.data[3 * w + 0] = pow_F (newr, 1.0 / 1.8);
                            hl_buffer.data[3 * w + 1] = pow_F (newg, 1.0 / 1.8);
                            hl_buffer.data[3 * w + 2] = pow_F (newb, 1.0 / 1.8);
                            r = phaseOneIccCurveInv->getVal (newr);
                            g = phaseOneIccCurveInv->getVal (newg);
                            b = phaseOneIccCurveInv->getVal (newb);
                            break;
                        }

                        case CAMERA_ICC_TYPE_NIKON:
                            // gamma 0.5
                            r = sqrtf (r);
                            g = sqrtf (g);
                            b = sqrtf (b);
                            break;

                        case CAMERA_ICC_TYPE_GENERIC:
                        default:
                            // do nothing
                            break;
                    }

                    * (p++) = r;
                    * (p++) = g;
                    * (p++) = b;
                }

                // Run icc transform
                cmsDoTransform (hTransform, buffer.data, buffer.data, im->getWidth());

                if (separate_pcs_lab_highlights) {
                    cmsDoTransform (hTransform, hl_buffer.data, hl_buffer.data, im->getWidth());
                }

                // Apply post-processing
                p = buffer.data;
                pR = im->r (h);
                pG = im->g (h);
                pB = im->b (h);

                for ( int w = 0; w < im->getWidth(); ++w ) {

                    float r, g, b, hr, hg, hb;

                    if (transform_via_pcs_lab) {
                        float L = * (p++);
                        float A = * (p++);
                        float B = * (p++);
                        // profile connection space CIELAB should have D50 illuminant
                        lab2ProphotoRgbD50 (L, A, B, r, g, b);

                        if (separate_pcs_lab_highlights) {
                            lab2ProphotoRgbD50 (hl_buffer.data[3 * w + 0], hl_buffer.data[3 * w + 1], hl_buffer.data[3 * w + 2], hr, hg, hb);
                        }
                    } else {
                        r = * (p++);
                        g = * (p++);
                        b = * (p++);
                    }

                    // restore pre-processing and/or add post-processing for the various ICC types
                    switch (camera_icc_type) {
                        default:
                            break;

                        case CAMERA_ICC_TYPE_PHASE_ONE:
                        case CAMERA_ICC_TYPE_LEAF: {
                            // note the 1/1.8 gamma, it's the gamma that the profile has applied, which we must revert before we can revert the curve
                            r = phaseOneIccCurve->getVal (pow_F (r, 1.0 / 1.8));
                            g = phaseOneIccCurve->getVal (pow_F (g, 1.0 / 1.8));
                            b = phaseOneIccCurve->getVal (pow_F (b, 1.0 / 1.8));
                            const float mix = 0.25; // may seem a low number, but remember this is linear space, mixing starts 2 stops from clipping
                            const float maxc = max (r, g, b);

                            if (maxc > mix) {
                                float fac = (maxc - mix) / (1.0 - mix);
                                fac = sqrtf (sqrtf (fac)); // gamma 0.25 to mix in highlight render relatively quick
                                r = (1.0 - fac) * r + fac * hr;
                                g = (1.0 - fac) * g + fac * hg;
                                b = (1.0 - fac) * b + fac * hb;
                            }

                            break;
                        }

                        case CAMERA_ICC_TYPE_NIKON: {
                            const float lineFac = -0.4;
                            const float lineSum = 1.35;
                            r *= r * lineFac + lineSum;
                            g *= g * lineFac + lineSum;
                            b *= b * lineFac + lineSum;
                            break;
                        }
                    }

                    // restore highlight scaling if any
                    if (hl_scale.data[w] != 1.0) {
                        float fac = 1.0 / hl_scale.data[w];
                        r *= fac;
                        g *= fac;
                        b *= fac;
                    }

                    // If we don't have ProPhoto as chosen working profile, convert. This conversion is clipless, ie if we convert
                    // to a small space such as sRGB we may end up with negative values and values larger than max.
                    if (!working_space_is_prophoto) {
                        //convert from Prophoto to XYZ
                        float x = (toxyz[0][0] * r + toxyz[0][1] * g + toxyz[0][2] * b ) ;
                        float y = (toxyz[1][0] * r + toxyz[1][1] * g + toxyz[1][2] * b ) ;
                        float z = (toxyz[2][0] * r + toxyz[2][1] * g + toxyz[2][2] * b ) ;
                        //convert from XYZ to cmp.working  (sRGB...Adobe...Wide..)
                        r = ((torgb[0][0] * x + torgb[0][1] * y + torgb[0][2] * z)) ;
                        g = ((torgb[1][0] * x + torgb[1][1] * y + torgb[1][2] * z)) ;
                        b = ((torgb[2][0] * x + torgb[2][1] * y + torgb[2][2] * z)) ;
                    }

                    // return to the 0.0 - 65535.0 range (with possible negative and > max values present)
                    r *= 65535.0;
                    g *= 65535.0;
                    b *= 65535.0;

                    * (pR++) = r;
                    * (pG++) = g;
                    * (pB++) = b;
                }
            }
        } // End of parallelization
        cmsDeleteTransform (hTransform);
    }

//t3.set ();
//        printf ("ICM TIME: %d usec\n", t3.etime(t1));
}


// Determine RAW input and output profiles. Returns TRUE on success
bool RawImageSource::findInputProfile (Glib::ustring inProfile, cmsHPROFILE embedded, std::string camName, DCPProfile **dcpProf, cmsHPROFILE& in)
{
    in = nullptr; // cam will be taken on NULL
    *dcpProf = nullptr;

    if (inProfile == "(none)") {
        return false;
    }

    if (inProfile == "(embedded)" && embedded) {
        in = embedded;
    } else if (inProfile == "(cameraICC)") {
        // DCPs have higher quality, so use them first
        *dcpProf = DCPStore::getInstance()->getStdProfile (camName);

        if (*dcpProf == nullptr) {
            in = ICCStore::getInstance()->getStdProfile (camName);
        }
    } else if (inProfile != "(camera)" && inProfile != "") {
        Glib::ustring normalName = inProfile;

        if (!inProfile.compare (0, 5, "file:")) {
            normalName = inProfile.substr (5);
        }

        if (DCPStore::getInstance()->isValidDCPFileName (normalName)) {
            *dcpProf = DCPStore::getInstance()->getProfile (normalName);
        }

        if (*dcpProf == nullptr) {
            in = ICCStore::getInstance()->getProfile (inProfile);
        }
    }

    // "in" might be NULL because of "not found". That's ok, we take the cam profile then

    return true;
}

//%%%%%%%%%%%%%%%%%%%%%%%%%%%%%%%%%%%%%%%
// derived from Dcraw "blend_highlights()"
//  very effective to reduce (or remove) the magenta, but with levels of grey !
void RawImageSource::HLRecovery_blend (float* rin, float* gin, float* bin, int width, float maxval, float* hlmax)
{
    const int ColorCount = 3;

    // Transform matrixes rgb>lab and back
    static const float trans[2][ColorCount][ColorCount] = {
        { { 1, 1, 1 }, { 1.7320508, -1.7320508, 0 }, { -1, -1, 2 } },
        { { 1, 1, 1 }, { 1, -1, 1 }, { 1, 1, -1 } }
    };
    static const float itrans[2][ColorCount][ColorCount] = {
        { { 1, 0.8660254, -0.5 }, { 1, -0.8660254, -0.5 }, { 1, 0, 1 } },
        { { 1, 1, 1 }, { 1, -1, 1 }, { 1, 1, -1 } }
    };

#define FOREACHCOLOR for (int c=0; c < ColorCount; c++)

    float minpt = min (hlmax[0], hlmax[1], hlmax[2]); //min of the raw clip points
    //float maxpt=max(hlmax[0],hlmax[1],hlmax[2]);//max of the raw clip points
    //float medpt=hlmax[0]+hlmax[1]+hlmax[2]-minpt-maxpt;//median of the raw clip points
    float maxave = (hlmax[0] + hlmax[1] + hlmax[2]) / 3; //ave of the raw clip points
    //some thresholds:
    const float clipthresh = 0.95;
    const float fixthresh = 0.5;
    const float satthresh = 0.5;

    float clip[3];
    FOREACHCOLOR clip[c] = min (maxave, hlmax[c]);

    // Determine the maximum level (clip) of all channels
    const float clippt = clipthresh * maxval;
    const float fixpt = fixthresh * minpt;
    const float desatpt = satthresh * maxave + (1 - satthresh) * maxval;

    for (int col = 0; col < width; col++) {
        float rgb[ColorCount], cam[2][ColorCount], lab[2][ColorCount], sum[2], chratio, lratio = 0;
        float L, C, H;

        // Copy input pixel to rgb so it's easier to access in loops
        rgb[0] = rin[col];
        rgb[1] = gin[col];
        rgb[2] = bin[col];

        // If no channel is clipped, do nothing on pixel
        int c;

        for (c = 0; c < ColorCount; c++) {
            if (rgb[c] > clippt) {
                break;
            }
        }

        if (c == ColorCount) {
            continue;
        }

        // Initialize cam with raw input [0] and potentially clipped input [1]
        FOREACHCOLOR {
            lratio += min (rgb[c], clip[c]);
            cam[0][c] = rgb[c];
            cam[1][c] = min (cam[0][c], maxval);
        }

        // Calculate the lightness correction ratio (chratio)
        for (int i = 0; i < 2; i++) {
            FOREACHCOLOR {
                lab[i][c] = 0;

                for (int j = 0; j < ColorCount; j++)
                {
                    lab[i][c] += trans[ColorCount - 3][c][j] * cam[i][j];
                }
            }

            sum[i] = 0;

            for (int c = 1; c < ColorCount; c++) {
                sum[i] += SQR (lab[i][c]);
            }
        }

        chratio = (sqrt (sum[1] / sum[0]));

        // Apply ratio to lightness in LCH space
        for (int c = 1; c < ColorCount; c++) {
            lab[0][c] *= chratio;
        }

        // Transform back from LCH to RGB
        FOREACHCOLOR {
            cam[0][c] = 0;

            for (int j = 0; j < ColorCount; j++)
            {
                cam[0][c] += itrans[ColorCount - 3][c][j] * lab[0][j];
            }
        }
        FOREACHCOLOR rgb[c] = cam[0][c] / ColorCount;

        // Copy converted pixel back
        if (rin[col] > fixpt) {
            float rfrac = SQR ((min (clip[0], rin[col]) - fixpt) / (clip[0] - fixpt));
            rin[col] = min (maxave, rfrac * rgb[0] + (1 - rfrac) * rin[col]);
        }

        if (gin[col] > fixpt) {
            float gfrac = SQR ((min (clip[1], gin[col]) - fixpt) / (clip[1] - fixpt));
            gin[col] = min (maxave, gfrac * rgb[1] + (1 - gfrac) * gin[col]);
        }

        if (bin[col] > fixpt) {
            float bfrac = SQR ((min (clip[2], bin[col]) - fixpt) / (clip[2] - fixpt));
            bin[col] = min (maxave, bfrac * rgb[2] + (1 - bfrac) * bin[col]);
        }

        lratio /= (rin[col] + gin[col] + bin[col]);
        L = (rin[col] + gin[col] + bin[col]) / 3;
        C = lratio * 1.732050808 * (rin[col] - gin[col]);
        H = lratio * (2 * bin[col] - rin[col] - gin[col]);
        rin[col] = L - H / 6.0 + C / 3.464101615;
        gin[col] = L - H / 6.0 - C / 3.464101615;
        bin[col] = L + H / 3.0;

        if ((L = (rin[col] + gin[col] + bin[col]) / 3) > desatpt) {
            float Lfrac = max (0.0f, (maxave - L) / (maxave - desatpt));
            C = Lfrac * 1.732050808 * (rin[col] - gin[col]);
            H = Lfrac * (2 * bin[col] - rin[col] - gin[col]);
            rin[col] = L - H / 6.0 + C / 3.464101615;
            gin[col] = L - H / 6.0 - C / 3.464101615;
            bin[col] = L + H / 3.0;
        }
    }
}

void RawImageSource::HLRecovery_Luminance (float* rin, float* gin, float* bin, float* rout, float* gout, float* bout, int width, float maxval)
{

    for (int i = 0; i < width; i++) {
        float r = rin[i], g = gin[i], b = bin[i];

        if (r > maxval || g > maxval || b > maxval) {
            float ro = min (r, maxval);
            float go = min (g, maxval);
            float bo = min (b, maxval);
            double L = r + g + b;
            double C = 1.732050808 * (r - g);
            double H = 2 * b - r - g;
            double Co = 1.732050808 * (ro - go);
            double Ho = 2 * bo - ro - go;

            if (r != g && g != b) {
                double ratio = sqrt ((Co * Co + Ho * Ho) / (C * C + H * H));
                C *= ratio;
                H *= ratio;
            }

            float rr = L / 3.0 - H / 6.0 + C / 3.464101615;
            float gr = L / 3.0 - H / 6.0 - C / 3.464101615;
            float br = L / 3.0 + H / 3.0;
            rout[i] = rr;
            gout[i] = gr;
            bout[i] = br;
        } else {
            rout[i] = rin[i];
            gout[i] = gin[i];
            bout[i] = bin[i];
        }
    }
}

//%%%%%%%%%%%%%%%%%%%%%%%%%%%%%%%%%%%%%%%

void RawImageSource::HLRecovery_CIELab (float* rin, float* gin, float* bin, float* rout, float* gout, float* bout,
                                        int width, float maxval, double xyz_cam[3][3], double cam_xyz[3][3])
{

    //static bool crTableReady = false;

    // lookup table for Lab conversion
    // perhaps should be centralized, universally defined so we don't keep remaking it???
    /*for (int ix=0; ix < 0x10000; ix++) {
            float rx = ix / 65535.0;
            fv[ix] = rx > 0.008856 ? exp(1.0/3 * log(rx)) : 7.787*rx + 16/116.0;
        }*/
    //crTableReady = true;


    for (int i = 0; i < width; i++) {
        float r = rin[i], g = gin[i], b = bin[i];

        if (r > maxval || g > maxval || b > maxval) {
            float ro = min (r, maxval);
            float go = min (g, maxval);
            float bo = min (b, maxval);
            float yy = xyz_cam[1][0] * r + xyz_cam[1][1] * g + xyz_cam[1][2] * b;
            float fy = (yy < 65535.0 ? Color::cachef[yy] / 327.68 : std::cbrt (yy / MAXVALD));
            // compute LCH decompostion of the clipped pixel (only color information, thus C and H will be used)
            float x = xyz_cam[0][0] * ro + xyz_cam[0][1] * go + xyz_cam[0][2] * bo;
            float y = xyz_cam[1][0] * ro + xyz_cam[1][1] * go + xyz_cam[1][2] * bo;
            float z = xyz_cam[2][0] * ro + xyz_cam[2][1] * go + xyz_cam[2][2] * bo;
            x = (x < 65535.0 ? Color::cachef[x] / 327.68 : std::cbrt (x / MAXVALD));
            y = (y < 65535.0 ? Color::cachef[y] / 327.68 : std::cbrt (y / MAXVALD));
            z = (z < 65535.0 ? Color::cachef[z] / 327.68 : std::cbrt (z / MAXVALD));
            // convert back to rgb
            double fz = fy - y + z;
            double fx = fy + x - y;

            double zr = Color::f2xyz (fz);
            double xr = Color::f2xyz (fx);

            x = xr * 65535.0 ;
            y = yy;
            z = zr * 65535.0 ;
            float rr = cam_xyz[0][0] * x + cam_xyz[0][1] * y + cam_xyz[0][2] * z;
            float gr = cam_xyz[1][0] * x + cam_xyz[1][1] * y + cam_xyz[1][2] * z;
            float br = cam_xyz[2][0] * x + cam_xyz[2][1] * y + cam_xyz[2][2] * z;
            rout[i] = (rr);
            gout[i] = (gr);
            bout[i] = (br);
        } else {
            rout[i] = (rin[i]);
            gout[i] = (gin[i]);
            bout[i] = (bin[i]);
        }
    }
}

//%%%%%%%%%%%%%%%%%%%%%%%%%%%%%%%%%%%%%%%

void RawImageSource::hlRecovery (const std::string &method, float* red, float* green, float* blue, int width, float* hlmax )
{

    if (method == "Luminance") {
        HLRecovery_Luminance (red, green, blue, red, green, blue, width, 65535.0);
    } else if (method == "CIELab blending") {
        HLRecovery_CIELab (red, green, blue, red, green, blue, width, 65535.0, imatrices.xyz_cam, imatrices.cam_xyz);
    } else if (method == "Blend") { // derived from Dcraw
        HLRecovery_blend (red, green, blue, width, 65535.0, hlmax);
    }

}

//%%%%%%%%%%%%%%%%%%%%%%%%%%%%%%%%%%%%%%%

void RawImageSource::getAutoExpHistogram (LUTu & histogram, int& histcompr)
{
//    BENCHFUN
    histcompr = 3;

    histogram (65536 >> histcompr);
    histogram.clear();
    const float refwb[3] = {static_cast<float> (refwb_red  / (1 << histcompr)), static_cast<float> (refwb_green / (1 << histcompr)), static_cast<float> (refwb_blue / (1 << histcompr))};

#ifdef _OPENMP
    #pragma omp parallel
#endif
    {
        LUTu tmphistogram (histogram.getSize());
        tmphistogram.clear();
#ifdef _OPENMP
        #pragma omp for schedule(dynamic,16) nowait
#endif

        for (int i = border; i < H - border; i++) {
            int start, end;
            getRowStartEnd (i, start, end);

            if (ri->getSensorType() == ST_BAYER) {
                // precalculate factors to avoid expensive per pixel calculations
                float refwb0 =  refwb[ri->FC (i, start)];
                float refwb1 =  refwb[ri->FC (i, start + 1)];
                int j;

                for (j = start; j < end - 1; j += 2) {
                    tmphistogram[ (int) (refwb0 * rawData[i][j])] += 4;
                    tmphistogram[ (int) (refwb1 * rawData[i][j + 1])] += 4;
                }

                if (j < end) {
                    tmphistogram[ (int) (refwb0 * rawData[i][j])] += 4;
                }
            } else if (ri->getSensorType() == ST_FUJI_XTRANS) {
                // precalculate factors to avoid expensive per pixel calculations
                float refwb0 =  refwb[ri->XTRANSFC (i, start)];
                float refwb1 =  refwb[ri->XTRANSFC (i, start + 1)];
                float refwb2 =  refwb[ri->XTRANSFC (i, start + 2)];
                float refwb3 =  refwb[ri->XTRANSFC (i, start + 3)];
                float refwb4 =  refwb[ri->XTRANSFC (i, start + 4)];
                float refwb5 =  refwb[ri->XTRANSFC (i, start + 5)];
                int j;

                for (j = start; j < end - 5; j += 6) {
                    tmphistogram[ (int) (refwb0 * rawData[i][j])] += 4;
                    tmphistogram[ (int) (refwb1 * rawData[i][j + 1])] += 4;
                    tmphistogram[ (int) (refwb2 * rawData[i][j + 2])] += 4;
                    tmphistogram[ (int) (refwb3 * rawData[i][j + 3])] += 4;
                    tmphistogram[ (int) (refwb4 * rawData[i][j + 4])] += 4;
                    tmphistogram[ (int) (refwb5 * rawData[i][j + 5])] += 4;
                }

                for (; j < end; j++) {
                    tmphistogram[ (int) (refwb[ri->XTRANSFC (i, j)] * rawData[i][j])] += 4;
                }
            } else if (ri->get_colors() == 1) {
                for (int j = start; j < end; j++) {
                    tmphistogram[(int)(refwb[0] * rawData[i][j])]++;
                }
            } else {
                for (int j = start; j < end; j++) {
                    tmphistogram[(int)(refwb[0] * rawData[i][3 * j + 0])]++;
                    tmphistogram[(int)(refwb[1] * rawData[i][3 * j + 1])]++;
                    tmphistogram[(int)(refwb[2] * rawData[i][3 * j + 2])]++;
                }
            }
        }

#ifdef _OPENMP
        #pragma omp critical
#endif
        {
            histogram += tmphistogram;
        }
    }
}

// Histogram MUST be 256 in size; gamma is applied, blackpoint and gain also
void RawImageSource::getRAWHistogram (LUTu & histRedRaw, LUTu & histGreenRaw, LUTu & histBlueRaw)
{
//    BENCHFUN
    histRedRaw.clear();
    histGreenRaw.clear();
    histBlueRaw.clear();
    const float mult[4] = { 65535.0f / ri->get_white (0),
                            65535.0f / ri->get_white (1),
                            65535.0f / ri->get_white (2),
                            65535.0f / ri->get_white (3)
                          };

    const bool fourColours = ri->getSensorType() == ST_BAYER && ((mult[1] != mult[3] || cblacksom[1] != cblacksom[3]) || FC (0, 0) == 3 || FC (0, 1) == 3 || FC (1, 0) == 3 || FC (1, 1) == 3);

    constexpr int histoSize = 65536;
    LUTu hist[4];
    hist[0] (histoSize);
    hist[0].clear();

    if (ri->get_colors() > 1) {
        hist[1] (histoSize);
        hist[1].clear();
        hist[2] (histoSize);
        hist[2].clear();
    }

    if (fourColours) {
        hist[3] (histoSize);
        hist[3].clear();
    }

#ifdef _OPENMP
    int numThreads;
    // reduce the number of threads under certain conditions to avoid overhead of too many critical regions
    numThreads = sqrt ((((H - 2 * border) * (W - 2 * border)) / 262144.f));
    numThreads = std::min (std::max (numThreads, 1), omp_get_max_threads());

    #pragma omp parallel num_threads(numThreads)
#endif
    {
        // we need one LUT per color and thread, which corresponds to 1 MB per thread
        LUTu tmphist[4];
        tmphist[0] (histoSize);
        tmphist[0].clear();

        if (ri->get_colors() > 1) {
            tmphist[1] (histoSize);
            tmphist[1].clear();
            tmphist[2] (histoSize);
            tmphist[2].clear();

            if (fourColours) {
                tmphist[3] (histoSize);
                tmphist[3].clear();
            }
        }

#ifdef _OPENMP
        #pragma omp for nowait
#endif

        for (int i = border; i < H - border; i++) {
            int start, end;
            getRowStartEnd (i, start, end);

            if (ri->getSensorType() == ST_BAYER) {
                int j;
                int c1 = FC (i, start);
                c1 = ( fourColours && c1 == 1 && ! (i & 1) ) ? 3 : c1;
                int c2 = FC (i, start + 1);
                c2 = ( fourColours && c2 == 1 && ! (i & 1) ) ? 3 : c2;

                for (j = start; j < end - 1; j += 2) {
                    tmphist[c1][ (int)ri->data[i][j]]++;
                    tmphist[c2][ (int)ri->data[i][j + 1]]++;
                }

                if (j < end) { // last pixel of row if width is odd
                    tmphist[c1][ (int)ri->data[i][j]]++;
                }
            } else if (ri->get_colors() == 1) {
                for (int j = start; j < end; j++) {
                    tmphist[0][ (int)ri->data[i][j]]++;
                }
            } else if (ri->getSensorType() == ST_FUJI_XTRANS) {
                for (int j = start; j < end - 1; j += 2) {
                    int c = ri->XTRANSFC (i, j);
                    tmphist[c][ (int)ri->data[i][j]]++;
                }
            } else {
                for (int j = start; j < end; j++) {
                    for (int c = 0; c < 3; c++) {
                        tmphist[c][ (int)ri->data[i][3 * j + c]]++;
                    }
                }
            }
        }

#ifdef _OPENMP
        #pragma omp critical
#endif
        {
            hist[0] += tmphist[0];

            if (ri->get_colors() > 1) {
                hist[1] += tmphist[1];
                hist[2] += tmphist[2];

                if (fourColours) {
                    hist[3] += tmphist[3];
                }
            }
        } // end of critical region
    } // end of parallel region

    for (int i = 0; i < 65536; i++) {
        int idx;
        idx = CLIP ((int)Color::gamma (mult[0] * (i - (cblacksom[0]/*+black_lev[0]*/))));
        histRedRaw[idx >> 8] += hist[0][i];

        if (ri->get_colors() > 1) {
            idx = CLIP ((int)Color::gamma (mult[1] * (i - (cblacksom[1]/*+black_lev[1]*/))));
            histGreenRaw[idx >> 8] += hist[1][i];

            if (fourColours) {
                idx = CLIP ((int)Color::gamma (mult[3] * (i - (cblacksom[3]/*+black_lev[3]*/))));
                histGreenRaw[idx >> 8] += hist[3][i];
            }

            idx = CLIP ((int)Color::gamma (mult[2] * (i - (cblacksom[2]/*+black_lev[2]*/))));
            histBlueRaw[idx >> 8] += hist[2][i];
        }
    }

    if (ri->getSensorType() == ST_BAYER)    // since there are twice as many greens, correct for it
        for (int i = 0; i < 256; i++) {
            histGreenRaw[i] >>= 1;
        }
    else if (ri->getSensorType() == ST_FUJI_XTRANS) // since Xtrans has 2.5 as many greens, correct for it
        for (int i = 0; i < 256; i++) {
            histGreenRaw[i] = (histGreenRaw[i] * 2) / 5;
        }
    else if (ri->get_colors() == 1) { // monochrome sensor => set all histograms equal
        histGreenRaw += histRedRaw;
        histBlueRaw += histRedRaw;
    }

}

//%%%%%%%%%%%%%%%%%%%%%%%%%%%%%%%%%%%%%%%

void RawImageSource::getRowStartEnd (int x, int &start, int &end)
{
    if (fuji) {
        int fw = ri->get_FujiWidth();
        start = ABS (fw - x) + border;
        end = min (H + W - fw - x, fw + x) - border;
    } else {
        start = border;
        end = W - border;
    }
}

//%%%%%%%%%%%%%%%%%%%%%%%%%%%%%%%%%%%%%%%
void RawImageSource::getAutoWBMultipliers (double &rm, double &gm, double &bm)
{
//    BENCHFUN
    constexpr double clipHigh = 64000.0;

    if (ri->get_colors() == 1) {
        rm = gm = bm = 1;
        return;
    }

    if (redAWBMul != -1.) {
        rm = redAWBMul;
        gm = greenAWBMul;
        bm = blueAWBMul;
        return;
    }

    if (!isWBProviderReady()) {
        rm = -1.0;
        gm = -1.0;
        bm = -1.0;
        return;
    }

    double avg_r = 0;
    double avg_g = 0;
    double avg_b = 0;
    int rn = 0, gn = 0, bn = 0;

    if (fuji) {
        for (int i = 32; i < H - 32; i++) {
            int fw = ri->get_FujiWidth();
            int start = ABS (fw - i) + 32;
            int end = min (H + W - fw - i, fw + i) - 32;

            for (int j = start; j < end; j++) {
                if (ri->getSensorType() != ST_BAYER) {
                    double dr = CLIP (initialGain * (rawData[i][3 * j]  ));
                    double dg = CLIP (initialGain * (rawData[i][3 * j + 1]));
                    double db = CLIP (initialGain * (rawData[i][3 * j + 2]));

                    if (dr > clipHigh || dg > clipHigh || db > clipHigh) {
                        continue;
                    }

                    avg_r += dr;
                    avg_g += dg;
                    avg_b += db;
                    rn = gn = ++bn;
                } else {
                    int c = FC ( i, j);
                    double d = CLIP (initialGain * (rawData[i][j]));

                    if (d > clipHigh) {
                        continue;
                    }

                    // Let's test green first, because they are more numerous
                    if (c == 1) {
                        avg_g += d;
                        gn++;
                    } else if (c == 0) {
                        avg_r += d;
                        rn++;
                    } else { /*if (c==2)*/
                        avg_b += d;
                        bn++;
                    }
                }
            }
        }
    } else {
        if (ri->getSensorType() != ST_BAYER) {
            if (ri->getSensorType() == ST_FUJI_XTRANS) {
                const double compval = clipHigh / initialGain;
#ifdef _OPENMP
                #pragma omp parallel
#endif
                {
                    double avg_c[3] = {0.0};
                    int cn[3] = {0};
#ifdef _OPENMP
                    #pragma omp for schedule(dynamic,16) nowait
#endif

                    for (int i = 32; i < H - 32; i++) {
                        for (int j = 32; j < W - 32; j++) {
                            // each loop read 1 rgb triplet value
                            double d = rawData[i][j];

                            if (d > compval) {
                                continue;
                            }

                            int c = ri->XTRANSFC (i, j);
                            avg_c[c] += d;
                            cn[c]++;
                        }
                    }

#ifdef _OPENMP
                    #pragma omp critical
#endif
                    {
                        avg_r += avg_c[0];
                        avg_g += avg_c[1];
                        avg_b += avg_c[2];
                        rn += cn[0];
                        gn += cn[1];
                        bn += cn[2];
                    }
                }
                avg_r *= initialGain;
                avg_g *= initialGain;
                avg_b *= initialGain;
            } else {
                for (int i = 32; i < H - 32; i++)
                    for (int j = 32; j < W - 32; j++) {
                        // each loop read 1 rgb triplet value

                        double dr = CLIP (initialGain * (rawData[i][3 * j]  ));
                        double dg = CLIP (initialGain * (rawData[i][3 * j + 1]));
                        double db = CLIP (initialGain * (rawData[i][3 * j + 2]));

                        if (dr > clipHigh || dg > clipHigh || db > clipHigh) {
                            continue;
                        }

                        avg_r += dr;
                        rn++;
                        avg_g += dg;
                        avg_b += db;
                    }

                gn = rn;
                bn = rn;
            }
        } else {
            //determine GRBG coset; (ey,ex) is the offset of the R subarray
            int ey, ex;

            if (ri->ISGREEN (0, 0)) { //first pixel is G
                if (ri->ISRED (0, 1)) {
                    ey = 0;
                    ex = 1;
                } else {
                    ey = 1;
                    ex = 0;
                }
            } else {//first pixel is R or B
                if (ri->ISRED (0, 0)) {
                    ey = 0;
                    ex = 0;
                } else {
                    ey = 1;
                    ex = 1;
                }
            }

            const double compval = clipHigh / initialGain;
#ifdef _OPENMP
            #pragma omp parallel for reduction(+:avg_r,avg_g,avg_b,rn,gn,bn) schedule(dynamic,8)
#endif

            for (int i = 32; i < H - 32; i += 2)
                for (int j = 32; j < W - 32; j += 2) {
                    //average each Bayer quartet component individually if non-clipped
                    double d[2][2];
                    d[0][0] = rawData[i][j];
                    d[0][1] = rawData[i][j + 1];
                    d[1][0] = rawData[i + 1][j];
                    d[1][1] = rawData[i + 1][j + 1];

                    if (d[ey][ex] <= compval) {
                        avg_r += d[ey][ex];
                        rn++;
                    }

                    if (d[1 - ey][ex] <= compval) {
                        avg_g += d[1 - ey][ex];
                        gn++;
                    }

                    if (d[ey][1 - ex] <= compval) {
                        avg_g += d[ey][1 - ex];
                        gn++;
                    }

                    if (d[1 - ey][1 - ex] <= compval) {
                        avg_b += d[1 - ey][1 - ex];
                        bn++;
                    }
                }

            avg_r *= initialGain;
            avg_g *= initialGain;
            avg_b *= initialGain;

        }
    }

<<<<<<< HEAD
    if ( settings->verbose ) {
        printf ("AVG: %g %g %g\n", avg_r / rn, avg_g / gn, avg_b / bn);
=======
    if( settings->verbose ) {
        printf ("AVG: %g %g %g\n", avg_r / std::max(1, rn), avg_g / std::max(1, gn), avg_b / std::max(1, bn));
>>>>>>> a9f769c5
    }

    //    return ColorTemp (pow(avg_r/rn, 1.0/6.0)*img_r, pow(avg_g/gn, 1.0/6.0)*img_g, pow(avg_b/bn, 1.0/6.0)*img_b);

    double reds   = avg_r / std::max(1, rn) * refwb_red;
    double greens = avg_g / std::max(1, gn) * refwb_green;
    double blues  = avg_b / std::max(1, bn) * refwb_blue;

    redAWBMul   = rm = imatrices.rgb_cam[0][0] * reds + imatrices.rgb_cam[0][1] * greens + imatrices.rgb_cam[0][2] * blues;
    greenAWBMul = gm = imatrices.rgb_cam[1][0] * reds + imatrices.rgb_cam[1][1] * greens + imatrices.rgb_cam[1][2] * blues;
    blueAWBMul  = bm = imatrices.rgb_cam[2][0] * reds + imatrices.rgb_cam[2][1] * greens + imatrices.rgb_cam[2][2] * blues;
}

//%%%%%%%%%%%%%%%%%%%%%%%%%%%%%%%%%%%%%%%


ColorTemp RawImageSource::getSpotWB (std::vector<Coord2D> &red, std::vector<Coord2D> &green, std::vector<Coord2D> &blue, int tran, double equal)
{

    int x;
    int y;
    double reds = 0, greens = 0, blues = 0;
    unsigned int rn = 0;

    if (ri->getSensorType() != ST_BAYER) {
        if (ri->getSensorType() == ST_FUJI_XTRANS) {
            int d[9][2] = {{0, 0}, { -1, -1}, { -1, 0}, { -1, 1}, {0, -1}, {0, 1}, {1, -1}, {1, 0}, {1, 1}};

            for (size_t i = 0; i < red.size(); i++) {
                transformPosition (red[i].x, red[i].y, tran, x, y);
                double rloc, gloc, bloc;
                int rnbrs, gnbrs, bnbrs;
                rloc = gloc = bloc = rnbrs = gnbrs = bnbrs = 0;

                for (int k = 0; k < 9; k++) {
                    int xv = x + d[k][0];
                    int yv = y + d[k][1];

                    if (xv >= 0 && yv >= 0 && xv < W && yv < H) {
                        if (ri->ISXTRANSRED (yv, xv)) { //RED
                            rloc += (rawData[yv][xv]);
                            rnbrs++;
                            continue;
                        } else if (ri->ISXTRANSBLUE (yv, xv)) { //BLUE
                            bloc += (rawData[yv][xv]);
                            bnbrs++;
                            continue;
                        } else { // GREEN
                            gloc += (rawData[yv][xv]);
                            gnbrs++;
                            continue;
                        }
                    }
                }

                rloc /= rnbrs;
                gloc /= gnbrs;
                bloc /= bnbrs;

                if (rloc * initialGain < 64000. && gloc * initialGain < 64000. && bloc * initialGain < 64000.) {
                    reds += rloc;
                    greens += gloc;
                    blues += bloc;
                    rn++;
                }
            }

        } else {
            int xmin, xmax, ymin, ymax;
            int xr, xg, xb, yr, yg, yb;

            for (size_t i = 0; i < red.size(); i++) {
                transformPosition (red[i].x, red[i].y, tran, xr, yr);
                transformPosition (green[i].x, green[i].y, tran, xg, yg);
                transformPosition (blue[i].x, blue[i].y, tran, xb, yb);

                if (initialGain * (rawData[yr][3 * xr]  ) > 52500 ||
                        initialGain * (rawData[yg][3 * xg + 1]) > 52500 ||
                        initialGain * (rawData[yb][3 * xb + 2]) > 52500) {
                    continue;
                }

                xmin = min (xr, xg, xb);
                xmax = max (xr, xg, xb);
                ymin = min (yr, yg, yb);
                ymax = max (yr, yg, yb);

                if (xmin >= 0 && ymin >= 0 && xmax < W && ymax < H) {
                    reds    += (rawData[yr][3 * xr]  );
                    greens  += (rawData[yg][3 * xg + 1]);
                    blues   += (rawData[yb][3 * xb + 2]);
                    rn++;
                }
            }
        }

    } else {

        int d[9][2] = {{0, 0}, { -1, -1}, { -1, 0}, { -1, 1}, {0, -1}, {0, 1}, {1, -1}, {1, 0}, {1, 1}};

        for (size_t i = 0; i < red.size(); i++) {
            transformPosition (red[i].x, red[i].y, tran, x, y);
            double rloc, gloc, bloc;
            int rnbrs, gnbrs, bnbrs;
            rloc = gloc = bloc = rnbrs = gnbrs = bnbrs = 0;

            for (int k = 0; k < 9; k++) {
                int xv = x + d[k][0];
                int yv = y + d[k][1];
                int c = FC (yv, xv);

                if (xv >= 0 && yv >= 0 && xv < W && yv < H) {
                    if (c == 0) { //RED
                        rloc += (rawData[yv][xv]);
                        rnbrs++;
                        continue;
                    } else if (c == 2) { //BLUE
                        bloc += (rawData[yv][xv]);
                        bnbrs++;
                        continue;
                    } else { // GREEN
                        gloc += (rawData[yv][xv]);
                        gnbrs++;
                        continue;
                    }
                }
            }

            rloc /= std::max(1, rnbrs);
            gloc /= std::max(1, gnbrs);
            bloc /= std::max(1, bnbrs);

            if (rloc * initialGain < 64000. && gloc * initialGain < 64000. && bloc * initialGain < 64000.) {
                reds += rloc;
                greens += gloc;
                blues += bloc;
                rn++;
            }

            transformPosition (green[i].x, green[i].y, tran, x, y);//these are redundant now ??? if not, repeat for these blocks same as for red[]
            rloc = gloc = bloc = rnbrs = gnbrs = bnbrs = 0;

            for (int k = 0; k < 9; k++) {
                int xv = x + d[k][0];
                int yv = y + d[k][1];
                int c = FC (yv, xv);

                if (xv >= 0 && yv >= 0 && xv < W && yv < H) {
                    if (c == 0) { //RED
                        rloc += (rawData[yv][xv]);
                        rnbrs++;
                        continue;
                    } else if (c == 2) { //BLUE
                        bloc += (rawData[yv][xv]);
                        bnbrs++;
                        continue;
                    } else { // GREEN
                        gloc += (rawData[yv][xv]);
                        gnbrs++;
                        continue;
                    }
                }
            }

            rloc /= std::max(rnbrs, 1);
            gloc /= std::max(gnbrs, 1);
            bloc /= std::max(bnbrs, 1);

            if (rloc * initialGain < 64000. && gloc * initialGain < 64000. && bloc * initialGain < 64000.) {
                reds += rloc;
                greens += gloc;
                blues += bloc;
                rn++;
            }

            transformPosition (blue[i].x, blue[i].y, tran, x, y);
            rloc = gloc = bloc = rnbrs = gnbrs = bnbrs = 0;

            for (int k = 0; k < 9; k++) {
                int xv = x + d[k][0];
                int yv = y + d[k][1];
                int c = FC (yv, xv);

                if (xv >= 0 && yv >= 0 && xv < W && yv < H) {
                    if (c == 0) { //RED
                        rloc += (rawData[yv][xv]);
                        rnbrs++;
                        continue;
                    } else if (c == 2) { //BLUE
                        bloc += (rawData[yv][xv]);
                        bnbrs++;
                        continue;
                    } else { // GREEN
                        gloc += (rawData[yv][xv]);
                        gnbrs++;
                        continue;
                    }
                }
            }

            rloc /= std::max(rnbrs, 1);
            gloc /= std::max(gnbrs, 1);
            bloc /= std::max(bnbrs, 1);

            if (rloc * initialGain < 64000. && gloc * initialGain < 64000. && bloc * initialGain < 64000.) {
                reds += rloc;
                greens += gloc;
                blues += bloc;
                rn++;
            }
        }
    }

    if (2u * rn < red.size()) {
        return ColorTemp (equal);
    } else {
        reds = reds / std::max(1u, rn) * refwb_red;
        greens = greens / std::max(1u, rn) * refwb_green;
        blues = blues / std::max(1u, rn) * refwb_blue;

        double rm = imatrices.rgb_cam[0][0] * reds + imatrices.rgb_cam[0][1] * greens + imatrices.rgb_cam[0][2] * blues;
        double gm = imatrices.rgb_cam[1][0] * reds + imatrices.rgb_cam[1][1] * greens + imatrices.rgb_cam[1][2] * blues;
        double bm = imatrices.rgb_cam[2][0] * reds + imatrices.rgb_cam[2][1] * greens + imatrices.rgb_cam[2][2] * blues;

        return ColorTemp (rm, gm, bm, equal);
    }
}


//%%%%%%%%%%%%%%%%%%%%%%%%%%%%%%%%%%%%%%%

void RawImageSource::transformPosition (int x, int y, int tran, int& ttx, int& tty)
{

    tran = defTransform (tran);

    x += border;
    y += border;

    if (d1x) {
        if ((tran & TR_ROT) == TR_R90 || (tran & TR_ROT) == TR_R270) {
            x /= 2;
        } else {
            y /= 2;
        }
    }

    int w = W, h = H;

    if (fuji) {
        w = ri->get_FujiWidth() * 2 + 1;
        h = (H - ri->get_FujiWidth()) * 2 + 1;
    }

    int sw = w, sh = h;

    if ((tran & TR_ROT) == TR_R90 || (tran & TR_ROT) == TR_R270) {
        sw = h;
        sh = w;
    }

    int ppx = x, ppy = y;

    if (tran & TR_HFLIP) {
        ppx = sw - 1 - x ;
    }

    if (tran & TR_VFLIP) {
        ppy = sh - 1 - y;
    }

    int tx = ppx;
    int ty = ppy;

    if ((tran & TR_ROT) == TR_R180) {
        tx = w - 1 - ppx;
        ty = h - 1 - ppy;
    } else if ((tran & TR_ROT) == TR_R90) {
        tx = ppy;
        ty = h - 1 - ppx;
    } else if ((tran & TR_ROT) == TR_R270) {
        tx = w - 1 - ppy;
        ty = ppx;
    }

    if (fuji) {
        ttx = (tx + ty) / 2;
        tty = (ty - tx) / 2 + ri->get_FujiWidth();
    } else {
        ttx = tx;
        tty = ty;
    }
}

//%%%%%%%%%%%%%%%%%%%%%%%%%%%%%%%%%%%%%%%

void RawImageSource::inverse33 (const double (*rgb_cam)[3], double (*cam_rgb)[3])
{
    double nom = (rgb_cam[0][2] * rgb_cam[1][1] * rgb_cam[2][0] - rgb_cam[0][1] * rgb_cam[1][2] * rgb_cam[2][0] -
                  rgb_cam[0][2] * rgb_cam[1][0] * rgb_cam[2][1] + rgb_cam[0][0] * rgb_cam[1][2] * rgb_cam[2][1] +
                  rgb_cam[0][1] * rgb_cam[1][0] * rgb_cam[2][2] - rgb_cam[0][0] * rgb_cam[1][1] * rgb_cam[2][2] );
    cam_rgb[0][0] = (rgb_cam[1][2] * rgb_cam[2][1] - rgb_cam[1][1] * rgb_cam[2][2]) / nom;
    cam_rgb[0][1] = - (rgb_cam[0][2] * rgb_cam[2][1] - rgb_cam[0][1] * rgb_cam[2][2]) / nom;
    cam_rgb[0][2] = (rgb_cam[0][2] * rgb_cam[1][1] - rgb_cam[0][1] * rgb_cam[1][2]) / nom;
    cam_rgb[1][0] = - (rgb_cam[1][2] * rgb_cam[2][0] - rgb_cam[1][0] * rgb_cam[2][2]) / nom;
    cam_rgb[1][1] = (rgb_cam[0][2] * rgb_cam[2][0] - rgb_cam[0][0] * rgb_cam[2][2]) / nom;
    cam_rgb[1][2] = - (rgb_cam[0][2] * rgb_cam[1][0] - rgb_cam[0][0] * rgb_cam[1][2]) / nom;
    cam_rgb[2][0] = (rgb_cam[1][1] * rgb_cam[2][0] - rgb_cam[1][0] * rgb_cam[2][1]) / nom;
    cam_rgb[2][1] = - (rgb_cam[0][1] * rgb_cam[2][0] - rgb_cam[0][0] * rgb_cam[2][1]) / nom;
    cam_rgb[2][2] = (rgb_cam[0][1] * rgb_cam[1][0] - rgb_cam[0][0] * rgb_cam[1][1]) / nom;
}

DiagonalCurve* RawImageSource::phaseOneIccCurve;
DiagonalCurve* RawImageSource::phaseOneIccCurveInv;

void RawImageSource::init ()
{

    {
        // Initialize Phase One ICC curves

        /* This curve is derived from TIFFTAG_TRANSFERFUNCTION of a Capture One P25+ image with applied film curve,
           exported to TIFF with embedded camera ICC. It's assumed to be similar to most standard curves in
           Capture One. It's not necessary to be exactly the same, it's just to be close to a typical curve to
           give the Phase One ICC files a good working space. */
        const double phase_one_forward[] = {
            0.0000000000, 0.0000000000, 0.0152590219, 0.0029602502, 0.0305180438, 0.0058899825, 0.0457770657, 0.0087739376, 0.0610360876, 0.0115968566,
            0.0762951095, 0.0143587396, 0.0915541314, 0.0171969177, 0.1068131533, 0.0201876860, 0.1220721752, 0.0232852674, 0.1373311971, 0.0264744030,
            0.1525902190, 0.0297245747, 0.1678492409, 0.0330205234, 0.1831082628, 0.0363775082, 0.1983672847, 0.0397802701, 0.2136263066, 0.0432593271,
            0.2288853285, 0.0467841611, 0.2441443503, 0.0503700313, 0.2594033722, 0.0540474556, 0.2746623941, 0.0577859159, 0.2899214160, 0.0616159304,
            0.3051804379, 0.0655222400, 0.3204394598, 0.0695353628, 0.3356984817, 0.0736552987, 0.3509575036, 0.0778973068, 0.3662165255, 0.0822461280,
            0.3814755474, 0.0867170214, 0.3967345693, 0.0913252461, 0.4119935912, 0.0960860609, 0.4272526131, 0.1009994659, 0.4425116350, 0.1060654612,
            0.4577706569, 0.1113298238, 0.4730296788, 0.1167925536, 0.4882887007, 0.1224841688, 0.5035477226, 0.1284046693, 0.5188067445, 0.1345540551,
            0.5340657664, 0.1409781033, 0.5493247883, 0.1476615549, 0.5645838102, 0.1546501869, 0.5798428321, 0.1619287404, 0.5951018540, 0.1695277333,
            0.6103608759, 0.1774776837, 0.6256198978, 0.1858091096, 0.6408789197, 0.1945525292, 0.6561379416, 0.2037384604, 0.6713969635, 0.2134279393,
            0.6866559854, 0.2236667430, 0.7019150072, 0.2345159075, 0.7171740291, 0.2460517281, 0.7324330510, 0.2583047227, 0.7476920729, 0.2714122225,
            0.7629510948, 0.2854352636, 0.7782101167, 0.3004959182, 0.7934691386, 0.3167620356, 0.8087281605, 0.3343862058, 0.8239871824, 0.3535820554,
            0.8392462043, 0.3745937285, 0.8545052262, 0.3977111467, 0.8697642481, 0.4232547494, 0.8850232700, 0.4515754940, 0.9002822919, 0.4830701152,
            0.9155413138, 0.5190966659, 0.9308003357, 0.5615320058, 0.9460593576, 0.6136263066, 0.9613183795, 0.6807965209, 0.9765774014, 0.7717402914,
            0.9918364233, 0.9052109560, 1.0000000000, 1.0000000000
        };
        std::vector<double> cForwardPoints;
        cForwardPoints.push_back (double (DCT_Spline)); // The first value is the curve type
        std::vector<double> cInversePoints;
        cInversePoints.push_back (double (DCT_Spline)); // The first value is the curve type

        for (unsigned int i = 0; i < sizeof (phase_one_forward) / sizeof (phase_one_forward[0]); i += 2) {
            cForwardPoints.push_back (phase_one_forward[i + 0]);
            cForwardPoints.push_back (phase_one_forward[i + 1]);
            cInversePoints.push_back (phase_one_forward[i + 1]);
            cInversePoints.push_back (phase_one_forward[i + 0]);
        }

        phaseOneIccCurve = new DiagonalCurve (cForwardPoints, CURVES_MIN_POLY_POINTS);
        phaseOneIccCurveInv = new DiagonalCurve (cInversePoints, CURVES_MIN_POLY_POINTS);
    }
}

void RawImageSource::getRawValues (int x, int y, int rotate, int &R, int &G, int &B)
{
    int xnew = x + border;
    int ynew = y + border;
    rotate += ri->get_rotateDegree();
    rotate %= 360;

    if (rotate == 90) {
        std::swap (xnew, ynew);
        ynew = H - 1 - ynew;
    } else if (rotate == 180) {
        xnew = W - 1 - xnew;
        ynew = H - 1 - ynew;
    } else if (rotate == 270) {
        std::swap (xnew, ynew);
        ynew = H - 1 - ynew;
        xnew = W - 1 - xnew;
        ynew = H - 1 - ynew;
    }

    int c = ri->getSensorType() == ST_FUJI_XTRANS ? ri->XTRANSFC (ynew, xnew) : ri->FC (ynew, xnew);
    int val = round (rawData[ynew][xnew] / scale_mul[c]);

    if (c == 0) {
        R = val;
        G = 0;
        B = 0;
    } else if (c == 2) {
        R = 0;
        G = 0;
        B = val;
    } else {
        R = 0;
        G = val;
        B = 0;
    }
}

void RawImageSource::cleanup ()
{
    delete phaseOneIccCurve;
    delete phaseOneIccCurveInv;
}

} /* namespace */<|MERGE_RESOLUTION|>--- conflicted
+++ resolved
@@ -443,27 +443,6 @@
     , chmax{}
     , hlmax{}
     , clmax{}
-<<<<<<< HEAD
-    , initialGain (0.0)
-    , camInitialGain (0.0)
-    , defGain (0.0)
-    , ri (nullptr)
-    , lc00 (0.0)
-    , lc01 (0.0)
-    , lc02 (0.0)
-    , lc10 (0.0)
-    , lc11 (0.0)
-    , lc12 (0.0)
-    , lc20 (0.0)
-    , lc21 (0.0)
-    , lc22 (0.0)
-    , cache (nullptr)
-    , threshold (0)
-    , rawData (0, 0)
-    , green (0, 0)
-    , red (0, 0)
-    , blue (0, 0)
-=======
     , initialGain(0.0)
     , camInitialGain(0.0)
     , defGain(0.0)
@@ -484,7 +463,6 @@
     , red(0, 0)
     , blue(0, 0)
     , rawDirty(true)
->>>>>>> a9f769c5
 {
     camProfile = nullptr;
     embProfile = nullptr;
@@ -2139,11 +2117,7 @@
 
 
 //void RawImageSource::retinexPrepareBuffers(ColorManagementParams cmp, RetinexParams retinexParams, multi_array2D<float, 3> &conversionBuffer, LUTu &lhist16RETI)
-<<<<<<< HEAD
-void RawImageSource::retinexPrepareBuffers (ColorManagementParams cmp, RetinexParams retinexParams, multi_array2D<float, 4> &conversionBuffer, LUTu &lhist16RETI)
-=======
 void RawImageSource::retinexPrepareBuffers(ColorManagementParams cmp, const RetinexParams &retinexParams, multi_array2D<float, 4> &conversionBuffer, LUTu &lhist16RETI)
->>>>>>> a9f769c5
 {
     bool useHsl = (retinexParams.retinexcolorspace == "HSLLOG" || retinexParams.retinexcolorspace == "HSLLIN");
     conversionBuffer[0] (W - 2 * border, H - 2 * border);
@@ -2245,11 +2219,7 @@
             }
     }
     */
-<<<<<<< HEAD
-    if (retinexParams.gammaretinex != "none" && retinexParams.str != 0) { //gamma
-=======
     if(retinexParams.gammaretinex != "none" && retinexParams.str != 0 && retinexgamtab) {//gamma
->>>>>>> a9f769c5
 
 #ifdef _OPENMP
         #pragma omp parallel for
@@ -2401,11 +2371,7 @@
 
 }
 
-<<<<<<< HEAD
-void RawImageSource::retinexPrepareCurves (RetinexParams retinexParams, LUTf &cdcurve, LUTf &mapcurve, RetinextransmissionCurve &retinextransmissionCurve, RetinexgaintransmissionCurve &retinexgaintransmissionCurve, bool &retinexcontlutili, bool &mapcontlutili, bool &useHsl, LUTu & lhist16RETI, LUTu & histLRETI)
-=======
 void RawImageSource::retinexPrepareCurves(const RetinexParams &retinexParams, LUTf &cdcurve, LUTf &mapcurve, RetinextransmissionCurve &retinextransmissionCurve, RetinexgaintransmissionCurve &retinexgaintransmissionCurve, bool &retinexcontlutili, bool &mapcontlutili, bool &useHsl, LUTu & lhist16RETI, LUTu & histLRETI)
->>>>>>> a9f769c5
 {
     useHsl = (retinexParams.retinexcolorspace == "HSLLOG" || retinexParams.retinexcolorspace == "HSLLIN");
 
@@ -2420,11 +2386,7 @@
     retinexParams.getCurves (retinextransmissionCurve, retinexgaintransmissionCurve);
 }
 
-<<<<<<< HEAD
-void RawImageSource::retinex (ColorManagementParams cmp, RetinexParams deh, ToneCurveParams Tc, LUTf & cdcurve, LUTf & mapcurve, const RetinextransmissionCurve & dehatransmissionCurve, const RetinexgaintransmissionCurve & dehagaintransmissionCurve, multi_array2D<float, 4> &conversionBuffer, bool dehacontlutili, bool mapcontlutili, bool useHsl, float &minCD, float &maxCD, float &mini, float &maxi, float &Tmean, float &Tsigma, float &Tmin, float &Tmax, LUTu &histLRETI)
-=======
 void RawImageSource::retinex(ColorManagementParams cmp, const RetinexParams &deh, ToneCurveParams Tc, LUTf & cdcurve, LUTf & mapcurve, const RetinextransmissionCurve & dehatransmissionCurve, const RetinexgaintransmissionCurve & dehagaintransmissionCurve, multi_array2D<float, 4> &conversionBuffer, bool dehacontlutili, bool mapcontlutili, bool useHsl, float &minCD, float &maxCD, float &mini, float &maxi, float &Tmean, float &Tsigma, float &Tmin, float &Tmax, LUTu &histLRETI)
->>>>>>> a9f769c5
 {
     MyTime t4, t5;
     t4.set();
@@ -5050,13 +5012,8 @@
         }
     }
 
-<<<<<<< HEAD
-    if ( settings->verbose ) {
-        printf ("AVG: %g %g %g\n", avg_r / rn, avg_g / gn, avg_b / bn);
-=======
     if( settings->verbose ) {
         printf ("AVG: %g %g %g\n", avg_r / std::max(1, rn), avg_g / std::max(1, gn), avg_b / std::max(1, bn));
->>>>>>> a9f769c5
     }
 
     //    return ColorTemp (pow(avg_r/rn, 1.0/6.0)*img_r, pow(avg_g/gn, 1.0/6.0)*img_g, pow(avg_b/bn, 1.0/6.0)*img_b);
