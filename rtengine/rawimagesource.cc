/*
 *  This file is part of RawTherapee.
 *
 *  Copyright (c) 2004-2010 Gabor Horvath <hgabor@rawtherapee.com>
 *
 *  RawTherapee is free software: you can redistribute it and/or modify
 *  it under the terms of the GNU General Public License as published by
 *  the Free Software Foundation, either version 3 of the License, or
 *  (at your option) any later version.
 *
 *  RawTherapee is distributed in the hope that it will be useful,
 *  but WITHOUT ANY WARRANTY; without even the implied warranty of
 *  MERCHANTABILITY or FITNESS FOR A PARTICULAR PURPOSE.  See the
 *  GNU General Public License for more details.
 *
 *  You should have received a copy of the GNU General Public License
 *  along with RawTherapee.  If not, see <http://www.gnu.org/licenses/>.
 */
#include <cmath>
#include <iostream>

#include "rtengine.h"
#include "rawimagesource.h"
#include "rawimagesource_i.h"
#include "jaggedarray.h"
#include "median.h"
#include "rawimage.h"
#include "mytime.h"
#include "iccstore.h"
#include "curves.h"
#include "dfmanager.h"
#include "ffmanager.h"
#include "dcp.h"
#include "rt_math.h"
#include "improcfun.h"
#include "rtlensfun.h"
<<<<<<< HEAD
#include "cat02adaptation.h"

=======
#include "pdaflinesfilter.h"
>>>>>>> 4511b693
#ifdef _OPENMP
#include <omp.h>
#endif
#include "opthelper.h"
#include "StopWatch.h"
#define clipretinex( val, minv, maxv )    (( val = (val < minv ? minv : val ) ) > maxv ? maxv : val )
#undef CLIPD
#define CLIPD(a) ((a)>0.0f?((a)<1.0f?(a):1.0f):0.0f)

namespace
{

void rotateLine(const float* const line, rtengine::PlanarPtr<float> &channel, const int tran, const int i, const int w, const int h)
{
    switch (tran & TR_ROT) {
        case TR_R180:
            for (int j = 0; j < w; j++) {
                channel(h - 1 - i, w - 1 - j) = line[j];
            }

            break;

        case TR_R90:
            for (int j = 0; j < w; j++) {
                channel(j, h - 1 - i) = line[j];
            }

            break;

        case TR_R270:
            for (int j = 0; j < w; j++) {
                channel(w - 1 - j, i) = line[j];
            }

            break;

        case TR_NONE:
        default:
            for (int j = 0; j < w; j++) {
                channel(i, j) = line[j];
            }
    }
}

void transLineStandard(const float* const red, const float* const green, const float* const blue, const int i, rtengine::Imagefloat* const image, const int tran, const int imwidth, const int imheight)
{
    // conventional CCD coarse rotation
    rotateLine(red, image->r, tran, i, imwidth, imheight);
    rotateLine(green, image->g, tran, i, imwidth, imheight);
    rotateLine(blue, image->b, tran, i, imwidth, imheight);
}

void transLineFuji(const float* const red, const float* const green, const float* const blue, const int i, rtengine::Imagefloat* const image, const int tran, const int imheight, const int fw)
{

    // Fuji SuperCCD rotation + coarse rotation
    int start = ABS(fw - i);
    int w = fw * 2 + 1;
    int h = (imheight - fw) * 2 + 1;
    int end = min(h + fw - i, w - fw + i);

    switch (tran & TR_ROT) {
        case TR_R180:
            for (int j = start; j < end; j++) {
                int y = i + j - fw;
                int x = fw - i + j;

                if (x >= 0 && y < image->getHeight() && y >= 0 && x < image->getWidth()) {
                    image->r(image->getHeight() - 1 - y, image->getWidth() - 1 - x) = red[j];
                    image->g(image->getHeight() - 1 - y, image->getWidth() - 1 - x) = green[j];
                    image->b(image->getHeight() - 1 - y, image->getWidth() - 1 - x) = blue[j];
                }
            }

            break;

        case TR_R270:
            for (int j = start; j < end; j++) {
                int y = i + j - fw;
                int x = fw - i + j;

                if (x >= 0 && x < image->getHeight() && y >= 0 && y < image->getWidth()) {
                    image->r(image->getHeight() - 1 - x, y) = red[j];
                    image->g(image->getHeight() - 1 - x, y) = green[j];
                    image->b(image->getHeight() - 1 - x, y) = blue[j];
                }
            }

            break;

        case TR_R90:
            for (int j = start; j < end; j++) {
                int y = i + j - fw;
                int x = fw - i + j;

                if (x >= 0 && y < image->getWidth() && y >= 0 && x < image->getHeight()) {
                    image->r(x, image->getWidth() - 1 - y) = red[j];
                    image->g(x, image->getWidth() - 1 - y) = green[j];
                    image->b(x, image->getWidth() - 1 - y) = blue[j];
                }
            }

            break;

        case TR_NONE:
        default:
            for (int j = start; j < end; j++) {
                int y = i + j - fw;
                int x = fw - i + j;

                if (x >= 0 && y < image->getHeight() && y >= 0 && x < image->getWidth()) {
                    image->r(y, x) = red[j];
                    image->g(y, x) = green[j];
                    image->b(y, x) = blue[j];
                }
            }
    }
}

void transLineD1x(const float* const red, const float* const green, const float* const blue, const int i, rtengine::Imagefloat* const image, const int tran, const int imwidth, const int imheight, const bool oddHeight, const bool clip)
{
    // Nikon D1X has an uncommon sensor with 4028 x 1324 sensels.
    // Vertical sensel size is 2x horizontal sensel size
    // We have to do vertical interpolation for the 'missing' rows
    // We do that in combination with coarse rotation

    switch (tran & TR_ROT) {
        case TR_R180: // rotate 180 degree
            for (int j = 0; j < imwidth; j++) {
                image->r(2 * (imheight - 1 - i), imwidth - 1 - j) = red[j];
                image->g(2 * (imheight - 1 - i), imwidth - 1 - j) = green[j];
                image->b(2 * (imheight - 1 - i), imwidth - 1 - j) = blue[j];
            }

            if (i == 0) {
                for (int j = 0; j < imwidth; j++) {
                    image->r(2 * imheight - 1, imwidth - 1 - j) = red[j];
                    image->g(2 * imheight - 1, imwidth - 1 - j) = green[j];
                    image->b(2 * imheight - 1, imwidth - 1 - j) = blue[j];
                }
            }

            if (i == 1 || i == 2) { // linear interpolation
                int row = 2 * imheight - 1 - 2 * i;

                for (int j = 0; j < imwidth; j++) {
                    int col = imwidth - 1 - j;
                    image->r(row, col) = (red[j] + image->r(row + 1, col)) / 2;
                    image->g(row, col) = (green[j] + image->g(row + 1, col)) / 2;
                    image->b(row, col) = (blue[j] + image->b(row + 1, col)) / 2;
                }

                if (i == 2 && oddHeight) {
                    int row = 2 * imheight;

                    for (int j = 0; j < imwidth; j++) {
                        int col = imwidth - 1 - j;
                        image->r(row, col) = (red[j] + image->r(row - 2, col)) / 2;
                        image->g(row, col) = (green[j] + image->g(row - 2, col)) / 2;
                        image->b(row, col) = (blue[j] + image->b(row - 2, col)) / 2;
                    }
                }
            } else if (i == imheight - 1 || i == imheight - 2) {
                int row = 2 * imheight - 1 - 2 * i;

                for (int j = 0; j < imwidth; j++) {
                    int col = imwidth - 1 - j;
                    image->r(row, col) = (red[j] + image->r(row + 1, col)) / 2;
                    image->g(row, col) = (green[j] + image->g(row + 1, col)) / 2;
                    image->b(row, col) = (blue[j] + image->b(row + 1, col)) / 2;
                }

                row = 2 * imheight - 1 - 2 * i + 2;

                for (int j = 0; j < imwidth; j++) {
                    int col = imwidth - 1 - j;
                    image->r(row, col) = (red[j] + image->r(row + 1, col)) / 2;
                    image->g(row, col) = (green[j] + image->g(row + 1, col)) / 2;
                    image->b(row, col) = (blue[j] + image->b(row + 1, col)) / 2;
                }
            } else if (i > 2 && i < imheight - 1) { // vertical bicubic interpolation
                int row = 2 * imheight - 1 - 2 * i + 2;

                for (int j = 0; j < imwidth; j++) {
                    int col = imwidth - 1 - j;
                    image->r(row, col) = MAX(0.f, -0.0625f * (red[j] + image->r(row + 3, col)) + 0.5625f * (image->r(row - 1, col) + image->r(row + 1, col)));
                    image->g(row, col) = MAX(0.f, -0.0625f * (green[j] + image->g(row + 3, col)) + 0.5625f * (image->g(row - 1, col) + image->g(row + 1, col)));
                    image->b(row, col) = MAX(0.f, -0.0625f * (blue[j] + image->b(row + 3, col)) + 0.5625f * (image->b(row - 1, col) + image->b(row + 1, col)));

                    if (clip) {
                        image->r(row, col) = MIN(image->r(row, col), rtengine::MAXVALF);
                        image->g(row, col) = MIN(image->g(row, col), rtengine::MAXVALF);
                        image->b(row, col) = MIN(image->b(row, col), rtengine::MAXVALF);
                    }
                }
            }

            break;

        case TR_R90: // rotate right
            if (i == 0) {
                for (int j = 0; j < imwidth; j++) {
                    image->r(j, 2 * imheight - 1) = red[j];
                    image->g(j, 2 * imheight - 1) = green[j];
                    image->b(j, 2 * imheight - 1) = blue[j];
                }
            }

            for (int j = 0; j < imwidth; j++) {
                image->r(j, 2 * (imheight - 1 - i)) = red[j];
                image->g(j, 2 * (imheight - 1 - i)) = green[j];
                image->b(j, 2 * (imheight - 1 - i)) = blue[j];
            }

            if (i == 1 || i == 2) { // linear interpolation
                int col = 2 * imheight - 1 - 2 * i;

                for (int j = 0; j < imwidth; j++) {
                    image->r(j, col) = (red[j] + image->r(j, col + 1)) / 2;
                    image->g(j, col) = (green[j] + image->g(j, col + 1)) / 2;
                    image->b(j, col) = (blue[j] + image->b(j, col + 1)) / 2;

                    if (oddHeight && i == 2) {
                        image->r(j, 2 * imheight) = (red[j] + image->r(j, 2 * imheight - 2)) / 2;
                        image->g(j, 2 * imheight) = (green[j] + image->g(j, 2 * imheight - 2)) / 2;
                        image->b(j, 2 * imheight) = (blue[j] + image->b(j, 2 * imheight - 2)) / 2;
                    }
                }
            } else if (i == imheight - 1) {
                int col = 2 * imheight - 1 - 2 * i;

                for (int j = 0; j < imwidth; j++) {
                    image->r(j, col) = (red[j] + image->r(j, col + 1)) / 2;
                    image->g(j, col) = (green[j] + image->g(j, col + 1)) / 2;
                    image->b(j, col) = (blue[j] + image->b(j, col + 1)) / 2;
                }

                col = 2 * imheight - 1 - 2 * i + 2;

                for (int j = 0; j < imwidth; j++) {
                    image->r(j, col) = (red[j] + image->r(j, col + 1)) / 2;
                    image->g(j, col) = (green[j] + image->g(j, col + 1)) / 2;
                    image->b(j, col) = (blue[j] + image->b(j, col + 1)) / 2;
                }
            } else if (i > 2 && i < imheight - 1) { // vertical bicubic interpolation
                int col = 2 * imheight - 1 - 2 * i + 2;

                for (int j = 0; j < imwidth; j++) {
                    image->r(j, col) = MAX(0.f, -0.0625f * (red[j] + image->r(j, col + 3)) + 0.5625f * (image->r(j, col - 1) + image->r(j, col + 1)));
                    image->g(j, col) = MAX(0.f, -0.0625f * (green[j] + image->g(j, col + 3)) + 0.5625f * (image->g(j, col - 1) + image->g(j, col + 1)));
                    image->b(j, col) = MAX(0.f, -0.0625f * (blue[j] + image->b(j, col + 3)) + 0.5625f * (image->b(j, col - 1) + image->b(j, col + 1)));

                    if (clip) {
                        image->r(j, col) = MIN(image->r(j, col), rtengine::MAXVALF);
                        image->g(j, col) = MIN(image->g(j, col), rtengine::MAXVALF);
                        image->b(j, col) = MIN(image->b(j, col), rtengine::MAXVALF);
                    }
                }
            }

            break;

        case TR_R270: // rotate left
            if (i == 0) {
                for (int j = imwidth - 1, row = 0; j >= 0; j--, row++) {
                    image->r(row, 2 * i) = red[j];
                    image->g(row, 2 * i) = green[j];
                    image->b(row, 2 * i) = blue[j];
                }
            } else if (i == 1 || i == 2) { // linear interpolation
                for (int j = imwidth - 1, row = 0; j >= 0; j--, row++) {
                    image->r(row, 2 * i) = red[j];
                    image->g(row, 2 * i) = green[j];
                    image->b(row, 2 * i) = blue[j];
                    image->r(row, 2 * i - 1) = (red[j] + image->r(row, 2 * i - 2)) * 0.5f;
                    image->g(row, 2 * i - 1) = (green[j] + image->g(row, 2 * i - 2)) * 0.5f;
                    image->b(row, 2 * i - 1) = (blue[j] + image->b(row, 2 * i - 2)) * 0.5f;
                }
            } else if (i > 0 && i < imheight) { // vertical bicubic interpolation
                for (int j = imwidth - 1, row = 0; j >= 0; j--, row++) {
                    image->r(row, 2 * i - 3) = MAX(0.f, -0.0625f * (red[j] + image->r(row, 2 * i - 6)) + 0.5625f * (image->r(row, 2 * i - 2) + image->r(row, 2 * i - 4)));
                    image->g(row, 2 * i - 3) = MAX(0.f, -0.0625f * (green[j] + image->g(row, 2 * i - 6)) + 0.5625f * (image->g(row, 2 * i - 2) + image->g(row, 2 * i - 4)));
                    image->b(row, 2 * i - 3) = MAX(0.f, -0.0625f * (blue[j] + image->b(row, 2 * i - 6)) + 0.5625f * (image->b(row, 2 * i - 2) + image->b(row, 2 * i - 4)));

                    if (clip) {
                        image->r(row, 2 * i - 3) = MIN(image->r(row, 2 * i - 3), rtengine::MAXVALF);
                        image->g(row, 2 * i - 3) = MIN(image->g(row, 2 * i - 3), rtengine::MAXVALF);
                        image->b(row, 2 * i - 3) = MIN(image->b(row, 2 * i - 3), rtengine::MAXVALF);
                    }

                    image->r(row, 2 * i) = red[j];
                    image->g(row, 2 * i) = green[j];
                    image->b(row, 2 * i) = blue[j];
                }
            }

            if (i == imheight - 1) {
                for (int j = imwidth - 1, row = 0; j >= 0; j--, row++) {
                    image->r(row, 2 * i - 1) = MAX(0.f, -0.0625f * (red[j] + image->r(row, 2 * i - 4)) + 0.5625f * (image->r(row, 2 * i) + image->r(row, 2 * i - 2)));
                    image->g(row, 2 * i - 1) = MAX(0.f, -0.0625f * (green[j] + image->g(row, 2 * i - 4)) + 0.5625f * (image->g(row, 2 * i) + image->g(row, 2 * i - 2)));
                    image->b(row, 2 * i - 1) = MAX(0.f, -0.0625f * (blue[j] + image->b(row, 2 * i - 4)) + 0.5625f * (image->b(row, 2 * i) + image->b(row, 2 * i - 2)));

                    if (clip) {
                        image->r(j, 2 * i - 1) = MIN(image->r(j, 2 * i - 1), rtengine::MAXVALF);
                        image->g(j, 2 * i - 1) = MIN(image->g(j, 2 * i - 1), rtengine::MAXVALF);
                        image->b(j, 2 * i - 1) = MIN(image->b(j, 2 * i - 1), rtengine::MAXVALF);
                    }

                    image->r(row, 2 * i + 1) = (red[j] + image->r(row, 2 * i - 1)) / 2;
                    image->g(row, 2 * i + 1) = (green[j] + image->g(row, 2 * i - 1)) / 2;
                    image->b(row, 2 * i + 1) = (blue[j] + image->b(row, 2 * i - 1)) / 2;

                    if (oddHeight) {
                        image->r(row, 2 * i + 2) = (red[j] + image->r(row, 2 * i - 2)) / 2;
                        image->g(row, 2 * i + 2) = (green[j] + image->g(row, 2 * i - 2)) / 2;
                        image->b(row, 2 * i + 2) = (blue[j] + image->b(row, 2 * i - 2)) / 2;
                    }
                }
            }

            break;

        case TR_NONE: // no coarse rotation
        default:
            rotateLine(red, image->r, tran, 2 * i, imwidth, imheight);
            rotateLine(green, image->g, tran, 2 * i, imwidth, imheight);
            rotateLine(blue, image->b, tran, 2 * i, imwidth, imheight);

            if (i == 1 || i == 2) { // linear interpolation
                for (int j = 0; j < imwidth; j++) {
                    image->r(2 * i - 1, j) = (red[j] + image->r(2 * i - 2, j)) / 2;
                    image->g(2 * i - 1, j) = (green[j] + image->g(2 * i - 2, j)) / 2;
                    image->b(2 * i - 1, j) = (blue[j] + image->b(2 * i - 2, j)) / 2;
                }
            } else if (i > 2 && i < imheight) { // vertical bicubic interpolation
                for (int j = 0; j < imwidth; j++) {
                    image->r(2 * i - 3, j) = MAX(0.f, -0.0625f * (red[j] + image->r(2 * i - 6, j)) + 0.5625f * (image->r(2 * i - 2, j) + image->r(2 * i - 4, j)));
                    image->g(2 * i - 3, j) = MAX(0.f, -0.0625f * (green[j] + image->g(2 * i - 6, j)) + 0.5625f * (image->g(2 * i - 2, j) + image->g(2 * i - 4, j)));
                    image->b(2 * i - 3, j) = MAX(0.f, -0.0625f * (blue[j] + image->b(2 * i - 6, j)) + 0.5625f * (image->b(2 * i - 2, j) + image->b(2 * i - 4, j)));

                    if (clip) {
                        image->r(2 * i - 3, j) = MIN(image->r(2 * i - 3, j), rtengine::MAXVALF);
                        image->g(2 * i - 3, j) = MIN(image->g(2 * i - 3, j), rtengine::MAXVALF);
                        image->b(2 * i - 3, j) = MIN(image->b(2 * i - 3, j), rtengine::MAXVALF);
                    }
                }
            }

            if (i == imheight - 1) {
                for (int j = 0; j < imwidth; j++) {
                    image->r(2 * i - 1, j) = MAX(0.f, -0.0625f * (red[j] + image->r(2 * i - 4, j)) + 0.5625f * (image->r(2 * i, j) + image->r(2 * i - 2, j)));
                    image->g(2 * i - 1, j) = MAX(0.f, -0.0625f * (green[j] + image->g(2 * i - 4, j)) + 0.5625f * (image->g(2 * i, j) + image->g(2 * i - 2, j)));
                    image->b(2 * i - 1, j) = MAX(0.f, -0.0625f * (blue[j] + image->b(2 * i - 4, j)) + 0.5625f * (image->b(2 * i, j) + image->b(2 * i - 2, j)));

                    if (clip) {
                        image->r(2 * i - 1, j) = MIN(image->r(2 * i - 1, j), rtengine::MAXVALF);
                        image->g(2 * i - 1, j) = MIN(image->g(2 * i - 1, j), rtengine::MAXVALF);
                        image->b(2 * i - 1, j) = MIN(image->b(2 * i - 1, j), rtengine::MAXVALF);
                    }

                    image->r(2 * i + 1, j) = (red[j] + image->r(2 * i - 1, j)) / 2;
                    image->g(2 * i + 1, j) = (green[j] + image->g(2 * i - 1, j)) / 2;
                    image->b(2 * i + 1, j) = (blue[j] + image->b(2 * i - 1, j)) / 2;

                    if (oddHeight) {
                        image->r(2 * i + 2, j) = (red[j] + image->r(2 * i - 2, j)) / 2;
                        image->g(2 * i + 2, j) = (green[j] + image->g(2 * i - 2, j)) / 2;
                        image->b(2 * i + 2, j) = (blue[j] + image->b(2 * i - 2, j)) / 2;
                    }
                }
            }
    }
}

}


namespace rtengine
{

extern const Settings* settings;
#undef ABS
#undef DIST

#define ABS(a) ((a)<0?-(a):(a))
#define DIST(a,b) (ABS(a-b))

RawImageSource::RawImageSource()
    : ImageSource()
    , W(0), H(0)
    , plistener(nullptr)
    , scale_mul{}
    , c_black{}
    , c_white{}
    , cblacksom{}
    , ref_pre_mul{}
    , refwb_red(0.0)
    , refwb_green(0.0)
    , refwb_blue(0.0)
    , rgb_cam{}
    , cam_rgb{}
    , xyz_cam{}
    , cam_xyz{}
    , fuji(false)
    , d1x(false)
    , border(4)
    , chmax{}
    , hlmax{}
    , clmax{}
    , initialGain(0.0)
    , camInitialGain(0.0)
    , defGain(0.0)
    , ri(nullptr)
    , lc00(0.0)
    , lc01(0.0)
    , lc02(0.0)
    , lc10(0.0)
    , lc11(0.0)
    , lc12(0.0)
    , lc20(0.0)
    , lc21(0.0)
    , lc22(0.0)
    , cache(nullptr)
    , threshold(0)
    , rawData(0, 0)
    , rawDataloc(0, 0)
    , green(0, 0)
    , greenloc(0, 0)
    , red(0, 0)
    , redloc(0, 0)
    , blue(0, 0)
    , blueloc(0, 0)
    , rawDirty(true)
{
    camProfile = nullptr;
    embProfile = nullptr;
    rgbSourceModified = false;

    for (int i = 0; i < 4; ++i) {
        psRedBrightness[i] = psGreenBrightness[i] = psBlueBrightness[i] = 1.f;
    }
}

//%%%%%%%%%%%%%%%%%%%%%%%%%%%%%%%%%%%%%%%

RawImageSource::~RawImageSource()
{

    delete idata;

    for (size_t i = 0; i < numFrames; ++i) {
        delete riFrames[i];
    }

    for (size_t i = 0; i < numFrames - 1; ++i) {
        delete rawDataBuffer[i];
    }

    flushRGB();
    flushRawData();

    if (cache) {
        delete [] cache;
    }

    if (camProfile) {
        cmsCloseProfile(camProfile);
    }

    if (embProfile) {
        cmsCloseProfile(embProfile);
    }
}

//%%%%%%%%%%%%%%%%%%%%%%%%%%%%%%%%%%%%%%%

void RawImageSource::transformRect(const PreviewProps &pp, int tran, int &ssx1, int &ssy1, int &width, int &height, int &fw)
{
    int pp_x = pp.getX() + border;
    int pp_y = pp.getY() + border;
    int pp_width = pp.getWidth();
    int pp_height = pp.getHeight();

    if (d1x) {
        if ((tran & TR_ROT) == TR_R90 || (tran & TR_ROT) == TR_R270) {
            pp_x /= 2;
            pp_width = pp_width / 2 + 1;
        } else {
            pp_y /= 2;
            pp_height = pp_height / 2 + 1;
        }
    }

    int w = W, h = H;

    if (fuji) {
        w = ri->get_FujiWidth() * 2 + 1;
        h = (H - ri->get_FujiWidth()) * 2 + 1;
    }

    int sw = w, sh = h;

    if ((tran & TR_ROT) == TR_R90 || (tran & TR_ROT) == TR_R270) {
        sw = h;
        sh = w;
    }

    if (pp_width > sw - 2 * border) {
        pp_width = sw - 2 * border;
    }

    if (pp_height > sh - 2 * border) {
        pp_height = sh - 2 * border;
    }

    int ppx = pp_x, ppy = pp_y;

    if (tran & TR_HFLIP) {
        ppx = max(sw - pp_x - pp_width, 0);
    }

    if (tran & TR_VFLIP) {
        ppy = max(sh - pp_y - pp_height, 0);
    }

    int sx1 = ppx;        // assuming it's >=0
    int sy1 = ppy;        // assuming it's >=0
    int sx2 = min(ppx + pp_width, w - 1);
    int sy2 = min(ppy + pp_height, h - 1);

    if ((tran & TR_ROT) == TR_R180) {
        sx1 = max(w - ppx - pp_width, 0);
        sy1 = max(h - ppy - pp_height, 0);
        sx2 = min(sx1 + pp_width, w - 1);
        sy2 = min(sy1 + pp_height, h - 1);
    } else if ((tran & TR_ROT) == TR_R90) {
        sx1 = ppy;
        sy1 = max(h - ppx - pp_width, 0);
        sx2 = min(sx1 + pp_height, w - 1);
        sy2 = min(sy1 + pp_width, h - 1);
    } else if ((tran & TR_ROT) == TR_R270) {
        sx1 = max(w - ppy - pp_height, 0);
        sy1 = ppx;
        sx2 = min(sx1 + pp_height, w - 1);
        sy2 = min(sy1 + pp_width, h - 1);
    }

    if (fuji) {
        // atszamoljuk a koordinatakat fuji-ra:
        // recalculate the coordinates fuji-ra:
        ssx1 = (sx1 + sy1) / 2;
        ssy1 = (sy1 - sx2) / 2 + ri->get_FujiWidth();
        int ssx2 = (sx2 + sy2) / 2 + 1;
        int ssy2 = (sy2 - sx1) / 2 + ri->get_FujiWidth();
        fw   = (sx2 - sx1) / 2 / pp.getSkip();
        width  = (ssx2 - ssx1) / pp.getSkip() + ((ssx2 - ssx1) % pp.getSkip() > 0);
        height = (ssy2 - ssy1) / pp.getSkip() + ((ssy2 - ssy1) % pp.getSkip() > 0);
    } else {
        ssx1 = sx1;
        ssy1 = sy1;
        width  = (sx2 - sx1) / pp.getSkip() + ((sx2 - sx1) % pp.getSkip() > 0);
        height = (sy2 - sy1) / pp.getSkip() + ((sy2 - sy1) % pp.getSkip() > 0);
    }
}

float calculate_scale_mul(float scale_mul[4], const float pre_mul_[4], const float c_white[4], const float c_black[4], bool isMono, int colors)
{
    if (isMono || colors == 1) {
        for (int c = 0; c < 4; c++) {
            scale_mul[c] = 65535.0 / (c_white[c] - c_black[c]);
        }
    } else {
        float pre_mul[4];

        for (int c = 0; c < 4; c++) {
            pre_mul[c] = pre_mul_[c];
        }

        if (pre_mul[3] == 0) {
            pre_mul[3] = pre_mul[1]; // G2 == G1
        }

        float maxpremul = max(pre_mul[0], pre_mul[1], pre_mul[2], pre_mul[3]);

        for (int c = 0; c < 4; c++) {
            scale_mul[c] = (pre_mul[c] / maxpremul) * 65535.0 / (c_white[c] - c_black[c]);
        }
    }

    float gain = max(scale_mul[0], scale_mul[1], scale_mul[2], scale_mul[3]) / min(scale_mul[0], scale_mul[1], scale_mul[2], scale_mul[3]);
    return gain;
}

/*
static void inverse(double (*in)[3], double (*out)[3], int size)
{
    double work[3][6], num;
    int i, j, k;

    for (i = 0; i < 3; i++) {
        for (j = 0; j < 6; j++) {
            work[i][j] = j == i + 3;
        }

        for (j = 0; j < 3; j++)
            for (k = 0; k < size; k++) {
                work[i][j] += in[k][i] * in[k][j];
            }
    }

    for (i = 0; i < 3; i++) {
        num = work[i][i];

        for (j = 0; j < 6; j++) {
            work[i][j] /= num;
        }

        for (k = 0; k < 3; k++) {
            if (k == i) {
                continue;
            }

            num = work[k][i];

            for (j = 0; j < 6; j++) {
                work[k][j] -= work[i][j] * num;
            }
        }
    }

    for (i = 0; i < size; i++)
        for (j = 0; j < 3; j++)
            for (out[i][j] = k = 0; k < 3; k++) {
                out[i][j] += work[j][k + 3] * in[i][k];
            }
}

*/

void RawImageSource::getImage_local(int begx, int begy, int yEn, int xEn, int cx, int cy, const ColorTemp &ctemploc, int tran, Imagefloat* image, Imagefloat* bufimage,  const PreviewProps &pp, const ProcParams &params)
{
    MyMutex::MyLock lock(getImageMutex);
    const ToneCurveParams &hrp = params.toneCurve;
    //  const ColorManagementParams &cmp = params.icm;
    const RAWParams &raw = params.raw;
    //  const WBParams &wbp = params.wb;
    //const LocWBParams &wbl = params.localwb;
    //const ColorAppearanceParams &cap = params.colorappearance;

    tran = defTransform(tran);
    // compute channel multipliers
    double r, g, b;
    float rm, gm, bm;
    float gain;

    if (ctemploc.getTemp() < 0) {
        // no white balance, ie revert the pre-process white balance to restore original unbalanced raw camera color
        rm = ri->get_pre_mul(0);
        gm = ri->get_pre_mul(1);
        bm = ri->get_pre_mul(2);
    } else {
        ctemploc.getMultipliers(r, g, b);
        rm = imatrices.cam_rgb[0][0] * r + imatrices.cam_rgb[0][1] * g + imatrices.cam_rgb[0][2] * b;
        gm = imatrices.cam_rgb[1][0] * r + imatrices.cam_rgb[1][1] * g + imatrices.cam_rgb[1][2] * b;
        bm = imatrices.cam_rgb[2][0] * r + imatrices.cam_rgb[2][1] * g + imatrices.cam_rgb[2][2] * b;
    }

    if (true) {
        // adjust gain so the maximum raw value of the least scaled channel just hits max
        const float new_pre_mul[4] = { ri->get_pre_mul(0) / rm, ri->get_pre_mul(1) / gm, ri->get_pre_mul(2) / bm, ri->get_pre_mul(3) / gm };
        float new_scale_mul[4];
        bool isMono = (ri->getSensorType() == ST_FUJI_XTRANS && raw.xtranssensor.method == RAWParams::XTransSensor::getMethodString(RAWParams::XTransSensor::Method::MONO))
                      || (ri->getSensorType() == ST_BAYER && raw.bayersensor.method == RAWParams::BayerSensor::getMethodString(RAWParams::BayerSensor::Method::MONO));
        gain = calculate_scale_mul(new_scale_mul, new_pre_mul, c_white, cblacksom, isMono, ri->get_colors());

        rm = new_scale_mul[0] / scale_mul[0] * gain;
        gm = new_scale_mul[1] / scale_mul[1] * gain;
        bm = new_scale_mul[2] / scale_mul[2] * gain;
        //fprintf(stderr, "camera gain: %f, current wb gain: %f, diff in stops %f\n", camInitialGain, gain, log2(camInitialGain) - log2(gain));
    } else {
        // old scaling: used a fixed reference gain based on camera (as-shot) white balance

        // how much we need to scale each channel to get our new white balance
        rm = refwb_red / rm;
        gm = refwb_green / gm;
        bm = refwb_blue / bm;
        // normalize so larger multiplier becomes 1.0
        float minval = min(rm, gm, bm);
        rm /= minval;
        gm /= minval;
        bm /= minval;
        // multiply with reference gain, ie as-shot WB
        rm *= camInitialGain;
        gm *= camInitialGain;
        bm *= camInitialGain;
    }

    defGain = 0.0;
    // compute image area to render in order to provide the requested part of the image
    int sx1, sy1, imwidth, imheight, fw, d1xHeightOdd = 0;
    transformRect(pp, tran, sx1, sy1, imwidth, imheight, fw);

    // check possible overflows
    int maximwidth, maximheight;

    if ((tran & TR_ROT) == TR_R90 || (tran & TR_ROT) == TR_R270) {
        maximwidth = image->getHeight();
        maximheight = image->getWidth();
    } else {
        maximwidth = image->getWidth();
        maximheight = image->getHeight();
    }

    if (d1x) {
        // D1X has only half of the required rows
        // we interpolate the missing ones later to get correct aspect ratio
        // if the height is odd we also have to add an additional row to avoid a black line
        d1xHeightOdd = maximheight & 1;
        maximheight /= 2;
        imheight = maximheight;
    }

    // correct if overflow (very rare), but not fuji because it is corrected in transline
    if (!fuji && imwidth > maximwidth) {
        imwidth = maximwidth;
    }

    if (!fuji && imheight > maximheight) {
        imheight = maximheight;
    }

    if (fuji) { // zero image to avoid access to uninitialized values in further processing because fuji super-ccd processing is not clean...
        for (int i = 0; i < image->getHeight(); ++i) {
            for (int j = 0; j < image->getWidth(); ++j) {
                image->r(i, j) = image->g(i, j) = image->b(i, j) = 0;
            }
        }
    }

    int maxx = this->W, maxy = this->H, skip = pp.getSkip();

    // raw clip levels after white balance
    hlmax[0] = clmax[0] * rm;
    hlmax[1] = clmax[1] * gm;
    hlmax[2] = clmax[2] * bm;

    const bool doClip = (chmax[0] >= clmax[0] || chmax[1] >= clmax[1] || chmax[2] >= clmax[2]) && !hrp.hrenabled;

    float area = skip * skip;
    rm /= area;
    gm /= area;
    bm /= area;
    bool doHr = (hrp.hrenabled && hrp.method != "Color");
#ifdef _OPENMP
    #pragma omp parallel if(!d1x)       // omp disabled for D1x to avoid race conditions (see Issue 1088 http://code.google.com/p/rawtherapee/issues/detail?id=1088)
    {
#endif
        // render the requested image part
        float line_red[imwidth] ALIGNED16;
        float line_grn[imwidth] ALIGNED16;
        float line_blue[imwidth] ALIGNED16;

#ifdef _OPENMP
        #pragma omp for schedule(dynamic,16)
#endif

        for (int ix = 0; ix < imheight; ix++) {
            int i = sy1 + skip * ix;

            if (i >= maxy - skip) {
                i = maxy - skip - 1;    // avoid trouble
            }

            if (ri->getSensorType() == ST_BAYER || ri->getSensorType() == ST_FUJI_XTRANS || ri->get_colors() == 1) {
                for (int j = 0, jx = sx1; j < imwidth; j++, jx += skip) {
                    jx = std::min(jx, maxx - skip - 1);  // avoid trouble

                    float rtot = 0.f, gtot = 0.f, btot = 0.f;

                    for (int m = 0; m < skip; m++)
                        for (int n = 0; n < skip; n++) {
                            rtot += red[i + m][jx + n];
                            gtot += green[i + m][jx + n];
                            btot += blue[i + m][jx + n];
                        }

                    rtot *= rm;
                    gtot *= gm;
                    btot *= bm;

                    if (doClip) {
                        // note: as hlmax[] can be larger than CLIP and we can later apply negative
                        // exposure this means that we can clip away local highlights which actually
                        // are not clipped. We have to do that though as we only check pixel by pixel
                        // and don't know if this will transition into a clipped area, if so we need
                        // to clip also surrounding to make a good colour transition
                        rtot = CLIP(rtot);
                        gtot = CLIP(gtot);
                        btot = CLIP(btot);
                    }

                    line_red[j] = rtot;
                    line_grn[j] = gtot;
                    line_blue[j] = btot;
                }
            } else {
                for (int j = 0, jx = sx1; j < imwidth; j++, jx += skip) {
                    if (jx > maxx - skip) {
                        jx = maxx - skip - 1;
                    }

                    float rtot, gtot, btot;
                    rtot = gtot = btot = 0;

                    for (int m = 0; m < skip; m++)
                        for (int n = 0; n < skip; n++) {
                            rtot += rawData[i + m][(jx + n) * 3 + 0];
                            gtot += rawData[i + m][(jx + n) * 3 + 1];
                            btot += rawData[i + m][(jx + n) * 3 + 2];
                        }

                    rtot *= rm;
                    gtot *= gm;
                    btot *= bm;

                    if (doClip) {
                        rtot = CLIP(rtot);
                        gtot = CLIP(gtot);
                        btot = CLIP(btot);
                    }

                    line_red[j] = rtot;
                    line_grn[j] = gtot;
                    line_blue[j] = btot;

                }
            }

            //process all highlight recovery other than "Color"
            if (doHr) {
                hlRecovery(hrp.method, line_red, line_grn, line_blue, imwidth, hlmax);
            }

            if (d1x) {
                transLineD1x(line_red, line_grn, line_blue, ix, image, tran, imwidth, imheight, d1xHeightOdd, doClip);
            } else if (fuji) {
                transLineFuji(line_red, line_grn, line_blue, ix, image, tran, imheight, fw);

            } else {
                transLineStandard(line_red, line_grn, line_blue, ix, image, tran, imwidth, imheight);
            }
        }

#ifdef _OPENMP
    }
#endif

//provisory calculation to test, we must optimize that above and after
#ifdef _OPENMP
    #pragma omp parallel for schedule(dynamic,16)
#endif

    for (int y = 0; y < image->getHeight() ; y++) //{
        for (int x = 0; x < image->getWidth(); x++) {
            int lox = cx + x;
            int loy = cy + y;

            if (lox >= begx && lox < xEn && loy >= begy && loy < yEn) {
                bufimage->r(loy - begy, lox - begx) = image->r(y, x);
                bufimage->g(loy - begy, lox - begx) = image->g(y, x);
                bufimage->b(loy - begy, lox - begx) = image->b(y, x);
            }
        }


    if (fuji) {
        int a = ((tran & TR_ROT) == TR_R90 && image->getWidth() % 2 == 0) || ((tran & TR_ROT) == TR_R180 && image->getHeight() % 2 + image->getWidth() % 2 == 1) || ((tran & TR_ROT) == TR_R270 && image->getHeight() % 2 == 0);

        // first row
        for (int j = 1 + a; j < image->getWidth() - 1; j += 2) {
            image->r(0, j) = (image->r(1, j) + image->r(0, j + 1) + image->r(0, j - 1)) / 3;
            image->g(0, j) = (image->g(1, j) + image->g(0, j + 1) + image->g(0, j - 1)) / 3;
            image->b(0, j) = (image->b(1, j) + image->b(0, j + 1) + image->b(0, j - 1)) / 3;
        }

        // other rows
        for (int i = 1; i < image->getHeight() - 1; i++) {
            for (int j = 2 - (a + i + 1) % 2; j < image->getWidth() - 1; j += 2) {
                // edge-adaptive interpolation
                double dh = (ABS(image->r(i, j + 1) - image->r(i, j - 1)) + ABS(image->g(i, j + 1) - image->g(i, j - 1)) + ABS(image->b(i, j + 1) - image->b(i, j - 1))) / 1.0;
                double dv = (ABS(image->r(i + 1, j) - image->r(i - 1, j)) + ABS(image->g(i + 1, j) - image->g(i - 1, j)) + ABS(image->b(i + 1, j) - image->b(i - 1, j))) / 1.0;
                double eh = 1.0 / (1.0 + dh);
                double ev = 1.0 / (1.0 + dv);
                image->r(i, j) = (eh * (image->r(i, j + 1) + image->r(i, j - 1)) + ev * (image->r(i + 1, j) + image->r(i - 1, j))) / (2.0 * (eh + ev));
                image->g(i, j) = (eh * (image->g(i, j + 1) + image->g(i, j - 1)) + ev * (image->g(i + 1, j) + image->g(i - 1, j))) / (2.0 * (eh + ev));
                image->b(i, j) = (eh * (image->b(i, j + 1) + image->b(i, j - 1)) + ev * (image->b(i + 1, j) + image->b(i - 1, j))) / (2.0 * (eh + ev));
            }

            // first pixel
            if (2 - (a + i + 1) % 2 == 2) {
                image->r(i, 0) = (image->r(i + 1, 0) + image->r(i - 1, 0) + image->r(i, 1)) / 3;
                image->g(i, 0) = (image->g(i + 1, 0) + image->g(i - 1, 0) + image->g(i, 1)) / 3;
                image->b(i, 0) = (image->b(i + 1, 0) + image->b(i - 1, 0) + image->b(i, 1)) / 3;
            }

            // last pixel
            if (2 - (a + i + image->getWidth()) % 2 == 2) {
                image->r(i, image->getWidth() - 1) = (image->r(i + 1, image->getWidth() - 1) + image->r(i - 1, image->getWidth() - 1) + image->r(i, image->getWidth() - 2)) / 3;
                image->g(i, image->getWidth() - 1) = (image->g(i + 1, image->getWidth() - 1) + image->g(i - 1, image->getWidth() - 1) + image->g(i, image->getWidth() - 2)) / 3;
                image->b(i, image->getWidth() - 1) = (image->b(i + 1, image->getWidth() - 1) + image->b(i - 1, image->getWidth() - 1) + image->b(i, image->getWidth() - 2)) / 3;
            }
        }

        // last row
        int b = (a == 1 && image->getHeight() % 2) || (a == 0 && image->getHeight() % 2 == 0);

        for (int j = 1 + b; j < image->getWidth() - 1; j += 2) {
            image->r(image->getHeight() - 1, j) = (image->r(image->getHeight() - 2, j) + image->r(image->getHeight() - 1, j + 1) + image->r(image->getHeight() - 1, j - 1)) / 3;
            image->g(image->getHeight() - 1, j) = (image->g(image->getHeight() - 2, j) + image->g(image->getHeight() - 1, j + 1) + image->g(image->getHeight() - 1, j - 1)) / 3;
            image->b(image->getHeight() - 1, j) = (image->b(image->getHeight() - 2, j) + image->b(image->getHeight() - 1, j + 1) + image->b(image->getHeight() - 1, j - 1)) / 3;
        }

    }

    cat02adaptationloc(image, gain, params);

#ifdef _OPENMP
    #pragma omp parallel for schedule(dynamic,16)
#endif

    for (int y = 0; y < image->getHeight() ; y++) //{
        for (int x = 0; x < image->getWidth(); x++) {
            int lox = cx + x;
            int loy = cy + y;

            if (lox >= begx && lox < xEn && loy >= begy && loy < yEn) {
                bufimage->r(loy - begy, lox - begx) = image->r(y, x);
                bufimage->g(loy - begy, lox - begx) = image->g(y, x);
                bufimage->b(loy - begy, lox - begx) = image->b(y, x);
            }
        }



    // Flip if needed
    if (tran & TR_HFLIP) {
        hflip(bufimage);
    }

    if (tran & TR_VFLIP) {
        vflip(bufimage);
    }

    // Colour correction (only when running on full resolution)
    if (pp.getSkip() == 1) {
        switch (ri->getSensorType()) {
            case ST_BAYER:
                processFalseColorCorrection(bufimage, raw.bayersensor.ccSteps);
                break;

            case ST_FUJI_XTRANS:
                processFalseColorCorrection(bufimage, raw.xtranssensor.ccSteps);
                break;

            case ST_FOVEON:
            case ST_NONE:
                break;
        }
    }

}


void RawImageSource::getImage(const ColorTemp &ctemp, int tran, Imagefloat* image, const PreviewProps &pp, const ToneCurveParams &hrp, const RAWParams &raw)
{
    BENCHFUN

    MyMutex::MyLock lock(getImageMutex);
//  printf("call getimage  cat02=%i\n", cat.cat02);
    tran = defTransform(tran);
    // compute channel multipliers
    double r, g, b;
    float rm, gm, bm;

    if (ctemp.getTemp() < 0) {
        // no white balance, ie revert the pre-process white balance to restore original unbalanced raw camera color
        rm = ri->get_pre_mul(0);
        gm = ri->get_pre_mul(1);
        bm = ri->get_pre_mul(2);
    } else {
        ctemp.getMultipliers(r, g, b);
        rm = imatrices.cam_rgb[0][0] * r + imatrices.cam_rgb[0][1] * g + imatrices.cam_rgb[0][2] * b;
        gm = imatrices.cam_rgb[1][0] * r + imatrices.cam_rgb[1][1] * g + imatrices.cam_rgb[1][2] * b;
        bm = imatrices.cam_rgb[2][0] * r + imatrices.cam_rgb[2][1] * g + imatrices.cam_rgb[2][2] * b;
    }

    if (true) {
        // adjust gain so the maximum raw value of the least scaled channel just hits max
        const float new_pre_mul[4] = { ri->get_pre_mul(0) / rm, ri->get_pre_mul(1) / gm, ri->get_pre_mul(2) / bm, ri->get_pre_mul(3) / gm };
        float new_scale_mul[4];

        bool isMono = (ri->getSensorType() == ST_FUJI_XTRANS && raw.xtranssensor.method == RAWParams::XTransSensor::getMethodString(RAWParams::XTransSensor::Method::MONO))
                      || (ri->getSensorType() == ST_BAYER && raw.bayersensor.method == RAWParams::BayerSensor::getMethodString(RAWParams::BayerSensor::Method::MONO));
        float gain = calculate_scale_mul(new_scale_mul, new_pre_mul, c_white, cblacksom, isMono, ri->get_colors());
        rm = new_scale_mul[0] / scale_mul[0] * gain;
        gm = new_scale_mul[1] / scale_mul[1] * gain;
        bm = new_scale_mul[2] / scale_mul[2] * gain;
        //fprintf(stderr, "camera gain: %f, current wb gain: %f, diff in stops %f\n", camInitialGain, gain, log2(camInitialGain) - log2(gain));
    } else {
        // old scaling: used a fixed reference gain based on camera (as-shot) white balance

        // how much we need to scale each channel to get our new white balance
        rm = refwb_red / rm;
        gm = refwb_green / gm;
        bm = refwb_blue / bm;
        // normalize so larger multiplier becomes 1.0
        float minval = min(rm, gm, bm);
        rm /= minval;
        gm /= minval;
        bm /= minval;
        // multiply with reference gain, ie as-shot WB
        rm *= camInitialGain;
        gm *= camInitialGain;
        bm *= camInitialGain;
    }

    defGain = 0.0;
    // compute image area to render in order to provide the requested part of the image
    int sx1, sy1, imwidth, imheight, fw, d1xHeightOdd = 0;
    transformRect(pp, tran, sx1, sy1, imwidth, imheight, fw);

    // check possible overflows
    int maximwidth, maximheight;

    if ((tran & TR_ROT) == TR_R90 || (tran & TR_ROT) == TR_R270) {
        maximwidth = image->getHeight();
        maximheight = image->getWidth();
    } else {
        maximwidth = image->getWidth();
        maximheight = image->getHeight();
    }

    if (d1x) {
        // D1X has only half of the required rows
        // we interpolate the missing ones later to get correct aspect ratio
        // if the height is odd we also have to add an additional row to avoid a black line
        d1xHeightOdd = maximheight & 1;
        maximheight /= 2;
        imheight = maximheight;
    }

    // correct if overflow (very rare), but not fuji because it is corrected in transline
    if (!fuji && imwidth > maximwidth) {
        imwidth = maximwidth;
    }

    if (!fuji && imheight > maximheight) {
        imheight = maximheight;
    }

    if (fuji) { // zero image to avoid access to uninitialized values in further processing because fuji super-ccd processing is not clean...
        for (int i = 0; i < image->getHeight(); ++i) {
            for (int j = 0; j < image->getWidth(); ++j) {
                image->r(i, j) = image->g(i, j) = image->b(i, j) = 0;
            }
        }
    }

    int maxx = this->W, maxy = this->H, skip = pp.getSkip();

    // raw clip levels after white balance
    hlmax[0] = clmax[0] * rm;
    hlmax[1] = clmax[1] * gm;
    hlmax[2] = clmax[2] * bm;

    const bool doClip = (chmax[0] >= clmax[0] || chmax[1] >= clmax[1] || chmax[2] >= clmax[2]) && !hrp.hrenabled;

    float area = skip * skip;
    rm /= area;
    gm /= area;
    bm /= area;
    bool doHr = (hrp.hrenabled && hrp.method != "Color");
#ifdef _OPENMP
    #pragma omp parallel if(!d1x)       // omp disabled for D1x to avoid race conditions (see Issue 1088 http://code.google.com/p/rawtherapee/issues/detail?id=1088)
    {
#endif
        // render the requested image part
        float line_red[imwidth] ALIGNED16;
        float line_grn[imwidth] ALIGNED16;
        float line_blue[imwidth] ALIGNED16;

#ifdef _OPENMP
        #pragma omp for schedule(dynamic,16)
#endif

        for (int ix = 0; ix < imheight; ix++) {
            int i = sy1 + skip * ix;

            if (i >= maxy - skip) {
                i = maxy - skip - 1;    // avoid trouble
            }

            if (ri->getSensorType() == ST_BAYER || ri->getSensorType() == ST_FUJI_XTRANS || ri->get_colors() == 1) {
                for (int j = 0, jx = sx1; j < imwidth; j++, jx += skip) {
                    jx = std::min(jx, maxx - skip - 1);  // avoid trouble

                    float rtot = 0.f, gtot = 0.f, btot = 0.f;

                    for (int m = 0; m < skip; m++)
                        for (int n = 0; n < skip; n++) {
                            rtot += red[i + m][jx + n];
                            gtot += green[i + m][jx + n];
                            btot += blue[i + m][jx + n];
                        }

                    rtot *= rm;
                    gtot *= gm;
                    btot *= bm;

                    if (doClip) {
                        // note: as hlmax[] can be larger than CLIP and we can later apply negative
                        // exposure this means that we can clip away local highlights which actually
                        // are not clipped. We have to do that though as we only check pixel by pixel
                        // and don't know if this will transition into a clipped area, if so we need
                        // to clip also surrounding to make a good colour transition
                        rtot = CLIP(rtot);
                        gtot = CLIP(gtot);
                        btot = CLIP(btot);
                    }

                    line_red[j] = rtot;
                    line_grn[j] = gtot;
                    line_blue[j] = btot;
                }
            } else {
                for (int j = 0, jx = sx1; j < imwidth; j++, jx += skip) {
                    if (jx > maxx - skip) {
                        jx = maxx - skip - 1;
                    }

                    float rtot, gtot, btot;
                    rtot = gtot = btot = 0;

                    for (int m = 0; m < skip; m++)
                        for (int n = 0; n < skip; n++) {
                            rtot += rawData[i + m][(jx + n) * 3 + 0];
                            gtot += rawData[i + m][(jx + n) * 3 + 1];
                            btot += rawData[i + m][(jx + n) * 3 + 2];
                        }

                    rtot *= rm;
                    gtot *= gm;
                    btot *= bm;

                    if (doClip) {
                        rtot = CLIP(rtot);
                        gtot = CLIP(gtot);
                        btot = CLIP(btot);
                    }

                    line_red[j] = rtot;
                    line_grn[j] = gtot;
                    line_blue[j] = btot;

                }
            }

            //process all highlight recovery other than "Color"
            if (doHr) {
                hlRecovery(hrp.method, line_red, line_grn, line_blue, imwidth, hlmax);
            }

            if (d1x) {
                transLineD1x(line_red, line_grn, line_blue, ix, image, tran, imwidth, imheight, d1xHeightOdd, doClip);
            } else if (fuji) {
                transLineFuji(line_red, line_grn, line_blue, ix, image, tran, imheight, fw);

            } else {
                transLineStandard(line_red, line_grn, line_blue, ix, image, tran, imwidth, imheight);
            }

        }

#ifdef _OPENMP
    }
#endif

    if (fuji) {
        int a = ((tran & TR_ROT) == TR_R90 && image->getWidth() % 2 == 0) || ((tran & TR_ROT) == TR_R180 && image->getHeight() % 2 + image->getWidth() % 2 == 1) || ((tran & TR_ROT) == TR_R270 && image->getHeight() % 2 == 0);

        // first row
        for (int j = 1 + a; j < image->getWidth() - 1; j += 2) {
            image->r(0, j) = (image->r(1, j) + image->r(0, j + 1) + image->r(0, j - 1)) / 3;
            image->g(0, j) = (image->g(1, j) + image->g(0, j + 1) + image->g(0, j - 1)) / 3;
            image->b(0, j) = (image->b(1, j) + image->b(0, j + 1) + image->b(0, j - 1)) / 3;
        }

        // other rows
        for (int i = 1; i < image->getHeight() - 1; i++) {
            for (int j = 2 - (a + i + 1) % 2; j < image->getWidth() - 1; j += 2) {
                // edge-adaptive interpolation
                double dh = (ABS(image->r(i, j + 1) - image->r(i, j - 1)) + ABS(image->g(i, j + 1) - image->g(i, j - 1)) + ABS(image->b(i, j + 1) - image->b(i, j - 1))) / 1.0;
                double dv = (ABS(image->r(i + 1, j) - image->r(i - 1, j)) + ABS(image->g(i + 1, j) - image->g(i - 1, j)) + ABS(image->b(i + 1, j) - image->b(i - 1, j))) / 1.0;
                double eh = 1.0 / (1.0 + dh);
                double ev = 1.0 / (1.0 + dv);
                image->r(i, j) = (eh * (image->r(i, j + 1) + image->r(i, j - 1)) + ev * (image->r(i + 1, j) + image->r(i - 1, j))) / (2.0 * (eh + ev));
                image->g(i, j) = (eh * (image->g(i, j + 1) + image->g(i, j - 1)) + ev * (image->g(i + 1, j) + image->g(i - 1, j))) / (2.0 * (eh + ev));
                image->b(i, j) = (eh * (image->b(i, j + 1) + image->b(i, j - 1)) + ev * (image->b(i + 1, j) + image->b(i - 1, j))) / (2.0 * (eh + ev));
            }

            // first pixel
            if (2 - (a + i + 1) % 2 == 2) {
                image->r(i, 0) = (image->r(i + 1, 0) + image->r(i - 1, 0) + image->r(i, 1)) / 3;
                image->g(i, 0) = (image->g(i + 1, 0) + image->g(i - 1, 0) + image->g(i, 1)) / 3;
                image->b(i, 0) = (image->b(i + 1, 0) + image->b(i - 1, 0) + image->b(i, 1)) / 3;
            }

            // last pixel
            if (2 - (a + i + image->getWidth()) % 2 == 2) {
                image->r(i, image->getWidth() - 1) = (image->r(i + 1, image->getWidth() - 1) + image->r(i - 1, image->getWidth() - 1) + image->r(i, image->getWidth() - 2)) / 3;
                image->g(i, image->getWidth() - 1) = (image->g(i + 1, image->getWidth() - 1) + image->g(i - 1, image->getWidth() - 1) + image->g(i, image->getWidth() - 2)) / 3;
                image->b(i, image->getWidth() - 1) = (image->b(i + 1, image->getWidth() - 1) + image->b(i - 1, image->getWidth() - 1) + image->b(i, image->getWidth() - 2)) / 3;
            }
        }

        // last row
        int b = (a == 1 && image->getHeight() % 2) || (a == 0 && image->getHeight() % 2 == 0);

        for (int j = 1 + b; j < image->getWidth() - 1; j += 2) {
            image->r(image->getHeight() - 1, j) = (image->r(image->getHeight() - 2, j) + image->r(image->getHeight() - 1, j + 1) + image->r(image->getHeight() - 1, j - 1)) / 3;
            image->g(image->getHeight() - 1, j) = (image->g(image->getHeight() - 2, j) + image->g(image->getHeight() - 1, j + 1) + image->g(image->getHeight() - 1, j - 1)) / 3;
            image->b(image->getHeight() - 1, j) = (image->b(image->getHeight() - 2, j) + image->b(image->getHeight() - 1, j + 1) + image->b(image->getHeight() - 1, j - 1)) / 3;
        }
    }


    // Flip if needed
    if (tran & TR_HFLIP) {
        hflip(image);
    }

    if (tran & TR_VFLIP) {
        vflip(image);
    }

    // Colour correction (only when running on full resolution)
    if (pp.getSkip() == 1) {
        switch (ri->getSensorType()) {
            case ST_BAYER:
                processFalseColorCorrection(image, raw.bayersensor.ccSteps);
                break;

            case ST_FUJI_XTRANS:
                processFalseColorCorrection(image, raw.xtranssensor.ccSteps);
                break;

            case ST_FOVEON:
            case ST_NONE:
                break;
        }
    }


}



DCPProfile *RawImageSource::getDCP(const ColorManagementParams &cmp, DCPProfile::ApplyState &as)
{
    DCPProfile *dcpProf = nullptr;
    cmsHPROFILE dummy;
    findInputProfile(cmp.input, nullptr, (static_cast<const FramesData*>(getMetaData()))->getCamera(), &dcpProf, dummy);

    if (dcpProf == nullptr) {
        if (settings->verbose) {
            printf("Can't load DCP profile '%s'!\n", cmp.input.c_str());
        }

        return nullptr;
    }

    dcpProf->setStep2ApplyState(cmp.working, cmp.toneCurve, cmp.applyLookTable, cmp.applyBaselineExposureOffset, as);
    return dcpProf;
}

void RawImageSource::convertColorSpace(Imagefloat* image, const ColorManagementParams &cmp, const ColorTemp &wb)
{
    double pre_mul[3] = { ri->get_pre_mul(0), ri->get_pre_mul(1), ri->get_pre_mul(2) };
    colorSpaceConversion(image, cmp, wb, pre_mul, embProfile, camProfile, imatrices.xyz_cam, (static_cast<const FramesData*>(getMetaData()))->getCamera());
}


//%%%%%%%%%%%%%%%%%%%%%%%%%%%%%%%%%%%%%%%

/* interpolateBadPixelsBayer: correct raw pixels looking at the bitmap
 * takes into consideration if there are multiple bad pixels in the neighbourhood
 */
int RawImageSource::interpolateBadPixelsBayer(PixelsMap &bitmapBads, array2D<float> &rawData)
{
    static const float eps = 1.f;
    int counter = 0;
#ifdef _OPENMP
    #pragma omp parallel for reduction(+:counter) schedule(dynamic,16)
#endif

    for (int row = 2; row < H - 2; row++) {
        for (int col = 2; col < W - 2; col++) {
            int sk = bitmapBads.skipIfZero(col, row);  //optimization for a stripe all zero

            if (sk) {
                col += sk - 1; //-1 is because of col++ in cycle
                continue;
            }

            if (!bitmapBads.get(col, row)) {
                continue;
            }

            float wtdsum = 0.f, norm = 0.f;

            // diagonal interpolation
            if (FC(row, col) == 1) {
                // green channel. We can use closer pixels than for red or blue channel. Distance to centre pixel is sqrt(2) => weighting is 0.70710678
                // For green channel following pixels will be used for interpolation. Pixel to be interpolated is in centre.
                // 1 means that pixel is used in this step, if itself and his counterpart are not marked bad
                // 0 0 0 0 0
                // 0 1 0 1 0
                // 0 0 0 0 0
                // 0 1 0 1 0
                // 0 0 0 0 0
                for (int dx = -1; dx <= 1; dx += 2) {
                    if (bitmapBads.get(col + dx, row - 1) || bitmapBads.get(col - dx, row + 1)) {
                        continue;
                    }

                    float dirwt = 0.70710678f / (fabsf(rawData[row - 1][col + dx] - rawData[row + 1][col - dx]) + eps);
                    wtdsum += dirwt * (rawData[row - 1][col + dx] + rawData[row + 1][col - dx]);
                    norm += dirwt;
                }
            } else {
                // red and blue channel. Distance to centre pixel is sqrt(8) => weighting is 0.35355339
                // For red and blue channel following pixels will be used for interpolation. Pixel to be interpolated is in centre.
                // 1 means that pixel is used in this step, if itself and his counterpart are not marked bad
                // 1 0 0 0 1
                // 0 0 0 0 0
                // 0 0 0 0 0
                // 0 0 0 0 0
                // 1 0 0 0 1
                for (int dx = -2; dx <= 2; dx += 4) {
                    if (bitmapBads.get(col + dx, row - 2) || bitmapBads.get(col - dx, row + 2)) {
                        continue;
                    }

                    float dirwt = 0.35355339f / (fabsf(rawData[row - 2][col + dx] - rawData[row + 2][col - dx]) + eps);
                    wtdsum += dirwt * (rawData[row - 2][col + dx] + rawData[row + 2][col - dx]);
                    norm += dirwt;
                }
            }

            // channel independent. Distance to centre pixel is 2 => weighting is 0.5
            // Additionally for all channel following pixels will be used for interpolation. Pixel to be interpolated is in centre.
            // 1 means that pixel is used in this step, if itself and his counterpart are not marked bad
            // 0 0 1 0 0
            // 0 0 0 0 0
            // 1 0 0 0 1
            // 0 0 0 0 0
            // 0 0 1 0 0

            // horizontal interpolation
            if (!(bitmapBads.get(col - 2, row) || bitmapBads.get(col + 2, row))) {
                float dirwt = 0.5f / (fabsf(rawData[row][col - 2] - rawData[row][col + 2]) + eps);
                wtdsum += dirwt * (rawData[row][col - 2] + rawData[row][col + 2]);
                norm += dirwt;
            }

            // vertical interpolation
            if (!(bitmapBads.get(col, row - 2) || bitmapBads.get(col, row + 2))) {
                float dirwt = 0.5f / (fabsf(rawData[row - 2][col] - rawData[row + 2][col]) + eps);
                wtdsum += dirwt * (rawData[row - 2][col] + rawData[row + 2][col]);
                norm += dirwt;
            }

            if (LIKELY(norm > 0.f)) {  // This means, we found at least one pair of valid pixels in the steps above, likelihood of this case is about 99.999%
                rawData[row][col] = wtdsum / (2.f * norm); //gradient weighted average, Factor of 2.f is an optimization to avoid multiplications in former steps
                counter++;
            } else { //backup plan -- simple average. Same method for all channels. We could improve this, but it's really unlikely that this case happens
                int tot = 0;
                float sum = 0;

                for (int dy = -2; dy <= 2; dy += 2) {
                    for (int dx = -2; dx <= 2; dx += 2) {
                        if (bitmapBads.get(col + dx, row + dy)) {
                            continue;
                        }

                        sum += rawData[row + dy][col + dx];
                        tot++;
                    }
                }

                if (tot > 0) {
                    rawData[row][col] = sum / tot;
                    counter ++;
                }
            }
        }
    }

    return counter; // Number of interpolated pixels.
}

/* interpolateBadPixels3Colours: correct raw pixels looking at the bitmap
 * takes into consideration if there are multiple bad pixels in the neighbourhood
 */
int RawImageSource::interpolateBadPixelsNColours(PixelsMap &bitmapBads, const int colours)
{
    static const float eps = 1.f;
    int counter = 0;
#ifdef _OPENMP
    #pragma omp parallel for reduction(+:counter) schedule(dynamic,16)
#endif

    for (int row = 2; row < H - 2; row++) {
        for (int col = 2; col < W - 2; col++) {
            int sk = bitmapBads.skipIfZero(col, row);  //optimization for a stripe all zero

            if (sk) {
                col += sk - 1; //-1 is because of col++ in cycle
                continue;
            }

            if (!bitmapBads.get(col, row)) {
                continue;
            }

            float wtdsum[colours], norm[colours];

            for (int i = 0; i < colours; ++i) {
                wtdsum[i] = norm[i] = 0.f;
            }

            // diagonal interpolation
            for (int dx = -1; dx <= 1; dx += 2) {
                if (bitmapBads.get(col + dx, row - 1) || bitmapBads.get(col - dx, row + 1)) {
                    continue;
                }

                for (int c = 0; c < colours; c++) {
                    float dirwt = 0.70710678f / (fabsf(rawData[row - 1][(col + dx) * colours + c] - rawData[row + 1][(col - dx) * colours + c]) + eps);
                    wtdsum[c] += dirwt * (rawData[row - 1][(col + dx) * colours + c] + rawData[row + 1][(col - dx) * colours + c]);
                    norm[c] += dirwt;
                }
            }

            // horizontal interpolation
            if (!(bitmapBads.get(col - 1, row) || bitmapBads.get(col + 1, row))) {
                for (int c = 0; c < colours; c++) {
                    float dirwt = 1.f / (fabsf(rawData[row][(col - 1) * colours + c] - rawData[row][(col + 1) * colours + c]) + eps);
                    wtdsum[c] += dirwt * (rawData[row][(col - 1) * colours + c] + rawData[row][(col + 1) * colours + c]);
                    norm[c] += dirwt;
                }
            }

            // vertical interpolation
            if (!(bitmapBads.get(col, row - 1) || bitmapBads.get(col, row + 1))) {
                for (int c = 0; c < colours; c++) {
                    float dirwt = 1.f / (fabsf(rawData[row - 1][col * colours + c] - rawData[row + 1][col * colours + c]) + eps);
                    wtdsum[c] += dirwt * (rawData[row - 1][col * colours + c] + rawData[row + 1][col * colours + c]);
                    norm[c] += dirwt;
                }
            }

            if (LIKELY(norm[0] > 0.f)) {  // This means, we found at least one pair of valid pixels in the steps above, likelihood of this case is about 99.999%
                for (int c = 0; c < colours; c++) {
                    rawData[row][col * colours + c] = wtdsum[c] / (2.f * norm[c]); //gradient weighted average, Factor of 2.f is an optimization to avoid multiplications in former steps
                }

                counter++;
            } else { //backup plan -- simple average. Same method for all channels. We could improve this, but it's really unlikely that this case happens
                int tot = 0;
                float sum[colours];

                for (int i = 0; i < colours; ++i) {
                    sum[i] = 0.f;
                }

                for (int dy = -2; dy <= 2; dy += 2) {
                    for (int dx = -2; dx <= 2; dx += 2) {
                        if (bitmapBads.get(col + dx, row + dy)) {
                            continue;
                        }

                        for (int c = 0; c < colours; c++) {
                            sum[c] += rawData[row + dy][(col + dx) * colours + c];
                        }

                        tot++;
                    }
                }

                if (tot > 0) {
                    for (int c = 0; c < colours; c++) {
                        rawData[row][col * colours + c] = sum[c] / tot;
                    }

                    counter ++;
                }
            }
        }
    }

    return counter; // Number of interpolated pixels.
}
/* interpolateBadPixelsXtrans: correct raw pixels looking at the bitmap
 * takes into consideration if there are multiple bad pixels in the neighbourhood
 */
int RawImageSource::interpolateBadPixelsXtrans(PixelsMap &bitmapBads)
{
    static const float eps = 1.f;
    int counter = 0;
#ifdef _OPENMP
    #pragma omp parallel for reduction(+:counter) schedule(dynamic,16)
#endif

    for (int row = 2; row < H - 2; row++) {
        for (int col = 2; col < W - 2; col++) {
            int skip = bitmapBads.skipIfZero(col, row);  //optimization for a stripe all zero

            if (skip) {
                col += skip - 1; //-1 is because of col++ in cycle
                continue;
            }

            if (!bitmapBads.get(col, row)) {
                continue;
            }

            float wtdsum = 0.f, norm = 0.f;
            unsigned int pixelColor = ri->XTRANSFC(row, col);

            if (pixelColor == 1) {
                // green channel. A green pixel can either be a solitary green pixel or a member of a 2x2 square of green pixels
                if (ri->XTRANSFC(row, col - 1) == ri->XTRANSFC(row, col + 1)) {
                    // If left and right neighbour have same colour, then this is a solitary green pixel
                    // For these the following pixels will be used for interpolation. Pixel to be interpolated is in centre and marked with a P.
                    // Pairs of pixels used in this step are numbered. A pair will be used if none of the pixels of the pair is marked bad
                    // 0 means, the pixel has a different colour and will not be used
                    // 0 1 0 2 0
                    // 3 5 0 6 4
                    // 0 0 P 0 0
                    // 4 6 0 5 3
                    // 0 2 0 1 0
                    for (int dx = -1; dx <= 1; dx += 2) {  // pixels marked 5 or 6 in above example. Distance to P is sqrt(2) => weighting is 0.70710678f
                        if (bitmapBads.get(col + dx, row - 1) || bitmapBads.get(col - dx, row + 1)) {
                            continue;
                        }

                        float dirwt = 0.70710678f / (fabsf(rawData[row - 1][col + dx] - rawData[row + 1][col - dx]) + eps);
                        wtdsum += dirwt * (rawData[row - 1][col + dx] + rawData[row + 1][col - dx]);
                        norm += dirwt;
                    }

                    for (int dx = -1; dx <= 1; dx += 2) {  // pixels marked 1 or 2 on above example. Distance to P is sqrt(5) => weighting is 0.44721359f
                        if (bitmapBads.get(col + dx, row - 2) || bitmapBads.get(col - dx, row + 2)) {
                            continue;
                        }

                        float dirwt = 0.44721359f / (fabsf(rawData[row - 2][col + dx] - rawData[row + 2][col - dx]) + eps);
                        wtdsum += dirwt * (rawData[row - 2][col + dx] + rawData[row + 2][col - dx]);
                        norm += dirwt;
                    }

                    for (int dx = -2; dx <= 2; dx += 4) {  // pixels marked 3 or 4 on above example. Distance to P is sqrt(5) => weighting is 0.44721359f
                        if (bitmapBads.get(col + dx, row - 1) || bitmapBads.get(col - dx, row + 1)) {
                            continue;
                        }

                        float dirwt = 0.44721359f / (fabsf(rawData[row - 1][col + dx] - rawData[row + 1][col - dx]) + eps);
                        wtdsum += dirwt * (rawData[row - 1][col + dx] + rawData[row + 1][col - dx]);
                        norm += dirwt;
                    }
                } else {
                    // this is a member of a 2x2 square of green pixels
                    // For these the following pixels will be used for interpolation. Pixel to be interpolated is at position P in the example.
                    // Pairs of pixels used in this step are numbered. A pair will be used if none of the pixels of the pair is marked bad
                    // 0 means, the pixel has a different colour and will not be used
                    // 1 0 0 3
                    // 0 P 2 0
                    // 0 2 1 0
                    // 3 0 0 0

                    // pixels marked 1 in above example. Distance to P is sqrt(2) => weighting is 0.70710678f
                    int offset1 = ri->XTRANSFC(row - 1, col - 1) == ri->XTRANSFC(row + 1, col + 1) ? 1 : -1;

                    if (!(bitmapBads.get(col - offset1, row - 1) || bitmapBads.get(col + offset1, row + 1))) {
                        float dirwt = 0.70710678f / (fabsf(rawData[row - 1][col - offset1] - rawData[row + 1][col + offset1]) + eps);
                        wtdsum += dirwt * (rawData[row - 1][col - offset1] + rawData[row + 1][col + offset1]);
                        norm += dirwt;
                    }

                    // pixels marked 2 in above example. Distance to P is 1 => weighting is 1.f
                    int offsety = (ri->XTRANSFC(row - 1, col) != 1 ? 1 : -1);
                    int offsetx = offset1 * offsety;

                    if (!(bitmapBads.get(col + offsetx, row) || bitmapBads.get(col, row + offsety))) {
                        float dirwt = 1.f / (fabsf(rawData[row][col + offsetx] - rawData[row + offsety][col]) + eps);
                        wtdsum += dirwt * (rawData[row][col + offsetx] + rawData[row + offsety][col]);
                        norm += dirwt;
                    }

                    int offsety2 = -offsety;
                    int offsetx2 = -offsetx;
                    offsetx *= 2;
                    offsety *= 2;

                    // pixels marked 3 in above example. Distance to P is sqrt(5) => weighting is 0.44721359f
                    if (!(bitmapBads.get(col + offsetx, row + offsety2) || bitmapBads.get(col + offsetx2, row + offsety))) {
                        float dirwt = 0.44721359f / (fabsf(rawData[row + offsety2][col + offsetx] - rawData[row + offsety][col + offsetx2]) + eps);
                        wtdsum += dirwt * (rawData[row + offsety2][col + offsetx] + rawData[row + offsety][col + offsetx2]);
                        norm += dirwt;
                    }
                }
            } else {
                // red and blue channel.
                // Each red or blue pixel has exactly one neighbour of same colour in distance 2 and four neighbours of same colour which can be reached by a move of a knight in chess.
                // For the distance 2 pixel (marked with an X) we generate a virtual counterpart (marked with a V)
                // For red and blue channel following pixels will be used for interpolation. Pixel to be interpolated is in centre and marked with a P.
                // Pairs of pixels used in this step are numbered except for distance 2 pixels which are marked X and V. A pair will be used if none of the pixels of the pair is marked bad
                // 0 1 0 0 0    0 0 X 0 0   remaining cases are symmetric
                // 0 0 0 0 2    1 0 0 0 2
                // X 0 P 0 V    0 0 P 0 0
                // 0 0 0 0 1    0 0 0 0 0
                // 0 2 0 0 0    0 2 V 1 0

                // Find two knight moves landing on a pixel of same colour as the pixel to be interpolated.
                // If we look at first and last row of 5x5 square, we will find exactly two knight pixels.
                // Additionally we know that the column of this pixel has 1 or -1 horizontal distance to the centre pixel
                // When we find a knight pixel, we get its counterpart, which has distance (+-3,+-3), where the signs of distance depend on the corner of the found knight pixel.
                // These pixels are marked 1 or 2 in above examples. Distance to P is sqrt(5) => weighting is 0.44721359f
                // The following loop simply scans the four possible places. To keep things simple, it does not stop after finding two knight pixels, because it will not find more than two
                for (int d1 = -2, offsety = 3; d1 <= 2; d1 += 4, offsety -= 6) {
                    for (int d2 = -1, offsetx = 3; d2 < 1; d2 += 2, offsetx -= 6) {
                        if (ri->XTRANSFC(row + d1, col + d2) == pixelColor) {
                            if (!(bitmapBads.get(col + d2, row + d1) || bitmapBads.get(col + d2 + offsetx, row + d1 + offsety))) {
                                float dirwt = 0.44721359f / (fabsf(rawData[row + d1][col + d2] - rawData[row + d1 + offsety][col + d2 + offsetx]) + eps);
                                wtdsum += dirwt * (rawData[row + d1][col + d2] + rawData[row + d1 + offsety][col + d2 + offsetx]);
                                norm += dirwt;
                            }
                        }
                    }
                }

                // now scan for the pixel of same colour in distance 2 in each direction (marked with an X in above examples).
                bool distance2PixelFound = false;
                int dx, dy;

                // check horizontal
                for (dx = -2, dy = 0; dx <= 2 && !distance2PixelFound; dx += 4)
                    if (ri->XTRANSFC(row, col + dx) == pixelColor) {
                        distance2PixelFound = true;
                    }

                if (!distance2PixelFound)

                    // no distance 2 pixel on horizontal, check vertical
                    for (dx = 0, dy = -2; dy <= 2 && !distance2PixelFound; dy += 4)
                        if (ri->XTRANSFC(row + dy, col) == pixelColor) {
                            distance2PixelFound = true;
                        }

                // calculate the value of its virtual counterpart (marked with a V in above examples)
                float virtualPixel;

                if (dy == 0) {
                    virtualPixel = 0.5f * (rawData[row - 1][col - dx] + rawData[row + 1][col - dx]);
                } else {
                    virtualPixel = 0.5f * (rawData[row - dy][col - 1] + rawData[row - dy][col + 1]);
                }

                // and weight as usual. Distance to P is 2 => weighting is 0.5f
                float dirwt = 0.5f / (fabsf(virtualPixel - rawData[row + dy][col + dx]) + eps);
                wtdsum += dirwt * (virtualPixel + rawData[row + dy][col + dx]);
                norm += dirwt;
            }

            if (LIKELY(norm > 0.f)) {  // This means, we found at least one pair of valid pixels in the steps above, likelihood of this case is about 99.999%
                rawData[row][col] = wtdsum / (2.f * norm); //gradient weighted average, Factor of 2.f is an optimization to avoid multiplications in former steps
                counter++;
            }
        }
    }

    return counter; // Number of interpolated pixels.
}
//%%%%%%%%%%%%%%%%%%%%%%%%%%%%%%%%%%%%%%%

/*  Search for hot or dead pixels in the image and update the map
 *  For each pixel compare its value to the average of similar colour surrounding
 *  (Taken from Emil Martinec idea)
 *  (Optimized by Ingo Weyrich 2013 and 2015)
 */
int RawImageSource::findHotDeadPixels(PixelsMap &bpMap, float thresh, bool findHotPixels, bool findDeadPixels)
{
    float varthresh = (20.0 * (thresh / 100.0) + 1.0) / 24.f;

    // allocate temporary buffer
    float* cfablur;
    cfablur = (float (*)) malloc(H * W * sizeof * cfablur);

    // counter for dead or hot pixels
    int counter = 0;

#ifdef _OPENMP
    #pragma omp parallel
#endif
    {
#ifdef _OPENMP
        #pragma omp for schedule(dynamic,16) nowait
#endif

        for (int i = 2; i < H - 2; i++) {
            for (int j = 2; j < W - 2; j++) {
                const float& temp = median(rawData[i - 2][j - 2], rawData[i - 2][j], rawData[i - 2][j + 2],
                                           rawData[i][j - 2], rawData[i][j], rawData[i][j + 2],
                                           rawData[i + 2][j - 2], rawData[i + 2][j], rawData[i + 2][j + 2]);
                cfablur[i * W + j] = rawData[i][j] - temp;
            }
        }

        // process borders. Former version calculated the median using mirrored border which does not make sense because the original pixel loses weight
        // Setting the difference between pixel and median for border pixels to zero should do the job not worse then former version
#ifdef _OPENMP
        #pragma omp single
#endif
        {
            for (int i = 0; i < 2; i++) {
                for (int j = 0; j < W; j++) {
                    cfablur[i * W + j] = 0.f;
                }
            }

            for (int i = 2; i < H - 2; i++) {
                for (int j = 0; j < 2; j++) {
                    cfablur[i * W + j] = 0.f;
                }

                for (int j = W - 2; j < W; j++) {
                    cfablur[i * W + j] = 0.f;
                }
            }

            for (int i = H - 2; i < H; i++) {
                for (int j = 0; j < W; j++) {
                    cfablur[i * W + j] = 0.f;
                }
            }
        }
#ifdef _OPENMP
        #pragma omp barrier // barrier because of nowait clause above

        #pragma omp for reduction(+:counter) schedule(dynamic,16)
#endif

        //cfa pixel heat/death evaluation
        for (int rr = 2; rr < H - 2; rr++) {
            int rrmWpcc = rr * W + 2;

            for (int cc = 2; cc < W - 2; cc++, rrmWpcc++) {
                //evaluate pixel for heat/death
                float pixdev = cfablur[rrmWpcc];

                if (pixdev == 0.f) {
                    continue;
                }

                if ((!findDeadPixels) && pixdev < 0) {
                    continue;
                }

                if ((!findHotPixels) && pixdev > 0) {
                    continue;
                }

                pixdev = fabsf(pixdev);
                float hfnbrave = -pixdev;

#ifdef __SSE2__
                // sum up 5*4 = 20 values using SSE
                // 10 fabs function calls and float 10 additions with SSE
                vfloat sum = vabsf(LVFU(cfablur[(rr - 2) * W + cc - 2])) + vabsf(LVFU(cfablur[(rr - 1) * W + cc - 2]));
                sum += vabsf(LVFU(cfablur[(rr) * W + cc - 2]));
                sum += vabsf(LVFU(cfablur[(rr + 1) * W + cc - 2]));
                sum += vabsf(LVFU(cfablur[(rr + 2) * W + cc - 2]));
                // horizontally add the values and add the result to hfnbrave
                hfnbrave += vhadd(sum);

                // add remaining 5 values of last column
                for (int mm = rr - 2; mm <= rr + 2; mm++) {
                    hfnbrave += fabsf(cfablur[mm * W + cc + 2]);
                }

#else

                //  25 fabs function calls and 25 float additions without SSE
                for (int mm = rr - 2; mm <= rr + 2; mm++) {
                    for (int nn = cc - 2; nn <= cc + 2; nn++) {
                        hfnbrave += fabsf(cfablur[mm * W + nn]);
                    }
                }

#endif

                if (pixdev > varthresh * hfnbrave) {
                    // mark the pixel as "bad"
                    bpMap.set(cc, rr);
                    counter++;
                }
            }//end of pixel evaluation
        }
    }//end of parallel processing
    free(cfablur);
    return counter;
}

//%%%%%%%%%%%%%%%%%%%%%%%%%%%%%%%%%%%%%%%

void RawImageSource::getFullSize(int& w, int& h, int tr)
{

    tr = defTransform(tr);

    if (fuji) {
        w = ri->get_FujiWidth() * 2 + 1;
        h = (H - ri->get_FujiWidth()) * 2 + 1;
    } else if (d1x) {
        w = W;
        h = 2 * H;
    } else {
        w = W;
        h = H;
    }

    if ((tr & TR_ROT) == TR_R90 || (tr & TR_ROT) == TR_R270) {
        int tmp = w;
        w = h;
        h = tmp;
    }

    w -= 2 * border;
    h -= 2 * border;
}

//%%%%%%%%%%%%%%%%%%%%%%%%%%%%%%%%%%%%%%%

void RawImageSource::getSize(const PreviewProps &pp, int& w, int& h)
{
    w = pp.getWidth() / pp.getSkip() + (pp.getWidth() % pp.getSkip() > 0);
    h = pp.getHeight() / pp.getSkip() + (pp.getHeight() % pp.getSkip() > 0);
}

//%%%%%%%%%%%%%%%%%%%%%%%%%%%%%%%%%%%%%%%

void RawImageSource::hflip(Imagefloat* image)
{
    image->hflip();
}

//%%%%%%%%%%%%%%%%%%%%%%%%%%%%%%%%%%%%%%%

void RawImageSource::vflip(Imagefloat* image)
{
    image->vflip();
}


//%%%%%%%%%%%%%%%%%%%%%%%%%%%%%%%%%%%%%%%

int RawImageSource::load(const Glib::ustring &fname)
{

    MyTime t1, t2;
    t1.set();
    fileName = fname;

    if (plistener) {
        plistener->setProgressStr("Decoding...");
        plistener->setProgress(0.0);
    }

    ri = new RawImage(fname);
    int errCode = ri->loadRaw(false, 0, false);

    if (errCode) {
        return errCode;
    }

    numFrames = ri->getFrameCount();

    errCode = 0;

    if (numFrames > 1) {
#ifdef _OPENMP
        #pragma omp parallel
#endif
        {
            int errCodeThr = 0;
#ifdef _OPENMP
            #pragma omp for nowait
#endif

            for (unsigned int i = 0; i < numFrames; ++i)
            {
                if (i == 0) {
                    riFrames[i] = ri;
                    errCodeThr = riFrames[i]->loadRaw(true, i, true, plistener, 0.8);
                } else {
                    riFrames[i] = new RawImage(fname);
                    errCodeThr = riFrames[i]->loadRaw(true, i);
                }
            }

#ifdef _OPENMP
            #pragma omp critical
#endif
            {
                errCode = errCodeThr ? errCodeThr : errCode;
            }
        }
    } else {
        riFrames[0] = ri;
        errCode = riFrames[0]->loadRaw(true, 0, true, plistener, 0.8);
    }

    if (!errCode) {
        for (unsigned int i = 0; i < numFrames; ++i) {
            riFrames[i]->compress_image(i);
        }
    } else {
        return errCode;
    }

    if (numFrames > 1) {  // this disables multi frame support for Fuji S5 until I found a solution to handle different dimensions
        if (riFrames[0]->get_width() != riFrames[1]->get_width() || riFrames[0]->get_height() != riFrames[1]->get_height()) {
            numFrames = 1;
        }
    }

    if (plistener) {
        plistener->setProgress(0.9);
    }

    /***** Copy once constant data extracted from raw *******/
    W = ri->get_width();
    H = ri->get_height();
    fuji = ri->get_FujiWidth() != 0;

    for (int i = 0; i < 3; i++)
        for (int j = 0; j < 3; j++) {
            imatrices.rgb_cam[i][j] = ri->get_colors() == 1 ? (i == j) : ri->get_rgb_cam(i, j);
        }

    // compute inverse of the color transformation matrix
    // first arg is matrix, second arg is inverse
    inverse33(imatrices.rgb_cam, imatrices.cam_rgb);

    d1x  = ! ri->get_model().compare("D1X");

    if (ri->getSensorType() == ST_FUJI_XTRANS) {
        border = 7;
    } else if (ri->getSensorType() == ST_FOVEON) {
        border = 0;
    }

    if (ri->get_profile()) {
        embProfile = cmsOpenProfileFromMem(ri->get_profile(), ri->get_profileLen());
    }

    // create profile
    memset(imatrices.xyz_cam, 0, sizeof(imatrices.xyz_cam));

    for (int i = 0; i < 3; i++)
        for (int j = 0; j < 3; j++)
            for (int k = 0; k < 3; k++) {
                imatrices.xyz_cam[i][j] += xyz_sRGB[i][k] * imatrices.rgb_cam[k][j];
            }

    camProfile = ICCStore::getInstance()->createFromMatrix(imatrices.xyz_cam, false, "Camera");
    inverse33(imatrices.xyz_cam, imatrices.cam_xyz);

    for (int c = 0; c < 4; c++) {
        c_white[c] = ri->get_white(c);
    }

    // First we get the "as shot" ("Camera") white balance and store it
    float pre_mul[4];
    // FIXME: get_colorsCoeff not so much used nowadays, when we have calculate_scale_mul() function here
    ri->get_colorsCoeff(pre_mul, scale_mul, c_black, false);   //modify  for black level
    camInitialGain = max(scale_mul[0], scale_mul[1], scale_mul[2], scale_mul[3]) / min(scale_mul[0], scale_mul[1], scale_mul[2], scale_mul[3]);

    double camwb_red = ri->get_pre_mul(0) / pre_mul[0];
    double camwb_green = ri->get_pre_mul(1) / pre_mul[1];
    double camwb_blue = ri->get_pre_mul(2) / pre_mul[2];
    double cam_r = imatrices.rgb_cam[0][0] * camwb_red + imatrices.rgb_cam[0][1] * camwb_green + imatrices.rgb_cam[0][2] * camwb_blue;
    double cam_g = imatrices.rgb_cam[1][0] * camwb_red + imatrices.rgb_cam[1][1] * camwb_green + imatrices.rgb_cam[1][2] * camwb_blue;
    double cam_b = imatrices.rgb_cam[2][0] * camwb_red + imatrices.rgb_cam[2][1] * camwb_green + imatrices.rgb_cam[2][2] * camwb_blue;
    camera_wb = ColorTemp(cam_r, cam_g, cam_b, 1.);  // as shot WB

    ColorTemp ReferenceWB;
    double ref_r, ref_g, ref_b;
    {
        // ...then we re-get the constants but now with auto which gives us better demosaicing and CA auto-correct
        // performance for strange white balance settings (such as UniWB)
        ri->get_colorsCoeff(ref_pre_mul, scale_mul, c_black, true);
        refwb_red = ri->get_pre_mul(0) / ref_pre_mul[0];
        refwb_green = ri->get_pre_mul(1) / ref_pre_mul[1];
        refwb_blue = ri->get_pre_mul(2) / ref_pre_mul[2];
        initialGain = max(scale_mul[0], scale_mul[1], scale_mul[2], scale_mul[3]) / min(scale_mul[0], scale_mul[1], scale_mul[2], scale_mul[3]);
        ref_r = imatrices.rgb_cam[0][0] * refwb_red + imatrices.rgb_cam[0][1] * refwb_green + imatrices.rgb_cam[0][2] * refwb_blue;
        ref_g = imatrices.rgb_cam[1][0] * refwb_red + imatrices.rgb_cam[1][1] * refwb_green + imatrices.rgb_cam[1][2] * refwb_blue;
        ref_b = imatrices.rgb_cam[2][0] * refwb_red + imatrices.rgb_cam[2][1] * refwb_green + imatrices.rgb_cam[2][2] * refwb_blue;
        ReferenceWB = ColorTemp(ref_r, ref_g, ref_b, 1.);
    }

    if (settings->verbose) {
        printf("Raw As Shot White balance: temp %f, tint %f\n", camera_wb.getTemp(), camera_wb.getGreen());
        printf("Raw Reference (auto) white balance: temp %f, tint %f, multipliers [%f %f %f | %f %f %f]\n", ReferenceWB.getTemp(), ReferenceWB.getGreen(), ref_r, ref_g, ref_b, refwb_red, refwb_blue, refwb_green);
    }

    /*{
            // Test code: if you want to test a specific white balance
        ColorTemp d50wb = ColorTemp(5000.0, 1.0, 1.0, "Custom");
        double rm,gm,bm,r,g,b;
        d50wb.getMultipliers(r, g, b);
        camwb_red   = imatrices.cam_rgb[0][0]*r + imatrices.cam_rgb[0][1]*g + imatrices.cam_rgb[0][2]*b;
        camwb_green = imatrices.cam_rgb[1][0]*r + imatrices.cam_rgb[1][1]*g + imatrices.cam_rgb[1][2]*b;
        camwb_blue  = imatrices.cam_rgb[2][0]*r + imatrices.cam_rgb[2][1]*g + imatrices.cam_rgb[2][2]*b;
        double pre_mul[3], dmax = 0;
        pre_mul[0] = ri->get_pre_mul(0) / camwb_red;
        pre_mul[1] = ri->get_pre_mul(1) / camwb_green;
        pre_mul[2] = ri->get_pre_mul(2) / camwb_blue;
        for (int c = 0; c < 3; c++) {
            if (dmax < pre_mul[c])
                dmax = pre_mul[c];
                }
                for (int c = 0; c < 3; c++) {
            pre_mul[c] /= dmax;
                }
                camwb_red *= dmax;
                camwb_green *= dmax;
                camwb_blue *= dmax;
                for (int c = 0; c < 3; c++) {
            int sat = ri->get_white(c) - ri->get_cblack(c);
            scale_mul[c] = pre_mul[c] * 65535.0 / sat;
                }
                scale_mul[3] = pre_mul[1] * 65535.0 / (ri->get_white(3) - ri->get_cblack(3));
                initialGain = 1.0 / min(pre_mul[0], pre_mul[1], pre_mul[2]);
    }*/

    for (unsigned int i = 0; i < numFrames; ++i) {
        riFrames[i]->set_prefilters();
    }


    // Load complete Exif information
    std::unique_ptr<RawMetaDataLocation> rml(new RawMetaDataLocation(ri->get_exifBase(), ri->get_ciffBase(), ri->get_ciffLen()));
    idata = new FramesData(fname, std::move(rml));
    idata->setDCRawFrameCount(numFrames);

    green(W, H);
    red(W, H);
    blue(W, H);
    //hpmap = allocArray<char>(W, H);

    if (plistener) {
        plistener->setProgress(1.0);
    }

    plistener = nullptr; // This must be reset, because only load() is called through progressConnector
    t2.set();

    if (settings->verbose) {
        printf("Load %s: %d usec\n", fname.c_str(), t2.etime(t1));
    }

    return 0; // OK!
}

//%%%%%%%%%%%%%%%%%%%%%%%%%%%%%%%%%%%%%%%

void RawImageSource::preprocess(const RAWParams &raw, const LensProfParams &lensProf, const CoarseTransformParams& coarse, bool prepareDenoise)
{
//    BENCHFUN
    MyTime t1, t2;
    t1.set();

    Glib::ustring newDF = raw.dark_frame;
    RawImage *rid = nullptr;

    if (!raw.df_autoselect) {
        if (!raw.dark_frame.empty()) {
            rid = dfm.searchDarkFrame(raw.dark_frame);
        }
    } else {
        rid = dfm.searchDarkFrame(idata->getMake(), idata->getModel(), idata->getISOSpeed(), idata->getShutterSpeed(), idata->getDateTimeAsTS());
    }

    if (rid && settings->verbose) {
        printf("Subtracting Darkframe:%s\n", rid->get_filename().c_str());
    }

    PixelsMap *bitmapBads = nullptr;

    int totBP = 0; // Hold count of bad pixels to correct

    if (ri->zeroIsBad()) { // mark all pixels with value zero as bad, has to be called before FF and DF. dcraw sets this flag only for some cameras (mainly Panasonic and Leica)
        bitmapBads = new PixelsMap(W, H);
#ifdef _OPENMP
        #pragma omp parallel for reduction(+:totBP) schedule(dynamic,16)
#endif

        for (int i = 0; i < H; i++)
            for (int j = 0; j < W; j++) {
                if (ri->data[i][j] == 0.f) {
                    bitmapBads->set(j, i);
                    totBP++;
                }
            }

        if (settings->verbose) {
            printf("%d pixels with value zero marked as bad pixels\n", totBP);
        }
    }

    //FLATFIELD start
    RawImage *rif = nullptr;

    if (!raw.ff_AutoSelect) {
        if (!raw.ff_file.empty()) {
            rif = ffm.searchFlatField(raw.ff_file);
        }
    } else {
        rif = ffm.searchFlatField(idata->getMake(), idata->getModel(), idata->getLens(), idata->getFocalLen(), idata->getFNumber(), idata->getDateTimeAsTS());
    }


    bool hasFlatField = (rif != nullptr);

    if (hasFlatField && settings->verbose) {
        printf("Flat Field Correction:%s\n", rif->get_filename().c_str());
    }

    if (numFrames == 4) {
        int bufferNumber = 0;

        for (unsigned int i = 0; i < 4; ++i) {
            if (i == currFrame) {
                copyOriginalPixels(raw, ri, rid, rif, rawData);
                rawDataFrames[i] = &rawData;
            } else {
                if (!rawDataBuffer[bufferNumber]) {
                    rawDataBuffer[bufferNumber] = new array2D<float>;
                }

                rawDataFrames[i] = rawDataBuffer[bufferNumber];
                ++bufferNumber;
                copyOriginalPixels(raw, riFrames[i], rid, rif, *rawDataFrames[i]);
            }
        }
    } else {
        copyOriginalPixels(raw, ri, rid, rif, rawData);
    }

    //FLATFIELD end


    // Always correct camera badpixels from .badpixels file
    std::vector<badPix> *bp = dfm.getBadPixels(ri->get_maker(), ri->get_model(), idata->getSerialNumber());

    if (bp) {
        if (!bitmapBads) {
            bitmapBads = new PixelsMap(W, H);
        }

        totBP += bitmapBads->set(*bp);

        if (settings->verbose) {
            std::cout << "Correcting " << bp->size() << " pixels from .badpixels" << std::endl;
        }
    }

    // If darkframe selected, correct hotpixels found on darkframe
    bp = nullptr;

    if (raw.df_autoselect) {
        bp = dfm.getHotPixels(idata->getMake(), idata->getModel(), idata->getISOSpeed(), idata->getShutterSpeed(), idata->getDateTimeAsTS());
    } else if (!raw.dark_frame.empty()) {
        bp = dfm.getHotPixels(raw.dark_frame);
    }

    if (bp) {
        if (!bitmapBads) {
            bitmapBads = new PixelsMap(W, H);
        }

        totBP += bitmapBads->set(*bp);

        if (settings->verbose && !bp->empty()) {
            std::cout << "Correcting " << bp->size() << " hotpixels from darkframe" << std::endl;
        }
    }

    if (numFrames == 4) {
        for (int i = 0; i < 4; ++i) {
            scaleColors(0, 0, W, H, raw, *rawDataFrames[i]);
        }
    } else {
        scaleColors(0, 0, W, H, raw, rawData);   //+ + raw parameters for black level(raw.blackxx)
    }

    // Correct vignetting of lens profile
    if (!hasFlatField && lensProf.useVign) {
        std::unique_ptr<LensCorrection> pmap;

        if (lensProf.useLensfun()) {
            pmap = LFDatabase::findModifier(lensProf, idata, W, H, coarse, -1);
        } else {
            const std::shared_ptr<LCPProfile> pLCPProf = LCPStore::getInstance()->getProfile(lensProf.lcpFile);

            if (pLCPProf) { // don't check focal length to allow distortion correction for lenses without chip, also pass dummy focal length 1 in case of 0
                pmap.reset(new LCPMapper(pLCPProf, max(idata->getFocalLen(), 1.0), idata->getFocalLen35mm(), idata->getFocusDist(), idata->getFNumber(), true, false, W, H, coarse, -1));
            }
        }

        if (pmap) {
            LensCorrection &map = *pmap;

            if (ri->getSensorType() == ST_BAYER || ri->getSensorType() == ST_FUJI_XTRANS || ri->get_colors() == 1) {
                if (numFrames == 4) {
                    for (int i = 0; i < 4; ++i) {
#ifdef _OPENMP
                        #pragma omp parallel for schedule(dynamic,16)
#endif

                        for (int y = 0; y < H; y++) {
                            map.processVignetteLine(W, y, (*rawDataFrames[i])[y]);
                        }
                    }
                } else {

#ifdef _OPENMP
                    #pragma omp parallel for schedule(dynamic,16)
#endif

                    for (int y = 0; y < H; y++) {
                        map.processVignetteLine(W, y, rawData[y]);
                    }
                }
            } else if (ri->get_colors() == 3) {
#ifdef _OPENMP
                #pragma omp parallel for schedule(dynamic,16)
#endif

                for (int y = 0; y < H; y++) {
                    map.processVignetteLine3Channels(W, y, rawData[y]);
                }
            }
        }
    }

    defGain = 0.0;//log(initialGain) / log(2.0);

    if (ri->getSensorType() == ST_BAYER && (raw.hotPixelFilter > 0 || raw.deadPixelFilter > 0)) {
        if (plistener) {
            plistener->setProgressStr("Hot/Dead Pixel Filter...");
            plistener->setProgress(0.0);
        }

        if (!bitmapBads) {
            bitmapBads = new PixelsMap(W, H);
        }

        int nFound = findHotDeadPixels(*bitmapBads, raw.hotdeadpix_thresh, raw.hotPixelFilter, raw.deadPixelFilter);
        totBP += nFound;

        if (settings->verbose && nFound > 0) {
            printf("Correcting %d hot/dead pixels found inside image\n", nFound);
        }
    }

    if (ri->getSensorType() == ST_BAYER && raw.bayersensor.pdafLinesFilter) {
        PDAFLinesFilter f(ri);

        if (!bitmapBads) {
            bitmapBads = new PixelsMap(W, H);
        }
        
        int n = f.mark(rawData, *bitmapBads);
        totBP += n;

        if (n > 0) {
            if (settings->verbose) {
                printf("Marked %d hot pixels from PDAF lines\n", n);            
            }

            auto &thresh = f.greenEqThreshold();        
            if (numFrames == 4) {
                for (int i = 0; i < 4; ++i) {
                    green_equilibrate(thresh, *rawDataFrames[i]);
                }
            } else {
                green_equilibrate(thresh, rawData);
            }
        }
    }

    // check if it is an olympus E camera or green equilibration is enabled. If yes, compute G channel pre-compensation factors
    if (ri->getSensorType() == ST_BAYER && (raw.bayersensor.greenthresh || (((idata->getMake().size() >= 7 && idata->getMake().substr(0, 7) == "OLYMPUS" && idata->getModel()[0] == 'E') || (idata->getMake().size() >= 9 && idata->getMake().substr(0, 9) == "Panasonic")) && raw.bayersensor.method != RAWParams::BayerSensor::getMethodString(RAWParams::BayerSensor::Method::VNG4)))) {
        // global correction
        if (numFrames == 4) {
            for (int i = 0; i < 4; ++i) {
                green_equilibrate_global(*rawDataFrames[i]);
            }
        } else {
            green_equilibrate_global(rawData);
        }
    }

    if (ri->getSensorType() == ST_BAYER && raw.bayersensor.greenthresh > 0) {
        if (plistener) {
            plistener->setProgressStr("Green equilibrate...");
            plistener->setProgress(0.0);
        }

<<<<<<< HEAD
        if (numFrames == 4) {
            for (int i = 0; i < 4; ++i) {
                green_equilibrate(0.01 * raw.bayersensor.greenthresh, *rawDataFrames[i]);
=======
        GreenEqulibrateThreshold thresh(0.01 * raw.bayersensor.greenthresh);

        if(numFrames == 4) {
            for(int i = 0; i < 4; ++i) {
                green_equilibrate(thresh, *rawDataFrames[i]);
>>>>>>> 4511b693
            }
        } else {
            green_equilibrate(thresh, rawData);
        }
    }


    if (totBP) {
        if (ri->getSensorType() == ST_BAYER) {
            if (numFrames == 4) {
                for (int i = 0; i < 4; ++i) {
                    interpolateBadPixelsBayer(*bitmapBads, *rawDataFrames[i]);
                }
            } else {
                interpolateBadPixelsBayer(*bitmapBads, rawData);
            }
        } else if (ri->getSensorType() == ST_FUJI_XTRANS) {
            interpolateBadPixelsXtrans(*bitmapBads);
        } else {
            interpolateBadPixelsNColours(*bitmapBads, ri->get_colors());
        }
    }

    if (ri->getSensorType() == ST_BAYER && raw.bayersensor.linenoise > 0) {
        if (plistener) {
            plistener->setProgressStr("Line Denoise...");
            plistener->setProgress(0.0);
        }

        std::unique_ptr<CFALineDenoiseRowBlender> line_denoise_rowblender;
        if (raw.bayersensor.linenoiseDirection == RAWParams::BayerSensor::LineNoiseDirection::PDAF_LINES) {
            PDAFLinesFilter f(ri);
            line_denoise_rowblender = f.lineDenoiseRowBlender();
        } else {
            line_denoise_rowblender.reset(new CFALineDenoiseRowBlender());
        }

        cfa_linedn(0.00002 * (raw.bayersensor.linenoise), int(raw.bayersensor.linenoiseDirection) & int(RAWParams::BayerSensor::LineNoiseDirection::VERTICAL), int(raw.bayersensor.linenoiseDirection) & int(RAWParams::BayerSensor::LineNoiseDirection::HORIZONTAL), *line_denoise_rowblender);
    }

    if ((raw.ca_autocorrect || fabs(raw.cared) > 0.001 || fabs(raw.cablue) > 0.001) && ri->getSensorType() == ST_BAYER) {     // Auto CA correction disabled for X-Trans, for now...
        if (plistener) {
            plistener->setProgressStr("CA Auto Correction...");
            plistener->setProgress(0.0);
        }

        if (numFrames == 4) {
            for (int i = 0; i < 4; ++i) {
                CA_correct_RT(raw.ca_autocorrect, raw.cared, raw.cablue, 8.0, *rawDataFrames[i]);
            }
        } else {
            CA_correct_RT(raw.ca_autocorrect, raw.cared, raw.cablue, 8.0, rawData);
        }
    }

    if (raw.expos != 1) {
        if (numFrames == 4) {
            for (int i = 0; i < 4; ++i) {
                processRawWhitepoint(raw.expos, raw.preser, *rawDataFrames[i]);
            }
        } else {
            processRawWhitepoint(raw.expos, raw.preser, rawData);
        }
    }

    if (prepareDenoise && dirpyrdenoiseExpComp == INFINITY) {
        LUTu aehist;
        int aehistcompr;
        double clip = 0;
        int brightness, contrast, black, hlcompr, hlcomprthresh;
        getAutoExpHistogram(aehist, aehistcompr);
        ImProcFunctions::getAutoExp(aehist, aehistcompr, clip, dirpyrdenoiseExpComp, brightness, contrast, black, hlcompr, hlcomprthresh);
    }

    t2.set();

    if (settings->verbose) {
        printf("Preprocessing: %d usec\n", t2.etime(t1));
    }

    if (bitmapBads) {
        delete bitmapBads;
    }

    rawDirty = true;
    return;
}
//%%%%%%%%%%%%%%%%%%%%%%%%%%%%%%%%%%%%%%%

void RawImageSource::demosaic(const RAWParams &raw)
{
    MyTime t1, t2;
    t1.set();

    if (ri->getSensorType() == ST_BAYER) {
        if (raw.bayersensor.method == RAWParams::BayerSensor::getMethodString(RAWParams::BayerSensor::Method::HPHD)) {
            hphd_demosaic();
        } else if (raw.bayersensor.method == RAWParams::BayerSensor::getMethodString(RAWParams::BayerSensor::Method::VNG4)) {
            vng4_demosaic();
        } else if (raw.bayersensor.method == RAWParams::BayerSensor::getMethodString(RAWParams::BayerSensor::Method::AHD)) {
            ahd_demosaic();
        } else if (raw.bayersensor.method == RAWParams::BayerSensor::getMethodString(RAWParams::BayerSensor::Method::AMAZE)) {
            amaze_demosaic_RT(0, 0, W, H, rawData, red, green, blue);
        } else if (raw.bayersensor.method == RAWParams::BayerSensor::getMethodString(RAWParams::BayerSensor::Method::PIXELSHIFT)) {
            pixelshift(0, 0, W, H, raw.bayersensor, currFrame, ri->get_maker(), ri->get_model(), raw.expos);
        } else if (raw.bayersensor.method == RAWParams::BayerSensor::getMethodString(RAWParams::BayerSensor::Method::DCB)) {
            dcb_demosaic(raw.bayersensor.dcb_iterations, raw.bayersensor.dcb_enhance);
        } else if (raw.bayersensor.method == RAWParams::BayerSensor::getMethodString(RAWParams::BayerSensor::Method::EAHD)) {
            eahd_demosaic();
        } else if (raw.bayersensor.method == RAWParams::BayerSensor::getMethodString(RAWParams::BayerSensor::Method::IGV)) {
            igv_interpolate(W, H);
        } else if (raw.bayersensor.method == RAWParams::BayerSensor::getMethodString(RAWParams::BayerSensor::Method::LMMSE)) {
            lmmse_interpolate_omp(W, H, rawData, red, green, blue, raw.bayersensor.lmmse_iterations);
        } else if (raw.bayersensor.method == RAWParams::BayerSensor::getMethodString(RAWParams::BayerSensor::Method::FAST)) {
            fast_demosaic();
        } else if (raw.bayersensor.method == RAWParams::BayerSensor::getMethodString(RAWParams::BayerSensor::Method::MONO)) {
            nodemosaic(true);
        } else if (raw.bayersensor.method == RAWParams::BayerSensor::getMethodString(RAWParams::BayerSensor::Method::RCD)) {
            rcd_demosaic();
        } else {
            nodemosaic(false);
        }

        //if (raw.all_enhance) refinement_lassus();

    } else if (ri->getSensorType() == ST_FUJI_XTRANS) {
        if (raw.xtranssensor.method == RAWParams::XTransSensor::getMethodString(RAWParams::XTransSensor::Method::FAST)) {
            fast_xtrans_interpolate();
        } else if (raw.xtranssensor.method == RAWParams::XTransSensor::getMethodString(RAWParams::XTransSensor::Method::ONE_PASS)) {
            xtrans_interpolate(1, false);
        } else if (raw.xtranssensor.method == RAWParams::XTransSensor::getMethodString(RAWParams::XTransSensor::Method::THREE_PASS)) {
            xtrans_interpolate(3, true);
        } else if (raw.xtranssensor.method == RAWParams::XTransSensor::getMethodString(RAWParams::XTransSensor::Method::MONO)) {
            nodemosaic(true);
        } else {
            nodemosaic(false);
        }
    } else if (ri->get_colors() == 1) {
        // Monochrome
        nodemosaic(true);
    }

    t2.set();


    rgbSourceModified = false;


    if (settings->verbose) {
        if (getSensorType() == ST_BAYER) {
            printf("Demosaicing Bayer data: %s - %d usec\n", raw.bayersensor.method.c_str(), t2.etime(t1));
        } else if (getSensorType() == ST_FUJI_XTRANS) {
            printf("Demosaicing X-Trans data: %s - %d usec\n", raw.xtranssensor.method.c_str(), t2.etime(t1));
        }
    }
}


//void RawImageSource::retinexPrepareBuffers(ColorManagementParams cmp, RetinexParams retinexParams, multi_array2D<float, 3> &conversionBuffer, LUTu &lhist16RETI)
void RawImageSource::retinexPrepareBuffers(const ColorManagementParams& cmp, const RetinexParams &retinexParams, multi_array2D<float, 4> &conversionBuffer, LUTu &lhist16RETI)
{
    bool useHsl = (retinexParams.retinexcolorspace == "HSLLOG" || retinexParams.retinexcolorspace == "HSLLIN");
    conversionBuffer[0](W - 2 * border, H - 2 * border);
    conversionBuffer[1](W - 2 * border, H - 2 * border);
    conversionBuffer[2](W - 2 * border, H - 2 * border);
    conversionBuffer[3](W - 2 * border, H - 2 * border);

    LUTf *retinexgamtab = nullptr;//gamma before and after Retinex to restore tones
    LUTf lutTonereti;

    if (retinexParams.gammaretinex == "low") {
        retinexgamtab = & (Color::gammatab_115_2);
    } else if (retinexParams.gammaretinex == "mid") {
        retinexgamtab = & (Color::gammatab_13_2);
    } else if (retinexParams.gammaretinex == "hig") {
        retinexgamtab = & (Color::gammatab_145_3);
    } else if (retinexParams.gammaretinex == "fre") {
        GammaValues g_a;
        double pwr = 1.0 / retinexParams.gam;
        double gamm = retinexParams.gam;
        double ts = retinexParams.slope;
        double gamm2 = retinexParams.gam;

        if (gamm2 < 1.) {
            std::swap(pwr, gamm);
        }

        int mode = 0;
        Color::calcGamma(pwr, ts, mode, g_a); // call to calcGamma with selected gamma and slope

        //    printf("g_a0=%f g_a1=%f g_a2=%f g_a3=%f g_a4=%f\n", g_a0,g_a1,g_a2,g_a3,g_a4);
        double start;
        double add;

        if (gamm2 < 1.) {
            start = g_a[2];
            add = g_a[4];
        } else {
            start = g_a[3];
            add = g_a[4];
        }

        double mul = 1. + g_a[4];

        lutTonereti(65536);

        for (int i = 0; i < 65536; i++) {
            double val = (i) / 65535.;
            double x;

            if (gamm2 < 1.) {
                x = Color::igammareti(val, gamm, start, ts, mul, add);
            } else {
                x = Color::gammareti(val, gamm, start, ts, mul, add);
            }

            lutTonereti[i] = CLIP(x * 65535.);  // CLIP avoid in some case extra values
        }

        retinexgamtab = &lutTonereti;
    }

    /*
    //test with amsterdam.pef and other files
    float rr,gg,bb;
    rr=red[50][2300];
    gg=green[50][2300];
    bb=blue[50][2300];
    printf("rr=%f gg=%f bb=%f \n",rr,gg,bb);
    rr=red[1630][370];
    gg=green[1630][370];
    bb=blue[1630][370];
    printf("rr1=%f gg1=%f bb1=%f \n",rr,gg,bb);
    rr=red[380][1630];
    gg=green[380][1630];
    bb=blue[380][1630];
    printf("rr2=%f gg2=%f bb2=%f \n",rr,gg,bb);
    */
    /*
    if(retinexParams.highlig < 100 && retinexParams.retinexMethod == "highliplus") {//try to recover magenta...very difficult !
        float hig = ((float)retinexParams.highlig)/100.f;
        float higgb = ((float)retinexParams.grbl)/100.f;

    #ifdef _OPENMP
            #pragma omp parallel for
    #endif
            for (int i = border; i < H - border; i++ ) {
                for (int j = border; j < W - border; j++ ) {
                    float R_,G_,B_;
                    R_=red[i][j];
                    G_=green[i][j];
                    B_=blue[i][j];

                    //empirical method to find highlight magenta with no conversion RGB and no white balance
                    //red = master   Gr and Bl default higgb=0.5
         //           if(R_>65535.f*hig  && G_ > 65535.f*higgb && B_ > 65535.f*higgb) conversionBuffer[3][i - border][j - border] = R_;
          //          else conversionBuffer[3][i - border][j - border] = 0.f;
                }
            }
    }
    */
    if (retinexParams.gammaretinex != "none" && retinexParams.str != 0 && retinexgamtab) { //gamma

#ifdef _OPENMP
        #pragma omp parallel for
#endif

        for (int i = border; i < H - border; i++) {
            for (int j = border; j < W - border; j++) {
                float R_, G_, B_;
                R_ = red[i][j];
                G_ = green[i][j];
                B_ = blue[i][j];

                red[i][j] = (*retinexgamtab)[R_];
                green[i][j] = (*retinexgamtab)[G_];
                blue[i][j] = (*retinexgamtab)[B_];
            }
        }
    }

    if (useHsl) {
#ifdef _OPENMP
        #pragma omp parallel
#endif
        {
            // one LUT per thread
            LUTu lhist16RETIThr;

            if (lhist16RETI)
            {
                lhist16RETIThr(lhist16RETI.getSize());
                lhist16RETIThr.clear();
            }

#ifdef __SSE2__
            vfloat c32768 = F2V(32768.f);
#endif
#ifdef _OPENMP
            #pragma omp for
#endif

            for (int i = border; i < H - border; i++)
            {
                int j = border;
#ifdef __SSE2__

                for (; j < W - border - 3; j += 4) {
                    vfloat H, S, L;
                    Color::rgb2hsl(LVFU(red[i][j]), LVFU(green[i][j]), LVFU(blue[i][j]), H, S, L);
                    STVFU(conversionBuffer[0][i - border][j - border], H);
                    STVFU(conversionBuffer[1][i - border][j - border], S);
                    L *= c32768;
                    STVFU(conversionBuffer[2][i - border][j - border], L);
                    STVFU(conversionBuffer[3][i - border][j - border], H);

                    if (lhist16RETI) {
                        for (int p = 0; p < 4; p++) {
                            int pos = (conversionBuffer[2][i - border][j - border + p]); //histogram in curve HSL
                            lhist16RETIThr[pos]++;
                        }
                    }
                }

#endif

                for (; j < W - border; j++) {
                    float L;
                    //rgb=>lab
                    Color::rgb2hslfloat(red[i][j], green[i][j], blue[i][j], conversionBuffer[0][i - border][j - border], conversionBuffer[1][i - border][j - border], L);
                    L *= 32768.f;
                    conversionBuffer[2][i - border][j - border] = L;

                    if (lhist16RETI) {
                        int pos = L;
                        lhist16RETIThr[pos]++;
                    }
                }
            }

#ifdef _OPENMP
            #pragma omp critical
            {
                if (lhist16RETI)
                {
                    lhist16RETI += lhist16RETIThr; // Add per Thread LUT to global LUT
                }
            }
#endif

        }
    } else {
        TMatrix wprof = ICCStore::getInstance()->workingSpaceMatrix(cmp.working);
        const float wp[3][3] = {
            {static_cast<float>(wprof[0][0]), static_cast<float>(wprof[0][1]), static_cast<float>(wprof[0][2])},
            {static_cast<float>(wprof[1][0]), static_cast<float>(wprof[1][1]), static_cast<float>(wprof[1][2])},
            {static_cast<float>(wprof[2][0]), static_cast<float>(wprof[2][1]), static_cast<float>(wprof[2][2])}
        };

        // Conversion rgb -> lab is hard to vectorize because it uses a lut (that's not the main problem)
        // and it uses a condition inside XYZ2Lab which is almost impossible to vectorize without making it slower...
#ifdef _OPENMP
        #pragma omp parallel
#endif
        {
            // one LUT per thread
            LUTu lhist16RETIThr;

            if (lhist16RETI) {
                lhist16RETIThr(lhist16RETI.getSize());
                lhist16RETIThr.clear();
            }

#ifdef _OPENMP
            #pragma omp for schedule(dynamic,16)
#endif

            for (int i = border; i < H - border; i++)
                for (int j = border; j < W - border; j++) {
                    float X, Y, Z, L, aa, bb;
                    //rgb=>lab
                    Color::rgbxyz(red[i][j], green[i][j], blue[i][j], X, Y, Z, wp);
                    //convert Lab
                    Color::XYZ2Lab(X, Y, Z, L, aa, bb);
                    conversionBuffer[0][i - border][j - border] = aa;
                    conversionBuffer[1][i - border][j - border] = bb;
                    conversionBuffer[2][i - border][j - border] = L;
                    conversionBuffer[3][i - border][j - border] = xatan2f(bb, aa);

//                   if(R_>40000.f  && G_ > 30000.f && B_ > 30000.f) conversionBuffer[3][i - border][j - border] = R_;
//                   else conversionBuffer[3][i - border][j - border] = 0.f;
                    if (lhist16RETI) {
                        int pos = L;
                        lhist16RETIThr[pos]++;//histogram in Curve Lab
                    }
                }

#ifdef _OPENMP
            #pragma omp critical
            {
                if (lhist16RETI) {
                    lhist16RETI += lhist16RETIThr; // Add per Thread LUT to global LUT
                }
            }
#endif

        }
    }



}

void RawImageSource::retinexPrepareCurves(const RetinexParams &retinexParams, LUTf &cdcurve, LUTf &mapcurve, RetinextransmissionCurve &retinextransmissionCurve, RetinexgaintransmissionCurve &retinexgaintransmissionCurve, bool &retinexcontlutili, bool &mapcontlutili, bool &useHsl, LUTu & lhist16RETI, LUTu & histLRETI)
{
    useHsl = (retinexParams.retinexcolorspace == "HSLLOG" || retinexParams.retinexcolorspace == "HSLLIN");

    if (useHsl) {
        CurveFactory::curveDehaContL(retinexcontlutili, retinexParams.cdHcurve, cdcurve, 1, lhist16RETI, histLRETI);
    } else {
        CurveFactory::curveDehaContL(retinexcontlutili, retinexParams.cdcurve, cdcurve, 1, lhist16RETI, histLRETI);
    }

    CurveFactory::mapcurve(mapcontlutili, retinexParams.mapcurve, mapcurve, 1, lhist16RETI, histLRETI);

    retinexParams.getCurves(retinextransmissionCurve, retinexgaintransmissionCurve);
}

void RawImageSource::retinex(const ColorManagementParams& cmp, const RetinexParams &deh, const ToneCurveParams& Tc, LUTf & cdcurve, LUTf & mapcurve, const RetinextransmissionCurve & dehatransmissionCurve, const RetinexgaintransmissionCurve & dehagaintransmissionCurve, multi_array2D<float, 4> &conversionBuffer, bool dehacontlutili, bool mapcontlutili, bool useHsl, float &minCD, float &maxCD, float &mini, float &maxi, float &Tmean, float &Tsigma, float &Tmin, float &Tmax, LUTu &histLRETI)
{
    MyTime t4, t5;
    t4.set();

    if (settings->verbose) {
        printf("Applying Retinex\n");
    }

    LUTf lutToneireti;
    lutToneireti(65536);

    LUTf *retinexigamtab = nullptr;//gamma before and after Retinex to restore tones

    if (deh.gammaretinex == "low") {
        retinexigamtab = & (Color::igammatab_115_2);
    } else if (deh.gammaretinex == "mid") {
        retinexigamtab = & (Color::igammatab_13_2);
    } else if (deh.gammaretinex == "hig") {
        retinexigamtab = & (Color::igammatab_145_3);
    } else if (deh.gammaretinex == "fre") {
        GammaValues g_a;
        double pwr = 1.0 / deh.gam;
        double gamm = deh.gam;
        double gamm2 = gamm;
        double ts = deh.slope;
        int mode = 0;

        if (gamm2 < 1.) {
            std::swap(pwr, gamm);
        }

        Color::calcGamma(pwr, ts, mode, g_a); // call to calcGamma with selected gamma and slope

        double mul = 1. + g_a[4];
        double add;
        double start;

        if (gamm2 < 1.) {
            start = g_a[3];
            add = g_a[3];
        } else {
            add = g_a[4];
            start = g_a[2];
        }

        //    printf("g_a0=%f g_a1=%f g_a2=%f g_a3=%f g_a4=%f\n", g_a0,g_a1,g_a2,g_a3,g_a4);
        for (int i = 0; i < 65536; i++) {
            double val = (i) / 65535.;
            double x;

            if (gamm2 < 1.) {
                x = Color::gammareti(val, gamm, start, ts, mul, add);
            } else {
                x = Color::igammareti(val, gamm, start, ts, mul, add);
            }

            lutToneireti[i] = CLIP(x * 65535.);
        }

        retinexigamtab = &lutToneireti;
    }

    // We need a buffer with original L data to allow correct blending
    // red, green and blue still have original size of raw, but we can't use the borders
    const int HNew = H - 2 * border;
    const int WNew = W - 2 * border;

    array2D<float> LBuffer(WNew, HNew);
    float **temp = conversionBuffer[2]; // one less dereference
    LUTf dLcurve;
    LUTu hist16RET;

    if (dehacontlutili && histLRETI) {
        hist16RET(32768);
        hist16RET.clear();
        histLRETI.clear();
        dLcurve(32768);
    }

    FlatCurve* chcurve = nullptr;//curve c=f(H)
    bool chutili = false;

    if (deh.enabled && deh.retinexMethod == "highli") {
        chcurve = new FlatCurve(deh.lhcurve);

        if (!chcurve || chcurve->isIdentity()) {
            if (chcurve) {
                delete chcurve;
                chcurve = nullptr;
            }
        } else {
            chutili = true;
        }
    }



#ifdef _OPENMP
    #pragma omp parallel
#endif
    {
        // one LUT per thread
        LUTu hist16RETThr;

        if (hist16RET) {
            hist16RETThr(hist16RET.getSize());
            hist16RETThr.clear();
        }

#ifdef _OPENMP
        #pragma omp for
#endif

        for (int i = 0; i < H - 2 * border; i++)
            if (dehacontlutili)
                for (int j = 0; j < W - 2 * border; j++) {
                    LBuffer[i][j] = cdcurve[2.f * temp[i][j]] / 2.f;

                    if (histLRETI) {
                        int pos = LBuffer[i][j];
                        hist16RETThr[pos]++; //histogram in Curve
                    }
                } else
                for (int j = 0; j < W - 2 * border; j++) {
                    LBuffer[i][j] = temp[i][j];
                }

#ifdef _OPENMP
        #pragma omp critical
#endif
        {
            if (hist16RET) {
                hist16RET += hist16RETThr; // Add per Thread LUT to global LUT
            }
        }
    }

    if (hist16RET) { //update histogram
        // TODO : When rgbcurvesspeedup branch is merged into master, replace this by the following 1-liner
        // hist16RET.compressTo(histLRETI);
        // also remove declaration and init of dLcurve some lines above then and finally remove this comment :)
        for (int i = 0; i < 32768; i++) {
            float val = (double)i / 32767.0;
            dLcurve[i] = val;
        }

        for (int i = 0; i < 32768; i++) {
            float hval = dLcurve[i];
            int hi = (int)(255.0f * hval);
            histLRETI[hi] += hist16RET[i];
        }
    }

    MSR(LBuffer, conversionBuffer[2], conversionBuffer[3], mapcurve, mapcontlutili, WNew, HNew, deh, dehatransmissionCurve, dehagaintransmissionCurve, minCD, maxCD, mini, maxi, Tmean, Tsigma, Tmin, Tmax);

    if (useHsl) {
        if (chutili) {
#ifdef _OPENMP
            #pragma omp parallel for
#endif

            for (int i = border; i < H - border; i++) {
                int j = border;

                for (; j < W - border; j++) {

                    float valp = (chcurve->getVal(conversionBuffer[3][i - border][j - border]) - 0.5f);
                    conversionBuffer[1][i - border][j - border] *= (1.f + 2.f * valp);

                }
            }
        }

#ifdef _OPENMP
        #pragma omp parallel for
#endif

        for (int i = border; i < H - border; i++) {
            int j = border;
#ifdef __SSE2__
            vfloat c32768 = F2V(32768.f);

            for (; j < W - border - 3; j += 4) {
                vfloat R, G, B;
                Color::hsl2rgb(LVFU(conversionBuffer[0][i - border][j - border]), LVFU(conversionBuffer[1][i - border][j - border]), LVFU(LBuffer[i - border][j - border]) / c32768, R, G, B);

                STVFU(red[i][j], R);
                STVFU(green[i][j], G);
                STVFU(blue[i][j], B);
            }

#endif

            for (; j < W - border; j++) {
                Color::hsl2rgbfloat(conversionBuffer[0][i - border][j - border], conversionBuffer[1][i - border][j - border], LBuffer[i - border][j - border] / 32768.f, red[i][j], green[i][j], blue[i][j]);
            }
        }

    } else {
        TMatrix wiprof = ICCStore::getInstance()->workingSpaceInverseMatrix(cmp.working);

        double wip[3][3] = {
            {wiprof[0][0], wiprof[0][1], wiprof[0][2]},
            {wiprof[1][0], wiprof[1][1], wiprof[1][2]},
            {wiprof[2][0], wiprof[2][1], wiprof[2][2]}
        };
        // gamut control only in Lab mode
        const bool highlight = Tc.hrenabled;
#ifdef _OPENMP
        #pragma omp parallel
#endif
        {
#ifdef __SSE2__
            // we need some line buffers to precalculate some expensive stuff using SSE
            float atan2Buffer[W] ALIGNED16;
            float sqrtBuffer[W] ALIGNED16;
            float sincosxBuffer[W] ALIGNED16;
            float sincosyBuffer[W] ALIGNED16;
            const vfloat c327d68v = F2V(327.68);
            const vfloat onev = F2V(1.f);
#endif // __SSE2__
#ifdef _OPENMP
            #pragma omp for
#endif

            for (int i = border; i < H - border; i++) {
#ifdef __SSE2__
                // vectorized precalculation
                {
                    int j = border;

                    for (; j < W - border - 3; j += 4)
                    {
                        vfloat av = LVFU(conversionBuffer[0][i - border][j - border]);
                        vfloat bv = LVFU(conversionBuffer[1][i - border][j - border]);
                        vfloat chprovv = vsqrtf(SQRV(av) + SQRV(bv));
                        STVF(sqrtBuffer[j - border], chprovv / c327d68v);
                        vfloat HHv = xatan2f(bv, av);
                        STVF(atan2Buffer[j - border], HHv);
                        av /= chprovv;
                        bv /= chprovv;
                        vmask selMask = vmaskf_eq(chprovv, ZEROV);
                        STVF(sincosyBuffer[j - border], vself(selMask, onev, av));
                        STVF(sincosxBuffer[j - border], vselfnotzero(selMask, bv));
                    }

                    for (; j < W - border; j++)
                    {
                        float aa = conversionBuffer[0][i - border][j - border];
                        float bb = conversionBuffer[1][i - border][j - border];
                        float Chprov1 = sqrt(SQR(aa) + SQR(bb)) / 327.68f;
                        sqrtBuffer[j - border] = Chprov1;
                        float HH = xatan2f(bb, aa);
                        atan2Buffer[j - border] = HH;

                        if (Chprov1 == 0.0f) {
                            sincosyBuffer[j - border] = 1.f;
                            sincosxBuffer[j - border] = 0.0f;
                        } else {
                            sincosyBuffer[j - border] = aa / (Chprov1 * 327.68f);
                            sincosxBuffer[j - border] = bb / (Chprov1 * 327.68f);
                        }
                    }
                }
#endif // __SSE2__

                for (int j = border; j < W - border; j++) {
                    float Lprov1 = (LBuffer[i - border][j - border]) / 327.68f;
#ifdef __SSE2__
                    float Chprov1 = sqrtBuffer[j - border];
                    float  HH = atan2Buffer[j - border];
                    float2 sincosval;
                    sincosval.x = sincosxBuffer[j - border];
                    sincosval.y = sincosyBuffer[j - border];

#else
                    float aa = conversionBuffer[0][i - border][j - border];
                    float bb = conversionBuffer[1][i - border][j - border];
                    float Chprov1 = sqrt(SQR(aa) + SQR(bb)) / 327.68f;
                    float  HH = xatan2f(bb, aa);
                    float2 sincosval;// = xsincosf(HH);

                    if (Chprov1 == 0.0f) {
                        sincosval.y = 1.f;
                        sincosval.x = 0.0f;
                    } else {
                        sincosval.y = aa / (Chprov1 * 327.68f);
                        sincosval.x = bb / (Chprov1 * 327.68f);
                    }

#endif

                    if (chutili) { // c=f(H)
                        float valp = float ((chcurve->getVal(Color::huelab_to_huehsv2(HH)) - 0.5f));
                        Chprov1 *= (1.f + 2.f * valp);
                    }

                    float R, G, B;
#ifdef _DEBUG
                    bool neg = false;
                    bool more_rgb = false;
                    //gamut control : Lab values are in gamut
                    Color::gamutLchonly(HH, sincosval, Lprov1, Chprov1, R, G, B, wip, highlight, 0.15f, 0.96f, neg, more_rgb);
#else
                    //gamut control : Lab values are in gamut
                    Color::gamutLchonly(HH, sincosval, Lprov1, Chprov1, R, G, B, wip, highlight, 0.15f, 0.96f);
#endif



                    conversionBuffer[0][i - border][j - border] = 327.68f * Chprov1 * sincosval.y;
                    conversionBuffer[1][i - border][j - border] = 327.68f * Chprov1 * sincosval.x;
                    LBuffer[i - border][j - border] = Lprov1 * 327.68f;
                }
            }
        }
        //end gamut control
#ifdef __SSE2__
        vfloat wipv[3][3];

        for (int i = 0; i < 3; i++)
            for (int j = 0; j < 3; j++) {
                wipv[i][j] = F2V(wiprof[i][j]);
            }

#endif // __SSE2__
#ifdef _OPENMP
        #pragma omp parallel for
#endif

        for (int i = border; i < H - border; i++) {
            int j = border;
#ifdef __SSE2__

            for (; j < W - border - 3; j += 4) {
                vfloat x_, y_, z_;
                vfloat R, G, B;
                Color::Lab2XYZ(LVFU(LBuffer[i - border][j - border]), LVFU(conversionBuffer[0][i - border][j - border]), LVFU(conversionBuffer[1][i - border][j - border]), x_, y_, z_) ;
                Color::xyz2rgb(x_, y_, z_, R, G, B, wipv);

                STVFU(red[i][j], R);
                STVFU(green[i][j], G);
                STVFU(blue[i][j], B);

            }

#endif

            for (; j < W - border; j++) {
                float x_, y_, z_;
                float R, G, B;
                Color::Lab2XYZ(LBuffer[i - border][j - border], conversionBuffer[0][i - border][j - border], conversionBuffer[1][i - border][j - border], x_, y_, z_) ;
                Color::xyz2rgb(x_, y_, z_, R, G, B, wip);
                red[i][j] = R;
                green[i][j] = G;
                blue[i][j] = B;
            }
        }
    }

    if (chcurve) {
        delete chcurve;
    }

    if (deh.gammaretinex != "none"  && deh.str != 0) { //inverse gamma
#ifdef _OPENMP
        #pragma omp parallel for
#endif

        for (int i = border; i < H - border; i++) {
            for (int j = border; j < W - border; j++) {
                float R_, G_, B_;
                R_ = red[i][j];
                G_ = green[i][j];
                B_ = blue[i][j];
                red[i][j] = (*retinexigamtab)[R_];
                green[i][j] = (*retinexigamtab)[G_];
                blue[i][j] = (*retinexigamtab)[B_];
            }
        }
    }

    rgbSourceModified = false; // tricky handling for Color propagation

    t5.set();

    if (settings->verbose) {
        printf("Retinex=%d usec\n",  t5.etime(t4));
    }

}

void RawImageSource::flushRawData()
{
    if (cache) {
        delete [] cache;
        cache = nullptr;
    }

    if (rawData) {
        rawData(0, 0);
    }
}

void RawImageSource::flushRGB()
{
    if (green) {
        green(0, 0);
    }

    if (red) {
        red(0, 0);
    }

    if (blue) {
        blue(0, 0);
    }

    if (greenloc) {
        greenloc(0, 0);
    }

    if (redloc) {
        redloc(0, 0);
    }

    if (blueloc) {
        blueloc(0, 0);
    }

}

void RawImageSource::HLRecovery_Global(ToneCurveParams hrp)
{
    if (hrp.hrenabled && hrp.method == "Color") {
        if (!rgbSourceModified) {
            if (settings->verbose) {
                printf("Applying Highlight Recovery: Color propagation...\n");
            }

            HLRecovery_inpaint(red, green, blue);
            rgbSourceModified = true;
        }
    }

}


void RawImageSource::processFlatField(const RAWParams &raw, RawImage *riFlatFile, unsigned short black[4])
{
//    BENCHFUN
    float *cfablur = (float (*)) malloc(H * W * sizeof * cfablur);
    int BS = raw.ff_BlurRadius;
    BS += BS & 1;

    //function call to cfabloxblur
    if (raw.ff_BlurType == RAWParams::getFlatFieldBlurTypeString(RAWParams::FlatFieldBlurType::V)) {
        cfaboxblur(riFlatFile, cfablur, 2 * BS, 0);
    } else if (raw.ff_BlurType == RAWParams::getFlatFieldBlurTypeString(RAWParams::FlatFieldBlurType::H)) {
        cfaboxblur(riFlatFile, cfablur, 0, 2 * BS);
    } else if (raw.ff_BlurType == RAWParams::getFlatFieldBlurTypeString(RAWParams::FlatFieldBlurType::VH)) {
        //slightly more complicated blur if trying to correct both vertical and horizontal anomalies
        cfaboxblur(riFlatFile, cfablur, BS, BS);    //first do area blur to correct vignette
    } else { //(raw.ff_BlurType == RAWParams::getFlatFieldBlurTypeString(RAWParams::area_ff))
        cfaboxblur(riFlatFile, cfablur, BS, BS);
    }

    if (ri->getSensorType() == ST_BAYER || ri->get_colors() == 1) {
        float refcolor[2][2];

        //find centre average values by channel
        for (int m = 0; m < 2; m++)
            for (int n = 0; n < 2; n++) {
                int row = 2 * (H >> 2) + m;
                int col = 2 * (W >> 2) + n;
                int c  = ri->get_colors() != 1 ? FC(row, col) : 0;
                int c4 = ri->get_colors() != 1 ? ((c == 1 && !(row & 1)) ? 3 : c) : 0;
                refcolor[m][n] = max(0.0f, cfablur[row * W + col] - black[c4]);
            }

        float limitFactor = 1.f;

        if (raw.ff_AutoClipControl) {
//            int clipControlGui = 0;

            for (int m = 0; m < 2; m++)
                for (int n = 0; n < 2; n++) {
                    float maxval = 0.f;
                    int c  = ri->get_colors() != 1 ? FC(m, n) : 0;
                    int c4 = ri->get_colors() != 1 ? ((c == 1 && !(m & 1)) ? 3 : c) : 0;
#ifdef _OPENMP
                    #pragma omp parallel
#endif
                    {
                        float maxvalthr = 0.f;
#ifdef _OPENMP
                        #pragma omp for
#endif

                        for (int row = 0; row < H - m; row += 2) {
                            for (int col = 0; col < W - n; col += 2) {
                                float tempval = (rawData[row + m][col + n] - black[c4]) * (refcolor[m][n] / max(1e-5f, cfablur[(row + m) * W + col + n] - black[c4]));

                                if (tempval > maxvalthr) {
                                    maxvalthr = tempval;
                                }
                            }
                        }

#ifdef _OPENMP
                        #pragma omp critical
#endif
                        {

                            if (maxvalthr > maxval) {
                                maxval = maxvalthr;
                            }

                        }
                    }

                    // now we have the max value for the channel
                    // if it clips, calculate factor to avoid clipping
                    if (maxval + black[c4] >= ri->get_white(c4)) {
                        limitFactor = min(limitFactor, ri->get_white(c4) / (maxval + black[c4]));
                    }
                }

//            clipControlGui = (1.f - limitFactor) * 100.f;           // this value can be used to set the clip control slider in gui
        } else {
            limitFactor = max((float)(100 - raw.ff_clipControl) / 100.f, 0.01f);
        }

        for (int m = 0; m < 2; m++)
            for (int n = 0; n < 2; n++) {
                refcolor[m][n] *= limitFactor;
            }

        unsigned int c[2][2] {};
        unsigned int c4[2][2] {};

        if (ri->get_colors() != 1) {
            for (int i = 0; i < 2; ++i) {
                for (int j = 0; j < 2; ++j) {
                    c[i][j] = FC(i, j);
                }
            }

            c4[0][0] = (c[0][0] == 1) ? 3 : c[0][0];
            c4[0][1] = (c[0][1] == 1) ? 3 : c[0][1];
            c4[1][0] = c[1][0];
            c4[1][1] = c[1][1];
        }


#ifdef __SSE2__
        vfloat refcolorv[2] = {_mm_set_ps(refcolor[0][1], refcolor[0][0], refcolor[0][1], refcolor[0][0]),
                               _mm_set_ps(refcolor[1][1], refcolor[1][0], refcolor[1][1], refcolor[1][0])
                              };
        vfloat blackv[2] = {_mm_set_ps(black[c4[0][1]], black[c4[0][0]], black[c4[0][1]], black[c4[0][0]]),
                            _mm_set_ps(black[c4[1][1]], black[c4[1][0]], black[c4[1][1]], black[c4[1][0]])
                           };

        vfloat epsv = F2V(1e-5f);
#endif
#ifdef _OPENMP
        #pragma omp parallel for schedule(dynamic,16)
#endif

        for (int row = 0; row < H; row ++) {
            int col = 0;
#ifdef __SSE2__
            vfloat rowBlackv = blackv[row & 1];
            vfloat rowRefcolorv = refcolorv[row & 1];

            for (; col < W - 3; col += 4) {
                vfloat vignettecorrv = rowRefcolorv / vmaxf(epsv, LVFU(cfablur[(row) * W + col]) - rowBlackv);
                vfloat valv = LVFU(rawData[row][col]);
                valv -= rowBlackv;
                STVFU(rawData[row][col], valv * vignettecorrv + rowBlackv);
            }

#endif

            for (; col < W; col ++) {
                float vignettecorr = refcolor[row & 1][col & 1] / max(1e-5f, cfablur[(row) * W + col] - black[c4[row & 1][col & 1]]);
                rawData[row][col] = (rawData[row][col] - black[c4[row & 1][col & 1]]) * vignettecorr + black[c4[row & 1][col & 1]];
            }
        }
    } else if (ri->getSensorType() == ST_FUJI_XTRANS) {
        float refcolor[3] = {0.f};
        int cCount[3] = {0};

        //find center ave values by channel
        for (int m = -3; m < 3; m++)
            for (int n = -3; n < 3; n++) {
                int row = 2 * (H >> 2) + m;
                int col = 2 * (W >> 2) + n;
                int c  = riFlatFile->XTRANSFC(row, col);
                refcolor[c] += max(0.0f, cfablur[row * W + col] - black[c]);
                cCount[c] ++;
            }

        for (int c = 0; c < 3; c++) {
            refcolor[c] = refcolor[c] / cCount[c];
        }

        float limitFactor = 1.f;

        if (raw.ff_AutoClipControl) {
            // determine maximum calculated value to avoid clipping
//            int clipControlGui = 0;
            float maxval = 0.f;
            // xtrans files have only one black level actually, so we can simplify the code a bit
#ifdef _OPENMP
            #pragma omp parallel
#endif
            {
                float maxvalthr = 0.f;
#ifdef _OPENMP
                #pragma omp for schedule(dynamic,16) nowait
#endif

                for (int row = 0; row < H; row++) {
                    for (int col = 0; col < W; col++) {
                        float tempval = (rawData[row][col] - black[0]) * (refcolor[ri->XTRANSFC(row, col)] / max(1e-5f, cfablur[(row) * W + col] - black[0]));

                        if (tempval > maxvalthr) {
                            maxvalthr = tempval;
                        }
                    }
                }

#ifdef _OPENMP
                #pragma omp critical
#endif
                {
                    if (maxvalthr > maxval) {
                        maxval = maxvalthr;
                    }
                }
            }

            // there's only one white level for xtrans
            if (maxval + black[0] > ri->get_white(0)) {
                limitFactor = ri->get_white(0) / (maxval + black[0]);
//                clipControlGui = (1.f - limitFactor) * 100.f;           // this value can be used to set the clip control slider in gui
            }
        } else {
            limitFactor = max((float)(100 - raw.ff_clipControl) / 100.f, 0.01f);
        }


        for (int c = 0; c < 3; c++) {
            refcolor[c] *= limitFactor;
        }

#ifdef _OPENMP
        #pragma omp parallel for
#endif

        for (int row = 0; row < H; row++) {
            for (int col = 0; col < W; col++) {
                int c  = ri->XTRANSFC(row, col);
                float vignettecorr = (refcolor[c] / max(1e-5f, cfablur[(row) * W + col] - black[c]));
                rawData[row][col] = (rawData[row][col] - black[c]) * vignettecorr + black[c];
            }
        }
    }

    if (raw.ff_BlurType == RAWParams::getFlatFieldBlurTypeString(RAWParams::FlatFieldBlurType::VH)) {
        float *cfablur1 = (float (*)) malloc(H * W * sizeof * cfablur1);
        float *cfablur2 = (float (*)) malloc(H * W * sizeof * cfablur2);
        //slightly more complicated blur if trying to correct both vertical and horizontal anomalies
        cfaboxblur(riFlatFile, cfablur1, 0, 2 * BS);  //now do horizontal blur
        cfaboxblur(riFlatFile, cfablur2, 2 * BS, 0);  //now do vertical blur

        if (ri->getSensorType() == ST_BAYER || ri->get_colors() == 1) {
            unsigned int c[2][2] {};
            unsigned int c4[2][2] {};

            if (ri->get_colors() != 1) {
                for (int i = 0; i < 2; ++i) {
                    for (int j = 0; j < 2; ++j) {
                        c[i][j] = FC(i, j);
                    }
                }

                c4[0][0] = (c[0][0] == 1) ? 3 : c[0][0];
                c4[0][1] = (c[0][1] == 1) ? 3 : c[0][1];
                c4[1][0] = c[1][0];
                c4[1][1] = c[1][1];
            }

#ifdef __SSE2__
            vfloat blackv[2] = {_mm_set_ps(black[c4[0][1]], black[c4[0][0]], black[c4[0][1]], black[c4[0][0]]),
                                _mm_set_ps(black[c4[1][1]], black[c4[1][0]], black[c4[1][1]], black[c4[1][0]])
                               };

            vfloat epsv = F2V(1e-5f);
#endif
#ifdef _OPENMP
            #pragma omp parallel for schedule(dynamic,16)
#endif

            for (int row = 0; row < H; row ++) {
                int col = 0;
#ifdef __SSE2__
                vfloat rowBlackv = blackv[row & 1];

                for (; col < W - 3; col += 4) {
                    vfloat linecorrv = SQRV(vmaxf(epsv, LVFU(cfablur[row * W + col]) - rowBlackv)) /
                                       (vmaxf(epsv, LVFU(cfablur1[row * W + col]) - rowBlackv) * vmaxf(epsv, LVFU(cfablur2[row * W + col]) - rowBlackv));
                    vfloat valv = LVFU(rawData[row][col]);
                    valv -= rowBlackv;
                    STVFU(rawData[row][col], valv * linecorrv + rowBlackv);
                }

#endif

                for (; col < W; col ++) {
                    float linecorr = SQR(max(1e-5f, cfablur[row * W + col] - black[c4[row & 1][col & 1]])) /
                                     (max(1e-5f, cfablur1[row * W + col] - black[c4[row & 1][col & 1]]) * max(1e-5f, cfablur2[row * W + col] - black[c4[row & 1][col & 1]])) ;
                    rawData[row][col] = (rawData[row][col] - black[c4[row & 1][col & 1]]) * linecorr + black[c4[row & 1][col & 1]];
                }
            }
        } else if (ri->getSensorType() == ST_FUJI_XTRANS) {
#ifdef _OPENMP
            #pragma omp parallel for
#endif

            for (int row = 0; row < H; row++) {
                for (int col = 0; col < W; col++) {
                    int c  = ri->XTRANSFC(row, col);
                    float hlinecorr = (max(1e-5f, cfablur[(row) * W + col] - black[c]) / max(1e-5f, cfablur1[(row) * W + col] - black[c]));
                    float vlinecorr = (max(1e-5f, cfablur[(row) * W + col] - black[c]) / max(1e-5f, cfablur2[(row) * W + col] - black[c]));
                    rawData[row][col] = ((rawData[row][col] - black[c]) * hlinecorr * vlinecorr + black[c]);
                }
            }

        }

        free(cfablur1);
        free(cfablur2);
    }

    free(cfablur);
}

//%%%%%%%%%%%%%%%%%%%%%%%%%%%%%%%%%%%%%%%

/* Copy original pixel data and
 * subtract dark frame (if present) from current image and apply flat field correction (if present)
 */
void RawImageSource::copyOriginalPixels(const RAWParams &raw, RawImage *src, RawImage *riDark, RawImage *riFlatFile, array2D<float> &rawData)
{
    // TODO: Change type of black[] to float to avoid conversions
    unsigned short black[4] = {
        (unsigned short)ri->get_cblack(0), (unsigned short)ri->get_cblack(1),
        (unsigned short)ri->get_cblack(2), (unsigned short)ri->get_cblack(3)
    };

    if (ri->getSensorType() == ST_BAYER || ri->getSensorType() == ST_FUJI_XTRANS) {
        if (!rawData) {
            rawData(W, H);
        }

        if (riDark && W == riDark->get_width() && H == riDark->get_height()) { // This works also for xtrans-sensors, because black[0] to black[4] are equal for these
            for (int row = 0; row < H; row++) {
                for (int col = 0; col < W; col++) {
                    int c  = FC(row, col);
                    int c4 = (c == 1 && !(row & 1)) ? 3 : c;
                    rawData[row][col] = max(src->data[row][col] + black[c4] - riDark->data[row][col], 0.0f);
                }
            }
        } else {
#ifdef _OPENMP
            #pragma omp parallel for
#endif

            for (int row = 0; row < H; row++) {
                for (int col = 0; col < W; col++) {
                    rawData[row][col] = src->data[row][col];
                }
            }
        }


        if (riFlatFile && W == riFlatFile->get_width() && H == riFlatFile->get_height()) {
            processFlatField(raw, riFlatFile, black);
        }  // flatfield
    } else if (ri->get_colors() == 1) {
        // Monochrome
        if (!rawData) {
            rawData(W, H);
        }

        if (riDark && W == riDark->get_width() && H == riDark->get_height()) {
            for (int row = 0; row < H; row++) {
                for (int col = 0; col < W; col++) {
                    rawData[row][col] = max(src->data[row][col] + black[0] - riDark->data[row][col], 0.0f);
                }
            }
        } else {
            for (int row = 0; row < H; row++) {
                for (int col = 0; col < W; col++) {
                    rawData[row][col] = src->data[row][col];
                }
            }
        }

        if (riFlatFile && W == riFlatFile->get_width() && H == riFlatFile->get_height()) {
            processFlatField(raw, riFlatFile, black);
        }  // flatfield
    } else {
        // No bayer pattern
        // TODO: Is there a flat field correction possible?
        if (!rawData) {
            rawData(3 * W, H);
        }

        if (riDark && W == riDark->get_width() && H == riDark->get_height()) {
            for (int row = 0; row < H; row++) {
                for (int col = 0; col < W; col++) {
                    int c  = FC(row, col);
                    int c4 = (c == 1 && !(row & 1)) ? 3 : c;
                    rawData[row][3 * col + 0] = max(src->data[row][3 * col + 0] + black[c4] - riDark->data[row][3 * col + 0], 0.0f);
                    rawData[row][3 * col + 1] = max(src->data[row][3 * col + 1] + black[c4] - riDark->data[row][3 * col + 1], 0.0f);
                    rawData[row][3 * col + 2] = max(src->data[row][3 * col + 2] + black[c4] - riDark->data[row][3 * col + 2], 0.0f);
                }
            }
        } else {
            for (int row = 0; row < H; row++) {
                for (int col = 0; col < W; col++) {
                    rawData[row][3 * col + 0] = src->data[row][3 * col + 0];
                    rawData[row][3 * col + 1] = src->data[row][3 * col + 1];
                    rawData[row][3 * col + 2] = src->data[row][3 * col + 2];
                }
            }
        }
    }
}

void RawImageSource::cfaboxblur(RawImage *riFlatFile, float* cfablur, const int boxH, const int boxW)
{

    if (boxW == 0 && boxH == 0) { // nothing to blur
        memcpy(cfablur, riFlatFile->data[0], W * H * sizeof(float));
        return;
    }

    float *tmpBuffer = nullptr;
    float *cfatmp = nullptr;
    float *srcVertical = nullptr;


    if (boxH > 0 && boxW > 0) {
        // we need a temporary buffer if we have to blur both directions
        tmpBuffer = (float (*)) calloc(H * W, sizeof * tmpBuffer);
    }

    if (boxH == 0) {
        // if boxH == 0 we can skip the vertical blur and process the horizontal blur from riFlatFile to cfablur without using a temporary buffer
        cfatmp = cfablur;
    } else {
        cfatmp = tmpBuffer;
    }

    if (boxW == 0) {
        // if boxW == 0 we can skip the horizontal blur and process the vertical blur from riFlatFile to cfablur without using a temporary buffer
        srcVertical = riFlatFile->data[0];
    } else {
        srcVertical = cfatmp;
    }

#ifdef _OPENMP
    #pragma omp parallel
#endif
    {

        if (boxW > 0) {
            //box blur cfa image; box size = BS
            //horizontal blur
#ifdef _OPENMP
            #pragma omp for
#endif

            for (int row = 0; row < H; row++) {
                int len = boxW / 2 + 1;
                cfatmp[row * W + 0] = riFlatFile->data[row][0] / len;
                cfatmp[row * W + 1] = riFlatFile->data[row][1] / len;

                for (int j = 2; j <= boxW; j += 2) {
                    cfatmp[row * W + 0] += riFlatFile->data[row][j] / len;
                    cfatmp[row * W + 1] += riFlatFile->data[row][j + 1] / len;
                }

                for (int col = 2; col <= boxW; col += 2) {
                    cfatmp[row * W + col] = (cfatmp[row * W + col - 2] * len + riFlatFile->data[row][boxW + col]) / (len + 1);
                    cfatmp[row * W + col + 1] = (cfatmp[row * W + col - 1] * len + riFlatFile->data[row][boxW + col + 1]) / (len + 1);
                    len ++;
                }

                for (int col = boxW + 2; col < W - boxW; col++) {
                    cfatmp[row * W + col] = cfatmp[row * W + col - 2] + (riFlatFile->data[row][boxW + col] - cfatmp[row * W + col - boxW - 2]) / len;
                }

                for (int col = W - boxW; col < W; col += 2) {
                    cfatmp[row * W + col] = (cfatmp[row * W + col - 2] * len - cfatmp[row * W + col - boxW - 2]) / (len - 1);

                    if (col + 1 < W) {
                        cfatmp[row * W + col + 1] = (cfatmp[row * W + col - 1] * len - cfatmp[row * W + col - boxW - 1]) / (len - 1);
                    }

                    len --;
                }
            }
        }

        if (boxH > 0) {
            //vertical blur
#ifdef __SSE2__
            vfloat  leninitv = F2V(boxH / 2 + 1);
            vfloat  onev = F2V(1.0f);
            vfloat  temp1v, temp2v, temp3v, temp4v, lenv, lenp1v, lenm1v;
            int row;
#ifdef _OPENMP
            #pragma omp for nowait
#endif

            for (int col = 0; col < W - 7; col += 8) {
                lenv = leninitv;
                temp1v = LVFU(srcVertical[0 * W + col]) / lenv;
                temp2v = LVFU(srcVertical[1 * W + col]) / lenv;
                temp3v = LVFU(srcVertical[0 * W + col + 4]) / lenv;
                temp4v = LVFU(srcVertical[1 * W + col + 4]) / lenv;

                for (int i = 2; i < boxH + 2; i += 2) {
                    temp1v += LVFU(srcVertical[i * W + col]) / lenv;
                    temp2v += LVFU(srcVertical[(i + 1) * W + col]) / lenv;
                    temp3v += LVFU(srcVertical[i * W + col + 4]) / lenv;
                    temp4v += LVFU(srcVertical[(i + 1) * W + col + 4]) / lenv;
                }

                STVFU(cfablur[0 * W + col], temp1v);
                STVFU(cfablur[1 * W + col], temp2v);
                STVFU(cfablur[0 * W + col + 4], temp3v);
                STVFU(cfablur[1 * W + col + 4], temp4v);

                for (row = 2; row < boxH + 2; row += 2) {
                    lenp1v = lenv + onev;
                    temp1v = (temp1v * lenv + LVFU(srcVertical[(row + boxH) * W + col])) / lenp1v;
                    temp2v = (temp2v * lenv + LVFU(srcVertical[(row + boxH + 1) * W + col])) / lenp1v;
                    temp3v = (temp3v * lenv + LVFU(srcVertical[(row + boxH) * W + col + 4])) / lenp1v;
                    temp4v = (temp4v * lenv + LVFU(srcVertical[(row + boxH + 1) * W + col + 4])) / lenp1v;
                    STVFU(cfablur[row * W + col], temp1v);
                    STVFU(cfablur[(row + 1)*W + col], temp2v);
                    STVFU(cfablur[row * W + col + 4], temp3v);
                    STVFU(cfablur[(row + 1)*W + col + 4], temp4v);
                    lenv = lenp1v;
                }

                for (; row < H - boxH - 1; row += 2) {
                    temp1v = temp1v + (LVFU(srcVertical[(row + boxH) * W + col]) - LVFU(srcVertical[(row - boxH - 2) * W + col])) / lenv;
                    temp2v = temp2v + (LVFU(srcVertical[(row + 1 + boxH) * W + col]) - LVFU(srcVertical[(row + 1 - boxH - 2) * W + col])) / lenv;
                    temp3v = temp3v + (LVFU(srcVertical[(row + boxH) * W + col + 4]) - LVFU(srcVertical[(row - boxH - 2) * W + col + 4])) / lenv;
                    temp4v = temp4v + (LVFU(srcVertical[(row + 1 + boxH) * W + col + 4]) - LVFU(srcVertical[(row + 1 - boxH - 2) * W + col + 4])) / lenv;
                    STVFU(cfablur[row * W + col], temp1v);
                    STVFU(cfablur[(row + 1)*W + col], temp2v);
                    STVFU(cfablur[row * W + col + 4], temp3v);
                    STVFU(cfablur[(row + 1)*W + col + 4], temp4v);
                }

                for (; row < H - boxH; row++) {
                    temp1v = temp1v + (LVFU(srcVertical[(row + boxH) * W + col]) - LVFU(srcVertical[(row - boxH - 2) * W + col])) / lenv;
                    temp3v = temp3v + (LVFU(srcVertical[(row + boxH) * W + col + 4]) - LVFU(srcVertical[(row - boxH - 2) * W + col + 4])) / lenv;
                    STVFU(cfablur[row * W + col], temp1v);
                    STVFU(cfablur[row * W + col + 4], temp3v);
                    vfloat swapv = temp1v;
                    temp1v = temp2v;
                    temp2v = swapv;
                    swapv = temp3v;
                    temp3v = temp4v;
                    temp4v = swapv;
                }

                for (; row < H - 1; row += 2) {
                    lenm1v = lenv - onev;
                    temp1v = (temp1v * lenv - LVFU(srcVertical[(row - boxH - 2) * W + col])) / lenm1v;
                    temp2v = (temp2v * lenv - LVFU(srcVertical[(row - boxH - 1) * W + col])) / lenm1v;
                    temp3v = (temp3v * lenv - LVFU(srcVertical[(row - boxH - 2) * W + col + 4])) / lenm1v;
                    temp4v = (temp4v * lenv - LVFU(srcVertical[(row - boxH - 1) * W + col + 4])) / lenm1v;
                    STVFU(cfablur[row * W + col], temp1v);
                    STVFU(cfablur[(row + 1)*W + col], temp2v);
                    STVFU(cfablur[row * W + col + 4], temp3v);
                    STVFU(cfablur[(row + 1)*W + col + 4], temp4v);
                    lenv = lenm1v;
                }

                for (; row < H; row++) {
                    lenm1v = lenv - onev;
                    temp1v = (temp1v * lenv - LVFU(srcVertical[(row - boxH - 2) * W + col])) / lenm1v;
                    temp3v = (temp3v * lenv - LVFU(srcVertical[(row - boxH - 2) * W + col + 4])) / lenm1v;
                    STVFU(cfablur[(row)*W + col], temp1v);
                    STVFU(cfablur[(row)*W + col + 4], temp3v);
                }

            }

            #pragma omp single

            for (int col = W - (W % 8); col < W; col++) {
                int len = boxH / 2 + 1;
                cfablur[0 * W + col] = srcVertical[0 * W + col] / len;
                cfablur[1 * W + col] = srcVertical[1 * W + col] / len;

                for (int i = 2; i < boxH + 2; i += 2) {
                    cfablur[0 * W + col] += srcVertical[i * W + col] / len;
                    cfablur[1 * W + col] += srcVertical[(i + 1) * W + col] / len;
                }

                for (int row = 2; row < boxH + 2; row += 2) {
                    cfablur[row * W + col] = (cfablur[(row - 2) * W + col] * len + srcVertical[(row + boxH) * W + col]) / (len + 1);
                    cfablur[(row + 1)*W + col] = (cfablur[(row - 1) * W + col] * len + srcVertical[(row + boxH + 1) * W + col]) / (len + 1);
                    len ++;
                }

                for (int row = boxH + 2; row < H - boxH; row++) {
                    cfablur[row * W + col] = cfablur[(row - 2) * W + col] + (srcVertical[(row + boxH) * W + col] - srcVertical[(row - boxH - 2) * W + col]) / len;
                }

                for (int row = H - boxH; row < H; row += 2) {
                    cfablur[row * W + col] = (cfablur[(row - 2) * W + col] * len - srcVertical[(row - boxH - 2) * W + col]) / (len - 1);

                    if (row + 1 < H) {
                        cfablur[(row + 1)*W + col] = (cfablur[(row - 1) * W + col] * len - srcVertical[(row - boxH - 1) * W + col]) / (len - 1);
                    }

                    len --;
                }
            }

#else
#ifdef _OPENMP
            #pragma omp for
#endif

            for (int col = 0; col < W; col++) {
                int len = boxH / 2 + 1;
                cfablur[0 * W + col] = srcVertical[0 * W + col] / len;
                cfablur[1 * W + col] = srcVertical[1 * W + col] / len;

                for (int i = 2; i < boxH + 2; i += 2) {
                    cfablur[0 * W + col] += srcVertical[i * W + col] / len;
                    cfablur[1 * W + col] += srcVertical[(i + 1) * W + col] / len;
                }

                for (int row = 2; row < boxH + 2; row += 2) {
                    cfablur[row * W + col] = (cfablur[(row - 2) * W + col] * len + srcVertical[(row + boxH) * W + col]) / (len + 1);
                    cfablur[(row + 1)*W + col] = (cfablur[(row - 1) * W + col] * len + srcVertical[(row + boxH + 1) * W + col]) / (len + 1);
                    len ++;
                }

                for (int row = boxH + 2; row < H - boxH; row++) {
                    cfablur[row * W + col] = cfablur[(row - 2) * W + col] + (srcVertical[(row + boxH) * W + col] - srcVertical[(row - boxH - 2) * W + col]) / len;
                }

                for (int row = H - boxH; row < H; row += 2) {
                    cfablur[row * W + col] = (cfablur[(row - 2) * W + col] * len - srcVertical[(row - boxH - 2) * W + col]) / (len - 1);

                    if (row + 1 < H) {
                        cfablur[(row + 1)*W + col] = (cfablur[(row - 1) * W + col] * len - srcVertical[(row - boxH - 1) * W + col]) / (len - 1);
                    }

                    len --;
                }
            }

#endif
        }
    }

    if (tmpBuffer) {
        free(tmpBuffer);
    }
}


// Scale original pixels into the range 0 65535 using black offsets and multipliers
void RawImageSource::scaleColors(int winx, int winy, int winw, int winh, const RAWParams &raw, array2D<float> &rawData)
{
    chmax[0] = chmax[1] = chmax[2] = chmax[3] = 0; //channel maxima
    float black_lev[4] = {0.f};//black level

    //adjust black level  (eg Canon)
    bool isMono = false;

    if (getSensorType() == ST_BAYER || getSensorType() == ST_FOVEON) {

        black_lev[0] = raw.bayersensor.black1; //R
        black_lev[1] = raw.bayersensor.black0; //G1
        black_lev[2] = raw.bayersensor.black2; //B
        black_lev[3] = raw.bayersensor.black3; //G2

        isMono = RAWParams::BayerSensor::getMethodString(RAWParams::BayerSensor::Method::MONO) == raw.bayersensor.method;
    } else if (getSensorType() == ST_FUJI_XTRANS) {

        black_lev[0] = raw.xtranssensor.blackred; //R
        black_lev[1] = raw.xtranssensor.blackgreen; //G1
        black_lev[2] = raw.xtranssensor.blackblue; //B
        black_lev[3] = raw.xtranssensor.blackgreen; //G2  (set, only used with a Bayer filter)

        isMono = RAWParams::XTransSensor::getMethodString(RAWParams::XTransSensor::Method::MONO) == raw.xtranssensor.method;
    }

    for (int i = 0; i < 4 ; i++) {
        cblacksom[i] = max(c_black[i] + black_lev[i], 0.0f);      // adjust black level
    }

    initialGain = calculate_scale_mul(scale_mul, ref_pre_mul, c_white, cblacksom, isMono, ri->get_colors());  // recalculate scale colors with adjusted levels

    //fprintf(stderr, "recalc: %f [%f %f %f %f]\n", initialGain, scale_mul[0], scale_mul[1], scale_mul[2], scale_mul[3]);
    for (int i = 0; i < 4 ; i++) {
        clmax[i] = (c_white[i] - cblacksom[i]) * scale_mul[i];    // raw clip level
    }

    // this seems strange, but it works

    // scale image colors

    if (ri->getSensorType() == ST_BAYER) {
#ifdef _OPENMP
        #pragma omp parallel
#endif
        {
            float tmpchmax[3];
            tmpchmax[0] = tmpchmax[1] = tmpchmax[2] = 0.0f;
#ifdef _OPENMP
            #pragma omp for nowait
#endif

            for (int row = winy; row < winy + winh; row ++)
            {
                for (int col = winx; col < winx + winw; col++) {
                    float val = rawData[row][col];
                    int c  = FC(row, col);                        // three colors,  0=R, 1=G,  2=B
                    int c4 = (c == 1 && !(row & 1)) ? 3 : c;      // four  colors,  0=R, 1=G1, 2=B, 3=G2
                    val -= cblacksom[c4];
                    val *= scale_mul[c4];
                    rawData[row][col] = (val);
                    tmpchmax[c] = max(tmpchmax[c], val);
                }
            }

#ifdef _OPENMP
            #pragma omp critical
#endif
            {
                chmax[0] = max(tmpchmax[0], chmax[0]);
                chmax[1] = max(tmpchmax[1], chmax[1]);
                chmax[2] = max(tmpchmax[2], chmax[2]);
            }
        }
    } else if (ri->get_colors() == 1) {
#ifdef _OPENMP
        #pragma omp parallel
#endif
        {
            float tmpchmax = 0.0f;
#ifdef _OPENMP
            #pragma omp for nowait
#endif

            for (int row = winy; row < winy + winh; row ++)
            {
                for (int col = winx; col < winx + winw; col++) {
                    float val = rawData[row][col];
                    val -= cblacksom[0];
                    val *= scale_mul[0];
                    rawData[row][col] = (val);
                    tmpchmax = max(tmpchmax, val);
                }
            }

#ifdef _OPENMP
            #pragma omp critical
#endif
            {
                chmax[0] = chmax[1] = chmax[2] = chmax[3] = max(tmpchmax, chmax[0]);
            }
        }
    } else if (ri->getSensorType() == ST_FUJI_XTRANS) {
#ifdef _OPENMP
        #pragma omp parallel
#endif
        {
            float tmpchmax[3];
            tmpchmax[0] = tmpchmax[1] = tmpchmax[2] = 0.0f;
#ifdef _OPENMP
            #pragma omp for nowait
#endif

            for (int row = winy; row < winy + winh; row ++)
            {
                for (int col = winx; col < winx + winw; col++) {
                    float val = rawData[row][col];
                    int c = ri->XTRANSFC(row, col);
                    val -= cblacksom[c];
                    val *= scale_mul[c];

                    rawData[row][col] = (val);
                    tmpchmax[c] = max(tmpchmax[c], val);
                }
            }

#ifdef _OPENMP
            #pragma omp critical
#endif
            {
                chmax[0] = max(tmpchmax[0], chmax[0]);
                chmax[1] = max(tmpchmax[1], chmax[1]);
                chmax[2] = max(tmpchmax[2], chmax[2]);
            }
        }
    } else {
#ifdef _OPENMP
        #pragma omp parallel
#endif
        {
            float tmpchmax[3];
            tmpchmax[0] = tmpchmax[1] = tmpchmax[2] = 0.0f;
#ifdef _OPENMP
            #pragma omp for nowait
#endif

            for (int row = winy; row < winy + winh; row ++)
            {
                for (int col = winx; col < winx + winw; col++) {
                    for (int c = 0; c < 3; c++) {                 // three colors,  0=R, 1=G,  2=B
                        float val = rawData[row][3 * col + c];
                        val -= cblacksom[c];
                        val *= scale_mul[c];
                        rawData[row][3 * col + c] = (val);
                        tmpchmax[c] = max(tmpchmax[c], val);
                    }
                }
            }

#ifdef _OPENMP
            #pragma omp critical
#endif
            {
                chmax[0] = max(tmpchmax[0], chmax[0]);
                chmax[1] = max(tmpchmax[1], chmax[1]);
                chmax[2] = max(tmpchmax[2], chmax[2]);
            }
        }
        chmax[3] = chmax[1];
    }

}

//%%%%%%%%%%%%%%%%%%%%%%%%%%%%%%%%%%%%%%%

int RawImageSource::defTransform(int tran)
{

    int deg = ri->get_rotateDegree();

    if ((tran & TR_ROT) == TR_R180) {
        deg += 180;
    } else if ((tran & TR_ROT) == TR_R90) {
        deg += 90;
    } else if ((tran & TR_ROT) == TR_R270) {
        deg += 270;
    }

    deg %= 360;

    int ret = 0;

    if (deg == 90) {
        ret |= TR_R90;
    } else if (deg == 180) {
        ret |= TR_R180;
    } else if (deg == 270) {
        ret |= TR_R270;
    }

    if (tran & TR_HFLIP) {
        ret |= TR_HFLIP;
    }

    if (tran & TR_VFLIP) {
        ret |= TR_VFLIP;
    }

    return ret;
}

//%%%%%%%%%%%%%%%%%%%%%%%%%%%%%%%%%%%%%%%

// Thread called part
void RawImageSource::processFalseColorCorrectionThread(Imagefloat* im, array2D<float> &rbconv_Y, array2D<float> &rbconv_I, array2D<float> &rbconv_Q, array2D<float> &rbout_I, array2D<float> &rbout_Q, const int row_from, const int row_to)
{

    const int W = im->getWidth();
    constexpr float onebynine = 1.f / 9.f;

#ifdef __SSE2__
    vfloat buffer[12];
    vfloat* pre1 = &buffer[0];
    vfloat* pre2 = &buffer[3];
    vfloat* post1 = &buffer[6];
    vfloat* post2 = &buffer[9];
#else
    float buffer[12];
    float* pre1 = &buffer[0];
    float* pre2 = &buffer[3];
    float* post1 = &buffer[6];
    float* post2 = &buffer[9];
#endif

    int px = (row_from - 1) % 3, cx = row_from % 3, nx = 0;

    convert_row_to_YIQ(im->r(row_from - 1), im->g(row_from - 1), im->b(row_from - 1), rbconv_Y[px], rbconv_I[px], rbconv_Q[px], W);
    convert_row_to_YIQ(im->r(row_from), im->g(row_from), im->b(row_from), rbconv_Y[cx], rbconv_I[cx], rbconv_Q[cx], W);

    for (int j = 0; j < W; j++) {
        rbout_I[px][j] = rbconv_I[px][j];
        rbout_Q[px][j] = rbconv_Q[px][j];
    }

    for (int i = row_from; i < row_to; i++) {

        px = (i - 1) % 3;
        cx = i % 3;
        nx = (i + 1) % 3;

        convert_row_to_YIQ(im->r(i + 1), im->g(i + 1), im->b(i + 1), rbconv_Y[nx], rbconv_I[nx], rbconv_Q[nx], W);

#ifdef __SSE2__
        pre1[0] = _mm_setr_ps(rbconv_I[px][0], rbconv_Q[px][0], 0, 0), pre1[1] = _mm_setr_ps(rbconv_I[cx][0], rbconv_Q[cx][0], 0, 0), pre1[2] = _mm_setr_ps(rbconv_I[nx][0], rbconv_Q[nx][0], 0, 0);
        pre2[0] = _mm_setr_ps(rbconv_I[px][1], rbconv_Q[px][1], 0, 0), pre2[1] = _mm_setr_ps(rbconv_I[cx][1], rbconv_Q[cx][1], 0, 0), pre2[2] = _mm_setr_ps(rbconv_I[nx][1], rbconv_Q[nx][1], 0, 0);

        // fill first element in rbout_I and rbout_Q
        rbout_I[cx][0] = rbconv_I[cx][0];
        rbout_Q[cx][0] = rbconv_Q[cx][0];

        // median I channel
        for (int j = 1; j < W - 2; j += 2) {
            post1[0] = _mm_setr_ps(rbconv_I[px][j + 1], rbconv_Q[px][j + 1], 0, 0), post1[1] = _mm_setr_ps(rbconv_I[cx][j + 1], rbconv_Q[cx][j + 1], 0, 0), post1[2] = _mm_setr_ps(rbconv_I[nx][j + 1], rbconv_Q[nx][j + 1], 0, 0);
            const auto middle = middle4of6(pre2[0], pre2[1], pre2[2], post1[0], post1[1], post1[2]);
            vfloat medianval = median(pre1[0], pre1[1], pre1[2], middle[0], middle[1], middle[2], middle[3]);
            rbout_I[cx][j] = medianval[0];
            rbout_Q[cx][j] = medianval[1];
            post2[0] = _mm_setr_ps(rbconv_I[px][j + 2], rbconv_Q[px][j + 2], 0, 0), post2[1] = _mm_setr_ps(rbconv_I[cx][j + 2], rbconv_Q[cx][j + 2], 0, 0), post2[2] = _mm_setr_ps(rbconv_I[nx][j + 2], rbconv_Q[nx][j + 2], 0, 0);
            medianval = median(post2[0], post2[1], post2[2], middle[0], middle[1], middle[2], middle[3]);
            rbout_I[cx][j + 1] = medianval[0];
            rbout_Q[cx][j + 1] = medianval[1];
            std::swap(pre1, post1);
            std::swap(pre2, post2);
        }

        // fill last elements in rbout_I and rbout_Q
        rbout_I[cx][W - 1] = rbconv_I[cx][W - 1];
        rbout_I[cx][W - 2] = rbconv_I[cx][W - 2];
        rbout_Q[cx][W - 1] = rbconv_Q[cx][W - 1];
        rbout_Q[cx][W - 2] = rbconv_Q[cx][W - 2];

#else
        pre1[0] = rbconv_I[px][0], pre1[1] = rbconv_I[cx][0], pre1[2] = rbconv_I[nx][0];
        pre2[0] = rbconv_I[px][1], pre2[1] = rbconv_I[cx][1], pre2[2] = rbconv_I[nx][1];

        // fill first element in rbout_I
        rbout_I[cx][0] = rbconv_I[cx][0];

        // median I channel
        for (int j = 1; j < W - 2; j += 2) {
            post1[0] = rbconv_I[px][j + 1], post1[1] = rbconv_I[cx][j + 1], post1[2] = rbconv_I[nx][j + 1];
            const auto middle = middle4of6(pre2[0], pre2[1], pre2[2], post1[0], post1[1], post1[2]);
            rbout_I[cx][j] = median(pre1[0], pre1[1], pre1[2], middle[0], middle[1], middle[2], middle[3]);
            post2[0] = rbconv_I[px][j + 2], post2[1] = rbconv_I[cx][j + 2], post2[2] = rbconv_I[nx][j + 2];
            rbout_I[cx][j + 1] = median(post2[0], post2[1], post2[2], middle[0], middle[1], middle[2], middle[3]);
            std::swap(pre1, post1);
            std::swap(pre2, post2);
        }

        // fill last elements in rbout_I
        rbout_I[cx][W - 1] = rbconv_I[cx][W - 1];
        rbout_I[cx][W - 2] = rbconv_I[cx][W - 2];

        pre1[0] = rbconv_Q[px][0], pre1[1] = rbconv_Q[cx][0], pre1[2] = rbconv_Q[nx][0];
        pre2[0] = rbconv_Q[px][1], pre2[1] = rbconv_Q[cx][1], pre2[2] = rbconv_Q[nx][1];

        // fill first element in rbout_Q
        rbout_Q[cx][0] = rbconv_Q[cx][0];

        // median Q channel
        for (int j = 1; j < W - 2; j += 2) {
            post1[0] = rbconv_Q[px][j + 1], post1[1] = rbconv_Q[cx][j + 1], post1[2] = rbconv_Q[nx][j + 1];
            const auto middle = middle4of6(pre2[0], pre2[1], pre2[2], post1[0], post1[1], post1[2]);
            rbout_Q[cx][j] = median(pre1[0], pre1[1], pre1[2], middle[0], middle[1], middle[2], middle[3]);
            post2[0] = rbconv_Q[px][j + 2], post2[1] = rbconv_Q[cx][j + 2], post2[2] = rbconv_Q[nx][j + 2];
            rbout_Q[cx][j + 1] = median(post2[0], post2[1], post2[2], middle[0], middle[1], middle[2], middle[3]);
            std::swap(pre1, post1);
            std::swap(pre2, post2);
        }

        // fill last elements in rbout_Q
        rbout_Q[cx][W - 1] = rbconv_Q[cx][W - 1];
        rbout_Q[cx][W - 2] = rbconv_Q[cx][W - 2];
#endif

        // blur i-1th row
        if (i > row_from) {
            convert_to_RGB(im->r(i - 1, 0), im->g(i - 1, 0), im->b(i - 1, 0), rbconv_Y[px][0], rbout_I[px][0], rbout_Q[px][0]);

#ifdef _OPENMP
            #pragma omp simd
#endif

            for (int j = 1; j < W - 1; j++) {
                float I = (rbout_I[px][j - 1] + rbout_I[px][j] + rbout_I[px][j + 1] + rbout_I[cx][j - 1] + rbout_I[cx][j] + rbout_I[cx][j + 1] + rbout_I[nx][j - 1] + rbout_I[nx][j] + rbout_I[nx][j + 1]) * onebynine;
                float Q = (rbout_Q[px][j - 1] + rbout_Q[px][j] + rbout_Q[px][j + 1] + rbout_Q[cx][j - 1] + rbout_Q[cx][j] + rbout_Q[cx][j + 1] + rbout_Q[nx][j - 1] + rbout_Q[nx][j] + rbout_Q[nx][j + 1]) * onebynine;
                convert_to_RGB(im->r(i - 1, j), im->g(i - 1, j), im->b(i - 1, j), rbconv_Y[px][j], I, Q);
            }

            convert_to_RGB(im->r(i - 1, W - 1), im->g(i - 1, W - 1), im->b(i - 1, W - 1), rbconv_Y[px][W - 1], rbout_I[px][W - 1], rbout_Q[px][W - 1]);
        }
    }

    // blur last 3 row and finalize H-1th row
    convert_to_RGB(im->r(row_to - 1, 0), im->g(row_to - 1, 0), im->b(row_to - 1, 0), rbconv_Y[cx][0], rbout_I[cx][0], rbout_Q[cx][0]);
#ifdef _OPENMP
    #pragma omp simd
#endif

    for (int j = 1; j < W - 1; j++) {
        float I = (rbout_I[px][j - 1] + rbout_I[px][j] + rbout_I[px][j + 1] + rbout_I[cx][j - 1] + rbout_I[cx][j] + rbout_I[cx][j + 1] + rbconv_I[nx][j - 1] + rbconv_I[nx][j] + rbconv_I[nx][j + 1]) * onebynine;
        float Q = (rbout_Q[px][j - 1] + rbout_Q[px][j] + rbout_Q[px][j + 1] + rbout_Q[cx][j - 1] + rbout_Q[cx][j] + rbout_Q[cx][j + 1] + rbconv_Q[nx][j - 1] + rbconv_Q[nx][j] + rbconv_Q[nx][j + 1]) * onebynine;
        convert_to_RGB(im->r(row_to - 1, j), im->g(row_to - 1, j), im->b(row_to - 1, j), rbconv_Y[cx][j], I, Q);
    }

    convert_to_RGB(im->r(row_to - 1, W - 1), im->g(row_to - 1, W - 1), im->b(row_to - 1, W - 1), rbconv_Y[cx][W - 1], rbout_I[cx][W - 1], rbout_Q[cx][W - 1]);
}

//%%%%%%%%%%%%%%%%%%%%%%%%%%%%%%%%%%%%%%%

// correction_YIQ_LQ
void RawImageSource::processFalseColorCorrection(Imagefloat* im, const int steps)
{

    if (im->getHeight() < 4 || steps < 1) {
        return;
    }

#ifdef _OPENMP
    #pragma omp parallel
    {
        multi_array2D<float, 5> buffer(W, 3);
        int tid = omp_get_thread_num();
        int nthreads = omp_get_num_threads();
        int blk = (im->getHeight() - 2) / nthreads;

        for (int t = 0; t < steps; t++) {

            if (tid < nthreads - 1) {
                processFalseColorCorrectionThread(im, buffer[0], buffer[1], buffer[2], buffer[3], buffer[4], 1 + tid * blk, 1 + (tid + 1)*blk);
            } else {
                processFalseColorCorrectionThread(im, buffer[0], buffer[1], buffer[2], buffer[3], buffer[4], 1 + tid * blk, im->getHeight() - 1);
            }

            #pragma omp barrier
        }
    }
#else
    multi_array2D<float, 5> buffer(W, 3);

    for (int t = 0; t < steps; t++) {
        processFalseColorCorrectionThread(im, buffer[0], buffer[1], buffer[2], buffer[3], buffer[4], 1, im->getHeight() - 1);
    }

#endif
}

// Some camera input profiles need gamma preprocessing
// gamma is applied before the CMS, correct line fac=lineFac*rawPixel+LineSum after the CMS
void RawImageSource::getProfilePreprocParams(cmsHPROFILE in, float& gammaFac, float& lineFac, float& lineSum)
{
    gammaFac = 0;
    lineFac = 1;
    lineSum = 0;

    char copyright[256];
    copyright[0] = 0;

    if (cmsGetProfileInfoASCII(in, cmsInfoCopyright, cmsNoLanguage, cmsNoCountry, copyright, 256) > 0) {
        if (strstr(copyright, "Phase One") != nullptr) {
            gammaFac = 0.55556;    // 1.8
        } else if (strstr(copyright, "Nikon Corporation") != nullptr) {
            gammaFac = 0.5;
            lineFac = -0.4;
            lineSum = 1.35; // determined in reverse by measuring NX an RT developed colorchecker PNGs
        }
    }
}

//%%%%%%%%%%%%%%%%%%%%%%%%%%%%%%%%%%%%%%%

static void
lab2ProphotoRgbD50(float L, float A, float B, float& r, float& g, float& b)
{
    float X;
    float Y;
    float Z;
#define CLIP01(a) ((a)>0?((a)<1?(a):1):0)
    {
        // convert from Lab to XYZ
        float x, y, z, fx, fy, fz;

        fy = (L + 16.0f) / 116.0f;
        fx = A / 500.0f + fy;
        fz = fy - B / 200.0f;

        if (fy > 24.0f / 116.0f) {
            y = fy * fy * fy;
        } else {
            y = (fy - 16.0f / 116.0f) / 7.787036979f;
        }

        if (fx > 24.0f / 116.0f) {
            x = fx * fx * fx;
        } else {
            x = (fx - 16.0 / 116.0) / 7.787036979f;
        }

        if (fz > 24.0f / 116.0f) {
            z = fz * fz * fz;
        } else {
            z = (fz - 16.0f / 116.0f) / 7.787036979f;
        }

        //0.9642, 1.0000, 0.8249 D50
        X = x * 0.9642;
        Y = y;
        Z = z * 0.8249;
    }
    r = prophoto_xyz[0][0] * X + prophoto_xyz[0][1] * Y + prophoto_xyz[0][2] * Z;
    g = prophoto_xyz[1][0] * X + prophoto_xyz[1][1] * Y + prophoto_xyz[1][2] * Z;
    b = prophoto_xyz[2][0] * X + prophoto_xyz[2][1] * Y + prophoto_xyz[2][2] * Z;
    r = CLIP01(r);
    g = CLIP01(g);
    b = CLIP01(b);
}

// Converts raw image including ICC input profile to working space - floating point version
void RawImageSource::colorSpaceConversion_(Imagefloat* im, const ColorManagementParams& cmp, const ColorTemp &wb, double pre_mul[3], cmsHPROFILE embedded, cmsHPROFILE camprofile, double camMatrix[3][3], const std::string &camName)
{

//    MyTime t1, t2, t3;
//    t1.set ();
    cmsHPROFILE in;
    DCPProfile *dcpProf;

    if (!findInputProfile(cmp.input, embedded, camName, &dcpProf, in)) {
        return;
    }

    if (dcpProf != nullptr) {
        // DCP processing
        const DCPProfile::Triple pre_mul_row = {
            pre_mul[0],
            pre_mul[1],
            pre_mul[2]
        };
        const DCPProfile::Matrix cam_matrix = {{
                {camMatrix[0][0], camMatrix[0][1], camMatrix[0][2]},
                {camMatrix[1][0], camMatrix[1][1], camMatrix[1][2]},
                {camMatrix[2][0], camMatrix[2][1], camMatrix[2][2]}
            }
        };
        dcpProf->apply(im, cmp.dcpIlluminant, cmp.working, wb, pre_mul_row, cam_matrix, cmp.applyHueSatMap);
        return;
    }

    if (in == nullptr) {
        // use default camprofile, supplied by dcraw
        // in this case we avoid using the slllllooooooowwww lcms

        // Calculate matrix for direct conversion raw>working space
        TMatrix work = ICCStore::getInstance()->workingSpaceInverseMatrix(cmp.working);
        double mat[3][3] = {{0, 0, 0}, {0, 0, 0}, {0, 0, 0}};

        for (int i = 0; i < 3; i++)
            for (int j = 0; j < 3; j++)
                for (int k = 0; k < 3; k++) {
                    mat[i][j] += work[i][k] * camMatrix[k][j];    // rgb_xyz * imatrices.xyz_cam
                }

#ifdef _OPENMP
        #pragma omp parallel for
#endif

        for (int i = 0; i < im->getHeight(); i++)
            for (int j = 0; j < im->getWidth(); j++) {

                float newr = mat[0][0] * im->r(i, j) + mat[0][1] * im->g(i, j) + mat[0][2] * im->b(i, j);
                float newg = mat[1][0] * im->r(i, j) + mat[1][1] * im->g(i, j) + mat[1][2] * im->b(i, j);
                float newb = mat[2][0] * im->r(i, j) + mat[2][1] * im->g(i, j) + mat[2][2] * im->b(i, j);

                im->r(i, j) = newr;
                im->g(i, j) = newg;
                im->b(i, j) = newb;

            }
    } else {
        const bool working_space_is_prophoto = (cmp.working == "ProPhoto");

        // use supplied input profile

        /*
          The goal here is to in addition to user-made custom ICC profiles also support profiles
          supplied with other popular raw converters. As curves affect color rendering and
          different raw converters deal with them differently (and few if any is as flexible
          as RawTherapee) we cannot really expect to get the *exact* same color rendering here.
          However we try hard to make the best out of it.

          Third-party input profiles that contain a LUT (usually A2B0 tag) often needs some preprocessing,
          as ICC LUTs are not really designed for dealing with linear camera data. Generally one
          must apply some sort of curve to get efficient use of the LUTs. Unfortunately how you
          should preprocess is not standardized so there are almost as many ways as there are
          software makers, and for each one we have to reverse engineer to find out how it has
          been done. (The ICC files made for RT has linear LUTs)

          ICC profiles which only contain the <r,g,b>XYZ tags (ie only a color matrix) should
          (hopefully) not require any pre-processing.

          Some LUT ICC profiles apply a contrast curve and desaturate highlights (to give a "film-like"
          behavior. These will generally work with RawTherapee, but will not produce good results when
          you enable highlight recovery/reconstruction, as that data is added linearly on top of the
          original range. RawTherapee works best with linear ICC profiles.
        */

        enum camera_icc_type {
            CAMERA_ICC_TYPE_GENERIC, // Generic, no special pre-processing required, RTs own is this way
            CAMERA_ICC_TYPE_PHASE_ONE, // Capture One profiles
            CAMERA_ICC_TYPE_LEAF, // Leaf profiles, former Leaf Capture now in Capture One, made for Leaf digital backs
            CAMERA_ICC_TYPE_NIKON // Nikon NX profiles
        } camera_icc_type = CAMERA_ICC_TYPE_GENERIC;

        float leaf_prophoto_mat[3][3];
        {
            // identify ICC type
            char copyright[256] = "";
            char description[256] = "";

            cmsGetProfileInfoASCII(in, cmsInfoCopyright, cmsNoLanguage, cmsNoCountry, copyright, 256);
            cmsGetProfileInfoASCII(in, cmsInfoDescription, cmsNoLanguage, cmsNoCountry, description, 256);
            camera_icc_type = CAMERA_ICC_TYPE_GENERIC;

            // Note: order the identification with the most detailed matching first since the more general ones may also match the more detailed
            if ((strstr(copyright, "Leaf") != nullptr ||
                    strstr(copyright, "Phase One A/S") != nullptr ||
                    strstr(copyright, "Kodak") != nullptr ||
                    strstr(copyright, "Creo") != nullptr) &&
                    (strstr(description, "LF2 ") == description ||
                     strstr(description, "LF3 ") == description ||
                     strstr(description, "LeafLF2") == description ||
                     strstr(description, "LeafLF3") == description ||
                     strstr(description, "LeafLF4") == description ||
                     strstr(description, "MamiyaLF2") == description ||
                     strstr(description, "MamiyaLF3") == description)) {
                camera_icc_type = CAMERA_ICC_TYPE_LEAF;
            } else if (strstr(copyright, "Phase One A/S") != nullptr) {
                camera_icc_type = CAMERA_ICC_TYPE_PHASE_ONE;
            } else if (strstr(copyright, "Nikon Corporation") != nullptr) {
                camera_icc_type = CAMERA_ICC_TYPE_NIKON;
            }
        }

        // Initialize transform
        cmsHTRANSFORM hTransform;
        cmsHPROFILE prophoto = ICCStore::getInstance()->workingSpace("ProPhoto");  // We always use Prophoto to apply the ICC profile to minimize problems with clipping in LUT conversion.
        bool transform_via_pcs_lab = false;
        bool separate_pcs_lab_highlights = false;
        lcmsMutex->lock();

        switch (camera_icc_type) {
            case CAMERA_ICC_TYPE_PHASE_ONE:
            case CAMERA_ICC_TYPE_LEAF: {
                // These profiles have a RGB to Lab cLUT, gives gamma 1.8 output, and expects a "film-like" curve on input
                transform_via_pcs_lab = true;
                separate_pcs_lab_highlights = true;
                // We transform to Lab because we can and that we avoid getting an unnecessary unmatched gamma conversion which we would need to revert.
                hTransform = cmsCreateTransform(in, TYPE_RGB_FLT, nullptr, TYPE_Lab_FLT, INTENT_RELATIVE_COLORIMETRIC, cmsFLAGS_NOOPTIMIZE | cmsFLAGS_NOCACHE);

                for (int i = 0; i < 3; i++) {
                    for (int j = 0; j < 3; j++) {
                        leaf_prophoto_mat[i][j] = 0;

                        for (int k = 0; k < 3; k++) {
                            leaf_prophoto_mat[i][j] += prophoto_xyz[i][k] * camMatrix[k][j];
                        }
                    }
                }

                break;
            }

            case CAMERA_ICC_TYPE_NIKON:
            case CAMERA_ICC_TYPE_GENERIC:
            default:
                hTransform = cmsCreateTransform(in, TYPE_RGB_FLT, prophoto, TYPE_RGB_FLT, INTENT_RELATIVE_COLORIMETRIC, cmsFLAGS_NOOPTIMIZE | cmsFLAGS_NOCACHE);    // NOCACHE is important for thread safety
                break;
        }

        lcmsMutex->unlock();

        if (hTransform == nullptr) {
            // Fallback: create transform from camera profile. Should not happen normally.
            lcmsMutex->lock();
            hTransform = cmsCreateTransform(camprofile, TYPE_RGB_FLT, prophoto, TYPE_RGB_FLT, INTENT_RELATIVE_COLORIMETRIC, cmsFLAGS_NOOPTIMIZE | cmsFLAGS_NOCACHE);
            lcmsMutex->unlock();
        }

        TMatrix toxyz = {}, torgb = {};

        if (!working_space_is_prophoto) {
            toxyz = ICCStore::getInstance()->workingSpaceMatrix("ProPhoto");
            torgb = ICCStore::getInstance()->workingSpaceInverseMatrix(cmp.working);  //sRGB .. Adobe...Wide...
        }

#ifdef _OPENMP
        #pragma omp parallel
#endif
        {
            AlignedBuffer<float> buffer(im->getWidth() * 3);
            AlignedBuffer<float> hl_buffer(im->getWidth() * 3);
            AlignedBuffer<float> hl_scale(im->getWidth());
#ifdef _OPENMP
            #pragma omp for schedule(static)
#endif

            for (int h = 0; h < im->getHeight(); ++h) {
                float *p = buffer.data, *pR = im->r(h), *pG = im->g(h), *pB = im->b(h);

                // Apply pre-processing
                for (int w = 0; w < im->getWidth(); ++w) {
                    float r = * (pR++);
                    float g = * (pG++);
                    float b = * (pB++);

                    // convert to 0-1 range as LCMS expects that
                    r /= 65535.0f;
                    g /= 65535.0f;
                    b /= 65535.0f;

                    float maxc = max(r, g, b);

                    if (maxc <= 1.0) {
                        hl_scale.data[w] = 1.0;
                    } else {
                        // highlight recovery extend the range past the clip point, which means we can get values larger than 1.0 here.
                        // LUT ICC profiles only work in the 0-1 range so we scale down to fit and restore after conversion.
                        hl_scale.data[w] = 1.0 / maxc;
                        r *= hl_scale.data[w];
                        g *= hl_scale.data[w];
                        b *= hl_scale.data[w];
                    }

                    switch (camera_icc_type) {
                        case CAMERA_ICC_TYPE_PHASE_ONE:
                            // Here we apply a curve similar to Capture One's "Film Standard" + gamma, the reason is that the LUTs embedded in the
                            // ICCs are designed to work on such input, and if you provide it with a different curve you don't get as good result.
                            // We will revert this curve after we've made the color transform. However when we revert the curve, we'll notice that
                            // highlight rendering suffers due to that the LUT transform don't expand well, therefore we do a less compressed
                            // conversion too and mix them, this gives us the highest quality and most flexible result.
                            hl_buffer.data[3 * w + 0] = pow_F(r, 1.0 / 1.8);
                            hl_buffer.data[3 * w + 1] = pow_F(g, 1.0 / 1.8);
                            hl_buffer.data[3 * w + 2] = pow_F(b, 1.0 / 1.8);
                            r = phaseOneIccCurveInv->getVal(r);
                            g = phaseOneIccCurveInv->getVal(g);
                            b = phaseOneIccCurveInv->getVal(b);
                            break;

                        case CAMERA_ICC_TYPE_LEAF: {
                            // Leaf profiles expect that the camera native RGB has been converted to Prophoto RGB
                            float newr = leaf_prophoto_mat[0][0] * r + leaf_prophoto_mat[0][1] * g + leaf_prophoto_mat[0][2] * b;
                            float newg = leaf_prophoto_mat[1][0] * r + leaf_prophoto_mat[1][1] * g + leaf_prophoto_mat[1][2] * b;
                            float newb = leaf_prophoto_mat[2][0] * r + leaf_prophoto_mat[2][1] * g + leaf_prophoto_mat[2][2] * b;
                            hl_buffer.data[3 * w + 0] = pow_F(newr, 1.0 / 1.8);
                            hl_buffer.data[3 * w + 1] = pow_F(newg, 1.0 / 1.8);
                            hl_buffer.data[3 * w + 2] = pow_F(newb, 1.0 / 1.8);
                            r = phaseOneIccCurveInv->getVal(newr);
                            g = phaseOneIccCurveInv->getVal(newg);
                            b = phaseOneIccCurveInv->getVal(newb);
                            break;
                        }

                        case CAMERA_ICC_TYPE_NIKON:
                            // gamma 0.5
                            r = sqrtf(r);
                            g = sqrtf(g);
                            b = sqrtf(b);
                            break;

                        case CAMERA_ICC_TYPE_GENERIC:
                        default:
                            // do nothing
                            break;
                    }

                    * (p++) = r;
                    * (p++) = g;
                    * (p++) = b;
                }

                // Run icc transform
                cmsDoTransform(hTransform, buffer.data, buffer.data, im->getWidth());

                if (separate_pcs_lab_highlights) {
                    cmsDoTransform(hTransform, hl_buffer.data, hl_buffer.data, im->getWidth());
                }

                // Apply post-processing
                p = buffer.data;
                pR = im->r(h);
                pG = im->g(h);
                pB = im->b(h);

                for (int w = 0; w < im->getWidth(); ++w) {

                    float r, g, b, hr, hg, hb;

                    if (transform_via_pcs_lab) {
                        float L = * (p++);
                        float A = * (p++);
                        float B = * (p++);
                        // profile connection space CIELAB should have D50 illuminant
                        lab2ProphotoRgbD50(L, A, B, r, g, b);

                        if (separate_pcs_lab_highlights) {
                            lab2ProphotoRgbD50(hl_buffer.data[3 * w + 0], hl_buffer.data[3 * w + 1], hl_buffer.data[3 * w + 2], hr, hg, hb);
                        }
                    } else {
                        r = * (p++);
                        g = * (p++);
                        b = * (p++);
                    }

                    // restore pre-processing and/or add post-processing for the various ICC types
                    switch (camera_icc_type) {
                        default:
                            break;

                        case CAMERA_ICC_TYPE_PHASE_ONE:
                        case CAMERA_ICC_TYPE_LEAF: {
                            // note the 1/1.8 gamma, it's the gamma that the profile has applied, which we must revert before we can revert the curve
                            r = phaseOneIccCurve->getVal(pow_F(r, 1.0 / 1.8));
                            g = phaseOneIccCurve->getVal(pow_F(g, 1.0 / 1.8));
                            b = phaseOneIccCurve->getVal(pow_F(b, 1.0 / 1.8));
                            const float mix = 0.25; // may seem a low number, but remember this is linear space, mixing starts 2 stops from clipping
                            const float maxc = max(r, g, b);

                            if (maxc > mix) {
                                float fac = (maxc - mix) / (1.0 - mix);
                                fac = sqrtf(sqrtf(fac));   // gamma 0.25 to mix in highlight render relatively quick
                                r = (1.0 - fac) * r + fac * hr;
                                g = (1.0 - fac) * g + fac * hg;
                                b = (1.0 - fac) * b + fac * hb;
                            }

                            break;
                        }

                        case CAMERA_ICC_TYPE_NIKON: {
                            const float lineFac = -0.4;
                            const float lineSum = 1.35;
                            r *= r * lineFac + lineSum;
                            g *= g * lineFac + lineSum;
                            b *= b * lineFac + lineSum;
                            break;
                        }
                    }

                    // restore highlight scaling if any
                    if (hl_scale.data[w] != 1.0) {
                        float fac = 1.0 / hl_scale.data[w];
                        r *= fac;
                        g *= fac;
                        b *= fac;
                    }

                    // If we don't have ProPhoto as chosen working profile, convert. This conversion is clipless, ie if we convert
                    // to a small space such as sRGB we may end up with negative values and values larger than max.
                    if (!working_space_is_prophoto) {
                        //convert from Prophoto to XYZ
                        float x = (toxyz[0][0] * r + toxyz[0][1] * g + toxyz[0][2] * b) ;
                        float y = (toxyz[1][0] * r + toxyz[1][1] * g + toxyz[1][2] * b) ;
                        float z = (toxyz[2][0] * r + toxyz[2][1] * g + toxyz[2][2] * b) ;
                        //convert from XYZ to cmp.working  (sRGB...Adobe...Wide..)
                        r = ((torgb[0][0] * x + torgb[0][1] * y + torgb[0][2] * z)) ;
                        g = ((torgb[1][0] * x + torgb[1][1] * y + torgb[1][2] * z)) ;
                        b = ((torgb[2][0] * x + torgb[2][1] * y + torgb[2][2] * z)) ;
                    }

                    // return to the 0.0 - 65535.0 range (with possible negative and > max values present)
                    r *= 65535.0;
                    g *= 65535.0;
                    b *= 65535.0;

                    * (pR++) = r;
                    * (pG++) = g;
                    * (pB++) = b;
                }
            }
        } // End of parallelization
        cmsDeleteTransform(hTransform);
    }

//t3.set ();
//        printf ("ICM TIME: %d usec\n", t3.etime(t1));
}


// Determine RAW input and output profiles. Returns TRUE on success
bool RawImageSource::findInputProfile(Glib::ustring inProfile, cmsHPROFILE embedded, std::string camName, DCPProfile **dcpProf, cmsHPROFILE& in)
{
    in = nullptr; // cam will be taken on NULL
    *dcpProf = nullptr;

    if (inProfile == "(none)") {
        return false;
    }

    if (inProfile == "(embedded)" && embedded) {
        in = embedded;
    } else if (inProfile == "(cameraICC)") {
        // DCPs have higher quality, so use them first
        *dcpProf = DCPStore::getInstance()->getStdProfile(camName);

        if (*dcpProf == nullptr) {
            in = ICCStore::getInstance()->getStdProfile(camName);
        }
    } else if (inProfile != "(camera)" && inProfile != "") {
        Glib::ustring normalName = inProfile;

        if (!inProfile.compare(0, 5, "file:")) {
            normalName = inProfile.substr(5);
        }

        if (DCPStore::getInstance()->isValidDCPFileName(normalName)) {
            *dcpProf = DCPStore::getInstance()->getProfile(normalName);
        }

        if (*dcpProf == nullptr) {
            in = ICCStore::getInstance()->getProfile(inProfile);
        }
    }

    // "in" might be NULL because of "not found". That's ok, we take the cam profile then

    return true;
}

//%%%%%%%%%%%%%%%%%%%%%%%%%%%%%%%%%%%%%%%
// derived from Dcraw "blend_highlights()"
//  very effective to reduce (or remove) the magenta, but with levels of grey !
void RawImageSource::HLRecovery_blend(float* rin, float* gin, float* bin, int width, float maxval, float* hlmax)
{
    const int ColorCount = 3;

    // Transform matrixes rgb>lab and back
    static const float trans[2][ColorCount][ColorCount] = {
        { { 1, 1, 1 }, { 1.7320508, -1.7320508, 0 }, { -1, -1, 2 } },
        { { 1, 1, 1 }, { 1, -1, 1 }, { 1, 1, -1 } }
    };
    static const float itrans[2][ColorCount][ColorCount] = {
        { { 1, 0.8660254, -0.5 }, { 1, -0.8660254, -0.5 }, { 1, 0, 1 } },
        { { 1, 1, 1 }, { 1, -1, 1 }, { 1, 1, -1 } }
    };

#define FOREACHCOLOR for (int c=0; c < ColorCount; c++)

    float minpt = min(hlmax[0], hlmax[1], hlmax[2]);  //min of the raw clip points
    //float maxpt=max(hlmax[0],hlmax[1],hlmax[2]);//max of the raw clip points
    //float medpt=hlmax[0]+hlmax[1]+hlmax[2]-minpt-maxpt;//median of the raw clip points
    float maxave = (hlmax[0] + hlmax[1] + hlmax[2]) / 3; //ave of the raw clip points
    //some thresholds:
    const float clipthresh = 0.95;
    const float fixthresh = 0.5;
    const float satthresh = 0.5;

    float clip[3];
    FOREACHCOLOR clip[c] = min(maxave, hlmax[c]);

    // Determine the maximum level (clip) of all channels
    const float clippt = clipthresh * maxval;
    const float fixpt = fixthresh * minpt;
    const float desatpt = satthresh * maxave + (1 - satthresh) * maxval;

    for (int col = 0; col < width; col++) {
        float rgb[ColorCount], cam[2][ColorCount], lab[2][ColorCount], sum[2], chratio, lratio = 0;
        float L, C, H;

        // Copy input pixel to rgb so it's easier to access in loops
        rgb[0] = rin[col];
        rgb[1] = gin[col];
        rgb[2] = bin[col];

        // If no channel is clipped, do nothing on pixel
        int c;

        for (c = 0; c < ColorCount; c++) {
            if (rgb[c] > clippt) {
                break;
            }
        }

        if (c == ColorCount) {
            continue;
        }

        // Initialize cam with raw input [0] and potentially clipped input [1]
        FOREACHCOLOR {
            lratio += min(rgb[c], clip[c]);
            cam[0][c] = rgb[c];
            cam[1][c] = min(cam[0][c], maxval);
        }

        // Calculate the lightness correction ratio (chratio)
        for (int i = 0; i < 2; i++) {
            FOREACHCOLOR {
                lab[i][c] = 0;

                for (int j = 0; j < ColorCount; j++)
                {
                    lab[i][c] += trans[ColorCount - 3][c][j] * cam[i][j];
                }
            }

            sum[i] = 0;

            for (int c = 1; c < ColorCount; c++) {
                sum[i] += SQR(lab[i][c]);
            }
        }

        chratio = (sqrt(sum[1] / sum[0]));

        // Apply ratio to lightness in LCH space
        for (int c = 1; c < ColorCount; c++) {
            lab[0][c] *= chratio;
        }

        // Transform back from LCH to RGB
        FOREACHCOLOR {
            cam[0][c] = 0;

            for (int j = 0; j < ColorCount; j++)
            {
                cam[0][c] += itrans[ColorCount - 3][c][j] * lab[0][j];
            }
        }
        FOREACHCOLOR rgb[c] = cam[0][c] / ColorCount;

        // Copy converted pixel back
        if (rin[col] > fixpt) {
            float rfrac = SQR((min(clip[0], rin[col]) - fixpt) / (clip[0] - fixpt));
            rin[col] = min(maxave, rfrac * rgb[0] + (1 - rfrac) * rin[col]);
        }

        if (gin[col] > fixpt) {
            float gfrac = SQR((min(clip[1], gin[col]) - fixpt) / (clip[1] - fixpt));
            gin[col] = min(maxave, gfrac * rgb[1] + (1 - gfrac) * gin[col]);
        }

        if (bin[col] > fixpt) {
            float bfrac = SQR((min(clip[2], bin[col]) - fixpt) / (clip[2] - fixpt));
            bin[col] = min(maxave, bfrac * rgb[2] + (1 - bfrac) * bin[col]);
        }

        lratio /= (rin[col] + gin[col] + bin[col]);
        L = (rin[col] + gin[col] + bin[col]) / 3;
        C = lratio * 1.732050808 * (rin[col] - gin[col]);
        H = lratio * (2 * bin[col] - rin[col] - gin[col]);
        rin[col] = L - H / 6.0 + C / 3.464101615;
        gin[col] = L - H / 6.0 - C / 3.464101615;
        bin[col] = L + H / 3.0;

        if ((L = (rin[col] + gin[col] + bin[col]) / 3) > desatpt) {
            float Lfrac = max(0.0f, (maxave - L) / (maxave - desatpt));
            C = Lfrac * 1.732050808 * (rin[col] - gin[col]);
            H = Lfrac * (2 * bin[col] - rin[col] - gin[col]);
            rin[col] = L - H / 6.0 + C / 3.464101615;
            gin[col] = L - H / 6.0 - C / 3.464101615;
            bin[col] = L + H / 3.0;
        }
    }
}

void RawImageSource::HLRecovery_Luminance(float* rin, float* gin, float* bin, float* rout, float* gout, float* bout, int width, float maxval)
{

    for (int i = 0; i < width; i++) {
        float r = rin[i], g = gin[i], b = bin[i];

        if (r > maxval || g > maxval || b > maxval) {
            float ro = min(r, maxval);
            float go = min(g, maxval);
            float bo = min(b, maxval);
            double L = r + g + b;
            double C = 1.732050808 * (r - g);
            double H = 2 * b - r - g;
            double Co = 1.732050808 * (ro - go);
            double Ho = 2 * bo - ro - go;

            if (r != g && g != b) {
                double ratio = sqrt((Co * Co + Ho * Ho) / (C * C + H * H));
                C *= ratio;
                H *= ratio;
            }

            float rr = L / 3.0 - H / 6.0 + C / 3.464101615;
            float gr = L / 3.0 - H / 6.0 - C / 3.464101615;
            float br = L / 3.0 + H / 3.0;
            rout[i] = rr;
            gout[i] = gr;
            bout[i] = br;
        } else {
            rout[i] = rin[i];
            gout[i] = gin[i];
            bout[i] = bin[i];
        }
    }
}

//%%%%%%%%%%%%%%%%%%%%%%%%%%%%%%%%%%%%%%%

void RawImageSource::HLRecovery_CIELab(float* rin, float* gin, float* bin, float* rout, float* gout, float* bout,
                                       int width, float maxval, double xyz_cam[3][3], double cam_xyz[3][3])
{

    //static bool crTableReady = false;

    // lookup table for Lab conversion
    // perhaps should be centralized, universally defined so we don't keep remaking it???
    /*for (int ix=0; ix < 0x10000; ix++) {
            float rx = ix / 65535.0;
            fv[ix] = rx > 0.008856 ? exp(1.0/3 * log(rx)) : 7.787*rx + 16/116.0;
        }*/
    //crTableReady = true;


    for (int i = 0; i < width; i++) {
        float r = rin[i], g = gin[i], b = bin[i];

        if (r > maxval || g > maxval || b > maxval) {
            float ro = min(r, maxval);
            float go = min(g, maxval);
            float bo = min(b, maxval);
            float yy = xyz_cam[1][0] * r + xyz_cam[1][1] * g + xyz_cam[1][2] * b;
            float fy = (yy < 65535.0 ? Color::cachef[yy] / 327.68 : std::cbrt(yy / MAXVALD));
            // compute LCH decompostion of the clipped pixel (only color information, thus C and H will be used)
            float x = xyz_cam[0][0] * ro + xyz_cam[0][1] * go + xyz_cam[0][2] * bo;
            float y = xyz_cam[1][0] * ro + xyz_cam[1][1] * go + xyz_cam[1][2] * bo;
            float z = xyz_cam[2][0] * ro + xyz_cam[2][1] * go + xyz_cam[2][2] * bo;
            x = (x < 65535.0 ? Color::cachef[x] / 327.68 : std::cbrt(x / MAXVALD));
            y = (y < 65535.0 ? Color::cachef[y] / 327.68 : std::cbrt(y / MAXVALD));
            z = (z < 65535.0 ? Color::cachef[z] / 327.68 : std::cbrt(z / MAXVALD));
            // convert back to rgb
            double fz = fy - y + z;
            double fx = fy + x - y;

            double zr = Color::f2xyz(fz);
            double xr = Color::f2xyz(fx);

            x = xr * 65535.0 ;
            y = yy;
            z = zr * 65535.0 ;
            float rr = cam_xyz[0][0] * x + cam_xyz[0][1] * y + cam_xyz[0][2] * z;
            float gr = cam_xyz[1][0] * x + cam_xyz[1][1] * y + cam_xyz[1][2] * z;
            float br = cam_xyz[2][0] * x + cam_xyz[2][1] * y + cam_xyz[2][2] * z;
            rout[i] = (rr);
            gout[i] = (gr);
            bout[i] = (br);
        } else {
            rout[i] = (rin[i]);
            gout[i] = (gin[i]);
            bout[i] = (bin[i]);
        }
    }
}

//%%%%%%%%%%%%%%%%%%%%%%%%%%%%%%%%%%%%%%%

void RawImageSource::hlRecovery(const std::string &method, float* red, float* green, float* blue, int width, float* hlmax)
{

    if (method == "Luminance") {
        HLRecovery_Luminance(red, green, blue, red, green, blue, width, 65535.0);
    } else if (method == "CIELab blending") {
        HLRecovery_CIELab(red, green, blue, red, green, blue, width, 65535.0, imatrices.xyz_cam, imatrices.cam_xyz);
    } else if (method == "Blend") { // derived from Dcraw
        HLRecovery_blend(red, green, blue, width, 65535.0, hlmax);
    }

}

//%%%%%%%%%%%%%%%%%%%%%%%%%%%%%%%%%%%%%%%

void RawImageSource::getAutoExpHistogram(LUTu & histogram, int& histcompr)
{
//    BENCHFUN
    histcompr = 3;

    histogram(65536 >> histcompr);
    histogram.clear();
    const float refwb[3] = {static_cast<float>(refwb_red  / (1 << histcompr)), static_cast<float>(refwb_green / (1 << histcompr)), static_cast<float>(refwb_blue / (1 << histcompr))};

#ifdef _OPENMP
    #pragma omp parallel
#endif
    {
        LUTu tmphistogram(histogram.getSize());
        tmphistogram.clear();
#ifdef _OPENMP
        #pragma omp for schedule(dynamic,16) nowait
#endif

        for (int i = border; i < H - border; i++) {
            int start, end;
            getRowStartEnd(i, start, end);

            if (ri->getSensorType() == ST_BAYER) {
                // precalculate factors to avoid expensive per pixel calculations
                float refwb0 =  refwb[ri->FC(i, start)];
                float refwb1 =  refwb[ri->FC(i, start + 1)];
                int j;

                for (j = start; j < end - 1; j += 2) {
                    tmphistogram[(int)(refwb0 * rawData[i][j])] += 4;
                    tmphistogram[(int)(refwb1 * rawData[i][j + 1])] += 4;
                }

                if (j < end) {
                    tmphistogram[(int)(refwb0 * rawData[i][j])] += 4;
                }
            } else if (ri->getSensorType() == ST_FUJI_XTRANS) {
                // precalculate factors to avoid expensive per pixel calculations
                float refwb0 =  refwb[ri->XTRANSFC(i, start)];
                float refwb1 =  refwb[ri->XTRANSFC(i, start + 1)];
                float refwb2 =  refwb[ri->XTRANSFC(i, start + 2)];
                float refwb3 =  refwb[ri->XTRANSFC(i, start + 3)];
                float refwb4 =  refwb[ri->XTRANSFC(i, start + 4)];
                float refwb5 =  refwb[ri->XTRANSFC(i, start + 5)];
                int j;

                for (j = start; j < end - 5; j += 6) {
                    tmphistogram[(int)(refwb0 * rawData[i][j])] += 4;
                    tmphistogram[(int)(refwb1 * rawData[i][j + 1])] += 4;
                    tmphistogram[(int)(refwb2 * rawData[i][j + 2])] += 4;
                    tmphistogram[(int)(refwb3 * rawData[i][j + 3])] += 4;
                    tmphistogram[(int)(refwb4 * rawData[i][j + 4])] += 4;
                    tmphistogram[(int)(refwb5 * rawData[i][j + 5])] += 4;
                }

                for (; j < end; j++) {
                    tmphistogram[(int)(refwb[ri->XTRANSFC(i, j)] * rawData[i][j])] += 4;
                }
            } else if (ri->get_colors() == 1) {
                for (int j = start; j < end; j++) {
                    tmphistogram[(int)(refwb[0] * rawData[i][j])]++;
                }
            } else {
                for (int j = start; j < end; j++) {
                    tmphistogram[(int)(refwb[0] * rawData[i][3 * j + 0])]++;
                    tmphistogram[(int)(refwb[1] * rawData[i][3 * j + 1])]++;
                    tmphistogram[(int)(refwb[2] * rawData[i][3 * j + 2])]++;
                }
            }
        }

#ifdef _OPENMP
        #pragma omp critical
#endif
        {
            histogram += tmphistogram;
        }
    }
}

// Histogram MUST be 256 in size; gamma is applied, blackpoint and gain also
void RawImageSource::getRAWHistogram(LUTu & histRedRaw, LUTu & histGreenRaw, LUTu & histBlueRaw)
{
//    BENCHFUN
    histRedRaw.clear();
    histGreenRaw.clear();
    histBlueRaw.clear();
    const float mult[4] = { 65535.0f / ri->get_white(0),
                            65535.0f / ri->get_white(1),
                            65535.0f / ri->get_white(2),
                            65535.0f / ri->get_white(3)
                          };

    const bool fourColours = ri->getSensorType() == ST_BAYER && ((mult[1] != mult[3] || cblacksom[1] != cblacksom[3]) || FC(0, 0) == 3 || FC(0, 1) == 3 || FC(1, 0) == 3 || FC(1, 1) == 3);

    constexpr int histoSize = 65536;
    LUTu hist[4];
    hist[0](histoSize);
    hist[0].clear();

    if (ri->get_colors() > 1) {
        hist[1](histoSize);
        hist[1].clear();
        hist[2](histoSize);
        hist[2].clear();
    }

    if (fourColours) {
        hist[3](histoSize);
        hist[3].clear();
    }

#ifdef _OPENMP
    int numThreads;
    // reduce the number of threads under certain conditions to avoid overhead of too many critical regions
    numThreads = sqrt((((H - 2 * border) * (W - 2 * border)) / 262144.f));
    numThreads = std::min(std::max(numThreads, 1), omp_get_max_threads());

    #pragma omp parallel num_threads(numThreads)
#endif
    {
        // we need one LUT per color and thread, which corresponds to 1 MB per thread
        LUTu tmphist[4];
        tmphist[0](histoSize);
        tmphist[0].clear();

        if (ri->get_colors() > 1) {
            tmphist[1](histoSize);
            tmphist[1].clear();
            tmphist[2](histoSize);
            tmphist[2].clear();

            if (fourColours) {
                tmphist[3](histoSize);
                tmphist[3].clear();
            }
        }

#ifdef _OPENMP
        #pragma omp for nowait
#endif

        for (int i = border; i < H - border; i++) {
            int start, end;
            getRowStartEnd(i, start, end);

            if (ri->getSensorType() == ST_BAYER) {
                int j;
                int c1 = FC(i, start);
                c1 = (fourColours && c1 == 1 && !(i & 1)) ? 3 : c1;
                int c2 = FC(i, start + 1);
                c2 = (fourColours && c2 == 1 && !(i & 1)) ? 3 : c2;

                for (j = start; j < end - 1; j += 2) {
                    tmphist[c1][(int)ri->data[i][j]]++;
                    tmphist[c2][(int)ri->data[i][j + 1]]++;
                }

                if (j < end) { // last pixel of row if width is odd
                    tmphist[c1][(int)ri->data[i][j]]++;
                }
            } else if (ri->get_colors() == 1) {
                for (int j = start; j < end; j++) {
                    tmphist[0][(int)ri->data[i][j]]++;
                }
            } else if (ri->getSensorType() == ST_FUJI_XTRANS) {
                for (int j = start; j < end - 1; j += 2) {
                    int c = ri->XTRANSFC(i, j);
                    tmphist[c][(int)ri->data[i][j]]++;
                }
            } else {
                for (int j = start; j < end; j++) {
                    for (int c = 0; c < 3; c++) {
                        tmphist[c][(int)ri->data[i][3 * j + c]]++;
                    }
                }
            }
        }

#ifdef _OPENMP
        #pragma omp critical
#endif
        {
            hist[0] += tmphist[0];

            if (ri->get_colors() > 1) {
                hist[1] += tmphist[1];
                hist[2] += tmphist[2];

                if (fourColours) {
                    hist[3] += tmphist[3];
                }
            }
        } // end of critical region
    } // end of parallel region

    constexpr float gammaLimit = 32767.f * 65536.f; // Color::gamma overflows when the LUT is accessed with too large values

    for (int i = 0; i < 65536; i++) {
        int idx;
        idx = CLIP((int)Color::gamma(std::min(mult[0] * (i - (cblacksom[0]/*+black_lev[0]*/)), gammaLimit)));
        histRedRaw[idx >> 8] += hist[0][i];

        if (ri->get_colors() > 1) {
            idx = CLIP((int)Color::gamma(std::min(mult[1] * (i - (cblacksom[1]/*+black_lev[1]*/)), gammaLimit)));
            histGreenRaw[idx >> 8] += hist[1][i];

            if (fourColours) {
                idx = CLIP((int)Color::gamma(std::min(mult[3] * (i - (cblacksom[3]/*+black_lev[3]*/)), gammaLimit)));
                histGreenRaw[idx >> 8] += hist[3][i];
            }

            idx = CLIP((int)Color::gamma(std::min(mult[2] * (i - (cblacksom[2]/*+black_lev[2]*/)), gammaLimit)));
            histBlueRaw[idx >> 8] += hist[2][i];
        }
    }

    if (ri->getSensorType() == ST_BAYER)    // since there are twice as many greens, correct for it
        for (int i = 0; i < 256; i++) {
            histGreenRaw[i] >>= 1;
        } else if (ri->getSensorType() == ST_FUJI_XTRANS) // since Xtrans has 2.5 as many greens, correct for it
        for (int i = 0; i < 256; i++) {
            histGreenRaw[i] = (histGreenRaw[i] * 2) / 5;
        } else if (ri->get_colors() == 1) { // monochrome sensor => set all histograms equal
        histGreenRaw += histRedRaw;
        histBlueRaw += histRedRaw;
    }

}

//%%%%%%%%%%%%%%%%%%%%%%%%%%%%%%%%%%%%%%%

void RawImageSource::getRowStartEnd(int x, int &start, int &end)
{
    if (fuji) {
        int fw = ri->get_FujiWidth();
        start = ABS(fw - x) + border;
        end = min(H + W - fw - x, fw + x) - border;
    } else {
        start = border;
        end = W - border;
    }
}

static void SdwWB(const array2D<float> &redloc, const array2D<float> &greenloc, const array2D<float> &blueloc, int bfw, int bfh, double &avg_rm, double &avg_gm, double &avg_bm)
{
    //Standard deviation weighted Gary World - from Lan rt al.
    constexpr float clipHigh = 64000.f;
    constexpr float clipLow = 1500.f;

    float MeanG[12] = { };
    float SigmaG[12] = { };

    float MeanR[12] = { };
    float SigmaR[12] = { };

    float MeanB[12] = { };
    float SigmaB[12] = { };

    //divide in 12 areas
    int partw, parth;
    int yh, xw;

    if (bfw > bfh) {
        partw = bfw / 4;
        parth = bfh / 3;
        xw = 4;
        yh = 3;
    } else {
        partw = bfw / 3;
        parth = bfh / 4;
        xw = 3;
        yh = 4;
    }

    float SigmaGG = 0.f, SigmaRR = 0.f, SigmaBB = 0.f;

#ifdef _OPENMP
    #pragma omp parallel for schedule(dynamic) collapse(2)
#endif

    for (int w = 0; w < xw ; ++w) {
        for (int h = 0; h < yh ; ++h) {
            float meanr = 0.f;
            float meang = 0.f;
            float meanb = 0.f;
            int nr = 0;
            int ng = 0;
            int nb = 0;

            for (int y = h * parth; y < (h + 1) * parth; ++y) {
                for (int x = w * partw; x < (w + 1) * partw; ++x) {
                    if (greenloc[y][x] > clipLow && greenloc[y][x] < clipHigh) {
                        meang += greenloc[y][x];
                        ng++;
                    }

                    if (redloc[y][x] > clipLow && redloc[y][x] < clipHigh) {
                        meanr += redloc[y][x];
                        nr++;
                    }

                    if (blueloc[y][x] > clipLow && blueloc[y][x] < clipHigh) {
                        meanb += blueloc[y][x];
                        nb++;
                    }
                }
            }

            int i = w + h * xw;

            if (ng > 0) {
                meang /= ng;
            }

            if (nr > 0) {
                meanr /= nr;
            }

            if (nb > 0) {
                meanb /= nb;
            }

            MeanG[i] = meang;
            MeanR[i] = meanr;
            MeanB[i] = meanb;

            float sigmar = 0.f;
            float sigmag = 0.f;
            float sigmab = 0.f;

            for (int y = h * parth; y < (h + 1) * parth; ++y) {
                for (int x = w * partw; x < (w + 1) * partw; ++x) {
                    if (greenloc[y][x] > clipLow && greenloc[y][x] < clipHigh) {
                        sigmag += SQR(meang - greenloc[y][x]) ;
                    }

                    if (redloc[y][x] > clipLow && redloc[y][x] < clipHigh) {
                        sigmar += SQR(meanr - redloc[y][x]);
                    }

                    if (blueloc[y][x] > clipLow && blueloc[y][x] < clipHigh) {
                        sigmab += SQR(meanb - blueloc[y][x]);
                    }
                }
            }

            SigmaG[i] = sigmag;
            SigmaR[i] = sigmar;
            SigmaB[i] = sigmab;

            if (ng > 0) {
                SigmaG[i] = sqrt(SigmaG[i] / ng);
            }

            if (nr > 0) {
                SigmaR[i] = sqrt(SigmaR[i] / nr);
            }

            if (nb > 0) {
                SigmaB[i] = sqrt(SigmaB[i] / nb);
            }

#ifdef _OPENMP
            #pragma omp critical
#endif
            {
                SigmaGG += SigmaG[i];
                SigmaRR += SigmaR[i];
                SigmaBB += SigmaB[i];
            }
        }
    }

    float StdavgG = 0.f, StdavgR = 0.f, StdavgB = 0.f;
    constexpr float epsilo = 0.01f;

    for (int k = 0; k < 12 ; k++) {
        StdavgG += (SigmaG[k] * MeanG[k]) / (SigmaGG + epsilo);
        StdavgR += (SigmaR[k] * MeanR[k]) / (SigmaRR + epsilo);
        StdavgB += (SigmaB[k] * MeanB[k]) / (SigmaBB + epsilo);

    }

    avg_gm = (StdavgG + StdavgB + StdavgR) / (3 * StdavgG);
    avg_rm = (StdavgG + StdavgB + StdavgR) / (3 * StdavgR);
    avg_bm = (StdavgG + StdavgB + StdavgR) / (3 * StdavgB);

    avg_gm *= 10000.f;
    avg_rm *= 10000.f;
    avg_bm *= 10000.f;

}

static void RobustWB(array2D<float> &redloc, array2D<float> &greenloc, array2D<float> &blueloc, int bfw, int bfh, double &avg_rm, double &avg_gm, double &avg_bm)
{
    BENCHFUN
    // inspired by "Robust automatic WB algorithm using grey colour points in Images"
    // Jy Huo, Yl Chang, J.Wang Xx Wei
    //  robust = true;
//   printf("Robust WB\n");
    const int bfwr = bfw / 4 + 1 ;//5 middle value to keep good result and reduce time
    const int bfhr = bfh / 4 + 1;

    array2D<float> rl(bfwr, bfhr);
    array2D<float> gl(bfwr, bfhr);
    array2D<float> bl(bfwr, bfhr);

    // copy data to smaller arrays to reduce memory pressure in do-while loop
#ifdef _OPENMP
    #pragma omp parallel for
#endif

    for (int y = 0; y < bfh ; y += 4) {
        int yy = y / 4;

        for (int x = 0; x < bfw ; x += 4) {
            int xx = x / 4;
            rl[yy][xx] = redloc[y][x];
            gl[yy][xx] = greenloc[y][x];
            bl[yy][xx] = blueloc[y][x];
        }
    }

    float *Uba = new float [204];
    float *Vba = new float [204];

    constexpr float Th = 0.1321f; //Threshold 0.1321f  0.097f  0.2753f  if necessary
    //wr, wb, wg multipliers for each channel RGB
    float wr = 1.f;
    float wg = 1.f;
    float wb = 1.f;
    constexpr float mu = 0.002f;//std variation
    constexpr float mu2 = 0.0012f;//first reduce variation
    constexpr float mu3 = 0.0007f;//second variation
    int itera = 0;
    int minim = 1;
    int realitera = 1;

    int Kx = 0;

    do {//iterative WB
        float Ubarohm = 0.f, Vbarohm = 0.f;
        itera++;
        int Nf = 0;
#ifdef _OPENMP
        #pragma omp parallel for reduction(+:Ubarohm, Vbarohm, Nf) schedule(dynamic,16)
#endif

        for (int y = 0; y < bfhr ; ++y) {
            for (int x = 0; x < bfwr ; ++x) {

                //calculate YUV from RGB and wr, wg, wb
                float Y0 = 0.299f * wr * rl[y][x] + 0.587f * wg * gl[y][x] + 0.114f * wb * bl[y][x];
                float U0 = -0.14713f * wr * rl[y][x] - 0.28886f * wg * gl[y][x] + 0.436f * wb * bl[y][x];
                float V0 = 0.615f * wr * rl[y][x] - 0.51498f * wg * gl[y][x] - 0.10001f * wb * bl[y][x];

                //FYUX function to detect grey points
                if (fabs(U0) + fabs(V0) < Th * Y0) {//grey values
                    Nf++;
                    Ubarohm += U0;
                    Vbarohm += V0;
                }


            }
        }

        Ubarohm /= Nf;
        Uba[itera] = Ubarohm;//stock value Ubarohm
        Vba[itera] = Vbarohm;//stock value Vbarohm

        if (itera > 5 && minim < 2) {
            if ((fabs(Uba[itera] - Uba[itera - 2]) < 0.001f) && (fabs(Vba[itera] - Vba[itera - 2]) < 0.001f)) {
                //printf("DUba=%f Dvba=%f\n", Uba[itera] - Uba[itera - 2], Vba[itera] - Vba[itera - 2]);
                realitera = itera;
                minim = 2;   //accelerate convergence - not in original algorithm
            }
        }

        if (itera > 10 && minim == 2 && itera > realitera + 3) {
            if ((fabs(Uba[itera] - Uba[itera - 2]) < 0.001f)  && (fabs(Vba[itera] - Vba[itera - 2]) < 0.001f)) {
                minim = 3;   //accelerate second time if necessary convergence, - not in original algorithm
            }

        }

        Vbarohm /= Nf; // QUESTION INGO: why is this not done before the value is saved to Vba[itera]? Bug or intentional?
        //  printf ("Nf=%i max=%i  U=%f V=%f\n", Nf, bfh*bfw, Ubarohm, Vbarohm);
        Kx = 0;
        constexpr float aa = 0.8f;//superior limit if epsil > aa increase variation
        constexpr float bb = 0.15f;//inferior limit if epsil < bb exit
        int ind = 1;

        float phi = 0.f;

        if ((fabs(Ubarohm) > fabs(Vbarohm)) || (Ubarohm != 0.f && fabs(Ubarohm) == fabs(Vbarohm))) {
            phi = Ubarohm;
            ind = 1;
        } else if (fabs(Ubarohm) < fabs(Vbarohm)) {
            phi = Vbarohm;
            ind = 2;
        } else if (Ubarohm == 0.f && Vbarohm == 0.f) {
            phi = 0.f;
            ind = 3;
        }

        int sign = SGN(-phi);

        if (fabs(phi) >= aa) {
            Kx = 2 * sign;
        }

        if (fabs(phi) < aa && fabs(phi) >= bb) {
            Kx = sign;
        }

        if (fabs(phi) < bb) {
            Kx = 0;
        }

        //
        float mur = mu;

        if (minim == 2) {
            mur = mu2;
        } else if (minim == 3) {
            mur = mu3;
        }

        if (ind == 1) {
            wb += mur * Kx;
        } else if (ind == 2) {
            wr += mur * Kx;
        }

        //printf ("epsil=%f iter=%i wb=%f wr=%f U=%f V=%f mu=%f\n", fabs (epsil), itera, wb, wr, Ubarohm, Vbarohm, mur);
    } while (Kx != 0 && itera <= 200); //stop iterations in normal case Kx =0, or if WB iteration do not converge

    delete Uba;
    delete Vba;
//    printf("epsil=%f iter=%i wb=%f wr=%f mu=%f\n", fabs(epsil), itera, wb, wr, mur);

    avg_rm = 10000.* wr;
    avg_gm = 10000.* wg;
    avg_bm = 10000.* wb;
    // printf("Robust ar%f ag=%f ab=%f\n", avg_rm, avg_gm, avg_bm);

}

static void SobelWB(array2D<float> &redsobel, array2D<float> &greensobel, array2D<float> &bluesobel, array2D<float> &redloc, array2D<float> &greenloc, array2D<float> &blueloc, int bfw, int bfh)
{
    BENCHFUN
    int GX[3][3];
    int GY[3][3];

    //Sobel Horizontal
    GX[0][0] = 1;
    GX[0][1] = 0;
    GX[0][2] = -1;
    GX[1][0] = 2;
    GX[1][1] = 0;
    GX[1][2] = -2;
    GX[2][0] = 1;
    GX[2][1] = 0;
    GX[2][2] = -1;

    //Sobel Vertical
    GY[0][0] =  1;
    GY[0][1] =  2;
    GY[0][2] =  1;
    GY[1][0] =  0;
    GY[1][1] =  0;
    GY[1][2] =  0;
    GY[2][0] = -1;
    GY[2][1] = -2;
    GY[2][2] = -1;
    // inspired from Chen Guanghua Zhang Xiaolong
    // edge detection to improve auto WB

    {
#ifdef _OPENMP
        #pragma omp parallel for
#endif

        for (int y = 0; y < bfh ; y++) {
            for (int x = 0; x < bfw ; x++) {
                /*Image Boundaries*/
                if (y == 0 || y == bfh - 1 || x == 0 || x == bfw - 1) {
                    redsobel[y][x] = 0.f;
                    greensobel[y][x] = 0.f;
                    bluesobel[y][x] = 0.f;
                } else {
                    float sumXr    = 0.f;
                    float sumYr    = 0.f;
                    float sumXg    = 0.f;
                    float sumYg    = 0.f;
                    float sumXb    = 0.f;
                    float sumYb    = 0.f;

                    for (int i = -1; i < 2; i++) {
                        for (int j = -1; j < 2; j++) {
                            sumXr += GX[j + 1][i + 1] * redloc[y + i][x + j];
                            sumXg += GX[j + 1][i + 1] * greenloc[y + i][x + j];
                            sumXb += GX[j + 1][i + 1] * blueloc[y + i][x + j];
                            sumYr += GY[j + 1][i + 1] * redloc[y + i][x + j];
                            sumYg += GY[j + 1][i + 1] * greenloc[y + i][x + j];
                            sumYb += GY[j + 1][i + 1] * blueloc[y + i][x + j];
                        }
                    }

                    //Edge strength
                    //we can add if need teta = atan2 (sumYr, sumXr)
                    redsobel[y][x] = CLIP(sqrt(SQR(sumXr) + SQR(sumYr)));
                    greensobel[y][x] = CLIP(sqrt(SQR(sumXg) + SQR(sumYg)));
                    bluesobel[y][x] = CLIP(sqrt(SQR(sumXb) + SQR(sumYb)));
                }
            }
        }
    }
}

static void histoxyY(int bfhitc, int bfwitc, array2D<float> & xc, array2D<float> & yc, array2D<float> & Yc, float *xxx,  float * yyy, float * YYY,  int * histxy,  float * area,  int * inter)

{
    int nh = 0;
    int nc = 0;
    int nc2 = 0;

    for (int y = 0; y < bfhitc ; y++) {
        for (int x = 0; x < bfwitc ; x++) {

            if (xc[y][x] < 0.12f) { // near Prophoto

                if (yc[y][x] < 0.2f) {
                    nh = 0;
                    histxy[nh]++;
                    area[nh] = 50.f;
                    inter[nh] = 1;
                    xxx[nh] += xc[y][x];
                    yyy[nh] += yc[y][x];

                    YYY[nh] += Yc[y][x];

                    nc = 0;
                    //blue hard
                } else if (yc[y][x] < 0.3f) {
                    nh = 1;
                    histxy[nh]++;
                    area[nh] = 60.f;
                    inter[nh] = 1;
                    YYY[nh] += Yc[y][x];
                    xxx[nh] += xc[y][x];
                    yyy[nh] += yc[y][x];

                    nc = 1;

                    //blue
                } else if (yc[y][x] < 0.4f) {
                    nh = 2;
                    histxy[nh]++;
                    area[nh] = 80.f;
                    inter[nh] = 1;
                    xxx[nh] += xc[y][x];
                    yyy[nh] += yc[y][x];
                    nc = 1;
                    YYY[nh] += Yc[y][x];

                } else if (yc[y][x] < 0.5f) {
                    //blue green
                    nh = 3;
                    histxy[nh]++;
                    area[nh] = 100.f;
                    inter[nh] = 1;
                    xxx[nh] += xc[y][x];
                    yyy[nh] += yc[y][x];
                    YYY[nh] += Yc[y][x];
                    nc = 1;

                } else if (yc[y][x] < 0.6f) {
                    nh = 4;
                    histxy[nh]++;
                    area[nh] = 120.f;
                    inter[nh] = 1;
                    xxx[nh] += xc[y][x];
                    yyy[nh] += yc[y][x];
                    YYY[nh] += Yc[y][x];
                    nc = 1;

                } else if (yc[y][x] < 0.82f) {
                    //green
                    nh = 5;
                    histxy[nh]++;
                    area[nh] = 240.f;
                    inter[nh] = 1;
                    nc = 1;
                    xxx[nh] += xc[y][x];
                    yyy[nh] += yc[y][x];
                    YYY[nh] += Yc[y][x];


                }
            } else if (xc[y][x] < 0.24f) {
                if (yc[y][x] < 0.2f) {
                    nh = 6;
                    histxy[nh]++;
                    area[nh] = 230.f;
                    inter[nh] = 1;
                    xxx[nh] += xc[y][x];
                    yyy[nh] += yc[y][x];
                    YYY[nh] += Yc[y][x];
                    nc = 2;

                } else if (yc[y][x] < 0.3f) {
                    nh = 7;
                    histxy[nh]++;
                    area[nh] = 240.f;
                    xxx[nh] += xc[y][x];
                    yyy[nh] += yc[y][x];
                    YYY[nh] += Yc[y][x];
                    nc = 2;

                } else if (yc[y][x] < 0.4f) {
                    nh = 8;
                    histxy[nh]++;
                    area[nh] = 240.f;
                    inter[nh] = 2;
                    xxx[nh] += xc[y][x];
                    yyy[nh] += yc[y][x];
                    YYY[nh] += Yc[y][x];
                    nc = 2;

                } else if (yc[y][x] < 0.5f) {
                    nh = 9;
                    histxy[nh]++;
                    area[nh] = 240.f;
                    inter[nh] = 2;
                    xxx[nh] += xc[y][x];
                    yyy[nh] += yc[y][x];
                    YYY[nh] += Yc[y][x];
                    nc = 2;
                    nc2 = 3;

                } else if (yc[y][x] < 0.6f) {
                    nh = 10;
                    histxy[nh]++;
                    area[nh] = 240.f;
                    inter[nh] = 2;
                    xxx[nh] += xc[y][x];
                    yyy[nh] += yc[y][x];
                    YYY[nh] += Yc[y][x];
                    nc = 3;

                } else if (yc[y][x] < 0.75f) {
                    nh = 11;
                    histxy[nh]++;
                    area[nh] = 400.f;
                    inter[nh] = 1;
                    xxx[nh] += xc[y][x];
                    yyy[nh] += yc[y][x];
                    YYY[nh] += Yc[y][x];

                    nc = 3;

                }

            } else if (xc[y][x] < 0.28f) {//blue sky and other
                if (yc[y][x] < 0.2f) {
                    nh = 12;
                    histxy[nh]++;
                    area[nh] = 80.f;
                    inter[nh] = 1;
                    xxx[nh] += xc[y][x];
                    yyy[nh] += yc[y][x];
                    YYY[nh] += Yc[y][x];

                } else if (yc[y][x] < 0.25f) {
                    nh = 13;
                    histxy[nh]++;
                    area[nh] = 20.f;
                    inter[nh] = 2;
                    xxx[nh] += xc[y][x];
                    yyy[nh] += yc[y][x];
                    YYY[nh] += Yc[y][x];

                } else if (yc[y][x] < 0.29f) {
                    nh = 14;
                    histxy[nh]++;
                    area[nh] = 20.f;
                    inter[nh] = 3;
                    xxx[nh] += xc[y][x];
                    yyy[nh] += yc[y][x];
                    YYY[nh] += Yc[y][x];

                } else if (yc[y][x] < 0.33f) {
                    nh = 15;
                    histxy[nh]++;
                    area[nh] = 20.f;
                    inter[nh] = 3;
                    xxx[nh] += xc[y][x];
                    yyy[nh] += yc[y][x];
                    YYY[nh] += Yc[y][x];

                } else if (yc[y][x] < 0.37f) {
                    nh = 16;
                    histxy[nh]++;
                    area[nh] = 20.f;
                    inter[nh] = 2;
                    xxx[nh] += xc[y][x];
                    yyy[nh] += yc[y][x];
                    YYY[nh] += Yc[y][x];

                } else if (yc[y][x] < 0.4f) {
                    nh = 17;
                    histxy[nh]++;
                    area[nh] = 15.f;
                    inter[nh] = 2;
                    xxx[nh] += xc[y][x];
                    yyy[nh] += yc[y][x];
                    YYY[nh] += Yc[y][x];

                } else if (yc[y][x] < 0.45f) {
                    nh = 18;
                    histxy[nh]++;
                    area[nh] = 25.f;
                    inter[nh] = 2;
                    xxx[nh] += xc[y][x];
                    yyy[nh] += yc[y][x];
                    YYY[nh] += Yc[y][x];


                } else if (yc[y][x] < 0.5f) {
                    nh = 19;
                    histxy[nh]++;
                    area[nh] = 25.f;
                    xxx[nh] += xc[y][x];
                    yyy[nh] += yc[y][x];
                    YYY[nh] += Yc[y][x];

                } else if (yc[y][x] < 0.6f) {
                    nh = 20;
                    histxy[nh]++;
                    area[nh] = 50.f;
                    inter[nh] = 2;
                    xxx[nh] += xc[y][x];
                    yyy[nh] += yc[y][x];
                    YYY[nh] += Yc[y][x];

                } else if (yc[y][x] < 0.75f) {
                    nh = 21;
                    histxy[nh]++;
                    area[nh] = 60.f;
                    inter[nh] = 2;
                    xxx[nh] += xc[y][x];
                    yyy[nh] += yc[y][x];
                    YYY[nh] += Yc[y][x];

                }
            } else if (xc[y][x] < 0.31f) {//near neutral others
                if (yc[y][x] < 0.2f) {
                    nh = 22;
                    histxy[nh]++;
                    area[nh] = 50.f;
                    inter[nh] = 1;
                    xxx[nh] += xc[y][x];
                    yyy[nh] += yc[y][x];
                    YYY[nh] += Yc[y][x];

                } else if (yc[y][x] < 0.24f) {
                    nh = 23;
                    histxy[nh]++;
                    area[nh] = 12.f;
                    inter[nh] = 2;
                    xxx[nh] += xc[y][x];
                    yyy[nh] += yc[y][x];
                    YYY[nh] += Yc[y][x];

                } else if (yc[y][x] < 0.29f) {
                    nh = 24;
                    histxy[nh]++;
                    area[nh] = 15.f;
                    inter[nh] = 2;
                    xxx[nh] += xc[y][x];
                    yyy[nh] += yc[y][x];
                    YYY[nh] += Yc[y][x];


                } else if (yc[y][x] < 0.32f) {
                    nh = 25;
                    histxy[nh]++;
                    area[nh] = 9.f;
                    inter[nh] = 2;
                    xxx[nh] += xc[y][x];
                    yyy[nh] += yc[y][x];
                    YYY[nh] += Yc[y][x];

                } else if (yc[y][x] < 0.36f) {
                    nh = 26;
                    histxy[nh]++;
                    area[nh] = 12.f;
                    inter[nh] = 2;
                    xxx[nh] += xc[y][x];
                    yyy[nh] += yc[y][x];
                    YYY[nh] += Yc[y][x];

                } else if (yc[y][x] < 0.4f) {
                    nh = 27;
                    histxy[nh]++;
                    area[nh] = 12.f;
                    inter[nh] = 2;
                    xxx[nh] += xc[y][x];
                    yyy[nh] += yc[y][x];
                    YYY[nh] += Yc[y][x];


                } else if (yc[y][x] < 0.5f) {
                    nh = 28;
                    histxy[nh]++;
                    area[nh] = 30.f;
                    inter[nh] = 2;
                    xxx[nh] += xc[y][x];
                    yyy[nh] += yc[y][x];
                    YYY[nh] += Yc[y][x];

                } else if (yc[y][x] < 0.7f) {
                    nh = 29;
                    histxy[nh]++;
                    area[nh] = 45.f;
                    inter[nh] = 1;
                    xxx[nh] += xc[y][x];
                    yyy[nh] += yc[y][x];
                    YYY[nh] += Yc[y][x];

                }
            } else if (xc[y][x] < 0.325f) {//neutral  34
                if (yc[y][x] < 0.2f) {
                    nh = 30;
                    histxy[nh]++;
                    area[nh] = 25.f;
                    inter[nh] = 1;
                    xxx[nh] += xc[y][x];
                    yyy[nh] += yc[y][x];
                    YYY[nh] += Yc[y][x];

                } else if (yc[y][x] < 0.24f) {
                    nh = 31;
                    histxy[nh]++;
                    area[nh] = 6.f;
                    inter[nh] = 2;
                    xxx[nh] += xc[y][x];
                    yyy[nh] += yc[y][x];
                    YYY[nh] += Yc[y][x];

                } else if (yc[y][x] < 0.29f) {
                    nh = 32;
                    histxy[nh]++;
                    area[nh] = 7.5f;
                    inter[nh] = 2;
                    xxx[nh] += xc[y][x];
                    yyy[nh] += yc[y][x];
                    YYY[nh] += Yc[y][x];

                } else if (yc[y][x] < 0.32f) {
                    nh = 33;
                    histxy[nh]++;
                    area[nh] = 4.5f;
                    inter[nh] = 2;
                    xxx[nh] += xc[y][x];
                    yyy[nh] += yc[y][x];
                    YYY[nh] += Yc[y][x];

                } else if (yc[y][x] < 0.34f) {
                    nh = 34;
                    histxy[nh]++;
                    area[nh] = 3.f;
                    inter[nh] = 3;
                    xxx[nh] += xc[y][x];
                    yyy[nh] += yc[y][x];
                    YYY[nh] += Yc[y][x];

                } else if (yc[y][x] < 0.37f) {
                    nh = 35;
                    histxy[nh]++;
                    area[nh] = 4.5f;
                    inter[nh] = 3;
                    xxx[nh] += xc[y][x];
                    yyy[nh] += yc[y][x];
                    YYY[nh] += Yc[y][x];

                } else if (yc[y][x] < 0.4f) {
                    nh = 36;
                    histxy[nh]++;
                    area[nh] = 4.5f;
                    inter[nh] = 3;
                    xxx[nh] += xc[y][x];
                    yyy[nh] += yc[y][x];
                    YYY[nh] += Yc[y][x];

                } else if (yc[y][x] < 0.45f) {
                    nh = 37;
                    histxy[nh]++;
                    area[nh] = 7.5f;
                    inter[nh] = 2;
                    xxx[nh] += xc[y][x];
                    yyy[nh] += yc[y][x];
                    YYY[nh] += Yc[y][x];

                } else if (yc[y][x] < 0.5f) {
                    nh = 38;
                    histxy[nh]++;
                    area[nh] = 7.5f;
                    inter[nh] = 2;
                    xxx[nh] += xc[y][x];
                    yyy[nh] += yc[y][x];
                    YYY[nh] += Yc[y][x];

                } else if (yc[y][x] < 0.55f) {
                    nh = 39;
                    histxy[nh]++;
                    area[nh] = 7.5f;
                    inter[nh] = 2;
                    xxx[nh] += xc[y][x];
                    yyy[nh] += yc[y][x];
                    YYY[nh] += Yc[y][x];

                } else if (yc[y][x] < 0.7f) {
                    nh = 40;
                    histxy[nh]++;
                    area[nh] = 20.f;
                    inter[nh] = 1;
                    xxx[nh] += xc[y][x];
                    yyy[nh] += yc[y][x];
                    YYY[nh] += Yc[y][x];

                }

            } else if (xc[y][x] < 0.335f) {//neutral
                if (yc[y][x] < 0.2f) {
                    nh = 41;
                    histxy[nh]++;
                    area[nh] = 15.f;
                    inter[nh] = 1;
                    xxx[nh] += xc[y][x];
                    yyy[nh] += yc[y][x];
                    YYY[nh] += Yc[y][x];

                } else if (yc[y][x] < 0.24f) {
                    nh = 42;
                    histxy[nh]++;
                    area[nh] = 4.f;
                    inter[nh] = 2;
                    xxx[nh] += xc[y][x];
                    yyy[nh] += yc[y][x];
                    YYY[nh] += Yc[y][x];

                } else if (yc[y][x] < 0.29f) {
                    nh = 43;
                    histxy[nh]++;
                    area[nh] = 5.f;
                    inter[nh] = 2;
                    xxx[nh] += xc[y][x];
                    yyy[nh] += yc[y][x];
                    YYY[nh] += Yc[y][x];

                } else if (yc[y][x] < 0.32f) {
                    nh = 44;
                    histxy[nh]++;
                    area[nh] = 3.f;
                    inter[nh] = 2;
                    xxx[nh] += xc[y][x];
                    yyy[nh] += yc[y][x];
                    YYY[nh] += Yc[y][x];

                } else if (yc[y][x] < 0.33f) {
                    nh = 45;
                    histxy[nh]++;
                    area[nh] = 1.f;
                    inter[nh] = 3;
                    xxx[nh] += xc[y][x];
                    yyy[nh] += yc[y][x];
                    YYY[nh] += Yc[y][x];
                } else if (yc[y][x] < 0.34f) {
                    nh = 46;
                    histxy[nh]++;
                    area[nh] = 1.f;
                    inter[nh] = 3;
                    xxx[nh] += xc[y][x];
                    yyy[nh] += yc[y][x];
                    YYY[nh] += Yc[y][x];
                } else if (yc[y][x] < 0.35f) {
                    nh = 47;
                    histxy[nh]++;
                    area[nh] = 1.f;
                    inter[nh] = 3;
                    xxx[nh] += xc[y][x];
                    yyy[nh] += yc[y][x];
                    YYY[nh] += Yc[y][x];
                } else if (yc[y][x] < 0.36f) {
                    nh = 48;
                    histxy[nh]++;
                    area[nh] = 1.f;
                    inter[nh] = 3;
                    xxx[nh] += xc[y][x];
                    yyy[nh] += yc[y][x];
                    YYY[nh] += Yc[y][x];

                } else if (yc[y][x] < 0.37f) {
                    nh = 47;
                    histxy[nh]++;
                    area[nh] = 1.f;
                    inter[nh] = 3;
                    xxx[nh] += xc[y][x];
                    yyy[nh] += yc[y][x];
                    YYY[nh] += Yc[y][x];
                } else if (yc[y][x] < 0.38f) {
                    nh = 48;
                    histxy[nh]++;
                    area[nh] = 1.f;
                    inter[nh] = 3;
                    xxx[nh] += xc[y][x];
                    yyy[nh] += yc[y][x];
                    YYY[nh] += Yc[y][x];

                } else if (yc[y][x] < 0.4f) {
                    nh = 49;
                    histxy[nh]++;
                    area[nh] = 2.f;
                    inter[nh] = 3;
                    xxx[nh] += xc[y][x];
                    yyy[nh] += yc[y][x];
                    YYY[nh] += Yc[y][x];

                } else if (yc[y][x] < 0.45f) {
                    nh = 50;
                    histxy[nh]++;
                    area[nh] = 5.f;
                    inter[nh] = 2;
                    xxx[nh] += xc[y][x];
                    yyy[nh] += yc[y][x];
                    YYY[nh] += Yc[y][x];

                } else if (yc[y][x] < 0.5f) {
                    nh = 51;
                    histxy[nh]++;
                    area[nh] = 5.f;
                    inter[nh] = 2;
                    xxx[nh] += xc[y][x];
                    yyy[nh] += yc[y][x];
                    YYY[nh] += Yc[y][x];

                } else if (yc[y][x] < 0.55f) {
                    nh = 52;
                    histxy[nh]++;
                    area[nh] = 5.f;
                    inter[nh] = 2;
                    xxx[nh] += xc[y][x];
                    yyy[nh] += yc[y][x];
                    YYY[nh] += Yc[y][x];

                } else if (yc[y][x] < 0.7f) {
                    nh = 53;
                    histxy[nh]++;
                    area[nh] = 10.f;
                    inter[nh] = 1;
                    xxx[nh] += xc[y][x];
                    yyy[nh] += yc[y][x];
                    YYY[nh] += Yc[y][x];

                }

            } else if (xc[y][x] < 0.345f) {//neutral  37
                if (yc[y][x] < 0.2f) {
                    nh = 54;
                    histxy[nh]++;
                    area[nh] = 20.f;
                    inter[nh] = 1;
                    xxx[nh] += xc[y][x];
                    yyy[nh] += yc[y][x];
                    YYY[nh] += Yc[y][x];

                } else if (yc[y][x] < 0.24f) {
                    nh = 55;
                    histxy[nh]++;
                    area[nh] = 4.f;
                    inter[nh] = 2;
                    xxx[nh] += xc[y][x];
                    yyy[nh] += yc[y][x];
                    YYY[nh] += Yc[y][x];

                } else if (yc[y][x] < 0.29f) {
                    nh = 56;
                    histxy[nh]++;
                    area[nh] = 5.f;
                    inter[nh] = 2;
                    xxx[nh] += xc[y][x];
                    yyy[nh] += yc[y][x];
                    YYY[nh] += Yc[y][x];

                } else if (yc[y][x] < 0.32f) {
                    nh = 57;
                    histxy[nh]++;
                    area[nh] = 3.f;
                    inter[nh] = 2;
                    xxx[nh] += xc[y][x];
                    yyy[nh] += yc[y][x];
                    YYY[nh] += Yc[y][x];

                } else if (yc[y][x] < 0.33f) {//34
                    nh = 58;
                    histxy[nh]++;
                    area[nh] = 1.f;
                    inter[nh] = 3;
                    xxx[nh] += xc[y][x];
                    yyy[nh] += yc[y][x];
                    YYY[nh] += Yc[y][x];
                } else if (yc[y][x] < 0.34f) {
                    nh = 59;
                    histxy[nh]++;
                    area[nh] = 1.f;
                    inter[nh] = 3;
                    xxx[nh] += xc[y][x];
                    yyy[nh] += yc[y][x];
                    YYY[nh] += Yc[y][x];

                } else if (yc[y][x] < 0.35f) {//34
                    nh = 60;
                    histxy[nh]++;
                    area[nh] = 1.f;
                    inter[nh] = 3;
                    xxx[nh] += xc[y][x];
                    yyy[nh] += yc[y][x];
                    YYY[nh] += Yc[y][x];
                } else if (yc[y][x] < 0.36f) {//34
                    nh = 61;
                    histxy[nh]++;
                    area[nh] = 1.f;
                    inter[nh] = 3;
                    xxx[nh] += xc[y][x];
                    yyy[nh] += yc[y][x];
                    YYY[nh] += Yc[y][x];

                } else if (yc[y][x] < 0.37f) {
                    nh = 62;
                    histxy[nh]++;
                    area[nh] = 1.f;
                    inter[nh] = 3;
                    xxx[nh] += xc[y][x];
                    yyy[nh] += yc[y][x];
                    YYY[nh] += Yc[y][x];
                } else if (yc[y][x] < 0.38f) {
                    nh = 63;
                    histxy[nh]++;
                    area[nh] = 1.f;
                    inter[nh] = 3;
                    xxx[nh] += xc[y][x];
                    yyy[nh] += yc[y][x];
                    YYY[nh] += Yc[y][x];
                } else if (yc[y][x] < 0.39f) {
                    nh = 64;
                    histxy[nh]++;
                    area[nh] = 1.f;
                    inter[nh] = 3;
                    xxx[nh] += xc[y][x];
                    yyy[nh] += yc[y][x];
                    YYY[nh] += Yc[y][x];

                } else if (yc[y][x] < 0.4f) {
                    nh = 65;
                    histxy[nh]++;
                    area[nh] = 1.f;
                    inter[nh] = 3;
                    xxx[nh] += xc[y][x];
                    yyy[nh] += yc[y][x];
                    YYY[nh] += Yc[y][x];
                } else if (yc[y][x] < 0.42f) {
                    nh = 66;
                    histxy[nh]++;
                    area[nh] = 2.f;
                    inter[nh] = 3;
                    xxx[nh] += xc[y][x];
                    yyy[nh] += yc[y][x];
                    YYY[nh] += Yc[y][x];

                } else if (yc[y][x] < 0.45f) {
                    nh = 67;
                    histxy[nh]++;
                    area[nh] = 3.f;
                    inter[nh] = 2;
                    xxx[nh] += xc[y][x];
                    yyy[nh] += yc[y][x];
                    YYY[nh] += Yc[y][x];
                } else if (yc[y][x] < 0.48f) {
                    nh = 68;
                    histxy[nh]++;
                    area[nh] = 3.f;
                    inter[nh] = 2;
                    xxx[nh] += xc[y][x];
                    yyy[nh] += yc[y][x];
                    YYY[nh] += Yc[y][x];

                } else if (yc[y][x] < 0.5f) {
                    nh = 69;
                    histxy[nh]++;
                    area[nh] = 2.f;
                    inter[nh] = 2;
                    xxx[nh] += xc[y][x];
                    yyy[nh] += yc[y][x];
                    YYY[nh] += Yc[y][x];

                } else if (yc[y][x] < 0.55f) {
                    nh = 70;
                    histxy[nh]++;
                    area[nh] = 5.f;
                    inter[nh] = 2;
                    xxx[nh] += xc[y][x];
                    yyy[nh] += yc[y][x];
                    YYY[nh] += Yc[y][x];

                } else if (yc[y][x] < 0.65f) {
                    nh = 71;
                    histxy[nh]++;
                    area[nh] = 2.f;
                    inter[nh] = 1;
                    xxx[nh] += xc[y][x];
                    yyy[nh] += yc[y][x];
                    YYY[nh] += Yc[y][x];

                }

            } else if (xc[y][x] < 0.355f) {//neutral  37
                if (yc[y][x] < 0.2f) {
                    nh = 72;
                    histxy[nh]++;
                    area[nh] = 20.f;
                    inter[nh] = 1;
                    xxx[nh] += xc[y][x];
                    yyy[nh] += yc[y][x];
                    YYY[nh] += Yc[y][x];

                } else if (yc[y][x] < 0.24f) {
                    nh = 73;
                    histxy[nh]++;
                    area[nh] = 4.f;
                    inter[nh] = 2;
                    xxx[nh] += xc[y][x];
                    yyy[nh] += yc[y][x];
                    YYY[nh] += Yc[y][x];

                } else if (yc[y][x] < 0.29f) {
                    nh = 74;
                    histxy[nh]++;
                    area[nh] = 5.f;
                    inter[nh] = 2;
                    xxx[nh] += xc[y][x];
                    yyy[nh] += yc[y][x];
                    YYY[nh] += Yc[y][x];

                } else if (yc[y][x] < 0.32f) {
                    nh = 75;
                    histxy[nh]++;
                    area[nh] = 3.f;
                    inter[nh] = 2;
                    xxx[nh] += xc[y][x];
                    yyy[nh] += yc[y][x];
                    YYY[nh] += Yc[y][x];

                } else if (yc[y][x] < 0.33f) {//34
                    nh = 76;
                    histxy[nh]++;
                    area[nh] = 1.f;
                    inter[nh] = 3;
                    xxx[nh] += xc[y][x];
                    yyy[nh] += yc[y][x];
                    YYY[nh] += Yc[y][x];
                } else if (yc[y][x] < 0.34f) {
                    nh = 77;
                    histxy[nh]++;
                    area[nh] = 1.f;
                    inter[nh] = 3;
                    xxx[nh] += xc[y][x];
                    yyy[nh] += yc[y][x];
                    YYY[nh] += Yc[y][x];

                } else if (yc[y][x] < 0.35f) {//34
                    nh = 78;
                    histxy[nh]++;
                    area[nh] = 1.f;
                    inter[nh] = 3;
                    xxx[nh] += xc[y][x];
                    yyy[nh] += yc[y][x];
                    YYY[nh] += Yc[y][x];
                } else if (yc[y][x] < 0.36f) {//34
                    nh = 79;
                    histxy[nh]++;
                    area[nh] = 1.f;
                    inter[nh] = 3;
                    xxx[nh] += xc[y][x];
                    yyy[nh] += yc[y][x];
                    YYY[nh] += Yc[y][x];

                } else if (yc[y][x] < 0.37f) {
                    nh = 80;
                    histxy[nh]++;
                    area[nh] = 1.f;
                    inter[nh] = 3;
                    xxx[nh] += xc[y][x];
                    yyy[nh] += yc[y][x];
                    YYY[nh] += Yc[y][x];
                } else if (yc[y][x] < 0.38f) {
                    nh = 81;
                    histxy[nh]++;
                    area[nh] = 1.f;
                    inter[nh] = 3;
                    xxx[nh] += xc[y][x];
                    yyy[nh] += yc[y][x];
                    YYY[nh] += Yc[y][x];
                } else if (yc[y][x] < 0.39f) {
                    nh = 82;
                    histxy[nh]++;
                    area[nh] = 1.f;
                    inter[nh] = 3;
                    xxx[nh] += xc[y][x];
                    yyy[nh] += yc[y][x];
                    YYY[nh] += Yc[y][x];

                } else if (yc[y][x] < 0.4f) {
                    nh = 83;
                    histxy[nh]++;
                    area[nh] = 1.f;
                    inter[nh] = 3;
                    xxx[nh] += xc[y][x];
                    yyy[nh] += yc[y][x];
                    YYY[nh] += Yc[y][x];
                } else if (yc[y][x] < 0.42f) {
                    nh = 84;
                    histxy[nh]++;
                    area[nh] = 2.f;
                    inter[nh] = 3;
                    xxx[nh] += xc[y][x];
                    yyy[nh] += yc[y][x];
                    YYY[nh] += Yc[y][x];

                } else if (yc[y][x] < 0.45f) {
                    nh = 85;
                    histxy[nh]++;
                    area[nh] = 3.f;
                    inter[nh] = 2;
                    xxx[nh] += xc[y][x];
                    yyy[nh] += yc[y][x];
                    YYY[nh] += Yc[y][x];
                } else if (yc[y][x] < 0.48f) {
                    nh = 68;
                    histxy[nh]++;
                    area[nh] = 3.f;
                    inter[nh] = 2;
                    xxx[nh] += xc[y][x];
                    yyy[nh] += yc[y][x];
                    YYY[nh] += Yc[y][x];

                } else if (yc[y][x] < 0.5f) {
                    nh = 86;
                    histxy[nh]++;
                    area[nh] = 2.f;
                    inter[nh] = 2;
                    xxx[nh] += xc[y][x];
                    yyy[nh] += yc[y][x];
                    YYY[nh] += Yc[y][x];

                } else if (yc[y][x] < 0.55f) {
                    nh = 87;
                    histxy[nh]++;
                    area[nh] = 5.f;
                    inter[nh] = 2;
                    xxx[nh] += xc[y][x];
                    yyy[nh] += yc[y][x];
                    YYY[nh] += Yc[y][x];

                } else if (yc[y][x] < 0.65f) {
                    nh = 88;
                    histxy[nh]++;
                    area[nh] = 2.f;
                    inter[nh] = 1;
                    xxx[nh] += xc[y][x];
                    yyy[nh] += yc[y][x];
                    YYY[nh] += Yc[y][x];

                }

            } else if (xc[y][x] < 0.365f) {  //0.4
                if (yc[y][x] < 0.2f) {
                    nh = 89;
                    histxy[nh]++;
                    area[nh] = 20.f;
                    inter[nh] = 1;
                    xxx[nh] += xc[y][x];
                    yyy[nh] += yc[y][x];
                    YYY[nh] += Yc[y][x];


                } else if (yc[y][x] < 0.24f) {
                    nh = 90;
                    histxy[nh]++;
                    area[nh] = 4.f;
                    inter[nh] = 2;
                    xxx[nh] += xc[y][x];
                    yyy[nh] += yc[y][x];
                    YYY[nh] += Yc[y][x];

                } else if (yc[y][x] < 0.29f) {
                    nh = 91;
                    histxy[nh]++;
                    area[nh] = 5.f;
                    inter[nh] = 2;
                    xxx[nh] += xc[y][x];
                    yyy[nh] += yc[y][x];
                    YYY[nh] += Yc[y][x];

                } else if (yc[y][x] < 0.32f) {
                    nh = 92;
                    histxy[nh]++;
                    area[nh] = 3.f;
                    inter[nh] = 3;
                    xxx[nh] += xc[y][x];
                    yyy[nh] += yc[y][x];
                    YYY[nh] += Yc[y][x];
                } else if (yc[y][x] < 0.33f) {
                    nh = 93;
                    histxy[nh]++;
                    area[nh] = 1.f;
                    inter[nh] = 3;
                    xxx[nh] += xc[y][x];
                    yyy[nh] += yc[y][x];
                    YYY[nh] += Yc[y][x];

                } else if (yc[y][x] < 0.34f) {
                    nh = 94;
                    histxy[nh]++;
                    area[nh] = 1.f;
                    inter[nh] = 3;
                    xxx[nh] += xc[y][x];
                    yyy[nh] += yc[y][x];
                    YYY[nh] += Yc[y][x];
                } else if (yc[y][x] < 0.36f) {
                    nh = 95;
                    histxy[nh]++;
                    area[nh] = 2.f;
                    inter[nh] = 3;
                    xxx[nh] += xc[y][x];
                    yyy[nh] += yc[y][x];
                    YYY[nh] += Yc[y][x];

                } else if (yc[y][x] < 0.37f) {
                    nh = 96;
                    histxy[nh]++;
                    area[nh] = 1.f;
                    inter[nh] = 3;
                    xxx[nh] += xc[y][x];
                    yyy[nh] += yc[y][x];
                    YYY[nh] += Yc[y][x];
                } else if (yc[y][x] < 0.38f) {
                    nh = 97;
                    histxy[nh]++;
                    area[nh] = 1.f;
                    inter[nh] = 3;
                    xxx[nh] += xc[y][x];
                    yyy[nh] += yc[y][x];
                    YYY[nh] += Yc[y][x];
                } else if (yc[y][x] < 0.39f) {
                    nh = 98;
                    histxy[nh]++;
                    area[nh] = 1.f;
                    inter[nh] = 3;
                    xxx[nh] += xc[y][x];
                    yyy[nh] += yc[y][x];
                    YYY[nh] += Yc[y][x];

                } else if (yc[y][x] < 0.4f) {
                    nh = 99;
                    histxy[nh]++;
                    area[nh] = 1.f;
                    inter[nh] = 3;
                    xxx[nh] += xc[y][x];
                    yyy[nh] += yc[y][x];
                    YYY[nh] += Yc[y][x];
                } else if (yc[y][x] < 0.42f) {
                    nh = 100;
                    histxy[nh]++;
                    area[nh] = 2.f;
                    inter[nh] = 3;
                    xxx[nh] += xc[y][x];
                    yyy[nh] += yc[y][x];
                    YYY[nh] += Yc[y][x];

                } else if (yc[y][x] < 0.45f) {
                    nh = 101;
                    histxy[nh]++;
                    area[nh] = 3.f;
                    inter[nh] = 2;
                    xxx[nh] += xc[y][x];
                    yyy[nh] += yc[y][x];
                    YYY[nh] += Yc[y][x];

                } else if (yc[y][x] < 0.5f) {
                    nh = 102;
                    histxy[nh]++;
                    area[nh] = 5.f;
                    inter[nh] = 2;
                    xxx[nh] += xc[y][x];
                    yyy[nh] += yc[y][x];
                    YYY[nh] += Yc[y][x];

                } else if (yc[y][x] < 0.55f) {
                    nh = 103;
                    histxy[nh]++;
                    area[nh] = 5.f;
                    inter[nh] = 2;
                    xxx[nh] += xc[y][x];
                    yyy[nh] += yc[y][x];
                    YYY[nh] += Yc[y][x];


                } else if (yc[y][x] < 0.63f) {
                    nh = 104;
                    histxy[nh]++;
                    area[nh] = 10.f;
                    inter[nh] = 1;
                    xxx[nh] += xc[y][x];
                    yyy[nh] += yc[y][x];
                    YYY[nh] += Yc[y][x];

                }

            } else if (xc[y][x] < 0.405f) {//45
                if (yc[y][x] < 0.2f) {
                    nh = 105;
                    histxy[nh]++;
                    area[nh] = 40.f;
                    inter[nh] = 1;
                    xxx[nh] += xc[y][x];
                    yyy[nh] += yc[y][x];
                    YYY[nh] += Yc[y][x];

                } else if (yc[y][x] < 0.24f) {
                    nh = 106;
                    histxy[nh]++;
                    area[nh] = 16.f;
                    inter[nh] = 2;
                    xxx[nh] += xc[y][x];
                    yyy[nh] += yc[y][x];
                    YYY[nh] += Yc[y][x];

                } else if (yc[y][x] < 0.29f) {
                    nh = 107;
                    histxy[nh]++;
                    area[nh] = 20.f;
                    inter[nh] = 2;
                    xxx[nh] += xc[y][x];
                    yyy[nh] += yc[y][x];
                    YYY[nh] += Yc[y][x];

                } else if (yc[y][x] < 0.32f) {
                    nh = 108;
                    histxy[nh]++;
                    area[nh] = 12.f;
                    inter[nh] = 3;
                    xxx[nh] += xc[y][x];
                    yyy[nh] += yc[y][x];
                    YYY[nh] += Yc[y][x];

                } else if (yc[y][x] < 0.34f) {
                    nh = 109;
                    histxy[nh]++;
                    area[nh] = 8.f;
                    inter[nh] = 3;
                    xxx[nh] += xc[y][x];
                    yyy[nh] += yc[y][x];
                    YYY[nh] += Yc[y][x];

                } else if (yc[y][x] < 0.37f) {
                    nh = 110;
                    histxy[nh]++;
                    area[nh] = 12.f;
                    inter[nh] = 3;
                    xxx[nh] += xc[y][x];
                    yyy[nh] += yc[y][x];
                    YYY[nh] += Yc[y][x];

                } else if (yc[y][x] < 0.4f) {
                    nh = 111;
                    histxy[nh]++;
                    area[nh] = 12.f;
                    inter[nh] = 3;
                    xxx[nh] += xc[y][x];
                    yyy[nh] += yc[y][x];
                    YYY[nh] += Yc[y][x];

                } else if (yc[y][x] < 0.45f) {
                    nh = 112;
                    histxy[nh]++;
                    area[nh] = 20.f;
                    inter[nh] = 2;
                    xxx[nh] += xc[y][x];
                    yyy[nh] += yc[y][x];
                    YYY[nh] += Yc[y][x];

                } else if (yc[y][x] < 0.5f) {
                    nh = 113;
                    histxy[nh]++;
                    area[nh] = 20.f;
                    inter[nh] = 2;
                    xxx[nh] += xc[y][x];
                    yyy[nh] += yc[y][x];
                    YYY[nh] += Yc[y][x];

                } else if (yc[y][x] < 0.55f) {
                    nh = 114;
                    histxy[nh]++;
                    area[nh] = 20.f;
                    inter[nh] = 2;
                    xxx[nh] += xc[y][x];
                    yyy[nh] += yc[y][x];
                    YYY[nh] += Yc[y][x];


                } else if (yc[y][x] < 0.6f) {
                    nh = 115;
                    histxy[nh]++;
                    area[nh] = 16.f;
                    inter[nh] = 1;
                    xxx[nh] += xc[y][x];
                    yyy[nh] += yc[y][x];
                    YYY[nh] += Yc[y][x];

                }

            } else if (xc[y][x] < 0.445f) {//45
                if (yc[y][x] < 0.2f) {
                    nh = 116;
                    histxy[nh]++;
                    area[nh] = 40.f;
                    inter[nh] = 1;
                    xxx[nh] += xc[y][x];
                    yyy[nh] += yc[y][x];
                    YYY[nh] += Yc[y][x];

                } else if (yc[y][x] < 0.24f) {
                    nh = 117;
                    histxy[nh]++;
                    area[nh] = 16.f;
                    inter[nh] = 2;
                    xxx[nh] += xc[y][x];
                    yyy[nh] += yc[y][x];
                    YYY[nh] += Yc[y][x];

                } else if (yc[y][x] < 0.29f) {
                    nh = 118;
                    histxy[nh]++;
                    area[nh] = 20.f;
                    inter[nh] = 2;
                    xxx[nh] += xc[y][x];
                    yyy[nh] += yc[y][x];
                    YYY[nh] += Yc[y][x];

                } else if (yc[y][x] < 0.32f) {
                    nh = 119;
                    histxy[nh]++;
                    area[nh] = 12.f;
                    inter[nh] = 3;
                    xxx[nh] += xc[y][x];
                    yyy[nh] += yc[y][x];
                    YYY[nh] += Yc[y][x];

                } else if (yc[y][x] < 0.34f) {
                    nh = 120;
                    histxy[nh]++;
                    area[nh] = 8.f;
                    inter[nh] = 3;
                    xxx[nh] += xc[y][x];
                    yyy[nh] += yc[y][x];
                    YYY[nh] += Yc[y][x];

                } else if (yc[y][x] < 0.37f) {
                    nh = 121;
                    histxy[nh]++;
                    area[nh] = 12.f;
                    inter[nh] = 3;
                    xxx[nh] += xc[y][x];
                    yyy[nh] += yc[y][x];
                    YYY[nh] += Yc[y][x];

                } else if (yc[y][x] < 0.4f) {
                    nh = 122;
                    histxy[nh]++;
                    area[nh] = 12.f;
                    inter[nh] = 3;
                    xxx[nh] += xc[y][x];
                    yyy[nh] += yc[y][x];
                    YYY[nh] += Yc[y][x];

                } else if (yc[y][x] < 0.45f) {
                    nh = 123;
                    histxy[nh]++;
                    area[nh] = 20.f;
                    inter[nh] = 2;
                    xxx[nh] += xc[y][x];
                    yyy[nh] += yc[y][x];
                    YYY[nh] += Yc[y][x];

                } else if (yc[y][x] < 0.5f) {
                    nh = 124;
                    histxy[nh]++;
                    area[nh] = 20.f;
                    inter[nh] = 2;
                    xxx[nh] += xc[y][x];
                    yyy[nh] += yc[y][x];
                    YYY[nh] += Yc[y][x];

                } else if (yc[y][x] < 0.55f) {
                    nh = 125;
                    histxy[nh]++;
                    area[nh] = 20.f;
                    inter[nh] = 2;
                    xxx[nh] += xc[y][x];
                    yyy[nh] += yc[y][x];
                    YYY[nh] += Yc[y][x];


                } else if (yc[y][x] < 0.58f) {
                    nh = 126;
                    histxy[nh]++;
                    area[nh] = 16.f;
                    inter[nh] = 1;
                    xxx[nh] += xc[y][x];
                    yyy[nh] += yc[y][x];
                    YYY[nh] += Yc[y][x];

                }

            } else if (xc[y][x] < 0.495f) {
                if (yc[y][x] < 0.2f) {
                    nh = 127;
                    histxy[nh]++;
                    area[nh] = 40.f;
                    inter[nh] = 1;
                    xxx[nh] += xc[y][x];
                    yyy[nh] += yc[y][x];
                    YYY[nh] += Yc[y][x];

                } else if (yc[y][x] < 0.24f) {
                    nh = 128;
                    histxy[nh]++;
                    area[nh] = 20.f;
                    inter[nh] = 2;
                    xxx[nh] += xc[y][x];
                    yyy[nh] += yc[y][x];
                    YYY[nh] += Yc[y][x];

                } else if (yc[y][x] < 0.29f) {
                    nh = 129;
                    histxy[nh]++;
                    area[nh] = 25.f;
                    inter[nh] = 2;
                    xxx[nh] += xc[y][x];
                    yyy[nh] += yc[y][x];
                    YYY[nh] += Yc[y][x];

                } else if (yc[y][x] < 0.32f) {
                    nh = 130;
                    histxy[nh]++;
                    area[nh] = 15.f;
                    inter[nh] = 3;
                    xxx[nh] += xc[y][x];
                    yyy[nh] += yc[y][x];
                    YYY[nh] += Yc[y][x];

                } else if (yc[y][x] < 0.34f) {
                    nh = 131;
                    histxy[nh]++;
                    area[nh] = 10.f;
                    inter[nh] = 3;
                    xxx[nh] += xc[y][x];
                    yyy[nh] += yc[y][x];
                    YYY[nh] += Yc[y][x];

                } else if (yc[y][x] < 0.37f) {
                    nh = 132;
                    histxy[nh]++;
                    area[nh] = 15.f;
                    inter[nh] = 3;
                    xxx[nh] += xc[y][x];
                    yyy[nh] += yc[y][x];
                    YYY[nh] += Yc[y][x];

                } else if (yc[y][x] < 0.4f) {
                    nh = 133;
                    histxy[nh]++;
                    area[nh] = 15.f;
                    inter[nh] = 3;
                    xxx[nh] += xc[y][x];
                    yyy[nh] += yc[y][x];
                    YYY[nh] += Yc[y][x];

                } else if (yc[y][x] < 0.45f) {
                    nh = 134;
                    histxy[nh]++;
                    area[nh] = 25.f;
                    inter[nh] = 2;
                    xxx[nh] += xc[y][x];
                    yyy[nh] += yc[y][x];
                    YYY[nh] += Yc[y][x];

                } else if (yc[y][x] < 0.5f) {
                    nh = 135;
                    histxy[nh]++;
                    area[nh] = 25.f;
                    inter[nh] = 2;
                    xxx[nh] += xc[y][x];
                    yyy[nh] += yc[y][x];
                    YYY[nh] += Yc[y][x];

                } else if (yc[y][x] < 0.55f) {
                    nh = 136;
                    histxy[nh]++;
                    area[nh] = 20.f;
                    inter[nh] = 1;
                    xxx[nh] += xc[y][x];
                    yyy[nh] += yc[y][x];
                    YYY[nh] += Yc[y][x];

                }
            } else if (xc[y][x] < 0.545f) {
                if (yc[y][x] < 0.2f) {
                    nh = 137;
                    histxy[nh]++;
                    area[nh] = 25.f;
                    inter[nh] = 1;
                    xxx[nh] += xc[y][x];
                    yyy[nh] += yc[y][x];
                    YYY[nh] += Yc[y][x];

                } else if (yc[y][x] < 0.24f) {
                    nh = 138;
                    histxy[nh]++;
                    area[nh] = 20.f;
                    inter[nh] = 1;
                    xxx[nh] += xc[y][x];
                    yyy[nh] += yc[y][x];
                    YYY[nh] += Yc[y][x];

                } else if (yc[y][x] < 0.29f) {
                    nh = 139;
                    histxy[nh]++;
                    area[nh] = 25.f;
                    inter[nh] = 2;
                    xxx[nh] += xc[y][x];
                    yyy[nh] += yc[y][x];
                    YYY[nh] += Yc[y][x];

                } else if (yc[y][x] < 0.32f) {
                    nh = 140;
                    histxy[nh]++;
                    area[nh] = 15.f;
                    inter[nh] = 2;
                    xxx[nh] += xc[y][x];
                    yyy[nh] += yc[y][x];
                    YYY[nh] += Yc[y][x];

                } else if (yc[y][x] < 0.34f) {
                    nh = 141;
                    histxy[nh]++;
                    area[nh] = 10.f;
                    inter[nh] = 2;
                    xxx[nh] += xc[y][x];
                    yyy[nh] += yc[y][x];
                    YYY[nh] += Yc[y][x];

                } else if (yc[y][x] < 0.37f) {
                    nh = 142;
                    histxy[nh]++;
                    area[nh] = 15.f;
                    inter[nh] = 2;
                    xxx[nh] += xc[y][x];
                    yyy[nh] += yc[y][x];
                    YYY[nh] += Yc[y][x];

                } else if (yc[y][x] < 0.4f) {
                    nh = 143;
                    histxy[nh]++;
                    area[nh] = 15.f;
                    inter[nh] = 2;
                    xxx[nh] += xc[y][x];
                    yyy[nh] += yc[y][x];
                    YYY[nh] += Yc[y][x];

                } else if (yc[y][x] < 0.45f) {
                    nh = 144;
                    histxy[nh]++;
                    area[nh] = 25.f;
                    inter[nh] = 2;
                    xxx[nh] += xc[y][x];
                    yyy[nh] += yc[y][x];
                    YYY[nh] += Yc[y][x];

                } else if (yc[y][x] < 0.5f) {
                    nh = 145;
                    histxy[nh]++;
                    area[nh] = 25.f;
                    inter[nh] = 1;
                    xxx[nh] += xc[y][x];
                    yyy[nh] += yc[y][x];
                    YYY[nh] += Yc[y][x];



                }

            } else if (xc[y][x] < 0.595f) {
                if (yc[y][x] < 0.2f) {
                    nh = 146;
                    histxy[nh]++;
                    area[nh] = 15.f;
                    inter[nh] = 1;
                    xxx[nh] += xc[y][x];
                    yyy[nh] += yc[y][x];
                    YYY[nh] += Yc[y][x];

                } else if (yc[y][x] < 0.25f) {
                    nh = 147;
                    histxy[nh]++;
                    area[nh] = 25.f;
                    inter[nh] = 1;
                    xxx[nh] += xc[y][x];
                    yyy[nh] += yc[y][x];
                    YYY[nh] += Yc[y][x];

                } else if (yc[y][x] < 0.3f) {
                    nh = 148;
                    histxy[nh]++;
                    area[nh] = 25.f;
                    inter[nh] = 2;
                    xxx[nh] += xc[y][x];
                    yyy[nh] += yc[y][x];
                    YYY[nh] += Yc[y][x];

                } else if (yc[y][x] < 0.35f) {
                    nh = 149;
                    histxy[nh]++;
                    area[nh] = 25.f;
                    inter[nh] = 2;
                    xxx[nh] += xc[y][x];
                    yyy[nh] += yc[y][x];
                    YYY[nh] += Yc[y][x];

                } else if (yc[y][x] < 0.4f) {
                    nh = 160;
                    histxy[nh]++;
                    area[nh] = 25.f;
                    inter[nh] = 2;
                    xxx[nh] += xc[y][x];
                    yyy[nh] += yc[y][x];
                    YYY[nh] += Yc[y][x];


                } else if (yc[y][x] < 0.45f) {
                    nh = 161;
                    histxy[nh]++;
                    area[nh] = 15.f;
                    inter[nh] = 1;
                    xxx[nh] += xc[y][x];
                    yyy[nh] += yc[y][x];
                    YYY[nh] += Yc[y][x];

                }

            } else if (xc[y][x] < 0.65f) {
                if (yc[y][x] < 0.25f) {
                    nh = 162;
                    histxy[nh]++;
                    area[nh] = 15.f;
                    inter[nh] = 1;
                    xxx[nh] += xc[y][x];
                    yyy[nh] += yc[y][x];
                    YYY[nh] += Yc[y][x];


                } else if (yc[y][x] < 0.3f) {
                    nh = 163;
                    histxy[nh]++;
                    area[nh] = 25.f;
                    inter[nh] = 2;
                    xxx[nh] += xc[y][x];
                    yyy[nh] += yc[y][x];
                    YYY[nh] += Yc[y][x];

                } else if (yc[y][x] < 0.35f) {
                    nh = 164;
                    histxy[nh]++;
                    area[nh] = 25.f;
                    inter[nh] = 2;
                    xxx[nh] += xc[y][x];
                    yyy[nh] += yc[y][x];
                    YYY[nh] += Yc[y][x];


                } else if (yc[y][x] < 0.45f) {
                    nh = 165;
                    histxy[nh]++;
                    area[nh] = 15.f;
                    inter[nh] = 1;
                    xxx[nh] += xc[y][x];
                    yyy[nh] += yc[y][x];
                    YYY[nh] += Yc[y][x];

                }

            } else if (xc[y][x] < 0.75f) {
                nh = 166;
                histxy[nh]++;
                area[nh] = 25.f;
                inter[nh] = 1;
                xxx[nh] += xc[y][x];
                yyy[nh] += yc[y][x];
                YYY[nh] += Yc[y][x];


            }

        }
    }
}


void static studentXY(array2D<float> & YYcurr, array2D<float> & reffYY, int sizcurr, int Nc, int tt, float & student)
{
    //calculate Student coeff YY
    float somcurrY = 0.f;
    float somreffY = 0.f;
    float somcurr2Y = 0.f;
    float somreff2Y = 0.f;
    float somsqueccurrY = 0.f;
    float somsquecreffY = 0.f;
    int sizestucurrY = sizcurr;
    int sizestureffY = Nc;

    for (int i = 0; i < sizestucurrY; i++) {
        somcurrY += 100.f * YYcurr[i][tt];
    }

    for (int i = 0; i < sizestureffY; i++) {
        somreffY += 100.f * reffYY[i][tt];
    }


    for (int i = 0; i < sizestucurrY; i++) {
        somcurr2Y += SQR(100.f * YYcurr[i][tt]);
    }

    for (int i = 0; i < sizestureffY; i++) {
        somreff2Y += SQR(100.f * reffYY[i][tt]);
    }

    somsqueccurrY = somcurr2Y - (SQR(somcurrY)) / sizestucurrY;
    somsquecreffY = somreff2Y - (SQR(somreffY)) / sizestureffY;
    //    float studentY = 0.f;
    float diviY = sqrt(((somsqueccurrY + somsquecreffY) * (1.f / (float)sizestucurrY + 1.f / (float)sizestureffY)) / (sizestucurrY + sizestureffY - 2));

    float numerY = ((float)somcurrY / (float)sizestucurrY) - ((float)somreffY / (float)sizestureffY);

    student = numerY / diviY ;
}


void RawImageSource::ItcWB(const LocWBParams &localr, double &tempitc, double &greenitc, array2D<float> &redloc, array2D<float> &greenloc, array2D<float> &blueloc, int bfw, int bfh, double &avg_rm, double &avg_gm, double &avg_bm, const ColorManagementParams &cmp, const RAWParams &raw)
{
    //copyright Jacques Desmis 3 - 2018 jdesmis@gmail.com
    // this algorithm try to find temperature correlation between about 60 spectral color and about 40 color found in the image
    //I have create a table temperature with temp and white point with 91 values between 2000K and 12000K we can obviously  change these values, more...with different steps
    //I have create 61 spectral colors from Colorchecker24, others color and my 468 colors target
    //first we create datas for each temp, we get xyz and there conversion with cat02
    //I make an "histogram" (the term is not good) for an image with in output xyz values and input xy (range 0..1)
    //then we sort this histogram and keep the 40 max values (if they exists)
    //the we put in 2 arrays x and y for 61 references, and x and y for 40 color to correlate
    //the we calculate Fisher Student correlation between the 2 populations
    //I don't use test of Snedecor!
    //some variables or function are not used, keep in case of

    //this operation is done (actually) 91 times and comapre Student coefficient, and keep the absolute  minimum
    // the we have found the best temperature where color image and colr ref are correlate
    //after we pass this value to improccoordinator.


    BENCHFUN
    TMatrix wprof = ICCStore::getInstance()->workingSpaceMatrix("sRGB");
    double wp[3][3] = {
        {wprof[0][0], wprof[0][1], wprof[0][2]},
        {wprof[1][0], wprof[1][1], wprof[1][2]},
        {wprof[2][0], wprof[2][1], wprof[2][2]}
    };


    array2D<float> xc;
    array2D<float> yc;
    array2D<float> Yc;



    array2D<float> histcurr;

    array2D<float> xxyycurr;
    array2D<float> reffxxyy;
    array2D<float> YYcurr;
    array2D<float> reffYY;


    int bfwitc = bfw / 10 + 1 ;// 10 arbitrary value  ; perhaps 4 or 5 or 20
    int bfhitc = bfh / 10 + 1;


    xc(bfwitc, bfhitc);
    yc(bfwitc, bfhitc);
    Yc(bfwitc, bfhitc);


    typedef struct WbTxyz {
        double Tem;
        double XX;
        double ZZ;
    } WbTxyz;

    WbTxyz Txyz[91] = {//temperature Xwb Zwb 90 values
        {2001., 1.273842, 0.145295},
        {2101., 1.244008, 0.167533},
        {2201., 1.217338, 0.190697},
        {2301., 1.193444, 0.214632},
        {2401., 1.171996, 0.239195},
        {2501., 1.152883, 0.264539},
        {2605., 1.134846, 0.291032},
        {2705., 1.119049, 0.316446},
        {2803., 1.105381, 0.342193},
        {2856., 1.098258, 0.355599},
        {2910., 1.091550, 0.369645},
        {3003., 1.080982, 0.394258},
        {3103., 1.070277, 0.419815},
        {3203., 1.060906, 0.446161},
        {3303., 1.052034, 0.471422},
        {3400., 1.044547, 0.496719},
        {3500., 1.037145, 0.521523},
        {3600., 1.030574, 0.546590},
        {3699., 1.024834, 0.571722},
        {3801., 1.019072, 0.596102},
        {3902., 1.014244, 0.621136},
        {4002., 0.996153, 0.609518},
        {4052., 0.993720, 0.620805},
        {4102., 0.993908, 0.63152},
        {4152., 0.989179, 0.643262},
        {4202., 0.989283, 0.653999},
        {4252., 0.985039, 0.665536},
        {4302., 0.985067, 0.676288},
        {4352., 0.981271, 0.687599},
        {4402., 0.981228, 0.698349},
        {4452., 0.977843, 0.709425},
        {4502., 0.977736, 0.720159},
        {4552., 0.974728, 0.730993},
        {4602., 0.974562, 0.741698},
        {4652., 0.971899, 0.752284},
        {4702., 0.971681, 0.762949},
        {4752., 0.969335, 0.773285},
        {4802., 0.969069, 0.783899},
        {4852., 0.967011, 0.793982},
        {4902., 0.966702, 0.804537},
        {4952., 0.964908, 0.814366},
        {5002., 0.964561, 0.824854},
        {5052., 0.963008, 0.834429},
        {5102., 0.962627, 0.844842},
        {5152., 0.961294, 0.854166},
        {5202., 0.960883, 0.864497},
        {5252., 0.959749, 0.873572},
        {5302., 0.959313, 0.883815},
        {5352., 0.958361, 0.892644},
        {5402., 0.957903, 0.902793},
        {5452., 0.957116, 0.911379},
        {5502., 0.956639, 0.921431},
        {5552., 0.956002, 0.929779},
        {5602., 0.955509, 0.939728},
        {5652., 0.955008, 0.947842},
        {5702., 0.954502, 0.957685},
        {5752., 0.954124, 0.965569},
        {5802., 0.953608, 0.975303},
        {5852., 0.953342, 0.982963},
        {5902., 0.952818, 0.992584},
        {5952., 0.952652, 1.000025},
        {6002., 0.952122, 1.009532},
        {6052., 0.952047, 1.016759},
        {6102., 0.951514, 1.026149},
        {6152., 0.951520, 1.033168},
        {6202., 0.950985, 1.042439},
        {6252., 0.951064, 1.049256},
        {6302., 0.950530, 1.058406},
        {6352., 0.950674, 1.065027},
        {6402., 0.950143, 1.074055},
        {6452., 0.950345, 1.080484},
        {6502., 0.949817, 1.089390},
        {6602., 0.949952, 1.103094},
        {6702., 0.949330, 1.119138},
        {6802., 0.949596, 1.132190},
        {6902., 0.949033, 1.147691},
        {7002., 0.949402, 1.160129},
        {7152., 0.949348, 1.180429},
        {7301., 0.948896, 1.201432},
        {7451., 0.949434, 1.219076},
        {7601., 0.949099, 1.239061},
        {7751., 0.949729, 1.255559},
        {7901., 0.949498, 1.274460},
        {8301., 0.950253, 1.318464},
        {8601., 0.950941, 1.349261},
        {9001., 0.951969, 1.387639},
        {9401., 0.953081, 1.423213},
        {9901., 0.954537, 1.464134},
        {10501., 0.956321, 1.508623},
        {11001., 0.957747, 1.541281},
        {12001., 0.960440, 1.601019}

    };
    int N_t = sizeof(Txyz) / sizeof(Txyz[0]);   //number of temperature White point

    double temp = 5000.;
    int nbt = N_t;
    float **Tx = nullptr;
    float **Ty = nullptr;
    float **TYY = nullptr;
    float **Ta = nullptr;
    float **Tb = nullptr;
    float **TL = nullptr;
    float **TX = nullptr;
    float **TY = nullptr;
    float **TZ = nullptr;

    int Nc = 61;//number of reference spectral colors
    Tx = new float*[Nc];

    for (int i = 0; i < Nc; i++) {
        Tx[i] = new float[nbt];
    }

    Ty = new float*[Nc];

    for (int i = 0; i < Nc; i++) {
        Ty[i] = new float[nbt];
    }

    TYY = new float*[Nc];

    for (int i = 0; i < Nc; i++) {
        TYY[i] = new float[nbt];
    }

    Ta = new float*[Nc];

    for (int i = 0; i < Nc; i++) {
        Ta[i] = new float[nbt];
    }

    Tb = new float*[Nc];

    for (int i = 0; i < Nc; i++) {
        Tb[i] = new float[nbt];
    }

    TL = new float*[Nc];

    for (int i = 0; i < Nc; i++) {
        TL[i] = new float[nbt];
    }

    TX = new float*[Nc];

    for (int i = 0; i < Nc; i++) {
        TX[i] = new float[nbt];
    }

    TY = new float*[Nc];

    for (int i = 0; i < Nc; i++) {
        TY[i] = new float[nbt];
    }

    TZ = new float*[Nc];

    for (int i = 0; i < Nc; i++) {
        TZ[i] = new float[nbt];
    }

    float *rmm = nullptr;
    rmm = new float [N_t];

    float *gmm = nullptr;
    gmm = new float [N_t];

    float *bmm = nullptr;
    bmm = new float [N_t];

    int siza = 167;//size of histogram

    //calculate R G B multiplier in function illuminant and temperature
    for (int tt = 0; tt < N_t; tt++) {
        double r, g, b;
        float rm, gm, bm;
        ColorTemp WBiter = ColorTemp(Txyz[tt].Tem, greenitc, 1.f, "Custom");
        WBiter.getMultipliers(r, g, b);
        rm = imatrices.cam_rgb[0][0] * r + imatrices.cam_rgb[0][1] * g + imatrices.cam_rgb[0][2] * b;
        gm = imatrices.cam_rgb[1][0] * r + imatrices.cam_rgb[1][1] * g + imatrices.cam_rgb[1][2] * b;
        bm = imatrices.cam_rgb[2][0] * r + imatrices.cam_rgb[2][1] * g + imatrices.cam_rgb[2][2] * b;

        const float new_pre_mul[4] = { ri->get_pre_mul(0) / rm, ri->get_pre_mul(1) / gm, ri->get_pre_mul(2) / bm, ri->get_pre_mul(3) / gm };
        float new_scale_mul[4];
        bool isMono = (ri->getSensorType() == ST_FUJI_XTRANS && raw.xtranssensor.method == RAWParams::XTransSensor::getMethodString(RAWParams::XTransSensor::Method::MONO))
                      || (ri->getSensorType() == ST_BAYER && raw.bayersensor.method == RAWParams::BayerSensor::getMethodString(RAWParams::BayerSensor::Method::MONO));
        float gain = calculate_scale_mul(new_scale_mul, new_pre_mul, c_white, cblacksom, isMono, ri->get_colors());

        rm = new_scale_mul[0] / scale_mul[0] * gain;
        gm = new_scale_mul[1] / scale_mul[1] * gain;
        bm = new_scale_mul[2] / scale_mul[2] * gain;
        rmm[tt] = rm / gm;
        gmm[tt] = gm / gm;
        bmm[tt] = bm / gm;
    }

    //call tempxy to calculate for 61 color references Temp and XYZ with cat02
    ColorTemp::tempxy(temp, Tx, Ty, TYY, Ta, Tb, TL, TX, TY, TZ); //calculate chroma xy (xyY) for Z known colors on under 90 illuminants

    reffxxyy(130, 130);
    reffYY(130, 130);

    //fill reffxxyy with xy values
    for (int tt = 0; tt < N_t; tt++) {
        for (int j = 0; j < Nc ; j++) {
            reffxxyy[2 * j][tt] = Tx[j][tt] / (Tx[j][tt] + Ty[j][tt] +  TYY[j][tt]); // x from xyY
            reffxxyy[2 * j + 1][tt] =  Tx[j][tt] / (Tx[j][tt] + Ty[j][tt] +  TYY[j][tt]); // y from xyY
            reffYY[j][tt] = TYY[j][tt];
        }
    }


    //calculate for this image the mean values for each family of color, near histogram x y (number)
    //xy vary from x 0..0.77  y 0..0.82
    //neutral values are near x=0.34 0.33 0.315 0.37 y =0.35 0.36 0.34
    //skin are about x 0.45  0.49 y 0.4 0.47
    //blue sky x=0.25 y=0.28  and x=0.29 y=0.32
    // step about 0.02   x 0.32 0.34  y= 0.34 0.36 skin    --  sky x 0.24 0.30 y 0.28 0.32
    //big step about 0.2

    //calculate x y Y
    int sizcurr = 40;//choice of number of correlate colors in image
    histcurr(N_t, sizcurr);
    xxyycurr(N_t, 2 * sizcurr);
    float minstud = 100000.f;
    int goodref = 1;
    int goodrefY = 1;
    float minstudY = 100000.f;

    YYcurr(N_t, sizcurr);

//calculate  x y z for each pixel with multiplier rmm gmm bmm
    for (int tt = 0; tt < N_t; tt++) {
        for (int y = 0; y < bfh ; y += 10) {
            for (int x = 0; x < bfw ; x += 10) {
                int yy = y / 10;
                int xx = x / 10 ;
                float x_c = 0.f, y_c = 0.f, Y_c = 0.f;
                float RR =  rmm[tt] * redloc[y][x];
                float GG =  gmm[tt] * greenloc[y][x];
                float BB =  bmm[tt] * blueloc[y][x];

                Color::rgbxyY(RR, GG, BB, x_c, y_c, Y_c, wp);
                xc[yy][xx] = x_c;
                yc[yy][xx] = y_c;
                Yc[yy][xx] = Y_c;

            }

        }

        struct hiss {
            float histnum;
            int index;
            bool operator()(const hiss& lhis, const hiss& rhis)
            {
                return lhis.histnum < rhis.histnum;
            }

        } ;

        int histxy[siza] = {};//number of values for each pair xy

        float area[siza] = {};//multiplier for compensation differences area ==> big areas are rare near limit prophotos or more

        int inter[siza] = {}; //interest for photographie 1 = small (limit gamut) 2 = normal 3 = major (skin, sky, neutral)

        float xxx[siza] = {};//for color references calculated ==> max in images "like histogram"

        float yyy[siza] = {};

        float YYY[siza] = {};//not used directly, but necessary to keep good range

        int nh = 0;


        for (int p = 0; p < siza; p++) {
            histxy[p] = 0;
            area[p] = 20.f;
            inter[p] = 1;
        }

        int nc, nc2 = 0;
        histoxyY(bfhitc, bfwitc, xc, yc, Yc, xxx,  yyy, YYY, histxy, area, inter);

        hiss Wbhis [siza];

        for (int nh = 0; nh < siza; nh++) {
            Wbhis[nh].histnum = (float) histxy[nh];
            Wbhis[nh].index = nh;
        }

        std::sort(Wbhis, Wbhis + siza, Wbhis[0]);
        //sort in ascending order

        //fill xxyycurr with 40 biggest values
        //we can perhaps improve with area, etc.
        for (int i = 0; i < sizcurr; i++) { //take the 40 max values TODO if value = 0
            histcurr[i][tt] = Wbhis[siza - (i + 1)].histnum;
            xxyycurr[2 * i][tt] = xxx[Wbhis[siza - (i + 1)].index] / histcurr[i][tt];
            xxyycurr[2 * i + 1][tt] = yyy[Wbhis[siza - (i + 1)].index] / histcurr[i][tt];
            YYcurr[i][tt] = YYY[Wbhis[siza - (i + 1)].index] / histcurr[i][tt];
        }

        float studentY = 0.f;
        float student = 0.f;

        studentXY(YYcurr, reffYY, sizcurr, Nc, tt, studentY); //for YY green
        //float snedecor = 1.40f; //for sizestucurr and sizestureff
        // not used
        float abstudY = fabs(studentY);

        if (abstudY < minstudY) {  // find the minimum Student
            minstudY = abstudY;
            goodrefY = tt;
        }


        studentXY(xxyycurr, reffxxyy, 2 * sizcurr, 2 * Nc, tt, student); //for xy
        //  printf("tt=%i studeY=%f st=%f\n", tt, studentY, student);

        float abstud = fabs(student);

        if (abstud < minstud) {  // find the minimum Student
            minstud = abstud;
            goodref = tt;
        }

        //  printf("n_t=%i stu=%f \n", tt, student);

    }

//   printf("minstuY=%f ref=%i \n",   minstudY, goodrefY);

//   printf("minstu=%f ref=%i \n",   minstud, goodref);

    histcurr(0, 0);
    xxyycurr(0, 0);
    reffxxyy(0, 0);

    avg_rm = 10000.f * rmm[goodref];//not used
    avg_gm = 10000.*gmm[goodref];//not used
    avg_bm = 10000.f * bmm[goodref];//not used
//   printf("ITCWB ar%f ag=%f ab=%f\n", avg_rm, avg_gm, avg_bm);
    tempitc = Txyz[goodref].Tem;
//  printf("ITCWB tempitc=%f gritc=%f\n", tempitc, greenitc);


    xc(0, 0);
    yc(0, 0);
    Yc(0, 0);



    for (int i = 0; i < Nc; i++) {
        delete [] Tx[i];
        delete [] Ty[i];
        delete [] TYY[i];
        delete [] Ta[i];
        delete [] Tb[i];
        delete [] TL[i];
        delete [] TX[i];
        delete [] TY[i];
        delete [] TZ[i];


    }

    delete [] Tx;
    delete [] Ty;
    delete [] TYY;
    delete [] Ta;
    delete [] Tb;
    delete [] TL;
    delete [] TX;
    delete [] TY;
    delete [] TZ;


    delete [] rmm;
    delete [] gmm;
    delete [] bmm;




}



/*
void xyz_to_cat02floatraw ( float & r, float & g, float & b, float x, float y, float z)
{

    {
        r = ( 0.7328f * x) + (0.4296f * y) - (0.1624f * z);
        g = (-0.7036f * x) + (1.6975f * y) + (0.0061f * z);
        b = ( 0.0030f * x) + (0.0136f * y) + (0.9834f * z);
    }
}

void cat02_to_xyzfloatraw ( float & x, float & y, float & z, float r, float g, float b)
{
    x = ( 1.096124f * r) - (0.278869f * g) + (0.182745f * b);
    y = ( 0.454369f * r) + (0.473533f * g) + (0.072098f * b);
    z = (-0.009628f * r) - (0.005698f * g) + (1.015326f * b);
}
*/


void RawImageSource::WBauto(array2D<float> &redloc, array2D<float> &greenloc, array2D<float> &blueloc, int bfw, int bfh, double & avg_rm, double & avg_gm, double & avg_bm, double &tempitc, double & greenitc, bool &twotimes, const LocWBParams & localr, const WBParams & wbpar, int begx, int begy, int yEn, int xEn, int cx, int cy, const ColorManagementParams &cmp, const RAWParams &raw)
{
    BENCHFUN
    //auto white balance
//   printf ("AUtoWB OK\n");
    array2D<float> redsobel;
    array2D<float> greensobel;
    array2D<float> bluesobel;

    redsobel(bfw, bfh);
    greensobel(bfw, bfh);
    bluesobel(bfw, bfh);
    //ColorManagementParams cmp;
//    TMatrix wprof = ICCStore::getInstance()->workingSpaceMatrix("sRGB");
//    TMatrix wiprof = ICCStore::getInstance()->workingSpaceInverseMatrix("sRGB");
    //inverse matrix user select
    /*    double wip[3][3] = {
            {wiprof[0][0], wiprof[0][1], wiprof[0][2]},
            {wiprof[1][0], wiprof[1][1], wiprof[1][2]},
            {wiprof[2][0], wiprof[2][1], wiprof[2][2]}
        };

        double wp[3][3] = {
            {wprof[0][0], wprof[0][1], wprof[0][2]},
            {wprof[1][0], wprof[1][1], wprof[1][2]},
            {wprof[2][0], wprof[2][1], wprof[2][2]}
        };

    */
    double avg_r = 0.;
    double avg_g = 0.;
    double avg_b = 0.;
    int rn = 0, gn = 0, bn = 0;
    constexpr double clipHigh = 65500.0;
    constexpr double clipLow = 0; //1500.0;
    bool edg = false;
    bool greyn = false;
    bool robust = false;
    bool itc = false;

    if (wbpar.method == "autorobust") {
        //  printf("autorob\n");
        RobustWB(redloc, greenloc, blueloc, bfw, bfh, avg_rm, avg_gm, avg_bm);

    }

    if (wbpar.method == "autedg") {
        //  printf("autoedge\n");
        edg = true;
    }

    if (wbpar.method == "aut") {
        greyn = true;
    }

    if (wbpar.method == "autitc") {
        SdwWB(redloc, greenloc, blueloc, bfw, bfh, avg_rm, avg_gm, avg_bm);


        float reds   = avg_rm * refwb_red;
        float greens = avg_gm * refwb_green;
        float blues  = avg_bm * refwb_blue;



        double rm = imatrices.rgb_cam[0][0] * reds + imatrices.rgb_cam[0][1] * greens + imatrices.rgb_cam[0][2] * blues;
        double gm = imatrices.rgb_cam[1][0] * reds + imatrices.rgb_cam[1][1] * greens + imatrices.rgb_cam[1][2] * blues;
        double bm = imatrices.rgb_cam[2][0] * reds + imatrices.rgb_cam[2][1] * greens + imatrices.rgb_cam[2][2] * blues;

        //double tempitc, greenitc;
        ColorTemp ctemp;
        ctemp.mul2temp(rm, gm, bm, 1, tempitc, greenitc);
//  printf("temper2=%f green2=%f \n", tempitc, greenitc);


        itc = true;

        if (itc) {
            ItcWB(localr, tempitc, greenitc, redloc, greenloc, blueloc, bfw, bfh, avg_rm, avg_gm, avg_bm, cmp, raw);
        }

        //twotimes = false;
    }

    if (wbpar.method == "autitc2") {
        
        SobelWB(redsobel, greensobel, bluesobel, redloc, greenloc, blueloc, bfw, bfh);
        #ifdef _OPENMP
        #pragma omp parallel for reduction(+:avg_r, avg_g, avg_b, rn, gn, bn)
        #endif

        for (int y = 0; y < bfh ; y++) {
            for (int x = 0; x < bfw ; x++) {
                if (redsobel[y][x] < clipHigh && redsobel[y][x] > clipLow) {
                    avg_r += redsobel[y][x];
                    rn++;
                }

                if (greensobel[y][x] < clipHigh && greensobel[y][x] > clipLow) {
                    avg_g += greensobel[y][x];
                    gn++;
                }

                if (bluesobel[y][x] < clipHigh && bluesobel[y][x] > clipLow) {
                    avg_b += bluesobel[y][x];
                    bn++;
                }
            }
        }
        avg_rm = avg_r / rn;
        avg_gm = avg_g / gn;
        avg_bm = avg_b / bn;
        


        float reds   = avg_rm * refwb_red;
        float greens = avg_gm * refwb_green;
        float blues  = avg_bm * refwb_blue;



        double rm = imatrices.rgb_cam[0][0] * reds + imatrices.rgb_cam[0][1] * greens + imatrices.rgb_cam[0][2] * blues;
        double gm = imatrices.rgb_cam[1][0] * reds + imatrices.rgb_cam[1][1] * greens + imatrices.rgb_cam[1][2] * blues;
        double bm = imatrices.rgb_cam[2][0] * reds + imatrices.rgb_cam[2][1] * greens + imatrices.rgb_cam[2][2] * blues;

        //double tempitc, greenitc;
        ColorTemp ctemp;
        ctemp.mul2temp(rm, gm, bm, 1, tempitc, greenitc);
//  printf("temper2=%f green2=%f \n", tempitc, greenitc);


        itc = true;

        if (itc) {
            ItcWB(localr, tempitc, greenitc, redloc, greenloc, blueloc, bfw, bfh, avg_rm, avg_gm, avg_bm, cmp, raw);
        }

        //twotimes = false;
    }
	
	
    if (wbpar.method == "autedgsdw") {
        SobelWB(redsobel, greensobel, bluesobel, redloc, greenloc, blueloc, bfw, bfh);
        SdwWB(redsobel, greensobel, bluesobel, bfw, bfh, avg_rm, avg_gm, avg_bm);

    }

    if (wbpar.method == "autedgrob") {
        SobelWB(redsobel, greensobel, bluesobel, redloc, greenloc, blueloc, bfw, bfh);
        RobustWB(redsobel, greensobel, bluesobel, bfw, bfh, avg_rm, avg_gm, avg_bm);

    }

    if (wbpar.method == "autosdw") {
        SdwWB(redloc, greenloc, blueloc, bfw, bfh, avg_rm, avg_gm, avg_bm);


        //   printf("bfw=%i bfh=%i begx=%i begy=%i xEn=%i yEn=%i cx=%i\n", bfw, bfh, begx, begy, xEn, yEn, cx);
    }


    if (edg) {
        SobelWB(redsobel, greensobel, bluesobel, redloc, greenloc, blueloc, bfw, bfh);

#ifdef _OPENMP
        #pragma omp parallel for reduction(+:avg_r, avg_g, avg_b, rn, gn, bn)
#endif

        for (int y = 0; y < bfh ; y++) {
            for (int x = 0; x < bfw ; x++) {
                if (redsobel[y][x] < clipHigh && redsobel[y][x] > clipLow) {
                    avg_r += redsobel[y][x];
                    rn++;
                }

                if (greensobel[y][x] < clipHigh && greensobel[y][x] > clipLow) {
                    avg_g += greensobel[y][x];
                    gn++;
                }

                if (bluesobel[y][x] < clipHigh && bluesobel[y][x] > clipLow) {
                    avg_b += bluesobel[y][x];
                    bn++;
                }
            }
        }
    }

    if (greyn) {
#ifdef _OPENMP
        #pragma omp parallel for reduction(+:avg_r, avg_g, avg_b, rn, gn, bn)
#endif

        for (int y = 0; y < bfh ; y++) {
            for (int x = 0; x < bfw ; x++) {
                if (redloc[y][x] < clipHigh && redloc[y][x] > clipLow) {
                    avg_r += redloc[y][x];
                    rn++;
                }

                if (greenloc[y][x] < clipHigh && greenloc[y][x] > clipLow) {
                    avg_g += greenloc[y][x];
                    gn++;
                }

                if (blueloc[y][x] < clipHigh && blueloc[y][x] > clipLow) {
                    avg_b += blueloc[y][x];
                    bn++;
                }
            }
        }
    }

//   float varir = localr.equal;
//    float varib = 1.f - (varir - 1.f);



//CAT02 inverse

//
    if (greyn || edg) {
        avg_rm = avg_r / rn;
        avg_gm = avg_g / gn;
        avg_bm = avg_b / bn;
    }

    /*
        //inverse cat02
        if (localr.wbcamMethod == "cat" || localr.wbcamMethod == "gamcat") {
            //printf("Inverse CAT02\n");
            float x, y, z;
            //   cat02_to_xyzfloatraw ( x, y, z, avg_rm, avg_gm, avg_bm);
            Color::xyz2rgbraw (x, y, z, avg_rm, avg_gm, avg_bm, wip);
        }
    */
    if (edg) {
        //  printf("Local sobel avgr = % f avgg = % f avgb = % f \n", avg_rm, avg_gm, avg_bm);
    }

    if (greyn  || robust)  {
        // printf("Local rgb avgr = % f avgg = % f avgb = % f \n", avg_rm, avg_gm, avg_bm);
    }


    redsobel(0, 0);
    greensobel(0, 0);
    bluesobel(0, 0);
}

void  RawImageSource::getrgbloc(bool local, bool gamma, bool cat02, int begx, int begy, int yEn, int xEn, int cx, int cy, int bf_h, int bf_w)
{
    //used by auto WB local to calculate red, green, blue in local region
    // int bfh = bf_h + 3, bfw = bf_w + 3;
    int bfh = H, bfw = W;

    if (local) {
        bfh = bf_h + 3;
        bfw = bf_w + 3;
    }

    //  printf ("bfh=%i bfw=%i H=%i W=%i \n", bf_h, bf_w, H, W);
    ColorManagementParams cmp;
    TMatrix wprof = ICCStore::getInstance()->workingSpaceMatrix(cmp.working);
    //  TMatrix wiprof = ICCStore::getInstance()->workingSpaceInverseMatrix (cmp.working);
    /*
        float toxyz[3][3] = {
            {
                static_cast<float> ( wprof[0][0] / Color::D50x),
                static_cast<float> ( wprof[0][1] / Color::D50x),
                static_cast<float> ( wprof[0][2] / Color::D50x)
            }, {
                static_cast<float> ( wprof[1][0]),
                static_cast<float> ( wprof[1][1]),
                static_cast<float> ( wprof[1][2])
            }, {
                static_cast<float> ( wprof[2][0] / Color::D50z),
                static_cast<float> ( wprof[2][1] / Color::D50z),
                static_cast<float> ( wprof[2][2] / Color::D50z)
            }
        };
    */

    double wp[3][3] = {
        {wprof[0][0], wprof[0][1], wprof[0][2]},
        {wprof[1][0], wprof[1][1], wprof[1][2]},
        {wprof[2][0], wprof[2][1], wprof[2][2]}
    };

//  printf("wp00=%f wp02=%f\n", wp[0][0], wp[0][2]);
    if (! greenloc) {
        greenloc(bfw, bfh);
    }

    if (! redloc) {
        redloc(bfw, bfh);
    }

    if (! blueloc) {
        blueloc(bfw, bfh);
    }

    float avgL = 0.f;
    float redmm = 0.f, greenmm = 0.f, bluemm = 0.f;

    //center data on normal values
    int nn = 0;

    for (int i = 0; i < H; i ++)
        for (int j = 0; j < W; j++) {
            int lox = cx + j;
            int loy = cy + i;

            if (!local) {
                redmm = redloc[i][j] = red[i][j];
                greenmm = greenloc[i][j] = green[i][j];
                bluemm = blueloc[i][j] = blue[i][j];
                float LL = (0.299f * redmm + 0.587f * greenmm + 0.114f * bluemm);
                avgL += LL;
                nn++;
            } else {

                if (lox >= begx && lox < xEn && loy >= begy && loy < yEn) {
                    redmm = redloc[loy - begy][lox - begx] = red[i][j];
                    greenmm = greenloc[loy - begy][lox - begx] = green[i][j];
                    bluemm = blueloc[loy - begy][lox - begx] = blue[i][j];
                    float LL = (0.299f * redmm + 0.587f * greenmm + 0.114f * bluemm);
                    avgL += LL;
                    nn++;
                }
            }
        }

    avgL /= nn;

    float sig = 0.f;
    float vari = 0.f;
    int mm = 0;

    for (int i = 0; i < bfh; i++)
        for (int j = 0; j < bfw; j++) {
            float LL = (0.299f * redloc[i][j] + 0.587f * greenloc[i][j] + 0.114f * blueloc[i][j]);
            vari += SQR(LL - avgL);
            mm++;
        }

    sig = sqrt(vari / mm);
    float multip = 60000.f / (avgL + 2.f * sig);

    for (int i = 0; i < bfh; i++)
        for (int j = 0; j < bfw; j++) {
            redloc[i][j] *= multip;
            greenloc[i][j] *= multip;
            blueloc[i][j] *= multip;
        }

    if (gamma) {
        //    printf("gamma loc\n");

        for (int i = 0; i < bfh; i++)
            for (int j = 0; j < bfw; j++) {
                redloc[i][j] = Color::gammatab_srgb[redloc[i][j]];
                greenloc[i][j] = Color::gammatab_srgb[greenloc[i][j]];
                blueloc[i][j] = Color::gammatab_srgb[blueloc[i][j]];
            }
    }

    if (cat02) {//CAT02
        for (int i = 0; i < bfh; i++)
            for (int j = 0; j < bfw; j++) {
                float X = 0.f, Y = 0.f, Z = 0.f;
                Color::rgbxyz(redloc[i][j], greenloc[i][j], blueloc[i][j], X, Y, Z, wp);
                //     double temp;
                //    double Xr = X / 65535.;
                //    double Yr = Y / 65535.;
                //    double Zr = Z / 65535.;

                //          xyz_to_cat02floatraw ( redloc[i][j], greenloc[i][j], blueloc[i][j], X, Y, Z);

            }
    }

}

void RawImageSource::getAutoWBMultipliersloc(double &tempitc, double &greenitc,  int begx, int begy, int yEn, int xEn, int cx, int cy, int bf_h, int bf_w, double & rm, double & gm, double & bm, const LocWBParams & localr, const WBParams & wbpar, const ColorManagementParams &cmp, const RAWParams &raw)
{
    //    BENCHFUN
    constexpr double clipHigh = 64000.0;
//   printf("automulloc\n");

    if (ri->get_colors() == 1) {
        rm = gm = bm = 1;
        return;
    }

    double avg_r = 0;
    double avg_g = 0;
    double avg_b = 0;
    int rn = 0, gn = 0, bn = 0;
    double avg_rm, avg_gm, avg_bm;
    //  int bfh = bf_h + 3, bfw = bf_w + 3;
    int bfh = H, bfw = W;

    if (wbpar.method == "autold") {

        if (fuji) {
            for (int i = 32; i < H - 32; i++) {
                int fw = ri->get_FujiWidth();
                int start = ABS(fw - i) + 32;
                int end = min(H + W - fw - i, fw + i) - 32;

                for (int j = start; j < end; j++) {
                    int lox = cx + j;
                    int loy = cy + i;

                    if (lox >= begx && lox < xEn && loy >= begy && loy < yEn) {


                        if (ri->getSensorType() != ST_BAYER) {
                            double dr = CLIP(initialGain * (rawData[i][3 * j]));
                            double dg = CLIP(initialGain * (rawData[i][3 * j + 1]));
                            double db = CLIP(initialGain * (rawData[i][3 * j + 2]));

                            if (dr > clipHigh || dg > clipHigh || db > clipHigh) {
                                continue;
                            }

                            avg_r += dr;
                            avg_g += dg;
                            avg_b += db;
                            rn = gn = ++bn;
                        } else {
                            int c = FC(i, j);
                            double d = CLIP(initialGain * (rawData[i][j]));

                            if (d > clipHigh) {
                                continue;
                            }

                            // Let's test green first, because they are more numerous
                            if (c == 1) {
                                avg_g += d;
                                gn++;
                            } else if (c == 0) {
                                avg_r += d;
                                rn++;
                            } else { /*if (c==2)*/
                                avg_b += d;
                                bn++;
                            }
                        }
                    }
                }
            }
        } else {
            if (ri->getSensorType() != ST_BAYER) {
                if (ri->getSensorType() == ST_FUJI_XTRANS) {
                    const double compval = clipHigh / initialGain;
#ifdef _OPENMP
                    #pragma omp parallel
#endif
                    {
                        double avg_c[3] = {0.0};
                        int cn[3] = {0};
#ifdef _OPENMP
                        #pragma omp for schedule(dynamic,16) nowait
#endif

                        for (int i = 32; i < H - 32; i++) {
                            for (int j = 32; j < W - 32; j++) {

                                int lox = cx + j;
                                int loy = cy + i;

                                if (lox >= begx && lox < xEn && loy >= begy && loy < yEn) {

                                    // each loop read 1 rgb triplet value
                                    double d = rawData[i][j];

                                    if (d > compval) {
                                        continue;
                                    }

                                    int c = ri->XTRANSFC(i, j);
                                    avg_c[c] += d;
                                    cn[c]++;
                                }
                            }
                        }

#ifdef _OPENMP
                        #pragma omp critical
#endif
                        {
                            avg_r += avg_c[0];
                            avg_g += avg_c[1];
                            avg_b += avg_c[2];
                            rn += cn[0];
                            gn += cn[1];
                            bn += cn[2];
                        }
                    }
                    avg_r *= initialGain;
                    avg_g *= initialGain;
                    avg_b *= initialGain;
                } else {
                    for (int i = 32; i < H - 32; i++)
                        for (int j = 32; j < W - 32; j++) {
                            // each loop read 1 rgb triplet value
                            int lox = cx + j;
                            int loy = cy + i;

                            if (lox >= begx && lox < xEn && loy >= begy && loy < yEn) {

                                double dr = CLIP(initialGain * (rawData[i][3 * j]));
                                double dg = CLIP(initialGain * (rawData[i][3 * j + 1]));
                                double db = CLIP(initialGain * (rawData[i][3 * j + 2]));

                                if (dr > clipHigh || dg > clipHigh || db > clipHigh) {
                                    continue;
                                }

                                avg_r += dr;
                                rn++;
                                avg_g += dg;
                                avg_b += db;
                            }

                            gn = rn;
                            bn = rn;
                        }
                }
            } else {
                //determine GRBG coset; (ey,ex) is the offset of the R subarray


                int ey, ex;

                if (ri->ISGREEN(0, 0)) {  //first pixel is G
                    if (ri->ISRED(0, 1)) {
                        ey = 0;
                        ex = 1;
                    } else {
                        ey = 1;
                        ex = 0;
                    }
                } else {//first pixel is R or B
                    if (ri->ISRED(0, 0)) {
                        ey = 0;
                        ex = 0;
                    } else {
                        ey = 1;
                        ex = 1;
                    }
                }

                const double compval = clipHigh / initialGain;
#ifdef _OPENMP
                #pragma omp parallel for reduction(+:avg_r,avg_g,avg_b,rn,gn,bn) schedule(dynamic,8)
#endif

                for (int i = 32; i < H - 32; i += 2)
                    for (int j = 32; j < W - 32; j += 2) {
                        int lox = cx + j;
                        int loy = cy + i;

                        if (lox >= begx && lox < xEn && loy >= begy && loy < yEn) {

                            //average each Bayer quartet component individually if non-clipped
                            double d[2][2];
                            d[0][0] = rawData[i][j];
                            d[0][1] = rawData[i][j + 1];
                            d[1][0] = rawData[i + 1][j];
                            d[1][1] = rawData[i + 1][j + 1];

                            if (d[ey][ex] <= compval) {
                                avg_r += d[ey][ex];
                                rn++;
                            }

                            if (d[1 - ey][ex] <= compval) {
                                avg_g += d[1 - ey][ex];
                                gn++;
                            }

                            if (d[ey][1 - ex] <= compval) {
                                avg_g += d[ey][1 - ex];
                                gn++;
                            }

                            if (d[1 - ey][1 - ex] <= compval) {
                                avg_b += d[1 - ey][1 - ex];
                                bn++;
                            }
                        }
                    }


                avg_r *= initialGain;
                avg_g *= initialGain;
                avg_b *= initialGain;

            }
        }
    }

    //  if (localr.wbMethod == "aut"  || localr.wbMethod == "autosdw" || localr.wbMethod == "autedgsdw" || localr.wbMethod == "autitc"  || localr.wbMethod == "autedgrob" || localr.wbMethod == "autedg" || localr.wbMethod == "autorobust" ) {
    if (wbpar.method == "aut"  || wbpar.method == "autosdw" || wbpar.method == "autedgsdw" || wbpar.method == "autitc"  || wbpar.method == "autitc2" || wbpar.method == "autedgrob" || wbpar.method == "autedg" || wbpar.method == "autorobust") {
        bool twotimes = false;

        WBauto(redloc, greenloc, blueloc, bfw, bfh, avg_rm, avg_gm, avg_bm, tempitc, greenitc, twotimes, localr, wbpar, begx, begy, yEn,  xEn,  cx,  cy, cmp, raw);

    }

    redloc(0, 0);
    greenloc(0, 0);
    blueloc(0, 0);

    if (settings->verbose) {
        //       printf ("AVGloc: % g % g % g r = % i g = % i b = % i\n", avg_r / rn, avg_g / gn, avg_b / bn, rn, gn, bn);
    }

    //    return ColorTemp (pow(avg_r/rn, 1.0/6.0)*img_r, pow(avg_g/gn, 1.0/6.0)*img_g, pow(avg_b/bn, 1.0/6.0)*img_b);

    double reds = 0., greens = 0., blues = 0.;

    if (wbpar.method == "aut"  || wbpar.method == "autosdw"  || wbpar.method == "autedgsdw" || wbpar.method == "autedgrob" || wbpar.method == "autedg" || wbpar.method == "autorobust") {
        //   printf("on y est\n");
        //twotimes = true;
        reds   = avg_rm * refwb_red;
        greens = avg_gm * refwb_green;
        blues  = avg_bm * refwb_blue;
    }


    if (wbpar.method == "autold") {
        reds   = avg_r / rn * refwb_red;
        greens = avg_g / gn * refwb_green;
        blues  = avg_b / bn * refwb_blue;

    }

    if (wbpar.method == "autitc"  || wbpar.method == "autitc2" ) {
        //not used
        redAWBMul   = rm = avg_rm * refwb_red;
        greenAWBMul = gm = avg_gm * refwb_green;
        blueAWBMul  = bm  = avg_bm * refwb_blue;
    } else

    {

        redAWBMul   = rm = imatrices.rgb_cam[0][0] * reds + imatrices.rgb_cam[0][1] * greens + imatrices.rgb_cam[0][2] * blues;
        greenAWBMul = gm = imatrices.rgb_cam[1][0] * reds + imatrices.rgb_cam[1][1] * greens + imatrices.rgb_cam[1][2] * blues;
        blueAWBMul  = bm = imatrices.rgb_cam[2][0] * reds + imatrices.rgb_cam[2][1] * greens + imatrices.rgb_cam[2][2] * blues;
    }

}


//%%%%%%%%%%%%%%%%%%%%%%%%%%%%%%%%%%%%%%%
void RawImageSource::getAutoWBMultipliers(double & rm, double & gm, double & bm)
{
//    BENCHFUN
    constexpr double clipHigh = 64000.0;
//   printf("AUTO \n");
    /*
        if (ri->get_colors() == 1) {
            rm = gm = bm = 1;
            return;
        }
        */
    /*
        if (redAWBMul != -1.) {
            rm = redAWBMul;
            gm = greenAWBMul;
            bm = blueAWBMul;
            return;
        }

        if (!isWBProviderReady()) {
            rm = -1.0;
            gm = -1.0;
            bm = -1.0;
            return;
        }
    */
    double avg_r = 0;
    double avg_g = 0;
    double avg_b = 0;
    int rn = 0, gn = 0, bn = 0;

    if (fuji) {
        for (int i = 32; i < H - 32; i++) {
            int fw = ri->get_FujiWidth();
            int start = ABS(fw - i) + 32;
            int end = min(H + W - fw - i, fw + i) - 32;

            for (int j = start; j < end; j++) {
                if (ri->getSensorType() != ST_BAYER) {
                    double dr = CLIP(initialGain * (rawData[i][3 * j]));
                    double dg = CLIP(initialGain * (rawData[i][3 * j + 1]));
                    double db = CLIP(initialGain * (rawData[i][3 * j + 2]));

                    if (dr > clipHigh || dg > clipHigh || db > clipHigh) {
                        continue;
                    }

                    avg_r += dr;
                    avg_g += dg;
                    avg_b += db;
                    rn = gn = ++bn;
                } else {
                    int c = FC(i, j);
                    double d = CLIP(initialGain * (rawData[i][j]));

                    if (d > clipHigh) {
                        continue;
                    }

                    // Let's test green first, because they are more numerous
                    if (c == 1) {
                        avg_g += d;
                        gn++;
                    } else if (c == 0) {
                        avg_r += d;
                        rn++;
                    } else { /*if (c==2)*/
                        avg_b += d;
                        bn++;
                    }
                }
            }
        }
    } else {
        if (ri->getSensorType() != ST_BAYER) {
            if (ri->getSensorType() == ST_FUJI_XTRANS) {
                const double compval = clipHigh / initialGain;
#ifdef _OPENMP
                #pragma omp parallel
#endif
                {
                    double avg_c[3] = {0.0};
                    int cn[3] = {0};
#ifdef _OPENMP
                    #pragma omp for schedule(dynamic,16) nowait
#endif

                    for (int i = 32; i < H - 32; i++) {
                        for (int j = 32; j < W - 32; j++) {
                            // each loop read 1 rgb triplet value
                            double d = rawData[i][j];

                            if (d > compval) {
                                continue;
                            }

                            int c = ri->XTRANSFC(i, j);
                            avg_c[c] += d;
                            cn[c]++;
                        }
                    }

#ifdef _OPENMP
                    #pragma omp critical
#endif
                    {
                        avg_r += avg_c[0];
                        avg_g += avg_c[1];
                        avg_b += avg_c[2];
                        rn += cn[0];
                        gn += cn[1];
                        bn += cn[2];
                    }
                }
                avg_r *= initialGain;
                avg_g *= initialGain;
                avg_b *= initialGain;
            } else {
                for (int i = 32; i < H - 32; i++)
                    for (int j = 32; j < W - 32; j++) {
                        // each loop read 1 rgb triplet value

                        double dr = CLIP(initialGain * (rawData[i][3 * j]));
                        double dg = CLIP(initialGain * (rawData[i][3 * j + 1]));
                        double db = CLIP(initialGain * (rawData[i][3 * j + 2]));

                        if (dr > clipHigh || dg > clipHigh || db > clipHigh) {
                            continue;
                        }

                        avg_r += dr;
                        rn++;
                        avg_g += dg;
                        avg_b += db;
                    }

                gn = rn;
                bn = rn;
            }
        } else {
            //determine GRBG coset; (ey,ex) is the offset of the R subarray
            int ey, ex;

            if (ri->ISGREEN(0, 0)) {  //first pixel is G
                if (ri->ISRED(0, 1)) {
                    ey = 0;
                    ex = 1;
                } else {
                    ey = 1;
                    ex = 0;
                }
            } else {//first pixel is R or B
                if (ri->ISRED(0, 0)) {
                    ey = 0;
                    ex = 0;
                } else {
                    ey = 1;
                    ex = 1;
                }
            }

            const double compval = clipHigh / initialGain;
#ifdef _OPENMP
            #pragma omp parallel for reduction(+:avg_r,avg_g,avg_b,rn,gn,bn) schedule(dynamic,8)
#endif

            for (int i = 32; i < H - 32; i += 2)
                for (int j = 32; j < W - 32; j += 2) {
                    //average each Bayer quartet component individually if non-clipped
                    double d[2][2];
                    d[0][0] = rawData[i][j];
                    d[0][1] = rawData[i][j + 1];
                    d[1][0] = rawData[i + 1][j];
                    d[1][1] = rawData[i + 1][j + 1];

                    if (d[ey][ex] <= compval) {
                        avg_r += d[ey][ex];
                        rn++;
                    }

                    if (d[1 - ey][ex] <= compval) {
                        avg_g += d[1 - ey][ex];
                        gn++;
                    }

                    if (d[ey][1 - ex] <= compval) {
                        avg_g += d[ey][1 - ex];
                        gn++;
                    }

                    if (d[1 - ey][1 - ex] <= compval) {
                        avg_b += d[1 - ey][1 - ex];
                        bn++;
                    }
                }

            avg_r *= initialGain;
            avg_g *= initialGain;
            avg_b *= initialGain;

        }
    }

    if (settings->verbose) {
        printf("AVG: %g %g %g\n", avg_r / std::max(1, rn), avg_g / std::max(1, gn), avg_b / std::max(1, bn));
    }

    //    return ColorTemp (pow(avg_r/rn, 1.0/6.0)*img_r, pow(avg_g/gn, 1.0/6.0)*img_g, pow(avg_b/bn, 1.0/6.0)*img_b);

    double reds   = avg_r / std::max(1, rn) * refwb_red;
    double greens = avg_g / std::max(1, gn) * refwb_green;
    double blues  = avg_b / std::max(1, bn) * refwb_blue;

    redAWBMul   = rm = imatrices.rgb_cam[0][0] * reds + imatrices.rgb_cam[0][1] * greens + imatrices.rgb_cam[0][2] * blues;
    greenAWBMul = gm = imatrices.rgb_cam[1][0] * reds + imatrices.rgb_cam[1][1] * greens + imatrices.rgb_cam[1][2] * blues;
    blueAWBMul  = bm = imatrices.rgb_cam[2][0] * reds + imatrices.rgb_cam[2][1] * greens + imatrices.rgb_cam[2][2] * blues;
}

//%%%%%%%%%%%%%%%%%%%%%%%%%%%%%%%%%%%%%%%


ColorTemp RawImageSource::getSpotWB(std::vector<Coord2D> &red, std::vector<Coord2D> &green, std::vector<Coord2D> &blue, int tran, double equal)
{

    int x;
    int y;
    double reds = 0, greens = 0, blues = 0;
    unsigned int rn = 0;

    if (ri->getSensorType() != ST_BAYER) {
        if (ri->getSensorType() == ST_FUJI_XTRANS) {
            int d[9][2] = {{0, 0}, { -1, -1}, { -1, 0}, { -1, 1}, {0, -1}, {0, 1}, {1, -1}, {1, 0}, {1, 1}};

            for (size_t i = 0; i < red.size(); i++) {
                transformPosition(red[i].x, red[i].y, tran, x, y);
                double rloc, gloc, bloc;
                int rnbrs, gnbrs, bnbrs;
                rloc = gloc = bloc = rnbrs = gnbrs = bnbrs = 0;

                for (int k = 0; k < 9; k++) {
                    int xv = x + d[k][0];
                    int yv = y + d[k][1];

                    if (xv >= 0 && yv >= 0 && xv < W && yv < H) {
                        if (ri->ISXTRANSRED(yv, xv)) {  //RED
                            rloc += (rawData[yv][xv]);
                            rnbrs++;
                            continue;
                        } else if (ri->ISXTRANSBLUE(yv, xv)) {  //BLUE
                            bloc += (rawData[yv][xv]);
                            bnbrs++;
                            continue;
                        } else { // GREEN
                            gloc += (rawData[yv][xv]);
                            gnbrs++;
                            continue;
                        }
                    }
                }

                rloc /= rnbrs;
                gloc /= gnbrs;
                bloc /= bnbrs;

                if (rloc * initialGain < 64000. && gloc * initialGain < 64000. && bloc * initialGain < 64000.) {
                    reds += rloc;
                    greens += gloc;
                    blues += bloc;
                    rn++;
                }
            }

        } else {
            int xmin, xmax, ymin, ymax;
            int xr, xg, xb, yr, yg, yb;

            for (size_t i = 0; i < red.size(); i++) {
                transformPosition(red[i].x, red[i].y, tran, xr, yr);
                transformPosition(green[i].x, green[i].y, tran, xg, yg);
                transformPosition(blue[i].x, blue[i].y, tran, xb, yb);

                if (initialGain * (rawData[yr][3 * xr]) > 52500 ||
                        initialGain * (rawData[yg][3 * xg + 1]) > 52500 ||
                        initialGain * (rawData[yb][3 * xb + 2]) > 52500) {
                    continue;
                }

                xmin = min(xr, xg, xb);
                xmax = max(xr, xg, xb);
                ymin = min(yr, yg, yb);
                ymax = max(yr, yg, yb);

                if (xmin >= 0 && ymin >= 0 && xmax < W && ymax < H) {
                    reds    += (rawData[yr][3 * xr]);
                    greens  += (rawData[yg][3 * xg + 1]);
                    blues   += (rawData[yb][3 * xb + 2]);
                    rn++;
                }
            }
        }

    } else {

        int d[9][2] = {{0, 0}, { -1, -1}, { -1, 0}, { -1, 1}, {0, -1}, {0, 1}, {1, -1}, {1, 0}, {1, 1}};

        for (size_t i = 0; i < red.size(); i++) {
            transformPosition(red[i].x, red[i].y, tran, x, y);
            double rloc, gloc, bloc;
            int rnbrs, gnbrs, bnbrs;
            rloc = gloc = bloc = rnbrs = gnbrs = bnbrs = 0;

            for (int k = 0; k < 9; k++) {
                int xv = x + d[k][0];
                int yv = y + d[k][1];
                int c = FC(yv, xv);

                if (xv >= 0 && yv >= 0 && xv < W && yv < H) {
                    if (c == 0) { //RED
                        rloc += (rawData[yv][xv]);
                        rnbrs++;
                        continue;
                    } else if (c == 2) { //BLUE
                        bloc += (rawData[yv][xv]);
                        bnbrs++;
                        continue;
                    } else { // GREEN
                        gloc += (rawData[yv][xv]);
                        gnbrs++;
                        continue;
                    }
                }
            }

            rloc /= std::max(1, rnbrs);
            gloc /= std::max(1, gnbrs);
            bloc /= std::max(1, bnbrs);

            if (rloc * initialGain < 64000. && gloc * initialGain < 64000. && bloc * initialGain < 64000.) {
                reds += rloc;
                greens += gloc;
                blues += bloc;
                rn++;
            }

            transformPosition(green[i].x, green[i].y, tran, x, y); //these are redundant now ??? if not, repeat for these blocks same as for red[]
            rloc = gloc = bloc = rnbrs = gnbrs = bnbrs = 0;

            for (int k = 0; k < 9; k++) {
                int xv = x + d[k][0];
                int yv = y + d[k][1];
                int c = FC(yv, xv);

                if (xv >= 0 && yv >= 0 && xv < W && yv < H) {
                    if (c == 0) { //RED
                        rloc += (rawData[yv][xv]);
                        rnbrs++;
                        continue;
                    } else if (c == 2) { //BLUE
                        bloc += (rawData[yv][xv]);
                        bnbrs++;
                        continue;
                    } else { // GREEN
                        gloc += (rawData[yv][xv]);
                        gnbrs++;
                        continue;
                    }
                }
            }

            rloc /= std::max(rnbrs, 1);
            gloc /= std::max(gnbrs, 1);
            bloc /= std::max(bnbrs, 1);

            if (rloc * initialGain < 64000. && gloc * initialGain < 64000. && bloc * initialGain < 64000.) {
                reds += rloc;
                greens += gloc;
                blues += bloc;
                rn++;
            }

            transformPosition(blue[i].x, blue[i].y, tran, x, y);
            rloc = gloc = bloc = rnbrs = gnbrs = bnbrs = 0;

            for (int k = 0; k < 9; k++) {
                int xv = x + d[k][0];
                int yv = y + d[k][1];
                int c = FC(yv, xv);

                if (xv >= 0 && yv >= 0 && xv < W && yv < H) {
                    if (c == 0) { //RED
                        rloc += (rawData[yv][xv]);
                        rnbrs++;
                        continue;
                    } else if (c == 2) { //BLUE
                        bloc += (rawData[yv][xv]);
                        bnbrs++;
                        continue;
                    } else { // GREEN
                        gloc += (rawData[yv][xv]);
                        gnbrs++;
                        continue;
                    }
                }
            }

            rloc /= std::max(rnbrs, 1);
            gloc /= std::max(gnbrs, 1);
            bloc /= std::max(bnbrs, 1);

            if (rloc * initialGain < 64000. && gloc * initialGain < 64000. && bloc * initialGain < 64000.) {
                reds += rloc;
                greens += gloc;
                blues += bloc;
                rn++;
            }
        }
    }

    if (2u * rn < red.size()) {
        return ColorTemp(equal);
    } else {
        reds = reds / std::max(1u, rn) * refwb_red;
        greens = greens / std::max(1u, rn) * refwb_green;
        blues = blues / std::max(1u, rn) * refwb_blue;

        double rm = imatrices.rgb_cam[0][0] * reds + imatrices.rgb_cam[0][1] * greens + imatrices.rgb_cam[0][2] * blues;
        double gm = imatrices.rgb_cam[1][0] * reds + imatrices.rgb_cam[1][1] * greens + imatrices.rgb_cam[1][2] * blues;
        double bm = imatrices.rgb_cam[2][0] * reds + imatrices.rgb_cam[2][1] * greens + imatrices.rgb_cam[2][2] * blues;

        return ColorTemp(rm, gm, bm, equal);
    }
}


//%%%%%%%%%%%%%%%%%%%%%%%%%%%%%%%%%%%%%%%

void RawImageSource::transformPosition(int x, int y, int tran, int& ttx, int& tty)
{

    tran = defTransform(tran);

    x += border;
    y += border;

    if (d1x) {
        if ((tran & TR_ROT) == TR_R90 || (tran & TR_ROT) == TR_R270) {
            x /= 2;
        } else {
            y /= 2;
        }
    }

    int w = W, h = H;

    if (fuji) {
        w = ri->get_FujiWidth() * 2 + 1;
        h = (H - ri->get_FujiWidth()) * 2 + 1;
    }

    int sw = w, sh = h;

    if ((tran & TR_ROT) == TR_R90 || (tran & TR_ROT) == TR_R270) {
        sw = h;
        sh = w;
    }

    int ppx = x, ppy = y;

    if (tran & TR_HFLIP) {
        ppx = sw - 1 - x ;
    }

    if (tran & TR_VFLIP) {
        ppy = sh - 1 - y;
    }

    int tx = ppx;
    int ty = ppy;

    if ((tran & TR_ROT) == TR_R180) {
        tx = w - 1 - ppx;
        ty = h - 1 - ppy;
    } else if ((tran & TR_ROT) == TR_R90) {
        tx = ppy;
        ty = h - 1 - ppx;
    } else if ((tran & TR_ROT) == TR_R270) {
        tx = w - 1 - ppy;
        ty = ppx;
    }

    if (fuji) {
        ttx = (tx + ty) / 2;
        tty = (ty - tx) / 2 + ri->get_FujiWidth();
    } else {
        ttx = tx;
        tty = ty;
    }
}

//%%%%%%%%%%%%%%%%%%%%%%%%%%%%%%%%%%%%%%%

void RawImageSource::inverse33(const double (*rgb_cam)[3], double (*cam_rgb)[3])
{
    double nom = (rgb_cam[0][2] * rgb_cam[1][1] * rgb_cam[2][0] - rgb_cam[0][1] * rgb_cam[1][2] * rgb_cam[2][0] -
                  rgb_cam[0][2] * rgb_cam[1][0] * rgb_cam[2][1] + rgb_cam[0][0] * rgb_cam[1][2] * rgb_cam[2][1] +
                  rgb_cam[0][1] * rgb_cam[1][0] * rgb_cam[2][2] - rgb_cam[0][0] * rgb_cam[1][1] * rgb_cam[2][2]);
    cam_rgb[0][0] = (rgb_cam[1][2] * rgb_cam[2][1] - rgb_cam[1][1] * rgb_cam[2][2]) / nom;
    cam_rgb[0][1] = - (rgb_cam[0][2] * rgb_cam[2][1] - rgb_cam[0][1] * rgb_cam[2][2]) / nom;
    cam_rgb[0][2] = (rgb_cam[0][2] * rgb_cam[1][1] - rgb_cam[0][1] * rgb_cam[1][2]) / nom;
    cam_rgb[1][0] = - (rgb_cam[1][2] * rgb_cam[2][0] - rgb_cam[1][0] * rgb_cam[2][2]) / nom;
    cam_rgb[1][1] = (rgb_cam[0][2] * rgb_cam[2][0] - rgb_cam[0][0] * rgb_cam[2][2]) / nom;
    cam_rgb[1][2] = - (rgb_cam[0][2] * rgb_cam[1][0] - rgb_cam[0][0] * rgb_cam[1][2]) / nom;
    cam_rgb[2][0] = (rgb_cam[1][1] * rgb_cam[2][0] - rgb_cam[1][0] * rgb_cam[2][1]) / nom;
    cam_rgb[2][1] = - (rgb_cam[0][1] * rgb_cam[2][0] - rgb_cam[0][0] * rgb_cam[2][1]) / nom;
    cam_rgb[2][2] = (rgb_cam[0][1] * rgb_cam[1][0] - rgb_cam[0][0] * rgb_cam[1][1]) / nom;
}

DiagonalCurve* RawImageSource::phaseOneIccCurve;
DiagonalCurve* RawImageSource::phaseOneIccCurveInv;

void RawImageSource::init()
{

    {
        // Initialize Phase One ICC curves

        /* This curve is derived from TIFFTAG_TRANSFERFUNCTION of a Capture One P25+ image with applied film curve,
           exported to TIFF with embedded camera ICC. It's assumed to be similar to most standard curves in
           Capture One. It's not necessary to be exactly the same, it's just to be close to a typical curve to
           give the Phase One ICC files a good working space. */
        const double phase_one_forward[] = {
            0.0000000000, 0.0000000000, 0.0152590219, 0.0029602502, 0.0305180438, 0.0058899825, 0.0457770657, 0.0087739376, 0.0610360876, 0.0115968566,
            0.0762951095, 0.0143587396, 0.0915541314, 0.0171969177, 0.1068131533, 0.0201876860, 0.1220721752, 0.0232852674, 0.1373311971, 0.0264744030,
            0.1525902190, 0.0297245747, 0.1678492409, 0.0330205234, 0.1831082628, 0.0363775082, 0.1983672847, 0.0397802701, 0.2136263066, 0.0432593271,
            0.2288853285, 0.0467841611, 0.2441443503, 0.0503700313, 0.2594033722, 0.0540474556, 0.2746623941, 0.0577859159, 0.2899214160, 0.0616159304,
            0.3051804379, 0.0655222400, 0.3204394598, 0.0695353628, 0.3356984817, 0.0736552987, 0.3509575036, 0.0778973068, 0.3662165255, 0.0822461280,
            0.3814755474, 0.0867170214, 0.3967345693, 0.0913252461, 0.4119935912, 0.0960860609, 0.4272526131, 0.1009994659, 0.4425116350, 0.1060654612,
            0.4577706569, 0.1113298238, 0.4730296788, 0.1167925536, 0.4882887007, 0.1224841688, 0.5035477226, 0.1284046693, 0.5188067445, 0.1345540551,
            0.5340657664, 0.1409781033, 0.5493247883, 0.1476615549, 0.5645838102, 0.1546501869, 0.5798428321, 0.1619287404, 0.5951018540, 0.1695277333,
            0.6103608759, 0.1774776837, 0.6256198978, 0.1858091096, 0.6408789197, 0.1945525292, 0.6561379416, 0.2037384604, 0.6713969635, 0.2134279393,
            0.6866559854, 0.2236667430, 0.7019150072, 0.2345159075, 0.7171740291, 0.2460517281, 0.7324330510, 0.2583047227, 0.7476920729, 0.2714122225,
            0.7629510948, 0.2854352636, 0.7782101167, 0.3004959182, 0.7934691386, 0.3167620356, 0.8087281605, 0.3343862058, 0.8239871824, 0.3535820554,
            0.8392462043, 0.3745937285, 0.8545052262, 0.3977111467, 0.8697642481, 0.4232547494, 0.8850232700, 0.4515754940, 0.9002822919, 0.4830701152,
            0.9155413138, 0.5190966659, 0.9308003357, 0.5615320058, 0.9460593576, 0.6136263066, 0.9613183795, 0.6807965209, 0.9765774014, 0.7717402914,
            0.9918364233, 0.9052109560, 1.0000000000, 1.0000000000
        };
        std::vector<double> cForwardPoints;
        cForwardPoints.push_back(double (DCT_Spline));  // The first value is the curve type
        std::vector<double> cInversePoints;
        cInversePoints.push_back(double (DCT_Spline));  // The first value is the curve type

        for (unsigned int i = 0; i < sizeof(phase_one_forward) / sizeof(phase_one_forward[0]); i += 2) {
            cForwardPoints.push_back(phase_one_forward[i + 0]);
            cForwardPoints.push_back(phase_one_forward[i + 1]);
            cInversePoints.push_back(phase_one_forward[i + 1]);
            cInversePoints.push_back(phase_one_forward[i + 0]);
        }

        phaseOneIccCurve = new DiagonalCurve(cForwardPoints, CURVES_MIN_POLY_POINTS);
        phaseOneIccCurveInv = new DiagonalCurve(cInversePoints, CURVES_MIN_POLY_POINTS);
    }
}

void RawImageSource::getRawValues(int x, int y, int rotate, int &R, int &G, int &B)
{
    if (d1x) { // Nikon D1x has special sensor. We just skip it
        R = G = B = 0;
        return;
    }

    int xnew = x + border;
    int ynew = y + border;
    rotate += ri->get_rotateDegree();
    rotate %= 360;

    if (rotate == 90) {
        std::swap(xnew, ynew);
        ynew = H - 1 - ynew;
    } else if (rotate == 180) {
        xnew = W - 1 - xnew;
        ynew = H - 1 - ynew;
    } else if (rotate == 270) {
        std::swap(xnew, ynew);
        ynew = H - 1 - ynew;
        xnew = W - 1 - xnew;
        ynew = H - 1 - ynew;
    }

    int c = ri->getSensorType() == ST_FUJI_XTRANS ? ri->XTRANSFC(ynew, xnew) : ri->FC(ynew, xnew);
    int val = round(rawData[ynew][xnew] / scale_mul[c]);

    if (c == 0) {
        R = val;
        G = 0;
        B = 0;
    } else if (c == 2) {
        R = 0;
        G = 0;
        B = val;
    } else {
        R = 0;
        G = val;
        B = 0;
    }
}

void RawImageSource::cleanup()
{
    delete phaseOneIccCurve;
    delete phaseOneIccCurveInv;
}

} /* namespace */<|MERGE_RESOLUTION|>--- conflicted
+++ resolved
@@ -34,12 +34,9 @@
 #include "rt_math.h"
 #include "improcfun.h"
 #include "rtlensfun.h"
-<<<<<<< HEAD
 #include "cat02adaptation.h"
-
-=======
 #include "pdaflinesfilter.h"
->>>>>>> 4511b693
+
 #ifdef _OPENMP
 #include <omp.h>
 #endif
@@ -2373,17 +2370,11 @@
             plistener->setProgress(0.0);
         }
 
-<<<<<<< HEAD
+        GreenEqulibrateThreshold thresh(0.01 * raw.bayersensor.greenthresh);
+
         if (numFrames == 4) {
             for (int i = 0; i < 4; ++i) {
-                green_equilibrate(0.01 * raw.bayersensor.greenthresh, *rawDataFrames[i]);
-=======
-        GreenEqulibrateThreshold thresh(0.01 * raw.bayersensor.greenthresh);
-
-        if(numFrames == 4) {
-            for(int i = 0; i < 4; ++i) {
                 green_equilibrate(thresh, *rawDataFrames[i]);
->>>>>>> 4511b693
             }
         } else {
             green_equilibrate(thresh, rawData);
