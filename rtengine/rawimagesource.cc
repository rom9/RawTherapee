--- conflicted
+++ resolved
@@ -1644,10 +1644,6 @@
 
     rgbSourceModified = false;
 
-<<<<<<< HEAD
-
-    if (settings->verbose) {
-=======
     if (cache) {
         if (!redCache) {
             redCache = new array2D<float>(W, H);
@@ -1691,8 +1687,7 @@
         delete blueCache;
         blueCache = nullptr;
     }
-    if( settings->verbose ) {
->>>>>>> ba434372
+    if (settings->verbose) {
         if (getSensorType() == ST_BAYER) {
             printf("Demosaicing Bayer data: %s - %d usec\n", raw.bayersensor.method.c_str(), t2.etime(t1));
         } else if (getSensorType() == ST_FUJI_XTRANS) {
