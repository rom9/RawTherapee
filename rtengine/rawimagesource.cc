/*
 *  This file is part of RawTherapee.
 *
 *  Copyright (c) 2004-2010 Gabor Horvath <hgabor@rawtherapee.com>
 *
 *  RawTherapee is free software: you can redistribute it and/or modify
 *  it under the terms of the GNU General Public License as published by
 *  the Free Software Foundation, either version 3 of the License, or
 *  (at your option) any later version.
 *
 *  RawTherapee is distributed in the hope that it will be useful,
 *  but WITHOUT ANY WARRANTY; without even the implied warranty of
 *  MERCHANTABILITY or FITNESS FOR A PARTICULAR PURPOSE.  See the
 *  GNU General Public License for more details.
 *
 *  You should have received a copy of the GNU General Public License
 *  along with RawTherapee.  If not, see <http://www.gnu.org/licenses/>.
 */
#include <cmath>
#include <iostream>

#include "rtengine.h"
#include "rawimagesource.h"
#include "rawimagesource_i.h"
#include "jaggedarray.h"
#include "median.h"
#include "rawimage.h"
#include "mytime.h"
#include "iccstore.h"
#include "curves.h"
#include "dfmanager.h"
#include "ffmanager.h"
#include "dcp.h"
#include "rt_math.h"
#include "improcfun.h"
#include "rtlensfun.h"
#include "pdaflinesfilter.h"
#ifdef _OPENMP
#include <omp.h>
#endif
#include "opthelper.h"
#include "StopWatch.h"
#define clipretinex( val, minv, maxv )    (( val = (val < minv ? minv : val ) ) > maxv ? maxv : val )
#undef CLIPD
#define CLIPD(a) ((a)>0.0f?((a)<1.0f?(a):1.0f):0.0f)

namespace
{

void rotateLine (const float* const line, rtengine::PlanarPtr<float> &channel, const int tran, const int i, const int w, const int h)
{
    switch (tran & TR_ROT) {
        case TR_R180:
            for (int j = 0; j < w; j++) {
                channel (h - 1 - i, w - 1 - j) = line[j];
            }

            break;

        case TR_R90:
            for (int j = 0; j < w; j++) {
                channel (j, h - 1 - i) = line[j];
            }

            break;

        case TR_R270:
            for (int j = 0; j < w; j++) {
                channel (w - 1 - j, i) = line[j];
            }

            break;

        case TR_NONE:
        default:
            for (int j = 0; j < w; j++) {
                channel (i, j) = line[j];
            }
    }
}

void transLineStandard (const float* const red, const float* const green, const float* const blue, const int i, rtengine::Imagefloat* const image, const int tran, const int imwidth, const int imheight)
{
    // conventional CCD coarse rotation
    rotateLine (red, image->r, tran, i, imwidth, imheight);
    rotateLine (green, image->g, tran, i, imwidth, imheight);
    rotateLine (blue, image->b, tran, i, imwidth, imheight);
}

void transLineFuji (const float* const red, const float* const green, const float* const blue, const int i, rtengine::Imagefloat* const image, const int tran, const int imheight, const int fw)
{

    // Fuji SuperCCD rotation + coarse rotation
    int start = ABS (fw - i);
    int w = fw * 2 + 1;
    int h = (imheight - fw) * 2 + 1;
    int end = min (h + fw - i, w - fw + i);

    switch (tran & TR_ROT) {
        case TR_R180:
            for (int j = start; j < end; j++) {
                int y = i + j - fw;
                int x = fw - i + j;

                if (x >= 0 && y < image->getHeight() && y >= 0 && x < image->getWidth()) {
                    image->r (image->getHeight() - 1 - y, image->getWidth() - 1 - x) = red[j];
                    image->g (image->getHeight() - 1 - y, image->getWidth() - 1 - x) = green[j];
                    image->b (image->getHeight() - 1 - y, image->getWidth() - 1 - x) = blue[j];
                }
            }

            break;

        case TR_R270:
            for (int j = start; j < end; j++) {
                int y = i + j - fw;
                int x = fw - i + j;

                if (x >= 0 && x < image->getHeight() && y >= 0 && y < image->getWidth()) {
                    image->r (image->getHeight() - 1 - x, y) = red[j];
                    image->g (image->getHeight() - 1 - x, y) = green[j];
                    image->b (image->getHeight() - 1 - x, y) = blue[j];
                }
            }

            break;

        case TR_R90:
            for (int j = start; j < end; j++) {
                int y = i + j - fw;
                int x = fw - i + j;

                if (x >= 0 && y < image->getWidth() && y >= 0 && x < image->getHeight()) {
                    image->r (x, image->getWidth() - 1 - y) = red[j];
                    image->g (x, image->getWidth() - 1 - y) = green[j];
                    image->b (x, image->getWidth() - 1 - y) = blue[j];
                }
            }

            break;

        case TR_NONE:
        default:
            for (int j = start; j < end; j++) {
                int y = i + j - fw;
                int x = fw - i + j;

                if (x >= 0 && y < image->getHeight() && y >= 0 && x < image->getWidth()) {
                    image->r (y, x) = red[j];
                    image->g (y, x) = green[j];
                    image->b (y, x) = blue[j];
                }
            }
    }
}

void transLineD1x (const float* const red, const float* const green, const float* const blue, const int i, rtengine::Imagefloat* const image, const int tran, const int imwidth, const int imheight, const bool oddHeight, const bool clip)
{
    // Nikon D1X has an uncommon sensor with 4028 x 1324 sensels.
    // Vertical sensel size is 2x horizontal sensel size
    // We have to do vertical interpolation for the 'missing' rows
    // We do that in combination with coarse rotation

    switch (tran & TR_ROT) {
        case TR_R180: // rotate 180 degree
            for (int j = 0; j < imwidth; j++) {
                image->r (2 * (imheight - 1 - i), imwidth - 1 - j) = red[j];
                image->g (2 * (imheight - 1 - i), imwidth - 1 - j) = green[j];
                image->b (2 * (imheight - 1 - i), imwidth - 1 - j) = blue[j];
            }

            if (i == 0) {
                for (int j = 0; j < imwidth; j++) {
                    image->r (2 * imheight - 1, imwidth - 1 - j) = red[j];
                    image->g (2 * imheight - 1, imwidth - 1 - j) = green[j];
                    image->b (2 * imheight - 1, imwidth - 1 - j) = blue[j];
                }
            }

            if (i == 1 || i == 2) { // linear interpolation
                int row = 2 * imheight - 1 - 2 * i;

                for (int j = 0; j < imwidth; j++) {
                    int col = imwidth - 1 - j;
                    image->r (row, col) = (red[j] + image->r (row + 1, col)) / 2;
                    image->g (row, col) = (green[j] + image->g (row + 1, col)) / 2;
                    image->b (row, col) = (blue[j] + image->b (row + 1, col)) / 2;
                }

                if (i == 2 && oddHeight) {
                    int row = 2 * imheight;

                    for (int j = 0; j < imwidth; j++) {
                        int col = imwidth - 1 - j;
                        image->r (row, col) = (red[j] + image->r (row - 2, col)) / 2;
                        image->g (row, col) = (green[j] + image->g (row - 2, col)) / 2;
                        image->b (row, col) = (blue[j] + image->b (row - 2, col)) / 2;
                    }
                }
            } else if (i == imheight - 1 || i == imheight - 2) {
                int row = 2 * imheight - 1 - 2 * i;

                for (int j = 0; j < imwidth; j++) {
                    int col = imwidth - 1 - j;
                    image->r (row, col) = (red[j] + image->r (row + 1, col)) / 2;
                    image->g (row, col) = (green[j] + image->g (row + 1, col)) / 2;
                    image->b (row, col) = (blue[j] + image->b (row + 1, col)) / 2;
                }

                row = 2 * imheight - 1 - 2 * i + 2;

                for (int j = 0; j < imwidth; j++) {
                    int col = imwidth - 1 - j;
                    image->r (row, col) = (red[j] + image->r (row + 1, col)) / 2;
                    image->g (row, col) = (green[j] + image->g (row + 1, col)) / 2;
                    image->b (row, col) = (blue[j] + image->b (row + 1, col)) / 2;
                }
            } else if (i > 2 && i < imheight - 1) { // vertical bicubic interpolation
                int row = 2 * imheight - 1 - 2 * i + 2;

                for (int j = 0; j < imwidth; j++) {
                    int col = imwidth - 1 - j;
                    image->r (row, col) = MAX (0.f, -0.0625f * (red[j] + image->r (row + 3, col)) + 0.5625f * (image->r (row - 1, col) + image->r (row + 1, col)));
                    image->g (row, col) = MAX (0.f, -0.0625f * (green[j] + image->g (row + 3, col)) + 0.5625f * (image->g (row - 1, col) + image->g (row + 1, col)));
                    image->b (row, col) = MAX (0.f, -0.0625f * (blue[j] + image->b (row + 3, col)) + 0.5625f * (image->b (row - 1, col) + image->b (row + 1, col)));

                    if (clip) {
                        image->r (row, col) = MIN (image->r (row, col), rtengine::MAXVALF);
                        image->g (row, col) = MIN (image->g (row, col), rtengine::MAXVALF);
                        image->b (row, col) = MIN (image->b (row, col), rtengine::MAXVALF);
                    }
                }
            }

            break;

        case TR_R90: // rotate right
            if ( i == 0) {
                for (int j = 0; j < imwidth; j++) {
                    image->r (j, 2 * imheight - 1) = red[j];
                    image->g (j, 2 * imheight - 1) = green[j];
                    image->b (j, 2 * imheight - 1) = blue[j];
                }
            }

            for (int j = 0; j < imwidth; j++) {
                image->r (j, 2 * (imheight - 1 - i)) = red[j];
                image->g (j, 2 * (imheight - 1 - i)) = green[j];
                image->b (j, 2 * (imheight - 1 - i)) = blue[j];
            }

            if (i == 1 || i == 2) { // linear interpolation
                int col = 2 * imheight - 1 - 2 * i;

                for (int j = 0; j < imwidth; j++) {
                    image->r (j, col) = (red[j] + image->r (j, col + 1)) / 2;
                    image->g (j, col) = (green[j] + image->g (j, col + 1)) / 2;
                    image->b (j, col) = (blue[j] + image->b (j, col + 1)) / 2;

                    if (oddHeight && i == 2) {
                        image->r (j, 2 * imheight) = (red[j] + image->r (j, 2 * imheight - 2)) / 2;
                        image->g (j, 2 * imheight) = (green[j] + image->g (j, 2 * imheight - 2)) / 2;
                        image->b (j, 2 * imheight) = (blue[j] + image->b (j, 2 * imheight - 2)) / 2;
                    }
                }
            } else if (i == imheight - 1) {
                int col = 2 * imheight - 1 - 2 * i;

                for (int j = 0; j < imwidth; j++) {
                    image->r (j, col) = (red[j] + image->r (j, col + 1)) / 2;
                    image->g (j, col) = (green[j] + image->g (j, col + 1)) / 2;
                    image->b (j, col) = (blue[j] + image->b (j, col + 1)) / 2;
                }

                col = 2 * imheight - 1 - 2 * i + 2;

                for (int j = 0; j < imwidth; j++) {
                    image->r (j, col) = (red[j] + image->r (j, col + 1)) / 2;
                    image->g (j, col) = (green[j] + image->g (j, col + 1)) / 2;
                    image->b (j, col) = (blue[j] + image->b (j, col + 1)) / 2;
                }
            } else if (i > 2 && i < imheight - 1) { // vertical bicubic interpolation
                int col = 2 * imheight - 1 - 2 * i + 2;

                for (int j = 0; j < imwidth; j++) {
                    image->r (j, col) = MAX (0.f, -0.0625f * (red[j] + image->r (j, col + 3)) + 0.5625f * (image->r (j, col - 1) + image->r (j, col + 1)));
                    image->g (j, col) = MAX (0.f, -0.0625f * (green[j] + image->g (j, col + 3)) + 0.5625f * (image->g (j, col - 1) + image->g (j, col + 1)));
                    image->b (j, col) = MAX (0.f, -0.0625f * (blue[j] + image->b (j, col + 3)) + 0.5625f * (image->b (j, col - 1) + image->b (j, col + 1)));

                    if (clip) {
                        image->r (j, col) = MIN (image->r (j, col), rtengine::MAXVALF);
                        image->g (j, col) = MIN (image->g (j, col), rtengine::MAXVALF);
                        image->b (j, col) = MIN (image->b (j, col), rtengine::MAXVALF);
                    }
                }
            }

            break;

        case TR_R270: // rotate left
            if (i == 0) {
                for (int j = imwidth - 1, row = 0; j >= 0; j--, row++) {
                    image->r (row, 2 * i) = red[j];
                    image->g (row, 2 * i) = green[j];
                    image->b (row, 2 * i) = blue[j];
                }
            } else if (i == 1 || i == 2) { // linear interpolation
                for (int j = imwidth - 1, row = 0; j >= 0; j--, row++) {
                    image->r (row, 2 * i) = red[j];
                    image->g (row, 2 * i) = green[j];
                    image->b (row, 2 * i) = blue[j];
                    image->r (row, 2 * i - 1) = (red[j] + image->r (row, 2 * i - 2)) * 0.5f;
                    image->g (row, 2 * i - 1) = (green[j] + image->g (row, 2 * i - 2)) * 0.5f;
                    image->b (row, 2 * i - 1) = (blue[j] + image->b (row, 2 * i - 2)) * 0.5f;
                }
            } else if (i > 0 && i < imheight) { // vertical bicubic interpolation
                for (int j = imwidth - 1, row = 0; j >= 0; j--, row++) {
                    image->r (row, 2 * i - 3) = MAX (0.f, -0.0625f * (red[j] + image->r (row, 2 * i - 6)) + 0.5625f * (image->r (row, 2 * i - 2) + image->r (row, 2 * i - 4)));
                    image->g (row, 2 * i - 3) = MAX (0.f, -0.0625f * (green[j] + image->g (row, 2 * i - 6)) + 0.5625f * (image->g (row, 2 * i - 2) + image->g (row, 2 * i - 4)));
                    image->b (row, 2 * i - 3) = MAX (0.f, -0.0625f * (blue[j] + image->b (row, 2 * i - 6)) + 0.5625f * (image->b (row, 2 * i - 2) + image->b (row, 2 * i - 4)));

                    if (clip) {
                        image->r (row, 2 * i - 3) = MIN (image->r (row, 2 * i - 3), rtengine::MAXVALF);
                        image->g (row, 2 * i - 3) = MIN (image->g (row, 2 * i - 3), rtengine::MAXVALF);
                        image->b (row, 2 * i - 3) = MIN (image->b (row, 2 * i - 3), rtengine::MAXVALF);
                    }

                    image->r (row, 2 * i) = red[j];
                    image->g (row, 2 * i) = green[j];
                    image->b (row, 2 * i) = blue[j];
                }
            }

            if (i == imheight - 1) {
                for (int j = imwidth - 1, row = 0; j >= 0; j--, row++) {
                    image->r (row, 2 * i - 1) = MAX (0.f, -0.0625f * (red[j] + image->r (row, 2 * i - 4)) + 0.5625f * (image->r (row, 2 * i) + image->r (row, 2 * i - 2)));
                    image->g (row, 2 * i - 1) = MAX (0.f, -0.0625f * (green[j] + image->g (row, 2 * i - 4)) + 0.5625f * (image->g (row, 2 * i) + image->g (row, 2 * i - 2)));
                    image->b (row, 2 * i - 1) = MAX (0.f, -0.0625f * (blue[j] + image->b (row, 2 * i - 4)) + 0.5625f * (image->b (row, 2 * i) + image->b (row, 2 * i - 2)));

                    if (clip) {
                        image->r (j, 2 * i - 1) = MIN (image->r (j, 2 * i - 1), rtengine::MAXVALF);
                        image->g (j, 2 * i - 1) = MIN (image->g (j, 2 * i - 1), rtengine::MAXVALF);
                        image->b (j, 2 * i - 1) = MIN (image->b (j, 2 * i - 1), rtengine::MAXVALF);
                    }

                    image->r (row, 2 * i + 1) = (red[j] + image->r (row, 2 * i - 1)) / 2;
                    image->g (row, 2 * i + 1) = (green[j] + image->g (row, 2 * i - 1)) / 2;
                    image->b (row, 2 * i + 1) = (blue[j] + image->b (row, 2 * i - 1)) / 2;

                    if (oddHeight) {
                        image->r (row, 2 * i + 2) = (red[j] + image->r (row, 2 * i - 2)) / 2;
                        image->g (row, 2 * i + 2) = (green[j] + image->g (row, 2 * i - 2)) / 2;
                        image->b (row, 2 * i + 2) = (blue[j] + image->b (row, 2 * i - 2)) / 2;
                    }
                }
            }

            break;

        case TR_NONE: // no coarse rotation
        default:
            rotateLine (red, image->r, tran, 2 * i, imwidth, imheight);
            rotateLine (green, image->g, tran, 2 * i, imwidth, imheight);
            rotateLine (blue, image->b, tran, 2 * i, imwidth, imheight);

            if (i == 1 || i == 2) { // linear interpolation
                for (int j = 0; j < imwidth; j++) {
                    image->r (2 * i - 1, j) = (red[j] + image->r (2 * i - 2, j)) / 2;
                    image->g (2 * i - 1, j) = (green[j] + image->g (2 * i - 2, j)) / 2;
                    image->b (2 * i - 1, j) = (blue[j] + image->b (2 * i - 2, j)) / 2;
                }
            } else if (i > 2 && i < imheight) { // vertical bicubic interpolation
                for (int j = 0; j < imwidth; j++) {
                    image->r (2 * i - 3, j) = MAX (0.f, -0.0625f * (red[j] + image->r (2 * i - 6, j)) + 0.5625f * (image->r (2 * i - 2, j) + image->r (2 * i - 4, j)));
                    image->g (2 * i - 3, j) = MAX (0.f, -0.0625f * (green[j] + image->g (2 * i - 6, j)) + 0.5625f * (image->g (2 * i - 2, j) + image->g (2 * i - 4, j)));
                    image->b (2 * i - 3, j) = MAX (0.f, -0.0625f * (blue[j] + image->b (2 * i - 6, j)) + 0.5625f * (image->b (2 * i - 2, j) + image->b (2 * i - 4, j)));

                    if (clip) {
                        image->r (2 * i - 3, j) = MIN (image->r (2 * i - 3, j), rtengine::MAXVALF);
                        image->g (2 * i - 3, j) = MIN (image->g (2 * i - 3, j), rtengine::MAXVALF);
                        image->b (2 * i - 3, j) = MIN (image->b (2 * i - 3, j), rtengine::MAXVALF);
                    }
                }
            }

            if (i == imheight - 1) {
                for (int j = 0; j < imwidth; j++) {
                    image->r (2 * i - 1, j) = MAX (0.f, -0.0625f * (red[j] + image->r (2 * i - 4, j)) + 0.5625f * (image->r (2 * i, j) + image->r (2 * i - 2, j)));
                    image->g (2 * i - 1, j) = MAX (0.f, -0.0625f * (green[j] + image->g (2 * i - 4, j)) + 0.5625f * (image->g (2 * i, j) + image->g (2 * i - 2, j)));
                    image->b (2 * i - 1, j) = MAX (0.f, -0.0625f * (blue[j] + image->b (2 * i - 4, j)) + 0.5625f * (image->b (2 * i, j) + image->b (2 * i - 2, j)));

                    if (clip) {
                        image->r (2 * i - 1, j) = MIN (image->r (2 * i - 1, j), rtengine::MAXVALF);
                        image->g (2 * i - 1, j) = MIN (image->g (2 * i - 1, j), rtengine::MAXVALF);
                        image->b (2 * i - 1, j) = MIN (image->b (2 * i - 1, j), rtengine::MAXVALF);
                    }

                    image->r (2 * i + 1, j) = (red[j] + image->r (2 * i - 1, j)) / 2;
                    image->g (2 * i + 1, j) = (green[j] + image->g (2 * i - 1, j)) / 2;
                    image->b (2 * i + 1, j) = (blue[j] + image->b (2 * i - 1, j)) / 2;

                    if (oddHeight) {
                        image->r (2 * i + 2, j) = (red[j] + image->r (2 * i - 2, j)) / 2;
                        image->g (2 * i + 2, j) = (green[j] + image->g (2 * i - 2, j)) / 2;
                        image->b (2 * i + 2, j) = (blue[j] + image->b (2 * i - 2, j)) / 2;
                    }
                }
            }
    }
}

}


namespace rtengine
{

extern const Settings* settings;
#undef ABS
#undef DIST

#define ABS(a) ((a)<0?-(a):(a))
#define DIST(a,b) (ABS(a-b))

RawImageSource::RawImageSource ()
    : ImageSource()
    , W (0), H (0)
    , plistener (nullptr)
    , scale_mul{}
    , c_black{}
    , c_white{}
    , cblacksom{}
    , ref_pre_mul{}
    , refwb_red (0.0)
    , refwb_green (0.0)
    , refwb_blue (0.0)
    , rgb_cam{}
    , cam_rgb{}
    , xyz_cam{}
    , cam_xyz{}
    , fuji (false)
    , d1x (false)
    , border (4)
    , chmax{}
    , hlmax{}
    , clmax{}
    , initialGain(0.0)
    , camInitialGain(0.0)
    , defGain(0.0)
    , ri(nullptr)
    , lc00(0.0)
    , lc01(0.0)
    , lc02(0.0)
    , lc10(0.0)
    , lc11(0.0)
    , lc12(0.0)
    , lc20(0.0)
    , lc21(0.0)
    , lc22(0.0)
    , cache(nullptr)
    , threshold(0)
    , rawData(0, 0)
    , green(0, 0)
    , red(0, 0)
    , blue(0, 0)
    , rawDirty(true)
{
    camProfile = nullptr;
    embProfile = nullptr;
    rgbSourceModified = false;
    for(int i = 0; i < 4; ++i) {
        psRedBrightness[i] = psGreenBrightness[i] = psBlueBrightness[i] = 1.f;
    }
}

//%%%%%%%%%%%%%%%%%%%%%%%%%%%%%%%%%%%%%%%

RawImageSource::~RawImageSource ()
{

    delete idata;

    for (size_t i = 0; i < numFrames; ++i) {
        delete riFrames[i];
    }

    for (size_t i = 0; i < numFrames - 1; ++i) {
        delete rawDataBuffer[i];
    }

    flushRGB();
    flushRawData();

    if ( cache ) {
        delete [] cache;
    }

    if (camProfile) {
        cmsCloseProfile (camProfile);
    }

    if (embProfile) {
        cmsCloseProfile (embProfile);
    }
}

//%%%%%%%%%%%%%%%%%%%%%%%%%%%%%%%%%%%%%%%

void RawImageSource::transformRect (const PreviewProps &pp, int tran, int &ssx1, int &ssy1, int &width, int &height, int &fw)
{
    int pp_x = pp.getX() + border;
    int pp_y = pp.getY() + border;
    int pp_width = pp.getWidth();
    int pp_height = pp.getHeight();

    if (d1x) {
        if ((tran & TR_ROT) == TR_R90 || (tran & TR_ROT) == TR_R270) {
            pp_x /= 2;
            pp_width = pp_width / 2 + 1;
        } else {
            pp_y /= 2;
            pp_height = pp_height / 2 + 1;
        }
    }

    int w = W, h = H;

    if (fuji) {
        w = ri->get_FujiWidth() * 2 + 1;
        h = (H - ri->get_FujiWidth()) * 2 + 1;
    }

    int sw = w, sh = h;

    if ((tran & TR_ROT) == TR_R90 || (tran & TR_ROT) == TR_R270) {
        sw = h;
        sh = w;
    }

    if ( pp_width > sw - 2 * border) {
        pp_width = sw - 2 * border;
    }

    if ( pp_height > sh - 2 * border) {
        pp_height = sh - 2 * border;
    }

    int ppx = pp_x, ppy = pp_y;

    if (tran & TR_HFLIP) {
        ppx = max (sw - pp_x - pp_width, 0);
    }

    if (tran & TR_VFLIP) {
        ppy = max (sh - pp_y - pp_height, 0);
    }

    int sx1 = ppx;        // assuming it's >=0
    int sy1 = ppy;        // assuming it's >=0
    int sx2 = min (ppx + pp_width, w - 1);
    int sy2 = min (ppy + pp_height, h - 1);

    if ((tran & TR_ROT) == TR_R180) {
        sx1 = max (w - ppx - pp_width, 0);
        sy1 = max (h - ppy - pp_height, 0);
        sx2 = min (sx1 + pp_width, w - 1);
        sy2 = min (sy1 + pp_height, h - 1);
    } else if ((tran & TR_ROT) == TR_R90) {
        sx1 = ppy;
        sy1 = max (h - ppx - pp_width, 0);
        sx2 = min (sx1 + pp_height, w - 1);
        sy2 = min (sy1 + pp_width, h - 1);
    } else if ((tran & TR_ROT) == TR_R270) {
        sx1 = max (w - ppy - pp_height, 0);
        sy1 = ppx;
        sx2 = min (sx1 + pp_height, w - 1);
        sy2 = min (sy1 + pp_width, h - 1);
    }

    if (fuji) {
        // atszamoljuk a koordinatakat fuji-ra:
        // recalculate the coordinates fuji-ra:
        ssx1 = (sx1 + sy1) / 2;
        ssy1 = (sy1 - sx2 ) / 2 + ri->get_FujiWidth();
        int ssx2 = (sx2 + sy2) / 2 + 1;
        int ssy2 = (sy2 - sx1) / 2 + ri->get_FujiWidth();
        fw   = (sx2 - sx1) / 2 / pp.getSkip();
        width  = (ssx2 - ssx1) / pp.getSkip() + ((ssx2 - ssx1) % pp.getSkip() > 0);
        height = (ssy2 - ssy1) / pp.getSkip() + ((ssy2 - ssy1) % pp.getSkip() > 0);
    } else {
        ssx1 = sx1;
        ssy1 = sy1;
        width  = (sx2 - sx1) / pp.getSkip() + ((sx2 - sx1) % pp.getSkip() > 0);
        height = (sy2 - sy1) / pp.getSkip() + ((sy2 - sy1) % pp.getSkip() > 0);
    }
}

float calculate_scale_mul (float scale_mul[4], const float pre_mul_[4], const float c_white[4], const float c_black[4], bool isMono, int colors)
{
    if (isMono || colors == 1) {
        for (int c = 0; c < 4; c++) {
            scale_mul[c] = 65535.0 / (c_white[c] - c_black[c]);
        }
    } else {
        float pre_mul[4];

        for (int c = 0; c < 4; c++) {
            pre_mul[c] = pre_mul_[c];
        }

        if (pre_mul[3] == 0) {
            pre_mul[3] = pre_mul[1]; // G2 == G1
        }

        float maxpremul = max (pre_mul[0], pre_mul[1], pre_mul[2], pre_mul[3]);

        for (int c = 0; c < 4; c++) {
            scale_mul[c] = (pre_mul[c] / maxpremul) * 65535.0 / (c_white[c] - c_black[c]);
        }
    }

    float gain = max (scale_mul[0], scale_mul[1], scale_mul[2], scale_mul[3]) / min (scale_mul[0], scale_mul[1], scale_mul[2], scale_mul[3]);
    return gain;
}

void RawImageSource::getImage (const ColorTemp &ctemp, int tran, Imagefloat* image, const PreviewProps &pp, const ToneCurveParams &hrp, const RAWParams &raw )
{
    MyMutex::MyLock lock (getImageMutex);

    tran = defTransform (tran);

    // compute channel multipliers
    double r, g, b;
    float rm, gm, bm;

    if (ctemp.getTemp() < 0) {
        // no white balance, ie revert the pre-process white balance to restore original unbalanced raw camera color
        rm = ri->get_pre_mul (0);
        gm = ri->get_pre_mul (1);
        bm = ri->get_pre_mul (2);
    } else {
        ctemp.getMultipliers (r, g, b);
        rm = imatrices.cam_rgb[0][0] * r + imatrices.cam_rgb[0][1] * g + imatrices.cam_rgb[0][2] * b;
        gm = imatrices.cam_rgb[1][0] * r + imatrices.cam_rgb[1][1] * g + imatrices.cam_rgb[1][2] * b;
        bm = imatrices.cam_rgb[2][0] * r + imatrices.cam_rgb[2][1] * g + imatrices.cam_rgb[2][2] * b;
    }

    if (true) {
        // adjust gain so the maximum raw value of the least scaled channel just hits max
        const float new_pre_mul[4] = { ri->get_pre_mul (0) / rm, ri->get_pre_mul (1) / gm, ri->get_pre_mul (2) / bm, ri->get_pre_mul (3) / gm };
        float new_scale_mul[4];

        bool isMono = (ri->getSensorType() == ST_FUJI_XTRANS && raw.xtranssensor.method == RAWParams::XTransSensor::getMethodString(RAWParams::XTransSensor::Method::MONO))
                      || (ri->getSensorType() == ST_BAYER && raw.bayersensor.method == RAWParams::BayerSensor::getMethodString(RAWParams::BayerSensor::Method::MONO));
        float gain = calculate_scale_mul (new_scale_mul, new_pre_mul, c_white, cblacksom, isMono, ri->get_colors());
        rm = new_scale_mul[0] / scale_mul[0] * gain;
        gm = new_scale_mul[1] / scale_mul[1] * gain;
        bm = new_scale_mul[2] / scale_mul[2] * gain;
        //fprintf(stderr, "camera gain: %f, current wb gain: %f, diff in stops %f\n", camInitialGain, gain, log2(camInitialGain) - log2(gain));
    } else {
        // old scaling: used a fixed reference gain based on camera (as-shot) white balance

        // how much we need to scale each channel to get our new white balance
        rm = refwb_red / rm;
        gm = refwb_green / gm;
        bm = refwb_blue / bm;
        // normalize so larger multiplier becomes 1.0
        float minval = min (rm, gm, bm);
        rm /= minval;
        gm /= minval;
        bm /= minval;
        // multiply with reference gain, ie as-shot WB
        rm *= camInitialGain;
        gm *= camInitialGain;
        bm *= camInitialGain;
    }

    defGain = 0.0;
    // compute image area to render in order to provide the requested part of the image
    int sx1, sy1, imwidth, imheight, fw, d1xHeightOdd = 0;
    transformRect (pp, tran, sx1, sy1, imwidth, imheight, fw);

    // check possible overflows
    int maximwidth, maximheight;

    if ((tran & TR_ROT) == TR_R90 || (tran & TR_ROT) == TR_R270) {
        maximwidth = image->getHeight();
        maximheight = image->getWidth();
    } else {
        maximwidth = image->getWidth();
        maximheight = image->getHeight();
    }

    if (d1x) {
        // D1X has only half of the required rows
        // we interpolate the missing ones later to get correct aspect ratio
        // if the height is odd we also have to add an additional row to avoid a black line
        d1xHeightOdd = maximheight & 1;
        maximheight /= 2;
        imheight = maximheight;
    }

    // correct if overflow (very rare), but not fuji because it is corrected in transline
    if (!fuji && imwidth > maximwidth) {
        imwidth = maximwidth;
    }

    if (!fuji && imheight > maximheight) {
        imheight = maximheight;
    }

    if (fuji) { // zero image to avoid access to uninitialized values in further processing because fuji super-ccd processing is not clean...
        for (int i = 0; i < image->getHeight(); ++i) {
            for (int j = 0; j < image->getWidth(); ++j) {
                image->r (i, j) = image->g (i, j) = image->b (i, j) = 0;
            }
        }
    }

    int maxx = this->W, maxy = this->H, skip = pp.getSkip();

    // raw clip levels after white balance
    hlmax[0] = clmax[0] * rm;
    hlmax[1] = clmax[1] * gm;
    hlmax[2] = clmax[2] * bm;

    const bool doClip = (chmax[0] >= clmax[0] || chmax[1] >= clmax[1] || chmax[2] >= clmax[2]) && !hrp.hrenabled;

    float area = skip * skip;
    rm /= area;
    gm /= area;
    bm /= area;
    bool doHr = (hrp.hrenabled && hrp.method != "Color");
#ifdef _OPENMP
    #pragma omp parallel if(!d1x)       // omp disabled for D1x to avoid race conditions (see Issue 1088 http://code.google.com/p/rawtherapee/issues/detail?id=1088)
    {
#endif
        // render the requested image part
        float line_red[imwidth] ALIGNED16;
        float line_grn[imwidth] ALIGNED16;
        float line_blue[imwidth] ALIGNED16;

#ifdef _OPENMP
        #pragma omp for schedule(dynamic,16)
#endif

        for (int ix = 0; ix < imheight; ix++) {
            int i = sy1 + skip * ix;

            if (i >= maxy - skip) {
                i = maxy - skip - 1;    // avoid trouble
            }

            if (ri->getSensorType() == ST_BAYER || ri->getSensorType() == ST_FUJI_XTRANS || ri->get_colors() == 1) {
                for (int j = 0, jx = sx1; j < imwidth; j++, jx += skip) {
                    jx = std::min (jx, maxx - skip - 1); // avoid trouble

                    float rtot = 0.f, gtot = 0.f, btot = 0.f;

                    for (int m = 0; m < skip; m++)
                        for (int n = 0; n < skip; n++) {
                            rtot += red[i + m][jx + n];
                            gtot += green[i + m][jx + n];
                            btot += blue[i + m][jx + n];
                        }

                    rtot *= rm;
                    gtot *= gm;
                    btot *= bm;

                    if (doClip) {
                        // note: as hlmax[] can be larger than CLIP and we can later apply negative
                        // exposure this means that we can clip away local highlights which actually
                        // are not clipped. We have to do that though as we only check pixel by pixel
                        // and don't know if this will transition into a clipped area, if so we need
                        // to clip also surrounding to make a good colour transition
                        rtot = CLIP (rtot);
                        gtot = CLIP (gtot);
                        btot = CLIP (btot);
                    }

                    line_red[j] = rtot;
                    line_grn[j] = gtot;
                    line_blue[j] = btot;
                }
            } else {
                for (int j = 0, jx = sx1; j < imwidth; j++, jx += skip) {
                    if (jx > maxx - skip) {
                        jx = maxx - skip - 1;
                    }

                    float rtot, gtot, btot;
                    rtot = gtot = btot = 0;

                    for (int m = 0; m < skip; m++)
                        for (int n = 0; n < skip; n++) {
                            rtot += rawData[i + m][ (jx + n) * 3 + 0];
                            gtot += rawData[i + m][ (jx + n) * 3 + 1];
                            btot += rawData[i + m][ (jx + n) * 3 + 2];
                        }

                    rtot *= rm;
                    gtot *= gm;
                    btot *= bm;

                    if (doClip) {
                        rtot = CLIP (rtot);
                        gtot = CLIP (gtot);
                        btot = CLIP (btot);
                    }

                    line_red[j] = rtot;
                    line_grn[j] = gtot;
                    line_blue[j] = btot;

                }
            }

            //process all highlight recovery other than "Color"
            if (doHr) {
                hlRecovery (hrp.method, line_red, line_grn, line_blue, imwidth, hlmax);
            }

            if (d1x) {
                transLineD1x (line_red, line_grn, line_blue, ix, image, tran, imwidth, imheight, d1xHeightOdd, doClip);
            } else if (fuji) {
                transLineFuji (line_red, line_grn, line_blue, ix, image, tran, imheight, fw);
            } else {
                transLineStandard (line_red, line_grn, line_blue, ix, image, tran, imwidth, imheight);
            }

        }

#ifdef _OPENMP
    }
#endif

    if (fuji) {
        int a = ((tran & TR_ROT) == TR_R90 && image->getWidth() % 2 == 0) || ((tran & TR_ROT) == TR_R180 && image->getHeight() % 2 + image->getWidth() % 2 == 1) || ((tran & TR_ROT) == TR_R270 && image->getHeight() % 2 == 0);

        // first row
        for (int j = 1 + a; j < image->getWidth() - 1; j += 2) {
            image->r (0, j) = (image->r (1, j) + image->r (0, j + 1) + image->r (0, j - 1)) / 3;
            image->g (0, j) = (image->g (1, j) + image->g (0, j + 1) + image->g (0, j - 1)) / 3;
            image->b (0, j) = (image->b (1, j) + image->b (0, j + 1) + image->b (0, j - 1)) / 3;
        }

        // other rows
        for (int i = 1; i < image->getHeight() - 1; i++) {
            for (int j = 2 - (a + i + 1) % 2; j < image->getWidth() - 1; j += 2) {
                // edge-adaptive interpolation
                double dh = (ABS (image->r (i, j + 1) - image->r (i, j - 1)) + ABS (image->g (i, j + 1) - image->g (i, j - 1)) + ABS (image->b (i, j + 1) - image->b (i, j - 1))) / 1.0;
                double dv = (ABS (image->r (i + 1, j) - image->r (i - 1, j)) + ABS (image->g (i + 1, j) - image->g (i - 1, j)) + ABS (image->b (i + 1, j) - image->b (i - 1, j))) / 1.0;
                double eh = 1.0 / (1.0 + dh);
                double ev = 1.0 / (1.0 + dv);
                image->r (i, j) = (eh * (image->r (i, j + 1) + image->r (i, j - 1)) + ev * (image->r (i + 1, j) + image->r (i - 1, j))) / (2.0 * (eh + ev));
                image->g (i, j) = (eh * (image->g (i, j + 1) + image->g (i, j - 1)) + ev * (image->g (i + 1, j) + image->g (i - 1, j))) / (2.0 * (eh + ev));
                image->b (i, j) = (eh * (image->b (i, j + 1) + image->b (i, j - 1)) + ev * (image->b (i + 1, j) + image->b (i - 1, j))) / (2.0 * (eh + ev));
            }

            // first pixel
            if (2 - (a + i + 1) % 2 == 2) {
                image->r (i, 0) = (image->r (i + 1, 0) + image->r (i - 1, 0) + image->r (i, 1)) / 3;
                image->g (i, 0) = (image->g (i + 1, 0) + image->g (i - 1, 0) + image->g (i, 1)) / 3;
                image->b (i, 0) = (image->b (i + 1, 0) + image->b (i - 1, 0) + image->b (i, 1)) / 3;
            }

            // last pixel
            if (2 - (a + i + image->getWidth()) % 2 == 2) {
                image->r (i, image->getWidth() - 1) = (image->r (i + 1, image->getWidth() - 1) + image->r (i - 1, image->getWidth() - 1) + image->r (i, image->getWidth() - 2)) / 3;
                image->g (i, image->getWidth() - 1) = (image->g (i + 1, image->getWidth() - 1) + image->g (i - 1, image->getWidth() - 1) + image->g (i, image->getWidth() - 2)) / 3;
                image->b (i, image->getWidth() - 1) = (image->b (i + 1, image->getWidth() - 1) + image->b (i - 1, image->getWidth() - 1) + image->b (i, image->getWidth() - 2)) / 3;
            }
        }

        // last row
        int b = (a == 1 && image->getHeight() % 2) || (a == 0 && image->getHeight() % 2 == 0);

        for (int j = 1 + b; j < image->getWidth() - 1; j += 2) {
            image->r (image->getHeight() - 1, j) = (image->r (image->getHeight() - 2, j) + image->r (image->getHeight() - 1, j + 1) + image->r (image->getHeight() - 1, j - 1)) / 3;
            image->g (image->getHeight() - 1, j) = (image->g (image->getHeight() - 2, j) + image->g (image->getHeight() - 1, j + 1) + image->g (image->getHeight() - 1, j - 1)) / 3;
            image->b (image->getHeight() - 1, j) = (image->b (image->getHeight() - 2, j) + image->b (image->getHeight() - 1, j + 1) + image->b (image->getHeight() - 1, j - 1)) / 3;
        }
    }

    // Flip if needed
    if (tran & TR_HFLIP) {
        hflip (image);
    }

    if (tran & TR_VFLIP) {
        vflip (image);
    }

    // Colour correction (only when running on full resolution)
    if (pp.getSkip() == 1) {
        switch (ri->getSensorType()) {
            case ST_BAYER:
                processFalseColorCorrection (image, raw.bayersensor.ccSteps);
                break;

            case ST_FUJI_XTRANS:
                processFalseColorCorrection (image, raw.xtranssensor.ccSteps);
                break;

            case ST_FOVEON:
            case ST_NONE:
                break;
        }
    }
}

DCPProfile *RawImageSource::getDCP(const ColorManagementParams &cmp, DCPProfile::ApplyState &as)
{
    DCPProfile *dcpProf = nullptr;
    cmsHPROFILE dummy;
    findInputProfile(cmp.input, nullptr, (static_cast<const FramesData*>(getMetaData()))->getCamera(), &dcpProf, dummy);

    if (dcpProf == nullptr) {
        if (settings->verbose) {
            printf ("Can't load DCP profile '%s'!\n", cmp.input.c_str());
        }

        return nullptr;
    }

    dcpProf->setStep2ApplyState (cmp.working, cmp.toneCurve, cmp.applyLookTable, cmp.applyBaselineExposureOffset, as);
    return dcpProf;
}

void RawImageSource::convertColorSpace (Imagefloat* image, const ColorManagementParams &cmp, const ColorTemp &wb)
{
    double pre_mul[3] = { ri->get_pre_mul(0), ri->get_pre_mul(1), ri->get_pre_mul(2) };
    colorSpaceConversion (image, cmp, wb, pre_mul, embProfile, camProfile, imatrices.xyz_cam, (static_cast<const FramesData*>(getMetaData()))->getCamera());
}

//%%%%%%%%%%%%%%%%%%%%%%%%%%%%%%%%%%%%%%%

/* interpolateBadPixelsBayer: correct raw pixels looking at the bitmap
 * takes into consideration if there are multiple bad pixels in the neighbourhood
 */
int RawImageSource::interpolateBadPixelsBayer ( PixelsMap &bitmapBads, array2D<float> &rawData )
{
    static const float eps = 1.f;
    int counter = 0;
#ifdef _OPENMP
    #pragma omp parallel for reduction(+:counter) schedule(dynamic,16)
#endif

    for ( int row = 2; row < H - 2; row++ ) {
        for (int col = 2; col < W - 2; col++ ) {
            int sk = bitmapBads.skipIfZero (col, row); //optimization for a stripe all zero

            if ( sk ) {
                col += sk - 1; //-1 is because of col++ in cycle
                continue;
            }

            if (!bitmapBads.get (col, row)) {
                continue;
            }

            float wtdsum = 0.f, norm = 0.f;

            // diagonal interpolation
            if (FC (row, col) == 1) {
                // green channel. We can use closer pixels than for red or blue channel. Distance to centre pixel is sqrt(2) => weighting is 0.70710678
                // For green channel following pixels will be used for interpolation. Pixel to be interpolated is in centre.
                // 1 means that pixel is used in this step, if itself and his counterpart are not marked bad
                // 0 0 0 0 0
                // 0 1 0 1 0
                // 0 0 0 0 0
                // 0 1 0 1 0
                // 0 0 0 0 0
                for ( int dx = -1; dx <= 1; dx += 2) {
                    if ( bitmapBads.get (col + dx, row - 1) || bitmapBads.get (col - dx, row + 1)) {
                        continue;
                    }

                    float dirwt = 0.70710678f / ( fabsf ( rawData[row - 1][col + dx] - rawData[row + 1][col - dx]) + eps);
                    wtdsum += dirwt * (rawData[row - 1][col + dx] + rawData[row + 1][col - dx]);
                    norm += dirwt;
                }
            } else {
                // red and blue channel. Distance to centre pixel is sqrt(8) => weighting is 0.35355339
                // For red and blue channel following pixels will be used for interpolation. Pixel to be interpolated is in centre.
                // 1 means that pixel is used in this step, if itself and his counterpart are not marked bad
                // 1 0 0 0 1
                // 0 0 0 0 0
                // 0 0 0 0 0
                // 0 0 0 0 0
                // 1 0 0 0 1
                for ( int dx = -2; dx <= 2; dx += 4) {
                    if ( bitmapBads.get (col + dx, row - 2) || bitmapBads.get (col - dx, row + 2)) {
                        continue;
                    }

                    float dirwt = 0.35355339f / ( fabsf ( rawData[row - 2][col + dx] - rawData[row + 2][col - dx]) + eps);
                    wtdsum += dirwt * (rawData[row - 2][col + dx] + rawData[row + 2][col - dx]);
                    norm += dirwt;
                }
            }

            // channel independent. Distance to centre pixel is 2 => weighting is 0.5
            // Additionally for all channel following pixels will be used for interpolation. Pixel to be interpolated is in centre.
            // 1 means that pixel is used in this step, if itself and his counterpart are not marked bad
            // 0 0 1 0 0
            // 0 0 0 0 0
            // 1 0 0 0 1
            // 0 0 0 0 0
            // 0 0 1 0 0

            // horizontal interpolation
            if (! (bitmapBads.get (col - 2, row) || bitmapBads.get (col + 2, row))) {
                float dirwt = 0.5f / ( fabsf ( rawData[row][col - 2] - rawData[row][col + 2]) + eps);
                wtdsum += dirwt * (rawData[row][col - 2] + rawData[row][col + 2]);
                norm += dirwt;
            }

            // vertical interpolation
            if (! (bitmapBads.get (col, row - 2) || bitmapBads.get (col, row + 2))) {
                float dirwt = 0.5f / ( fabsf ( rawData[row - 2][col] - rawData[row + 2][col]) + eps);
                wtdsum += dirwt * (rawData[row - 2][col] + rawData[row + 2][col]);
                norm += dirwt;
            }

            if (LIKELY (norm > 0.f)) { // This means, we found at least one pair of valid pixels in the steps above, likelihood of this case is about 99.999%
                rawData[row][col] = wtdsum / (2.f * norm); //gradient weighted average, Factor of 2.f is an optimization to avoid multiplications in former steps
                counter++;
            } else { //backup plan -- simple average. Same method for all channels. We could improve this, but it's really unlikely that this case happens
                int tot = 0;
                float sum = 0;

                for ( int dy = -2; dy <= 2; dy += 2) {
                    for ( int dx = -2; dx <= 2; dx += 2) {
                        if (bitmapBads.get (col + dx, row + dy)) {
                            continue;
                        }

                        sum += rawData[row + dy][col + dx];
                        tot++;
                    }
                }

                if (tot > 0) {
                    rawData[row][col] = sum / tot;
                    counter ++;
                }
            }
        }
    }

    return counter; // Number of interpolated pixels.
}

/* interpolateBadPixels3Colours: correct raw pixels looking at the bitmap
 * takes into consideration if there are multiple bad pixels in the neighbourhood
 */
int RawImageSource::interpolateBadPixelsNColours ( PixelsMap &bitmapBads, const int colours )
{
    static const float eps = 1.f;
    int counter = 0;
#ifdef _OPENMP
    #pragma omp parallel for reduction(+:counter) schedule(dynamic,16)
#endif

    for ( int row = 2; row < H - 2; row++ ) {
        for (int col = 2; col < W - 2; col++ ) {
            int sk = bitmapBads.skipIfZero (col, row); //optimization for a stripe all zero

            if ( sk ) {
                col += sk - 1; //-1 is because of col++ in cycle
                continue;
            }

            if (!bitmapBads.get (col, row)) {
                continue;
            }

            float wtdsum[colours], norm[colours];

            for (int i = 0; i < colours; ++i) {
                wtdsum[i] = norm[i] = 0.f;
            }

            // diagonal interpolation
            for ( int dx = -1; dx <= 1; dx += 2) {
                if ( bitmapBads.get (col + dx, row - 1) || bitmapBads.get (col - dx, row + 1)) {
                    continue;
                }

                for (int c = 0; c < colours; c++) {
                    float dirwt = 0.70710678f / ( fabsf ( rawData[row - 1][ (col + dx) * colours + c] - rawData[row + 1][ (col - dx) * colours + c]) + eps);
                    wtdsum[c] += dirwt * (rawData[row - 1][ (col + dx) * colours + c] + rawData[row + 1][ (col - dx) * colours + c]);
                    norm[c] += dirwt;
                }
            }

            // horizontal interpolation
            if (! (bitmapBads.get (col - 1, row) || bitmapBads.get (col + 1, row))) {
                for (int c = 0; c < colours; c++) {
                    float dirwt = 1.f / ( fabsf ( rawData[row][ (col - 1) * colours + c] - rawData[row][ (col + 1) * colours + c]) + eps);
                    wtdsum[c] += dirwt * (rawData[row][ (col - 1) * colours + c] + rawData[row][ (col + 1) * colours + c]);
                    norm[c] += dirwt;
                }
            }

            // vertical interpolation
            if (! (bitmapBads.get (col, row - 1) || bitmapBads.get (col, row + 1))) {
                for (int c = 0; c < colours; c++) {
                    float dirwt = 1.f / ( fabsf ( rawData[row - 1][col * colours + c] - rawData[row + 1][col * colours + c]) + eps);
                    wtdsum[c] += dirwt * (rawData[row - 1][col * colours + c] + rawData[row + 1][col * colours + c]);
                    norm[c] += dirwt;
                }
            }

            if (LIKELY (norm[0] > 0.f)) { // This means, we found at least one pair of valid pixels in the steps above, likelihood of this case is about 99.999%
                for (int c = 0; c < colours; c++) {
                    rawData[row][col * colours + c] = wtdsum[c] / (2.f * norm[c]); //gradient weighted average, Factor of 2.f is an optimization to avoid multiplications in former steps
                }

                counter++;
            } else { //backup plan -- simple average. Same method for all channels. We could improve this, but it's really unlikely that this case happens
                int tot = 0;
                float sum[colours];

                for (int i = 0; i < colours; ++i) {
                    sum[i] = 0.f;
                }

                for ( int dy = -2; dy <= 2; dy += 2) {
                    for ( int dx = -2; dx <= 2; dx += 2) {
                        if (bitmapBads.get (col + dx, row + dy)) {
                            continue;
                        }

                        for (int c = 0; c < colours; c++) {
                            sum[c] += rawData[row + dy][ (col + dx) * colours + c];
                        }

                        tot++;
                    }
                }

                if (tot > 0) {
                    for (int c = 0; c < colours; c++) {
                        rawData[row][col * colours + c] = sum[c] / tot;
                    }

                    counter ++;
                }
            }
        }
    }

    return counter; // Number of interpolated pixels.
}
/* interpolateBadPixelsXtrans: correct raw pixels looking at the bitmap
 * takes into consideration if there are multiple bad pixels in the neighbourhood
 */
int RawImageSource::interpolateBadPixelsXtrans ( PixelsMap &bitmapBads )
{
    static const float eps = 1.f;
    int counter = 0;
#ifdef _OPENMP
    #pragma omp parallel for reduction(+:counter) schedule(dynamic,16)
#endif

    for ( int row = 2; row < H - 2; row++ ) {
        for (int col = 2; col < W - 2; col++ ) {
            int skip = bitmapBads.skipIfZero (col, row); //optimization for a stripe all zero

            if ( skip ) {
                col += skip - 1; //-1 is because of col++ in cycle
                continue;
            }

            if (!bitmapBads.get (col, row)) {
                continue;
            }

            float wtdsum = 0.f, norm = 0.f;
            unsigned int pixelColor = ri->XTRANSFC (row, col);

            if (pixelColor == 1) {
                // green channel. A green pixel can either be a solitary green pixel or a member of a 2x2 square of green pixels
                if (ri->XTRANSFC (row, col - 1) == ri->XTRANSFC (row, col + 1)) {
                    // If left and right neighbour have same colour, then this is a solitary green pixel
                    // For these the following pixels will be used for interpolation. Pixel to be interpolated is in centre and marked with a P.
                    // Pairs of pixels used in this step are numbered. A pair will be used if none of the pixels of the pair is marked bad
                    // 0 means, the pixel has a different colour and will not be used
                    // 0 1 0 2 0
                    // 3 5 0 6 4
                    // 0 0 P 0 0
                    // 4 6 0 5 3
                    // 0 2 0 1 0
                    for ( int dx = -1; dx <= 1; dx += 2) { // pixels marked 5 or 6 in above example. Distance to P is sqrt(2) => weighting is 0.70710678f
                        if ( bitmapBads.get (col + dx, row - 1) || bitmapBads.get (col - dx, row + 1)) {
                            continue;
                        }

                        float dirwt = 0.70710678f / ( fabsf ( rawData[row - 1][col + dx] - rawData[row + 1][col - dx]) + eps);
                        wtdsum += dirwt * (rawData[row - 1][col + dx] + rawData[row + 1][col - dx]);
                        norm += dirwt;
                    }

                    for ( int dx = -1; dx <= 1; dx += 2) { // pixels marked 1 or 2 on above example. Distance to P is sqrt(5) => weighting is 0.44721359f
                        if ( bitmapBads.get (col + dx, row - 2) || bitmapBads.get (col - dx, row + 2)) {
                            continue;
                        }

                        float dirwt = 0.44721359f / ( fabsf ( rawData[row - 2][col + dx] - rawData[row + 2][col - dx]) + eps);
                        wtdsum += dirwt * (rawData[row - 2][col + dx] + rawData[row + 2][col - dx]);
                        norm += dirwt;
                    }

                    for ( int dx = -2; dx <= 2; dx += 4) { // pixels marked 3 or 4 on above example. Distance to P is sqrt(5) => weighting is 0.44721359f
                        if ( bitmapBads.get (col + dx, row - 1) || bitmapBads.get (col - dx, row + 1)) {
                            continue;
                        }

                        float dirwt = 0.44721359f / ( fabsf ( rawData[row - 1][col + dx] - rawData[row + 1][col - dx]) + eps);
                        wtdsum += dirwt * (rawData[row - 1][col + dx] + rawData[row + 1][col - dx]);
                        norm += dirwt;
                    }
                } else {
                    // this is a member of a 2x2 square of green pixels
                    // For these the following pixels will be used for interpolation. Pixel to be interpolated is at position P in the example.
                    // Pairs of pixels used in this step are numbered. A pair will be used if none of the pixels of the pair is marked bad
                    // 0 means, the pixel has a different colour and will not be used
                    // 1 0 0 3
                    // 0 P 2 0
                    // 0 2 1 0
                    // 3 0 0 0

                    // pixels marked 1 in above example. Distance to P is sqrt(2) => weighting is 0.70710678f
                    int offset1 = ri->XTRANSFC (row - 1, col - 1) == ri->XTRANSFC (row + 1, col + 1) ? 1 : -1;

                    if ( ! (bitmapBads.get (col - offset1, row - 1) || bitmapBads.get (col + offset1, row + 1))) {
                        float dirwt = 0.70710678f / ( fabsf ( rawData[row - 1][col - offset1] - rawData[row + 1][col + offset1]) + eps);
                        wtdsum += dirwt * (rawData[row - 1][col - offset1] + rawData[row + 1][col + offset1]);
                        norm += dirwt;
                    }

                    // pixels marked 2 in above example. Distance to P is 1 => weighting is 1.f
                    int offsety = (ri->XTRANSFC (row - 1, col) != 1 ? 1 : -1);
                    int offsetx = offset1 * offsety;

                    if ( ! (bitmapBads.get (col + offsetx, row) || bitmapBads.get (col, row + offsety))) {
                        float dirwt = 1.f / ( fabsf ( rawData[row][col + offsetx] - rawData[row + offsety][col]) + eps);
                        wtdsum += dirwt * (rawData[row][col + offsetx] + rawData[row + offsety][col]);
                        norm += dirwt;
                    }

                    int offsety2 = -offsety;
                    int offsetx2 = -offsetx;
                    offsetx *= 2;
                    offsety *= 2;

                    // pixels marked 3 in above example. Distance to P is sqrt(5) => weighting is 0.44721359f
                    if ( ! (bitmapBads.get (col + offsetx, row + offsety2) || bitmapBads.get (col + offsetx2, row + offsety))) {
                        float dirwt = 0.44721359f / ( fabsf ( rawData[row + offsety2][col + offsetx] - rawData[row + offsety][col + offsetx2]) + eps);
                        wtdsum += dirwt * (rawData[row + offsety2][col + offsetx] + rawData[row + offsety][col + offsetx2]);
                        norm += dirwt;
                    }
                }
            } else {
                // red and blue channel.
                // Each red or blue pixel has exactly one neighbour of same colour in distance 2 and four neighbours of same colour which can be reached by a move of a knight in chess.
                // For the distance 2 pixel (marked with an X) we generate a virtual counterpart (marked with a V)
                // For red and blue channel following pixels will be used for interpolation. Pixel to be interpolated is in centre and marked with a P.
                // Pairs of pixels used in this step are numbered except for distance 2 pixels which are marked X and V. A pair will be used if none of the pixels of the pair is marked bad
                // 0 1 0 0 0    0 0 X 0 0   remaining cases are symmetric
                // 0 0 0 0 2    1 0 0 0 2
                // X 0 P 0 V    0 0 P 0 0
                // 0 0 0 0 1    0 0 0 0 0
                // 0 2 0 0 0    0 2 V 1 0

                // Find two knight moves landing on a pixel of same colour as the pixel to be interpolated.
                // If we look at first and last row of 5x5 square, we will find exactly two knight pixels.
                // Additionally we know that the column of this pixel has 1 or -1 horizontal distance to the centre pixel
                // When we find a knight pixel, we get its counterpart, which has distance (+-3,+-3), where the signs of distance depend on the corner of the found knight pixel.
                // These pixels are marked 1 or 2 in above examples. Distance to P is sqrt(5) => weighting is 0.44721359f
                // The following loop simply scans the four possible places. To keep things simple, it does not stop after finding two knight pixels, because it will not find more than two
                for (int d1 = -2, offsety = 3; d1 <= 2; d1 += 4, offsety -= 6) {
                    for (int d2 = -1, offsetx = 3; d2 < 1; d2 += 2, offsetx -= 6) {
                        if (ri->XTRANSFC (row + d1, col + d2) == pixelColor) {
                            if ( ! (bitmapBads.get (col + d2, row + d1) || bitmapBads.get (col + d2 + offsetx, row + d1 + offsety))) {
                                float dirwt = 0.44721359f / ( fabsf ( rawData[row + d1][col + d2] - rawData[row + d1 + offsety][col + d2 + offsetx]) + eps);
                                wtdsum += dirwt * (rawData[row + d1][col + d2] + rawData[row + d1 + offsety][col + d2 + offsetx]);
                                norm += dirwt;
                            }
                        }
                    }
                }

                // now scan for the pixel of same colour in distance 2 in each direction (marked with an X in above examples).
                bool distance2PixelFound = false;
                int dx, dy;

                // check horizontal
                for (dx = -2, dy = 0; dx <= 2 && !distance2PixelFound; dx += 4)
                    if (ri->XTRANSFC (row, col + dx) == pixelColor) {
                        distance2PixelFound = true;
                    }

                if (!distance2PixelFound)

                    // no distance 2 pixel on horizontal, check vertical
                    for (dx = 0, dy = -2; dy <= 2 && !distance2PixelFound; dy += 4)
                        if (ri->XTRANSFC (row + dy, col) == pixelColor) {
                            distance2PixelFound = true;
                        }

                // calculate the value of its virtual counterpart (marked with a V in above examples)
                float virtualPixel;

                if (dy == 0) {
                    virtualPixel = 0.5f * (rawData[row - 1][col - dx] + rawData[row + 1][col - dx]);
                } else {
                    virtualPixel = 0.5f * (rawData[row - dy][col - 1] + rawData[row - dy][col + 1]);
                }

                // and weight as usual. Distance to P is 2 => weighting is 0.5f
                float dirwt = 0.5f / ( fabsf ( virtualPixel - rawData[row + dy][col + dx]) + eps);
                wtdsum += dirwt * (virtualPixel + rawData[row + dy][col + dx]);
                norm += dirwt;
            }

            if (LIKELY (norm > 0.f)) { // This means, we found at least one pair of valid pixels in the steps above, likelihood of this case is about 99.999%
                rawData[row][col] = wtdsum / (2.f * norm); //gradient weighted average, Factor of 2.f is an optimization to avoid multiplications in former steps
                counter++;
            }
        }
    }

    return counter; // Number of interpolated pixels.
}
//%%%%%%%%%%%%%%%%%%%%%%%%%%%%%%%%%%%%%%%

/*  Search for hot or dead pixels in the image and update the map
 *  For each pixel compare its value to the average of similar colour surrounding
 *  (Taken from Emil Martinec idea)
 *  (Optimized by Ingo Weyrich 2013 and 2015)
 */
int RawImageSource::findHotDeadPixels( PixelsMap &bpMap, float thresh, bool findHotPixels, bool findDeadPixels )
{
    float varthresh = (20.0 * (thresh / 100.0) + 1.0 ) / 24.f;

    // allocate temporary buffer
    float* cfablur;
    cfablur = (float (*)) malloc (H * W * sizeof * cfablur);

    // counter for dead or hot pixels
    int counter = 0;

#ifdef _OPENMP
    #pragma omp parallel
#endif
    {
#ifdef _OPENMP
        #pragma omp for schedule(dynamic,16) nowait
#endif

        for (int i = 2; i < H - 2; i++) {
            for (int j = 2; j < W - 2; j++) {
                const float& temp = median (rawData[i - 2][j - 2], rawData[i - 2][j], rawData[i - 2][j + 2],
                                            rawData[i][j - 2], rawData[i][j], rawData[i][j + 2],
                                            rawData[i + 2][j - 2], rawData[i + 2][j], rawData[i + 2][j + 2]);
                cfablur[i * W + j] = rawData[i][j] - temp;
            }
        }

        // process borders. Former version calculated the median using mirrored border which does not make sense because the original pixel loses weight
        // Setting the difference between pixel and median for border pixels to zero should do the job not worse then former version
#ifdef _OPENMP
        #pragma omp single
#endif
        {
            for (int i = 0; i < 2; i++) {
                for (int j = 0; j < W; j++) {
                    cfablur[i * W + j] = 0.f;
                }
            }

            for (int i = 2; i < H - 2; i++) {
                for (int j = 0; j < 2; j++) {
                    cfablur[i * W + j] = 0.f;
                }

                for (int j = W - 2; j < W; j++) {
                    cfablur[i * W + j] = 0.f;
                }
            }

            for (int i = H - 2; i < H; i++) {
                for (int j = 0; j < W; j++) {
                    cfablur[i * W + j] = 0.f;
                }
            }
        }
#ifdef _OPENMP
        #pragma omp barrier // barrier because of nowait clause above

        #pragma omp for reduction(+:counter) schedule(dynamic,16)
#endif

        //cfa pixel heat/death evaluation
        for (int rr = 2; rr < H - 2; rr++) {
            int rrmWpcc = rr * W + 2;

            for (int cc = 2; cc < W - 2; cc++, rrmWpcc++) {
                //evaluate pixel for heat/death
                float pixdev = cfablur[rrmWpcc];

                if (pixdev == 0.f) {
                    continue;
                }

                if ((!findDeadPixels) && pixdev < 0) {
                    continue;
                }

                if ((!findHotPixels) && pixdev > 0) {
                    continue;
                }

                pixdev = fabsf (pixdev);
                float hfnbrave = -pixdev;

#ifdef __SSE2__
                // sum up 5*4 = 20 values using SSE
                // 10 fabs function calls and float 10 additions with SSE
                vfloat sum = vabsf (LVFU (cfablur[ (rr - 2) * W + cc - 2])) + vabsf (LVFU (cfablur[ (rr - 1) * W + cc - 2]));
                sum += vabsf (LVFU (cfablur[ (rr) * W + cc - 2]));
                sum += vabsf (LVFU (cfablur[ (rr + 1) * W + cc - 2]));
                sum += vabsf (LVFU (cfablur[ (rr + 2) * W + cc - 2]));
                // horizontally add the values and add the result to hfnbrave
                hfnbrave += vhadd (sum);

                // add remaining 5 values of last column
                for (int mm = rr - 2; mm <= rr + 2; mm++) {
                    hfnbrave += fabsf (cfablur[mm * W + cc + 2]);
                }

#else

                //  25 fabs function calls and 25 float additions without SSE
                for (int mm = rr - 2; mm <= rr + 2; mm++) {
                    for (int nn = cc - 2; nn <= cc + 2; nn++) {
                        hfnbrave += fabsf (cfablur[mm * W + nn]);
                    }
                }

#endif

                if (pixdev > varthresh * hfnbrave) {
                    // mark the pixel as "bad"
                    bpMap.set (cc, rr);
                    counter++;
                }
            }//end of pixel evaluation
        }
    }//end of parallel processing
    free (cfablur);
    return counter;
}

//%%%%%%%%%%%%%%%%%%%%%%%%%%%%%%%%%%%%%%%

void RawImageSource::getFullSize (int& w, int& h, int tr)
{

    tr = defTransform (tr);

    if (fuji) {
        w = ri->get_FujiWidth() * 2 + 1;
        h = (H - ri->get_FujiWidth()) * 2 + 1;
    } else if (d1x) {
        w = W;
        h = 2 * H;
    } else {
        w = W;
        h = H;
    }

    if ((tr & TR_ROT) == TR_R90 || (tr & TR_ROT) == TR_R270) {
        int tmp = w;
        w = h;
        h = tmp;
    }

    w -= 2 * border;
    h -= 2 * border;
}

//%%%%%%%%%%%%%%%%%%%%%%%%%%%%%%%%%%%%%%%

void RawImageSource::getSize (const PreviewProps &pp, int& w, int& h)
{
    w = pp.getWidth() / pp.getSkip() + (pp.getWidth() % pp.getSkip() > 0);
    h = pp.getHeight() / pp.getSkip() + (pp.getHeight() % pp.getSkip() > 0);
}

//%%%%%%%%%%%%%%%%%%%%%%%%%%%%%%%%%%%%%%%

void RawImageSource::hflip (Imagefloat* image)
{
    image->hflip();
}

//%%%%%%%%%%%%%%%%%%%%%%%%%%%%%%%%%%%%%%%

void RawImageSource::vflip (Imagefloat* image)
{
    image->vflip();
}


//%%%%%%%%%%%%%%%%%%%%%%%%%%%%%%%%%%%%%%%

int RawImageSource::load (const Glib::ustring &fname, bool firstFrameOnly)
{

    MyTime t1, t2;
    t1.set();
    fileName = fname;

    if (plistener) {
        plistener->setProgressStr ("Decoding...");
        plistener->setProgress (0.0);
    }

    ri = new RawImage (fname);
    int errCode = ri->loadRaw (false, 0, false);

    if (errCode) {
        return errCode;
    }
<<<<<<< HEAD

    numFrames = ri->getFrameCount();
=======
    numFrames = firstFrameOnly ? 1 : ri->getFrameCount();
>>>>>>> 54a0ccf1

    errCode = 0;

    if (numFrames > 1) {
#ifdef _OPENMP
        #pragma omp parallel
#endif
        {
            int errCodeThr = 0;
#ifdef _OPENMP
            #pragma omp for nowait
#endif

            for (unsigned int i = 0; i < numFrames; ++i)
            {
                if (i == 0) {
                    riFrames[i] = ri;
                    errCodeThr = riFrames[i]->loadRaw (true, i, true, plistener, 0.8);
                } else {
                    riFrames[i] = new RawImage (fname);
                    errCodeThr = riFrames[i]->loadRaw (true, i);
                }
            }

#ifdef _OPENMP
            #pragma omp critical
#endif
            {
                errCode = errCodeThr ? errCodeThr : errCode;
            }
        }
    } else {
        riFrames[0] = ri;
        errCode = riFrames[0]->loadRaw (true, 0, true, plistener, 0.8);
    }

    if (!errCode) {
        for (unsigned int i = 0; i < numFrames; ++i) {
            riFrames[i]->compress_image (i);
        }
    } else {
        return errCode;
    }

    if (numFrames > 1 ) { // this disables multi frame support for Fuji S5 until I found a solution to handle different dimensions
        if (riFrames[0]->get_width() != riFrames[1]->get_width() || riFrames[0]->get_height() != riFrames[1]->get_height()) {
            numFrames = 1;
        }
    }

    if (plistener) {
        plistener->setProgress (0.9);
    }

    /***** Copy once constant data extracted from raw *******/
    W = ri->get_width();
    H = ri->get_height();
    fuji = ri->get_FujiWidth() != 0;

    for (int i = 0; i < 3; i++)
        for (int j = 0; j < 3; j++) {
            imatrices.rgb_cam[i][j] = ri->get_colors() == 1 ? (i == j) : ri->get_rgb_cam(i, j);
        }

    // compute inverse of the color transformation matrix
    // first arg is matrix, second arg is inverse
    inverse33 (imatrices.rgb_cam, imatrices.cam_rgb);

    d1x  = ! ri->get_model().compare ("D1X");

    if (ri->getSensorType() == ST_FUJI_XTRANS) {
        border = 7;
    } else if (ri->getSensorType() == ST_FOVEON) {
        border = 0;
    }

    if ( ri->get_profile() ) {
        embProfile = cmsOpenProfileFromMem (ri->get_profile(), ri->get_profileLen());
    }

    // create profile
    memset (imatrices.xyz_cam, 0, sizeof (imatrices.xyz_cam));

    for (int i = 0; i < 3; i++)
        for (int j = 0; j < 3; j++)
            for (int k = 0; k < 3; k++) {
                imatrices.xyz_cam[i][j] += xyz_sRGB[i][k] * imatrices.rgb_cam[k][j];
            }

    camProfile = ICCStore::getInstance()->createFromMatrix (imatrices.xyz_cam, false, "Camera");
    inverse33 (imatrices.xyz_cam, imatrices.cam_xyz);

    for (int c = 0; c < 4; c++) {
        c_white[c] = ri->get_white (c);
    }

    // First we get the "as shot" ("Camera") white balance and store it
    float pre_mul[4];
    // FIXME: get_colorsCoeff not so much used nowadays, when we have calculate_scale_mul() function here
    ri->get_colorsCoeff ( pre_mul, scale_mul, c_black, false); //modify  for black level
    camInitialGain = max (scale_mul[0], scale_mul[1], scale_mul[2], scale_mul[3]) / min (scale_mul[0], scale_mul[1], scale_mul[2], scale_mul[3]);

    double camwb_red = ri->get_pre_mul (0) / pre_mul[0];
    double camwb_green = ri->get_pre_mul (1) / pre_mul[1];
    double camwb_blue = ri->get_pre_mul (2) / pre_mul[2];
    double cam_r = imatrices.rgb_cam[0][0] * camwb_red + imatrices.rgb_cam[0][1] * camwb_green + imatrices.rgb_cam[0][2] * camwb_blue;
    double cam_g = imatrices.rgb_cam[1][0] * camwb_red + imatrices.rgb_cam[1][1] * camwb_green + imatrices.rgb_cam[1][2] * camwb_blue;
    double cam_b = imatrices.rgb_cam[2][0] * camwb_red + imatrices.rgb_cam[2][1] * camwb_green + imatrices.rgb_cam[2][2] * camwb_blue;
    camera_wb = ColorTemp (cam_r, cam_g, cam_b, 1.); // as shot WB

    ColorTemp ReferenceWB;
    double ref_r, ref_g, ref_b;
    {
        // ...then we re-get the constants but now with auto which gives us better demosaicing and CA auto-correct
        // performance for strange white balance settings (such as UniWB)
        ri->get_colorsCoeff ( ref_pre_mul, scale_mul, c_black, true);
        refwb_red = ri->get_pre_mul (0) / ref_pre_mul[0];
        refwb_green = ri->get_pre_mul (1) / ref_pre_mul[1];
        refwb_blue = ri->get_pre_mul (2) / ref_pre_mul[2];
        initialGain = max (scale_mul[0], scale_mul[1], scale_mul[2], scale_mul[3]) / min (scale_mul[0], scale_mul[1], scale_mul[2], scale_mul[3]);
        ref_r = imatrices.rgb_cam[0][0] * refwb_red + imatrices.rgb_cam[0][1] * refwb_green + imatrices.rgb_cam[0][2] * refwb_blue;
        ref_g = imatrices.rgb_cam[1][0] * refwb_red + imatrices.rgb_cam[1][1] * refwb_green + imatrices.rgb_cam[1][2] * refwb_blue;
        ref_b = imatrices.rgb_cam[2][0] * refwb_red + imatrices.rgb_cam[2][1] * refwb_green + imatrices.rgb_cam[2][2] * refwb_blue;
        ReferenceWB = ColorTemp (ref_r, ref_g, ref_b, 1.);
    }

    if (settings->verbose) {
        printf ("Raw As Shot White balance: temp %f, tint %f\n", camera_wb.getTemp(), camera_wb.getGreen());
        printf ("Raw Reference (auto) white balance: temp %f, tint %f, multipliers [%f %f %f | %f %f %f]\n", ReferenceWB.getTemp(), ReferenceWB.getGreen(), ref_r, ref_g, ref_b, refwb_red, refwb_blue, refwb_green);
    }

    /*{
            // Test code: if you want to test a specific white balance
        ColorTemp d50wb = ColorTemp(5000.0, 1.0, 1.0, "Custom");
        double rm,gm,bm,r,g,b;
        d50wb.getMultipliers(r, g, b);
        camwb_red   = imatrices.cam_rgb[0][0]*r + imatrices.cam_rgb[0][1]*g + imatrices.cam_rgb[0][2]*b;
        camwb_green = imatrices.cam_rgb[1][0]*r + imatrices.cam_rgb[1][1]*g + imatrices.cam_rgb[1][2]*b;
        camwb_blue  = imatrices.cam_rgb[2][0]*r + imatrices.cam_rgb[2][1]*g + imatrices.cam_rgb[2][2]*b;
        double pre_mul[3], dmax = 0;
        pre_mul[0] = ri->get_pre_mul(0) / camwb_red;
        pre_mul[1] = ri->get_pre_mul(1) / camwb_green;
        pre_mul[2] = ri->get_pre_mul(2) / camwb_blue;
        for (int c = 0; c < 3; c++) {
            if (dmax < pre_mul[c])
                dmax = pre_mul[c];
                }
                for (int c = 0; c < 3; c++) {
            pre_mul[c] /= dmax;
                }
                camwb_red *= dmax;
                camwb_green *= dmax;
                camwb_blue *= dmax;
                for (int c = 0; c < 3; c++) {
            int sat = ri->get_white(c) - ri->get_cblack(c);
            scale_mul[c] = pre_mul[c] * 65535.0 / sat;
                }
                scale_mul[3] = pre_mul[1] * 65535.0 / (ri->get_white(3) - ri->get_cblack(3));
                initialGain = 1.0 / min(pre_mul[0], pre_mul[1], pre_mul[2]);
    }*/

    for (unsigned int i = 0; i < numFrames; ++i) {
        riFrames[i]->set_prefilters();
    }


    // Load complete Exif information
    std::unique_ptr<RawMetaDataLocation> rml(new RawMetaDataLocation (ri->get_exifBase(), ri->get_ciffBase(), ri->get_ciffLen()));
    idata = new FramesData (fname, std::move(rml));
    idata->setDCRawFrameCount (numFrames);

    green (W, H);
    red (W, H);
    blue (W, H);
    //hpmap = allocArray<char>(W, H);

    if (plistener) {
        plistener->setProgress (1.0);
    }

    plistener = nullptr; // This must be reset, because only load() is called through progressConnector
    t2.set();

    if ( settings->verbose ) {
        printf ("Load %s: %d usec\n", fname.c_str(), t2.etime (t1));
    }

    return 0; // OK!
}

//%%%%%%%%%%%%%%%%%%%%%%%%%%%%%%%%%%%%%%%

void RawImageSource::preprocess  (const RAWParams &raw, const LensProfParams &lensProf, const CoarseTransformParams& coarse, bool prepareDenoise)
{
//    BENCHFUN
    MyTime t1, t2;
    t1.set();

    Glib::ustring newDF = raw.dark_frame;
    RawImage *rid = nullptr;

    if (!raw.df_autoselect) {
        if ( !raw.dark_frame.empty()) {
            rid = dfm.searchDarkFrame ( raw.dark_frame );
        }
    } else {
        rid = dfm.searchDarkFrame (idata->getMake(), idata->getModel(), idata->getISOSpeed(), idata->getShutterSpeed(), idata->getDateTimeAsTS());
    }

    if ( rid && settings->verbose) {
        printf ( "Subtracting Darkframe:%s\n", rid->get_filename().c_str());
    }

    PixelsMap *bitmapBads = nullptr;

    int totBP = 0; // Hold count of bad pixels to correct

    if (ri->zeroIsBad()) { // mark all pixels with value zero as bad, has to be called before FF and DF. dcraw sets this flag only for some cameras (mainly Panasonic and Leica)
        bitmapBads = new PixelsMap (W, H);
#ifdef _OPENMP
        #pragma omp parallel for reduction(+:totBP) schedule(dynamic,16)
#endif

        for (int i = 0; i < H; i++)
            for (int j = 0; j < W; j++) {
                if (ri->data[i][j] == 0.f) {
                    bitmapBads->set (j, i);
                    totBP++;
                }
            }

        if ( settings->verbose) {
            printf ( "%d pixels with value zero marked as bad pixels\n", totBP);
        }
    }

    //FLATFIELD start
    RawImage *rif = nullptr;

    if (!raw.ff_AutoSelect) {
        if ( !raw.ff_file.empty()) {
            rif = ffm.searchFlatField ( raw.ff_file );
        }
    } else {
        rif = ffm.searchFlatField ( idata->getMake(), idata->getModel(), idata->getLens(), idata->getFocalLen(), idata->getFNumber(), idata->getDateTimeAsTS());
    }


    bool hasFlatField = (rif != nullptr);

    if ( hasFlatField && settings->verbose) {
        printf ( "Flat Field Correction:%s\n", rif->get_filename().c_str());
    }

    if (numFrames == 4) {
        int bufferNumber = 0;

        for (unsigned int i = 0; i < 4; ++i) {
            if (i == currFrame) {
                copyOriginalPixels (raw, ri, rid, rif, rawData);
                rawDataFrames[i] = &rawData;
            } else {
                if (!rawDataBuffer[bufferNumber]) {
                    rawDataBuffer[bufferNumber] = new array2D<float>;
                }

                rawDataFrames[i] = rawDataBuffer[bufferNumber];
                ++bufferNumber;
                copyOriginalPixels (raw, riFrames[i], rid, rif, *rawDataFrames[i]);
            }
        }
    } else {
        copyOriginalPixels (raw, ri, rid, rif, rawData);
    }

    //FLATFIELD end


    // Always correct camera badpixels from .badpixels file
    std::vector<badPix> *bp = dfm.getBadPixels ( ri->get_maker(), ri->get_model(), idata->getSerialNumber() );

    if ( bp ) {
        if (!bitmapBads) {
            bitmapBads = new PixelsMap (W, H);
        }

        totBP += bitmapBads->set ( *bp );

        if ( settings->verbose ) {
            std::cout << "Correcting " << bp->size() << " pixels from .badpixels" << std::endl;
        }
    }

    // If darkframe selected, correct hotpixels found on darkframe
    bp = nullptr;

    if ( raw.df_autoselect ) {
        bp = dfm.getHotPixels (idata->getMake(), idata->getModel(), idata->getISOSpeed(), idata->getShutterSpeed(), idata->getDateTimeAsTS());
    } else if ( !raw.dark_frame.empty() ) {
        bp = dfm.getHotPixels ( raw.dark_frame );
    }

    if (bp) {
        if (!bitmapBads) {
            bitmapBads = new PixelsMap (W, H);
        }

        totBP += bitmapBads->set ( *bp );

        if ( settings->verbose && !bp->empty()) {
            std::cout << "Correcting " << bp->size() << " hotpixels from darkframe" << std::endl;
        }
    }

    if (numFrames == 4) {
        for (int i = 0; i < 4; ++i) {
            scaleColors ( 0, 0, W, H, raw, *rawDataFrames[i]);
        }
    } else {
        scaleColors ( 0, 0, W, H, raw, rawData); //+ + raw parameters for black level(raw.blackxx)
    }

    // Correct vignetting of lens profile
    if (!hasFlatField && lensProf.useVign) {
        std::unique_ptr<LensCorrection> pmap;
        if (lensProf.useLensfun()) {
            pmap = LFDatabase::findModifier(lensProf, idata, W, H, coarse, -1);
        } else {
            const std::shared_ptr<LCPProfile> pLCPProf = LCPStore::getInstance()->getProfile(lensProf.lcpFile);

            if (pLCPProf) { // don't check focal length to allow distortion correction for lenses without chip, also pass dummy focal length 1 in case of 0
                pmap.reset(new LCPMapper(pLCPProf, max(idata->getFocalLen(), 1.0), idata->getFocalLen35mm(), idata->getFocusDist(), idata->getFNumber(), true, false, W, H, coarse, -1));
            }
        }

        if (pmap) {
            LensCorrection &map = *pmap;
            if (ri->getSensorType() == ST_BAYER || ri->getSensorType() == ST_FUJI_XTRANS || ri->get_colors() == 1) {
                if (numFrames == 4) {
                    for (int i = 0; i < 4; ++i) {
#ifdef _OPENMP
                        #pragma omp parallel for schedule(dynamic,16)
#endif

                        for (int y = 0; y < H; y++) {
                            map.processVignetteLine (W, y, (*rawDataFrames[i])[y]);
                        }
                    }
                } else {

#ifdef _OPENMP
                    #pragma omp parallel for schedule(dynamic,16)
#endif

                    for (int y = 0; y < H; y++) {
                        map.processVignetteLine (W, y, rawData[y]);
                    }
                }
            } else if (ri->get_colors() == 3) {
#ifdef _OPENMP
                #pragma omp parallel for schedule(dynamic,16)
#endif

                for (int y = 0; y < H; y++) {
                    map.processVignetteLine3Channels (W, y, rawData[y]);
                }
            }
        }
    }

    defGain = 0.0;//log(initialGain) / log(2.0);

    if ( ri->getSensorType() == ST_BAYER && (raw.hotPixelFilter > 0 || raw.deadPixelFilter > 0)) {
        if (plistener) {
            plistener->setProgressStr ("Hot/Dead Pixel Filter...");
            plistener->setProgress (0.0);
        }

        if (!bitmapBads) {
            bitmapBads = new PixelsMap (W, H);
        }

        int nFound = findHotDeadPixels ( *bitmapBads, raw.hotdeadpix_thresh, raw.hotPixelFilter, raw.deadPixelFilter );
        totBP += nFound;

        if ( settings->verbose && nFound > 0) {
            printf ( "Correcting %d hot/dead pixels found inside image\n", nFound );
        }
    }

    if (ri->getSensorType() == ST_BAYER && raw.bayersensor.pdafLinesFilter) {
        PDAFLinesFilter f(ri);

        if (!bitmapBads) {
            bitmapBads = new PixelsMap(W, H);
        }
        
        int n = f.mark(rawData, *bitmapBads);
        totBP += n;

        if (n > 0) {
            if (settings->verbose) {
                printf("Marked %d hot pixels from PDAF lines\n", n);            
            }

            auto &thresh = f.greenEqThreshold();        
            if (numFrames == 4) {
                for (int i = 0; i < 4; ++i) {
                    green_equilibrate(thresh, *rawDataFrames[i]);
                }
            } else {
                green_equilibrate(thresh, rawData);
            }
        }
    }

    // check if it is an olympus E camera or green equilibration is enabled. If yes, compute G channel pre-compensation factors
    if ( ri->getSensorType() == ST_BAYER && (raw.bayersensor.greenthresh || (((idata->getMake().size() >= 7 && idata->getMake().substr(0, 7) == "OLYMPUS" && idata->getModel()[0] == 'E') || (idata->getMake().size() >= 9 && idata->getMake().substr(0, 9) == "Panasonic")) && raw.bayersensor.method != RAWParams::BayerSensor::getMethodString( RAWParams::BayerSensor::Method::VNG4))) ) {
        // global correction
        if(numFrames == 4) {
            for(int i = 0; i < 4; ++i) {
                green_equilibrate_global(*rawDataFrames[i]);
            }
        } else {
            green_equilibrate_global(rawData);
        }
    }

    if ( ri->getSensorType() == ST_BAYER && raw.bayersensor.greenthresh > 0) {
        if (plistener) {
            plistener->setProgressStr ("Green equilibrate...");
            plistener->setProgress (0.0);
        }

        GreenEqulibrateThreshold thresh(0.01 * raw.bayersensor.greenthresh);

        if(numFrames == 4) {
            for(int i = 0; i < 4; ++i) {
                green_equilibrate(thresh, *rawDataFrames[i]);
            }
        } else {
            green_equilibrate(thresh, rawData);
        }
    }


    if ( totBP ) {
        if ( ri->getSensorType() == ST_BAYER ) {
            if (numFrames == 4) {
                for (int i = 0; i < 4; ++i) {
                    interpolateBadPixelsBayer ( *bitmapBads, *rawDataFrames[i] );
                }
            } else {
                interpolateBadPixelsBayer ( *bitmapBads, rawData );
            }
        } else if ( ri->getSensorType() == ST_FUJI_XTRANS ) {
            interpolateBadPixelsXtrans ( *bitmapBads );
        } else {
            interpolateBadPixelsNColours ( *bitmapBads, ri->get_colors() );
        }
    }

    if ( ri->getSensorType() == ST_BAYER && raw.bayersensor.linenoise > 0 ) {
        if (plistener) {
            plistener->setProgressStr ("Line Denoise...");
            plistener->setProgress (0.0);
        }

        std::unique_ptr<CFALineDenoiseRowBlender> line_denoise_rowblender;
        if (raw.bayersensor.linenoiseDirection == RAWParams::BayerSensor::LineNoiseDirection::PDAF_LINES) {
            PDAFLinesFilter f(ri);
            line_denoise_rowblender = f.lineDenoiseRowBlender();
        } else {
            line_denoise_rowblender.reset(new CFALineDenoiseRowBlender());
        }

        cfa_linedn(0.00002 * (raw.bayersensor.linenoise), int(raw.bayersensor.linenoiseDirection) & int(RAWParams::BayerSensor::LineNoiseDirection::VERTICAL), int(raw.bayersensor.linenoiseDirection) & int(RAWParams::BayerSensor::LineNoiseDirection::HORIZONTAL), *line_denoise_rowblender);
    }

    if ( (raw.ca_autocorrect || fabs (raw.cared) > 0.001 || fabs (raw.cablue) > 0.001) && ri->getSensorType() == ST_BAYER ) { // Auto CA correction disabled for X-Trans, for now...
        if (plistener) {
            plistener->setProgressStr ("CA Auto Correction...");
            plistener->setProgress (0.0);
        }
        if(numFrames == 4) {
            for(int i=0; i<4; ++i) {
                CA_correct_RT(raw.ca_autocorrect, raw.cared, raw.cablue, 8.0, *rawDataFrames[i]);
            }
        } else {
            CA_correct_RT(raw.ca_autocorrect, raw.cared, raw.cablue, 8.0, rawData);
        }
    }

    if ( raw.expos != 1 ) {
        if (numFrames == 4) {
            for (int i = 0; i < 4; ++i) {
                processRawWhitepoint (raw.expos, raw.preser, *rawDataFrames[i]);
            }
        } else {
            processRawWhitepoint (raw.expos, raw.preser, rawData);
        }
    }

    if (prepareDenoise && dirpyrdenoiseExpComp == INFINITY) {
        LUTu aehist;
        int aehistcompr;
        double clip = 0;
        int brightness, contrast, black, hlcompr, hlcomprthresh;
        getAutoExpHistogram (aehist, aehistcompr);
        ImProcFunctions::getAutoExp (aehist, aehistcompr, clip, dirpyrdenoiseExpComp, brightness, contrast, black, hlcompr, hlcomprthresh);
    }

    t2.set();

    if ( settings->verbose ) {
        printf ("Preprocessing: %d usec\n", t2.etime (t1));
    }

    if (bitmapBads) {
        delete bitmapBads;
    }

    rawDirty = true;
    return;
}
//%%%%%%%%%%%%%%%%%%%%%%%%%%%%%%%%%%%%%%%

void RawImageSource::demosaic (const RAWParams &raw)
{
    MyTime t1, t2;
    t1.set();

    if (ri->getSensorType() == ST_BAYER) {
        if ( raw.bayersensor.method == RAWParams::BayerSensor::getMethodString(RAWParams::BayerSensor::Method::HPHD) ) {
            hphd_demosaic ();
        } else if (raw.bayersensor.method == RAWParams::BayerSensor::getMethodString(RAWParams::BayerSensor::Method::VNG4) ) {
            vng4_demosaic ();
        } else if (raw.bayersensor.method == RAWParams::BayerSensor::getMethodString(RAWParams::BayerSensor::Method::AHD) ) {
            ahd_demosaic ();
        } else if (raw.bayersensor.method == RAWParams::BayerSensor::getMethodString(RAWParams::BayerSensor::Method::AMAZE) ) {
            amaze_demosaic_RT (0, 0, W, H, rawData, red, green, blue);
        } else if (raw.bayersensor.method == RAWParams::BayerSensor::getMethodString(RAWParams::BayerSensor::Method::PIXELSHIFT) ) {
            pixelshift(0, 0, W, H, raw.bayersensor, currFrame, ri->get_maker(), ri->get_model(), raw.expos);
        } else if (raw.bayersensor.method == RAWParams::BayerSensor::getMethodString(RAWParams::BayerSensor::Method::DCB) ) {
            dcb_demosaic (raw.bayersensor.dcb_iterations, raw.bayersensor.dcb_enhance);
        } else if (raw.bayersensor.method == RAWParams::BayerSensor::getMethodString(RAWParams::BayerSensor::Method::EAHD)) {
            eahd_demosaic ();
        } else if (raw.bayersensor.method == RAWParams::BayerSensor::getMethodString(RAWParams::BayerSensor::Method::IGV)) {
            igv_interpolate (W, H);
        } else if (raw.bayersensor.method == RAWParams::BayerSensor::getMethodString(RAWParams::BayerSensor::Method::LMMSE)) {
            lmmse_interpolate_omp (W, H, rawData, red, green, blue, raw.bayersensor.lmmse_iterations);
        } else if (raw.bayersensor.method == RAWParams::BayerSensor::getMethodString(RAWParams::BayerSensor::Method::FAST) ) {
            fast_demosaic();
        } else if (raw.bayersensor.method == RAWParams::BayerSensor::getMethodString(RAWParams::BayerSensor::Method::MONO) ) {
            nodemosaic (true);
        } else if (raw.bayersensor.method == RAWParams::BayerSensor::getMethodString(RAWParams::BayerSensor::Method::RCD) ) {
            rcd_demosaic ();
        } else {
            nodemosaic (false);
        }

        //if (raw.all_enhance) refinement_lassus();

    } else if (ri->getSensorType() == ST_FUJI_XTRANS) {
        if (raw.xtranssensor.method == RAWParams::XTransSensor::getMethodString(RAWParams::XTransSensor::Method::FAST) ) {
            fast_xtrans_interpolate();
        } else if (raw.xtranssensor.method == RAWParams::XTransSensor::getMethodString(RAWParams::XTransSensor::Method::ONE_PASS)) {
            xtrans_interpolate (1, false);
        } else if (raw.xtranssensor.method == RAWParams::XTransSensor::getMethodString(RAWParams::XTransSensor::Method::THREE_PASS) ) {
            xtrans_interpolate (3, true);
        } else if(raw.xtranssensor.method == RAWParams::XTransSensor::getMethodString(RAWParams::XTransSensor::Method::MONO) ) {
            nodemosaic (true);
        } else {
            nodemosaic (false);
        }
    } else if (ri->get_colors() == 1) {
        // Monochrome
        nodemosaic (true);
    }

    t2.set();


    rgbSourceModified = false;


    if ( settings->verbose ) {
        if (getSensorType() == ST_BAYER) {
            printf ("Demosaicing Bayer data: %s - %d usec\n", raw.bayersensor.method.c_str(), t2.etime (t1));
        } else if (getSensorType() == ST_FUJI_XTRANS) {
            printf ("Demosaicing X-Trans data: %s - %d usec\n", raw.xtranssensor.method.c_str(), t2.etime (t1));
        }
    }
}


//void RawImageSource::retinexPrepareBuffers(ColorManagementParams cmp, RetinexParams retinexParams, multi_array2D<float, 3> &conversionBuffer, LUTu &lhist16RETI)
void RawImageSource::retinexPrepareBuffers(const ColorManagementParams& cmp, const RetinexParams &retinexParams, multi_array2D<float, 4> &conversionBuffer, LUTu &lhist16RETI)
{
    bool useHsl = (retinexParams.retinexcolorspace == "HSLLOG" || retinexParams.retinexcolorspace == "HSLLIN");
    conversionBuffer[0] (W - 2 * border, H - 2 * border);
    conversionBuffer[1] (W - 2 * border, H - 2 * border);
    conversionBuffer[2] (W - 2 * border, H - 2 * border);
    conversionBuffer[3] (W - 2 * border, H - 2 * border);

    LUTf *retinexgamtab = nullptr;//gamma before and after Retinex to restore tones
    LUTf lutTonereti;

    if (retinexParams.gammaretinex == "low") {
        retinexgamtab = & (Color::gammatab_115_2);
    } else if (retinexParams.gammaretinex == "mid") {
        retinexgamtab = & (Color::gammatab_13_2);
    } else if (retinexParams.gammaretinex == "hig") {
        retinexgamtab = & (Color::gammatab_145_3);
    } else if (retinexParams.gammaretinex == "fre") {
        GammaValues g_a;
        double pwr = 1.0 / retinexParams.gam;
        double gamm = retinexParams.gam;
        double ts = retinexParams.slope;
        double gamm2 = retinexParams.gam;

        if (gamm2 < 1.) {
            std::swap (pwr, gamm);
        }

        int mode = 0;
        Color::calcGamma(pwr, ts, mode, g_a); // call to calcGamma with selected gamma and slope

        //    printf("g_a0=%f g_a1=%f g_a2=%f g_a3=%f g_a4=%f\n", g_a0,g_a1,g_a2,g_a3,g_a4);
        double start;
        double add;

        if (gamm2 < 1.) {
            start = g_a[2];
            add = g_a[4];
        } else {
            start = g_a[3];
            add = g_a[4];
        }

        double mul = 1. + g_a[4];

        lutTonereti (65536);

        for (int i = 0; i < 65536; i++) {
            double val = (i) / 65535.;
            double x;

            if (gamm2 < 1.) {
                x = Color::igammareti (val, gamm, start, ts, mul , add);
            } else {
                x = Color::gammareti (val, gamm, start, ts, mul , add);
            }

            lutTonereti[i] = CLIP (x * 65535.); // CLIP avoid in some case extra values
        }

        retinexgamtab = &lutTonereti;
    }

    /*
    //test with amsterdam.pef and other files
    float rr,gg,bb;
    rr=red[50][2300];
    gg=green[50][2300];
    bb=blue[50][2300];
    printf("rr=%f gg=%f bb=%f \n",rr,gg,bb);
    rr=red[1630][370];
    gg=green[1630][370];
    bb=blue[1630][370];
    printf("rr1=%f gg1=%f bb1=%f \n",rr,gg,bb);
    rr=red[380][1630];
    gg=green[380][1630];
    bb=blue[380][1630];
    printf("rr2=%f gg2=%f bb2=%f \n",rr,gg,bb);
    */
    /*
    if(retinexParams.highlig < 100 && retinexParams.retinexMethod == "highliplus") {//try to recover magenta...very difficult !
        float hig = ((float)retinexParams.highlig)/100.f;
        float higgb = ((float)retinexParams.grbl)/100.f;

    #ifdef _OPENMP
            #pragma omp parallel for
    #endif
            for (int i = border; i < H - border; i++ ) {
                for (int j = border; j < W - border; j++ ) {
                    float R_,G_,B_;
                    R_=red[i][j];
                    G_=green[i][j];
                    B_=blue[i][j];

                    //empirical method to find highlight magenta with no conversion RGB and no white balance
                    //red = master   Gr and Bl default higgb=0.5
         //           if(R_>65535.f*hig  && G_ > 65535.f*higgb && B_ > 65535.f*higgb) conversionBuffer[3][i - border][j - border] = R_;
          //          else conversionBuffer[3][i - border][j - border] = 0.f;
                }
            }
    }
    */
    if(retinexParams.gammaretinex != "none" && retinexParams.str != 0 && retinexgamtab) {//gamma

#ifdef _OPENMP
        #pragma omp parallel for
#endif

        for (int i = border; i < H - border; i++ ) {
            for (int j = border; j < W - border; j++ ) {
                float R_, G_, B_;
                R_ = red[i][j];
                G_ = green[i][j];
                B_ = blue[i][j];

                red[i][j] = (*retinexgamtab)[R_];
                green[i][j] = (*retinexgamtab)[G_];
                blue[i][j] = (*retinexgamtab)[B_];
            }
        }
    }

    if (useHsl) {
#ifdef _OPENMP
        #pragma omp parallel
#endif
        {
            // one LUT per thread
            LUTu lhist16RETIThr;

            if (lhist16RETI)
            {
                lhist16RETIThr (lhist16RETI.getSize());
                lhist16RETIThr.clear();
            }

#ifdef __SSE2__
            vfloat c32768 = F2V (32768.f);
#endif
#ifdef _OPENMP
            #pragma omp for
#endif

            for (int i = border; i < H - border; i++ )
            {
                int j = border;
#ifdef __SSE2__

                for (; j < W - border - 3; j += 4) {
                    vfloat H, S, L;
                    Color::rgb2hsl (LVFU (red[i][j]), LVFU (green[i][j]), LVFU (blue[i][j]), H, S, L);
                    STVFU (conversionBuffer[0][i - border][j - border], H);
                    STVFU (conversionBuffer[1][i - border][j - border], S);
                    L *= c32768;
                    STVFU (conversionBuffer[2][i - border][j - border], L);
                    STVFU (conversionBuffer[3][i - border][j - border], H);

                    if (lhist16RETI) {
                        for (int p = 0; p < 4; p++) {
                            int pos = ( conversionBuffer[2][i - border][j - border + p]);//histogram in curve HSL
                            lhist16RETIThr[pos]++;
                        }
                    }
                }

#endif

                for (; j < W - border; j++) {
                    float L;
                    //rgb=>lab
                    Color::rgb2hslfloat (red[i][j], green[i][j], blue[i][j], conversionBuffer[0][i - border][j - border], conversionBuffer[1][i - border][j - border], L);
                    L *= 32768.f;
                    conversionBuffer[2][i - border][j - border] = L;

                    if (lhist16RETI) {
                        int pos = L;
                        lhist16RETIThr[pos]++;
                    }
                }
            }

#ifdef _OPENMP
            #pragma omp critical
            {
                if (lhist16RETI)
                {
                    lhist16RETI += lhist16RETIThr; // Add per Thread LUT to global LUT
                }
            }
#endif

        }
    } else {
        TMatrix wprof = ICCStore::getInstance()->workingSpaceMatrix (cmp.working);
        const float wp[3][3] = {
            {static_cast<float> (wprof[0][0]), static_cast<float> (wprof[0][1]), static_cast<float> (wprof[0][2])},
            {static_cast<float> (wprof[1][0]), static_cast<float> (wprof[1][1]), static_cast<float> (wprof[1][2])},
            {static_cast<float> (wprof[2][0]), static_cast<float> (wprof[2][1]), static_cast<float> (wprof[2][2])}
        };

        // Conversion rgb -> lab is hard to vectorize because it uses a lut (that's not the main problem)
        // and it uses a condition inside XYZ2Lab which is almost impossible to vectorize without making it slower...
#ifdef _OPENMP
        #pragma omp parallel
#endif
        {
            // one LUT per thread
            LUTu lhist16RETIThr;

            if (lhist16RETI) {
                lhist16RETIThr (lhist16RETI.getSize());
                lhist16RETIThr.clear();
            }

#ifdef _OPENMP
            #pragma omp for schedule(dynamic,16)
#endif

            for (int i = border; i < H - border; i++ )
                for (int j = border; j < W - border; j++) {
                    float X, Y, Z, L, aa, bb;
                    //rgb=>lab
                    Color::rgbxyz (red[i][j], green[i][j], blue[i][j], X, Y, Z, wp);
                    //convert Lab
                    Color::XYZ2Lab (X, Y, Z, L, aa, bb);
                    conversionBuffer[0][i - border][j - border] = aa;
                    conversionBuffer[1][i - border][j - border] = bb;
                    conversionBuffer[2][i - border][j - border] = L;
                    conversionBuffer[3][i - border][j - border] = xatan2f (bb, aa);

//                   if(R_>40000.f  && G_ > 30000.f && B_ > 30000.f) conversionBuffer[3][i - border][j - border] = R_;
//                   else conversionBuffer[3][i - border][j - border] = 0.f;
                    if (lhist16RETI) {
                        int pos = L;
                        lhist16RETIThr[pos]++;//histogram in Curve Lab
                    }
                }

#ifdef _OPENMP
            #pragma omp critical
            {
                if (lhist16RETI) {
                    lhist16RETI += lhist16RETIThr; // Add per Thread LUT to global LUT
                }
            }
#endif

        }
    }



}

void RawImageSource::retinexPrepareCurves(const RetinexParams &retinexParams, LUTf &cdcurve, LUTf &mapcurve, RetinextransmissionCurve &retinextransmissionCurve, RetinexgaintransmissionCurve &retinexgaintransmissionCurve, bool &retinexcontlutili, bool &mapcontlutili, bool &useHsl, LUTu & lhist16RETI, LUTu & histLRETI)
{
    useHsl = (retinexParams.retinexcolorspace == "HSLLOG" || retinexParams.retinexcolorspace == "HSLLIN");

    if (useHsl) {
        CurveFactory::curveDehaContL (retinexcontlutili, retinexParams.cdHcurve, cdcurve, 1, lhist16RETI, histLRETI);
    } else {
        CurveFactory::curveDehaContL (retinexcontlutili, retinexParams.cdcurve, cdcurve, 1, lhist16RETI, histLRETI);
    }

    CurveFactory::mapcurve (mapcontlutili, retinexParams.mapcurve, mapcurve, 1, lhist16RETI, histLRETI);

    retinexParams.getCurves (retinextransmissionCurve, retinexgaintransmissionCurve);
}

void RawImageSource::retinex(const ColorManagementParams& cmp, const RetinexParams &deh, const ToneCurveParams& Tc, LUTf & cdcurve, LUTf & mapcurve, const RetinextransmissionCurve & dehatransmissionCurve, const RetinexgaintransmissionCurve & dehagaintransmissionCurve, multi_array2D<float, 4> &conversionBuffer, bool dehacontlutili, bool mapcontlutili, bool useHsl, float &minCD, float &maxCD, float &mini, float &maxi, float &Tmean, float &Tsigma, float &Tmin, float &Tmax, LUTu &histLRETI)
{
    MyTime t4, t5;
    t4.set();

    if (settings->verbose) {
        printf ("Applying Retinex\n");
    }

    LUTf lutToneireti;
    lutToneireti (65536);

    LUTf *retinexigamtab = nullptr;//gamma before and after Retinex to restore tones

    if (deh.gammaretinex == "low") {
        retinexigamtab = & (Color::igammatab_115_2);
    } else if (deh.gammaretinex == "mid") {
        retinexigamtab = & (Color::igammatab_13_2);
    } else if (deh.gammaretinex == "hig") {
        retinexigamtab = & (Color::igammatab_145_3);
    } else if (deh.gammaretinex == "fre") {
        GammaValues g_a;
        double pwr = 1.0 / deh.gam;
        double gamm = deh.gam;
        double gamm2 = gamm;
        double ts = deh.slope;
        int mode = 0;

        if (gamm2 < 1.) {
            std::swap (pwr, gamm);
        }

        Color::calcGamma(pwr, ts, mode, g_a); // call to calcGamma with selected gamma and slope

        double mul = 1. + g_a[4];
        double add;
        double start;

        if (gamm2 < 1.) {
            start = g_a[3];
            add = g_a[3];
        } else {
            add = g_a[4];
            start = g_a[2];
        }

        //    printf("g_a0=%f g_a1=%f g_a2=%f g_a3=%f g_a4=%f\n", g_a0,g_a1,g_a2,g_a3,g_a4);
        for (int i = 0; i < 65536; i++) {
            double val = (i) / 65535.;
            double x;

            if (gamm2 < 1.) {
                x = Color::gammareti (val, gamm, start, ts, mul , add);
            } else {
                x = Color::igammareti (val, gamm, start, ts, mul , add);
            }

            lutToneireti[i] = CLIP (x * 65535.);
        }

        retinexigamtab = &lutToneireti;
    }

    // We need a buffer with original L data to allow correct blending
    // red, green and blue still have original size of raw, but we can't use the borders
    const int HNew = H - 2 * border;
    const int WNew = W - 2 * border;
    int chrome = 0;
    array2D<float> LBuffer (WNew, HNew);
    float **temp = conversionBuffer[2]; // one less dereference
    LUTf dLcurve;
    LUTu hist16RET;

    if (dehacontlutili && histLRETI) {
        hist16RET (32768);
        hist16RET.clear();
        histLRETI.clear();
        dLcurve (32768);
    }

    FlatCurve* chcurve = nullptr;//curve c=f(H)
    bool chutili = false;

    if (deh.enabled && deh.retinexMethod == "highli") {
        chcurve = new FlatCurve (deh.lhcurve);

        if (!chcurve || chcurve->isIdentity()) {
            if (chcurve) {
                delete chcurve;
                chcurve = nullptr;
            }
        } else {
            chutili = true;
        }
    }



#ifdef _OPENMP
    #pragma omp parallel
#endif
    {
        // one LUT per thread
        LUTu hist16RETThr;

        if (hist16RET) {
            hist16RETThr (hist16RET.getSize());
            hist16RETThr.clear();
        }

#ifdef _OPENMP
        #pragma omp for
#endif

        for (int i = 0; i < H - 2 * border; i++ )
            if (dehacontlutili)
                for (int j = 0; j < W - 2 * border; j++) {
                    LBuffer[i][j] = cdcurve[2.f * temp[i][j]] / 2.f;

                    if (histLRETI) {
                        int pos = LBuffer[i][j];
                        hist16RETThr[pos]++; //histogram in Curve
                    }
                }
            else
                for (int j = 0; j < W - 2 * border; j++) {
                    LBuffer[i][j] = temp[i][j];
                }

#ifdef _OPENMP
        #pragma omp critical
#endif
        {
            if (hist16RET) {
                hist16RET += hist16RETThr; // Add per Thread LUT to global LUT
            }
        }
    }

    if (hist16RET) { //update histogram
        // TODO : When rgbcurvesspeedup branch is merged into master, replace this by the following 1-liner
        //  hist16RET.compressTo(histLRETI);
        // also remove declaration and init of dLcurve some lines above then and finally remove this comment :)
        for (int i = 0; i < 32768; i++) {
            float val = (double)i / 32767.0;
            dLcurve[i] = val;
        }

        for (int i = 0; i < 32768; i++) {
            float hval = dLcurve[i];
            int hi = (int) (255.0f * hval);
            histLRETI[hi] += hist16RET[i];
        }
    }

    MSR (LBuffer, conversionBuffer[2], conversionBuffer[3], mapcurve, mapcontlutili, WNew, HNew, chrome, deh, dehatransmissionCurve, dehagaintransmissionCurve, minCD, maxCD, mini, maxi, Tmean, Tsigma, Tmin, Tmax);
    chrome = 1;
    bool chrome2 = deh.chrrt > 0.f;


    float *CB_Buffer = nullptr;
    float *CBuffer[HNew] ALIGNED16;
    float *CtempBuffer = nullptr;
    float *Ctemp[HNew] ALIGNED16;

    float *CaBuffer = nullptr;
    float *Ca[HNew] ALIGNED16;
    float *CbBuffer = nullptr;
    float *Cb[HNew] ALIGNED16;

    if (chrome2) {
        CB_Buffer = new float[WNew * HNew];

        for (int i = 0; i < HNew; i++) {
            CBuffer[i] = &CB_Buffer[i * WNew];
        }

        CtempBuffer = new float[WNew * HNew];

        for (int i = 0; i < HNew; i++) {
            Ctemp[i] = &CtempBuffer[i * WNew];
        }

        CaBuffer = new float[WNew * HNew];

        for (int i = 0; i < HNew; i++) {
            Ca[i] = &CaBuffer[i * WNew];
        }

        CbBuffer = new float[WNew * HNew];

        for (int i = 0; i < HNew; i++) {
            Cb[i] = &CbBuffer[i * WNew];
        }

    }

    if (chrome2 && chrome == 1) {

        if (useHsl) {

#ifdef _OPENMP
            #pragma omp parallel for
#endif

            for (int i = 0; i < H - 2 * border; i++ ) {
                if (dehacontlutili)
                    for (int j = 0; j < W - 2 * border; j++) {
                        Ctemp[i][j] = 50000.f * conversionBuffer[1][i][j];

                        CBuffer[i][j] = cdcurve[100000.f * conversionBuffer[1][i][j]] / 2.f;

                    }
                else
                    for (int j = 0; j < W - 2 * border; j++) {
                        Ctemp[i][j] = 50000.f * conversionBuffer[1][i][j];

                        CBuffer[i][j] = 50000.f * conversionBuffer[1][i][j];
                    }
            }
        } else {
#ifdef _OPENMP
            #pragma omp parallel for
#endif

            for (int i = 0; i < H - 2 * border; i++ ) {
                if (dehacontlutili)
                    for (int j = 0; j < W - 2 * border; j++) {
                        Ctemp[i][j] =  sqrt (SQR (conversionBuffer[0][i][j]) + SQR (conversionBuffer[1][i][j]));
                        float temp = Ctemp[i][j];
                        CBuffer[i][j] = cdcurve[2.f * temp] / 2.f;

                    }
                else
                    for (int j = 0; j < W - 2 * border; j++) {
                        Ctemp[i][j] = sqrt (SQR (conversionBuffer[0][i][j]) + SQR (conversionBuffer[1][i][j]));
                        CBuffer[i][j] = Ctemp[i][j];
                    }
            }

        }

//Ctemp
        MSR (CBuffer, Ctemp, conversionBuffer[3], mapcurve, mapcontlutili, WNew, HNew, chrome, deh, dehatransmissionCurve, dehagaintransmissionCurve, minCD, maxCD, mini, maxi, Tmean, Tsigma, Tmin, Tmax);
    }


    if (useHsl) {

        if (chutili) {
#ifdef _OPENMP
            #pragma omp parallel for
#endif

            for (int i = border; i < H - border; i++ ) {
                int j = border;

                for (; j < W - border; j++) {

                    float valp = (chcurve->getVal (conversionBuffer[3][i - border][j - border]) - 0.5f);

                    if (!chrome2) {
                        conversionBuffer[1][i - border][j - border] *= (1.f + 2.f * valp);
                    } else {
                        CBuffer[i - border][j - border] *= (1.f + 2.f * valp);
                    }


                }
            }
        }

#ifdef _OPENMP
        #pragma omp parallel for
#endif

        for (int i = border; i < H - border; i++ ) {
            int j = border;
#ifdef __SSE2__
            vfloat c32768 = F2V (32768.f);
            vfloat c50000 = F2V (50000.f);

            for (; j < W - border - 3; j += 4) {
                vfloat R, G, B;

                if (!chrome2) {
                    Color::hsl2rgb (LVFU (conversionBuffer[0][i - border][j - border]), LVFU (conversionBuffer[1][i - border][j - border]), LVFU (LBuffer[i - border][j - border]) / c32768, R, G, B);
                } else {
                    Color::hsl2rgb (LVFU (conversionBuffer[0][i - border][j - border]), LVFU (CBuffer[i - border][j - border]) / c50000, LVFU (LBuffer[i - border][j - border]) / c32768, R, G, B);
                }

                STVFU (red[i][j], R);
                STVFU (green[i][j], G);
                STVFU (blue[i][j], B);
            }

#endif

            for (; j < W - border; j++) {
                if (!chrome2) {
                    Color::hsl2rgbfloat (conversionBuffer[0][i - border][j - border], conversionBuffer[1][i - border][j - border], LBuffer[i - border][j - border] / 32768.f, red[i][j], green[i][j], blue[i][j]);
                } else {
                    Color::hsl2rgbfloat (conversionBuffer[0][i - border][j - border], CBuffer[i - border][j - border] / 50000.f, LBuffer[i - border][j - border] / 32768.f, red[i][j], green[i][j], blue[i][j]);
                }

            }
        }


    } else {
        TMatrix wiprof = ICCStore::getInstance()->workingSpaceInverseMatrix (cmp.working);

        double wip[3][3] = {
            {wiprof[0][0], wiprof[0][1], wiprof[0][2]},
            {wiprof[1][0], wiprof[1][1], wiprof[1][2]},
            {wiprof[2][0], wiprof[2][1], wiprof[2][2]}
        };
        // gamut control only in Lab mode
        const bool highlight = Tc.hrenabled;
#ifdef _OPENMP
        #pragma omp parallel
#endif
        {
#ifdef __SSE2__
            // we need some line buffers to precalculate some expensive stuff using SSE
//            float atan2Buffer[W] ALIGNED16;
//            float sqrtBuffer[W] ALIGNED16;
//            float sincosxBuffer[W] ALIGNED16;
//            float sincosyBuffer[W] ALIGNED16;
//            const vfloat c327d68v = F2V (327.68);
//            const vfloat onev = F2V (1.f);
//            const vfloat zer = F2V (0.f);
#endif // __SSE2__
#ifdef _OPENMP
            #pragma omp for
#endif

            for (int i = border; i < H - border; i++ ) {
                /*
                #ifdef __SSE2__
                                // vectorized precalculation
                                {
                                    int j = border;
                                    vfloat chprovv;
                                    vfloat chprovv2;
                                    vfloat av = zer;
                                    vfloat bv = zer;


                                    for (; j < W - border - 3; j += 4)
                                    {
                                            av = LVFU (conversionBuffer[0][i - border][j - border]);
                                            bv = LVFU (conversionBuffer[1][i - border][j - border]);
                                        if (!chrome2) {
                                            chprovv = vsqrtf (SQRV (av) + SQRV (bv));
                                        } else {
                                            chprovv2 = LVFU (CBuffer[i - border][j - border]);
                                        }

                                        STVF (sqrtBuffer[j - border], chprovv / c327d68v);
                                        vfloat HHv = xatan2f (bv, av);
                                        STVF (atan2Buffer[j - border], HHv);
                                        av /= chprovv;
                                        bv /= chprovv;
                                        vmask selMask = vmaskf_eq (chprovv, ZEROV);
                                        STVF (sincosyBuffer[j - border], vself (selMask, onev, av));
                                        STVF (sincosxBuffer[j - border], vselfnotzero (selMask, bv));
                                    }

                                    float Chprov1 = 0.f, Chprov2 = 0.f, aa = 0.f, bb = 0.f;

                                    for (; j < W - border; j++)
                                    {
                                            aa = conversionBuffer[0][i - border][j - border];
                                            bb = conversionBuffer[1][i - border][j - border];
                                        if (!chrome2) {

                                            Chprov1 = sqrt (SQR (aa) + SQR (bb)) / 327.68f;
                                        } else {
                                            Chprov2 = CBuffer[i - border][j - border] / 327.68f;
                                        }

                                        sqrtBuffer[j - border] = Chprov1;
                                        float HH = xatan2f (bb, aa);
                                        atan2Buffer[j - border] = HH;

                                        if (Chprov1 == 0.0f) {
                                            sincosyBuffer[j - border] = 1.f;
                                            sincosxBuffer[j - border] = 0.0f;
                                        } else {
                                            sincosyBuffer[j - border] = aa / (Chprov1 * 327.68f);
                                            sincosxBuffer[j - border] = bb / (Chprov1 * 327.68f);
                                        }
                                    }
                                }
                #endif // __SSE2__
                */
                for (int j = border; j < W - border; j++) {
                    float Lprov1 = (LBuffer[i - border][j - border]) / 327.68f;
                    /*
                    #ifdef __SSE2__
                                        float Chprov1 = sqrtBuffer[j - border];
                                        float Chprov2 = (CBuffer[i - border][j - border]) / 327.68f;
                                        float  HH = atan2Buffer[j - border];
                                        float2 sincosval;
                                        sincosval.x = sincosxBuffer[j - border];
                                        sincosval.y = sincosyBuffer[j - border];

                    #else
                    */

                    float Chprov1 = 0.f, Chprov2 = 0.f, aa = 0.f, bb = 0.f;
                    aa = conversionBuffer[0][i - border][j - border];
                    bb = conversionBuffer[1][i - border][j - border];

                    if (!chrome2) {
                        Chprov1 = sqrt (SQR (aa) + SQR (bb)) / 327.68f;
                    } else {
                        Chprov1 = Ctemp[i - border][j - border] / 327.68f;
                        Chprov2 = CBuffer[i - border][j - border] / 327.68f;
                    }

                    float  HH = xatan2f (bb, aa);
                    float2 sincosval;// = xsincosf(HH);

                    if (Chprov1 == 0.0f) {
                        sincosval.y = 1.f;
                        sincosval.x = 0.0f;
                    } else {
                        sincosval.y = aa / (Chprov1 * 327.68f);
                        sincosval.x = bb / (Chprov1 * 327.68f);
                    }

//#endif
                    if (chutili) { // c=f(H)
                        float valp = float ((chcurve->getVal (Color::huelab_to_huehsv2 (HH)) - 0.5f));

                        if (!chrome2) {
                            Chprov1 *= (1.f + 2.f * valp);
                        } else {
                            Chprov2 *= (1.f + 2.f * valp);
                        }
                    }

                    float R, G, B;
                    float interm ;

                    if (!chrome2) {
                        interm = Chprov1;
                    } else {
                        interm = Chprov2;
                    }

#ifdef _DEBUG
                    bool neg = false;
                    bool more_rgb = false;
                    //gamut control : Lab values are in gamut
                    Color::gamutLchonly (HH, sincosval, Lprov1, interm, R, G, B, wip, highlight, 0.15f, 0.96f, neg, more_rgb);
#else
                    //gamut control : Lab values are in gamut
                    Color::gamutLchonly (HH, sincosval, Lprov1, interm, R, G, B, wip, highlight, 0.15f, 0.96f);
#endif


                    if (!chrome2) {
                        conversionBuffer[0][i - border][j - border] = 327.68f * Chprov1 * sincosval.y;
                        conversionBuffer[1][i - border][j - border] = 327.68f * Chprov1 * sincosval.x;
                    } else {
                        Ca[i - border][j - border] = 327.68f * Chprov2 * sincosval.y;
                        Cb[i - border][j - border] = 327.68f * Chprov2 * sincosval.x;

                    }

                    LBuffer[i - border][j - border] = Lprov1 * 327.68f;
                }
            }
        }
        //end gamut control
#ifdef __SSE2__
        vfloat wipv[3][3];

        for (int i = 0; i < 3; i++)
            for (int j = 0; j < 3; j++) {
                wipv[i][j] = F2V (wiprof[i][j]);
            }

#endif // __SSE2__
#ifdef _OPENMP
        #pragma omp parallel for
#endif

        for (int i = border; i < H - border; i++ ) {
            int j = border;
#ifdef __SSE2__

            for (; j < W - border - 3; j += 4) {
                vfloat x_, y_, z_;
                vfloat R, G, B;

                if (!chrome2) {

                    Color::Lab2XYZ (LVFU (LBuffer[i - border][j - border]), LVFU (conversionBuffer[0][i - border][j - border]), LVFU (conversionBuffer[1][i - border][j - border]), x_, y_, z_) ;
                } else {
                    Color::Lab2XYZ (LVFU (LBuffer[i - border][j - border]), LVFU (Ca[i - border][j - border]), LVFU (Cb[i - border][j - border]), x_, y_, z_) ;

                }

                Color::xyz2rgb (x_, y_, z_, R, G, B, wipv);

                STVFU (red[i][j], R);
                STVFU (green[i][j], G);
                STVFU (blue[i][j], B);

            }

#endif

            for (; j < W - border; j++) {
                float x_, y_, z_;
                float R, G, B;

                if (!chrome2) {

                    Color::Lab2XYZ (LBuffer[i - border][j - border], conversionBuffer[0][i - border][j - border], conversionBuffer[1][i - border][j - border], x_, y_, z_) ;
                } else {
                    Color::Lab2XYZ (LBuffer[i - border][j - border], Ca[i - border][j - border], Cb[i - border][j - border], x_, y_, z_) ;

                }

                Color::xyz2rgb (x_, y_, z_, R, G, B, wip);
                red[i][j] = R;
                green[i][j] = G;
                blue[i][j] = B;
            }
        }

        if (chrome2) {
            delete [] CbBuffer;
            delete [] CaBuffer;
            delete [] CtempBuffer;
            delete [] CB_Buffer;
        }

    }

    if (chcurve) {
        delete chcurve;
    }

    if (deh.gammaretinex != "none"  && deh.str != 0) { //inverse gamma
#ifdef _OPENMP
        #pragma omp parallel for
#endif

        for (int i = border; i < H - border; i++ ) {
            for (int j = border; j < W - border; j++ ) {
                float R_, G_, B_;
                R_ = red[i][j];
                G_ = green[i][j];
                B_ = blue[i][j];
                red[i][j] = (*retinexigamtab)[R_];
                green[i][j] = (*retinexigamtab)[G_];
                blue[i][j] = (*retinexigamtab)[B_];
            }
        }
    }

    rgbSourceModified = false; // tricky handling for Color propagation

    t5.set();

    if ( settings->verbose ) {
        printf ("Retinex=%d usec\n",  t5.etime (t4));
    }

}

void RawImageSource::flushRawData()
{
    if (cache) {
        delete [] cache;
        cache = nullptr;
    }

    if (rawData) {
        rawData (0, 0);
    }
}

void RawImageSource::flushRGB()
{
    if (green) {
        green (0, 0);
    }

    if (red) {
        red (0, 0);
    }

    if (blue) {
        blue (0, 0);
    }
}

void RawImageSource::HLRecovery_Global (ToneCurveParams hrp)
{
    if (hrp.hrenabled && hrp.method == "Color") {
        if (!rgbSourceModified) {
            if (settings->verbose) {
                printf ("Applying Highlight Recovery: Color propagation...\n");
            }

            HLRecovery_inpaint (red, green, blue);
            rgbSourceModified = true;
        }
    }

}


void RawImageSource::processFlatField (const RAWParams &raw, RawImage *riFlatFile, unsigned short black[4])
{
//    BENCHFUN
    float *cfablur = (float (*)) malloc (H * W * sizeof * cfablur);
    int BS = raw.ff_BlurRadius;
    BS += BS & 1;

    //function call to cfabloxblur
    if (raw.ff_BlurType == RAWParams::getFlatFieldBlurTypeString(RAWParams::FlatFieldBlurType::V)) {
        cfaboxblur (riFlatFile, cfablur, 2 * BS, 0);
    } else if (raw.ff_BlurType == RAWParams::getFlatFieldBlurTypeString(RAWParams::FlatFieldBlurType::H)) {
        cfaboxblur (riFlatFile, cfablur, 0, 2 * BS);
    } else if (raw.ff_BlurType == RAWParams::getFlatFieldBlurTypeString(RAWParams::FlatFieldBlurType::VH)) {
        //slightly more complicated blur if trying to correct both vertical and horizontal anomalies
        cfaboxblur (riFlatFile, cfablur, BS, BS);   //first do area blur to correct vignette
    } else { //(raw.ff_BlurType == RAWParams::getFlatFieldBlurTypeString(RAWParams::area_ff))
        cfaboxblur (riFlatFile, cfablur, BS, BS);
    }

    if(ri->getSensorType() == ST_BAYER || ri->get_colors() == 1) {
        float refcolor[2][2];

        //find centre average values by channel
        for (int m = 0; m < 2; m++)
            for (int n = 0; n < 2; n++) {
                int row = 2 * (H >> 2) + m;
                int col = 2 * (W >> 2) + n;
                int c  = ri->get_colors() != 1 ? FC(row, col) : 0;
                int c4 = ri->get_colors() != 1 ? (( c == 1 && !(row & 1) ) ? 3 : c) : 0;
                refcolor[m][n] = max (0.0f, cfablur[row * W + col] - black[c4]);
            }

        float limitFactor = 1.f;

        if (raw.ff_AutoClipControl) {
//            int clipControlGui = 0;

            for (int m = 0; m < 2; m++)
                for (int n = 0; n < 2; n++) {
                    float maxval = 0.f;
                    int c  = ri->get_colors() != 1 ? FC(m, n) : 0;
                    int c4 = ri->get_colors() != 1 ? (( c == 1 && !(m & 1) ) ? 3 : c) : 0;
#ifdef _OPENMP
                    #pragma omp parallel
#endif
                    {
                        float maxvalthr = 0.f;
#ifdef _OPENMP
                        #pragma omp for
#endif

                        for (int row = 0; row < H - m; row += 2) {
                            for (int col = 0; col < W - n; col += 2) {
                                float tempval = (rawData[row + m][col + n] - black[c4]) * ( refcolor[m][n] / max (1e-5f, cfablur[ (row + m) * W + col + n] - black[c4]) );

                                if (tempval > maxvalthr) {
                                    maxvalthr = tempval;
                                }
                            }
                        }

#ifdef _OPENMP
                        #pragma omp critical
#endif
                        {

                            if (maxvalthr > maxval) {
                                maxval = maxvalthr;
                            }

                        }
                    }

                    // now we have the max value for the channel
                    // if it clips, calculate factor to avoid clipping
                    if (maxval + black[c4] >= ri->get_white (c4)) {
                        limitFactor = min (limitFactor, ri->get_white (c4) / (maxval + black[c4]));
                    }
                }

//            clipControlGui = (1.f - limitFactor) * 100.f;           // this value can be used to set the clip control slider in gui
        } else {
            limitFactor = max ((float) (100 - raw.ff_clipControl) / 100.f, 0.01f);
        }

        for (int m = 0; m < 2; m++)
            for (int n = 0; n < 2; n++) {
                refcolor[m][n] *= limitFactor;
            }

        unsigned int c[2][2] {};
        unsigned int c4[2][2] {};
        if(ri->get_colors() != 1) {
            for (int i = 0; i < 2; ++i) {
                for(int j = 0; j < 2; ++j) {
                    c[i][j] = FC(i, j);
                }
            }
            c4[0][0] = ( c[0][0] == 1) ? 3 : c[0][0];
            c4[0][1] = ( c[0][1] == 1) ? 3 : c[0][1];
            c4[1][0] = c[1][0];
            c4[1][1] = c[1][1];
        }


#ifdef __SSE2__
        vfloat refcolorv[2] = {_mm_set_ps (refcolor[0][1], refcolor[0][0], refcolor[0][1], refcolor[0][0]),
                               _mm_set_ps (refcolor[1][1], refcolor[1][0], refcolor[1][1], refcolor[1][0])
                              };
        vfloat blackv[2] = {_mm_set_ps (black[c4[0][1]], black[c4[0][0]], black[c4[0][1]], black[c4[0][0]]),
                            _mm_set_ps (black[c4[1][1]], black[c4[1][0]], black[c4[1][1]], black[c4[1][0]])
                           };

        vfloat epsv = F2V (1e-5f);
#endif
#ifdef _OPENMP
        #pragma omp parallel for schedule(dynamic,16)
#endif

        for (int row = 0; row < H; row ++) {
            int col = 0;
#ifdef __SSE2__
            vfloat rowBlackv = blackv[row & 1];
            vfloat rowRefcolorv = refcolorv[row & 1];

            for (; col < W - 3; col += 4) {
                vfloat vignettecorrv = rowRefcolorv / vmaxf (epsv, LVFU (cfablur[ (row) * W + col]) - rowBlackv);
                vfloat valv = LVFU (rawData[row][col]);
                valv -= rowBlackv;
                STVFU (rawData[row][col], valv * vignettecorrv + rowBlackv);
            }

#endif

            for (; col < W; col ++) {
                float vignettecorr = refcolor[row & 1][col & 1] / max (1e-5f, cfablur[ (row) * W + col] - black[c4[row & 1][col & 1]]);
                rawData[row][col] = (rawData[row][col] - black[c4[row & 1][col & 1]]) * vignettecorr + black[c4[row & 1][col & 1]];
            }
        }
    } else if (ri->getSensorType() == ST_FUJI_XTRANS) {
        float refcolor[3] = {0.f};
        int cCount[3] = {0};

        //find center ave values by channel
        for (int m = -3; m < 3; m++)
            for (int n = -3; n < 3; n++) {
                int row = 2 * (H >> 2) + m;
                int col = 2 * (W >> 2) + n;
                int c  = riFlatFile->XTRANSFC (row, col);
                refcolor[c] += max (0.0f, cfablur[row * W + col] - black[c]);
                cCount[c] ++;
            }

        for (int c = 0; c < 3; c++) {
            refcolor[c] = refcolor[c] / cCount[c];
        }

        float limitFactor = 1.f;

        if (raw.ff_AutoClipControl) {
            // determine maximum calculated value to avoid clipping
//            int clipControlGui = 0;
            float maxval = 0.f;
            // xtrans files have only one black level actually, so we can simplify the code a bit
#ifdef _OPENMP
            #pragma omp parallel
#endif
            {
                float maxvalthr = 0.f;
#ifdef _OPENMP
                #pragma omp for schedule(dynamic,16) nowait
#endif

                for (int row = 0; row < H; row++) {
                    for (int col = 0; col < W; col++) {
                        float tempval = (rawData[row][col] - black[0]) * ( refcolor[ri->XTRANSFC (row, col)] / max (1e-5f, cfablur[ (row) * W + col] - black[0]) );

                        if (tempval > maxvalthr) {
                            maxvalthr = tempval;
                        }
                    }
                }

#ifdef _OPENMP
                #pragma omp critical
#endif
                {
                    if (maxvalthr > maxval) {
                        maxval = maxvalthr;
                    }
                }
            }

            // there's only one white level for xtrans
            if (maxval + black[0] > ri->get_white (0)) {
                limitFactor = ri->get_white (0) / (maxval + black[0]);
//                clipControlGui = (1.f - limitFactor) * 100.f;           // this value can be used to set the clip control slider in gui
            }
        } else {
            limitFactor = max ((float) (100 - raw.ff_clipControl) / 100.f, 0.01f);
        }


        for (int c = 0; c < 3; c++) {
            refcolor[c] *= limitFactor;
        }

#ifdef _OPENMP
        #pragma omp parallel for
#endif

        for (int row = 0; row < H; row++) {
            for (int col = 0; col < W; col++) {
                int c  = ri->XTRANSFC (row, col);
                float vignettecorr = ( refcolor[c] / max (1e-5f, cfablur[ (row) * W + col] - black[c]) );
                rawData[row][col] = (rawData[row][col] - black[c]) * vignettecorr + black[c];
            }
        }
    }

    if (raw.ff_BlurType == RAWParams::getFlatFieldBlurTypeString(RAWParams::FlatFieldBlurType::VH)) {
        float *cfablur1 = (float (*)) malloc (H * W * sizeof * cfablur1);
        float *cfablur2 = (float (*)) malloc (H * W * sizeof * cfablur2);
        //slightly more complicated blur if trying to correct both vertical and horizontal anomalies
        cfaboxblur (riFlatFile, cfablur1, 0, 2 * BS); //now do horizontal blur
        cfaboxblur (riFlatFile, cfablur2, 2 * BS, 0); //now do vertical blur

        if(ri->getSensorType() == ST_BAYER || ri->get_colors() == 1) {
            unsigned int c[2][2] {};
            unsigned int c4[2][2] {};
            if(ri->get_colors() != 1) {
                for (int i = 0; i < 2; ++i) {
                    for(int j = 0; j < 2; ++j) {
                        c[i][j] = FC(i, j);
                    }
                }
                c4[0][0] = ( c[0][0] == 1) ? 3 : c[0][0];
                c4[0][1] = ( c[0][1] == 1) ? 3 : c[0][1];
                c4[1][0] = c[1][0];
                c4[1][1] = c[1][1];
            }

#ifdef __SSE2__
            vfloat blackv[2] = {_mm_set_ps (black[c4[0][1]], black[c4[0][0]], black[c4[0][1]], black[c4[0][0]]),
                                _mm_set_ps (black[c4[1][1]], black[c4[1][0]], black[c4[1][1]], black[c4[1][0]])
                               };

            vfloat epsv = F2V (1e-5f);
#endif
#ifdef _OPENMP
            #pragma omp parallel for schedule(dynamic,16)
#endif

            for (int row = 0; row < H; row ++) {
                int col = 0;
#ifdef __SSE2__
                vfloat rowBlackv = blackv[row & 1];

                for (; col < W - 3; col += 4) {
                    vfloat linecorrv = SQRV (vmaxf (epsv, LVFU (cfablur[row * W + col]) - rowBlackv)) /
                                       (vmaxf (epsv, LVFU (cfablur1[row * W + col]) - rowBlackv) * vmaxf (epsv, LVFU (cfablur2[row * W + col]) - rowBlackv));
                    vfloat valv = LVFU (rawData[row][col]);
                    valv -= rowBlackv;
                    STVFU (rawData[row][col], valv * linecorrv + rowBlackv);
                }

#endif

                for (; col < W; col ++) {
                    float linecorr = SQR (max (1e-5f, cfablur[row * W + col] - black[c4[row & 1][col & 1]])) /
                                     (max (1e-5f, cfablur1[row * W + col] - black[c4[row & 1][col & 1]]) * max (1e-5f, cfablur2[row * W + col] - black[c4[row & 1][col & 1]])) ;
                    rawData[row][col] = (rawData[row][col] - black[c4[row & 1][col & 1]]) * linecorr + black[c4[row & 1][col & 1]];
                }
            }
        } else if (ri->getSensorType() == ST_FUJI_XTRANS) {
#ifdef _OPENMP
            #pragma omp parallel for
#endif

            for (int row = 0; row < H; row++) {
                for (int col = 0; col < W; col++) {
                    int c  = ri->XTRANSFC (row, col);
                    float hlinecorr = (max (1e-5f, cfablur[ (row) * W + col] - black[c]) / max (1e-5f, cfablur1[ (row) * W + col] - black[c]) );
                    float vlinecorr = (max (1e-5f, cfablur[ (row) * W + col] - black[c]) / max (1e-5f, cfablur2[ (row) * W + col] - black[c]) );
                    rawData[row][col] = ((rawData[row][col] - black[c]) * hlinecorr * vlinecorr + black[c]);
                }
            }

        }

        free (cfablur1);
        free (cfablur2);
    }

    free (cfablur);
}

//%%%%%%%%%%%%%%%%%%%%%%%%%%%%%%%%%%%%%%%

/* Copy original pixel data and
 * subtract dark frame (if present) from current image and apply flat field correction (if present)
 */
void RawImageSource::copyOriginalPixels (const RAWParams &raw, RawImage *src, RawImage *riDark, RawImage *riFlatFile, array2D<float> &rawData )
{
    // TODO: Change type of black[] to float to avoid conversions
    unsigned short black[4] = {
        (unsigned short)ri->get_cblack (0), (unsigned short)ri->get_cblack (1),
        (unsigned short)ri->get_cblack (2), (unsigned short)ri->get_cblack (3)
    };

    if (ri->getSensorType() == ST_BAYER || ri->getSensorType() == ST_FUJI_XTRANS) {
        if (!rawData) {
            rawData (W, H);
        }

        if (riDark && W == riDark->get_width() && H == riDark->get_height()) { // This works also for xtrans-sensors, because black[0] to black[4] are equal for these
            for (int row = 0; row < H; row++) {
                for (int col = 0; col < W; col++) {
                    int c  = FC (row, col);
                    int c4 = ( c == 1 && ! (row & 1) ) ? 3 : c;
                    rawData[row][col] = max (src->data[row][col] + black[c4] - riDark->data[row][col], 0.0f);
                }
            }
        } else {
#ifdef _OPENMP
            #pragma omp parallel for
#endif

            for (int row = 0; row < H; row++) {
                for (int col = 0; col < W; col++) {
                    rawData[row][col] = src->data[row][col];
                }
            }
        }


        if (riFlatFile && W == riFlatFile->get_width() && H == riFlatFile->get_height()) {
            processFlatField (raw, riFlatFile, black);
        }  // flatfield
    } else if (ri->get_colors() == 1) {
        // Monochrome
        if (!rawData) {
            rawData (W, H);
        }

        if (riDark && W == riDark->get_width() && H == riDark->get_height()) {
            for (int row = 0; row < H; row++) {
                for (int col = 0; col < W; col++) {
                    rawData[row][col] = max (src->data[row][col] + black[0] - riDark->data[row][col], 0.0f);
                }
            }
        } else {
            for (int row = 0; row < H; row++) {
                for (int col = 0; col < W; col++) {
                    rawData[row][col] = src->data[row][col];
                }
            }
        }
        if (riFlatFile && W == riFlatFile->get_width() && H == riFlatFile->get_height()) {
            processFlatField(raw, riFlatFile, black);
        }  // flatfield
    } else {
        // No bayer pattern
        // TODO: Is there a flat field correction possible?
        if (!rawData) {
            rawData (3 * W, H);
        }

        if (riDark && W == riDark->get_width() && H == riDark->get_height()) {
            for (int row = 0; row < H; row++) {
                for (int col = 0; col < W; col++) {
                    int c  = FC (row, col);
                    int c4 = ( c == 1 && ! (row & 1) ) ? 3 : c;
                    rawData[row][3 * col + 0] = max (src->data[row][3 * col + 0] + black[c4] - riDark->data[row][3 * col + 0], 0.0f);
                    rawData[row][3 * col + 1] = max (src->data[row][3 * col + 1] + black[c4] - riDark->data[row][3 * col + 1], 0.0f);
                    rawData[row][3 * col + 2] = max (src->data[row][3 * col + 2] + black[c4] - riDark->data[row][3 * col + 2], 0.0f);
                }
            }
        } else {
            for (int row = 0; row < H; row++) {
                for (int col = 0; col < W; col++) {
                    rawData[row][3 * col + 0] = src->data[row][3 * col + 0];
                    rawData[row][3 * col + 1] = src->data[row][3 * col + 1];
                    rawData[row][3 * col + 2] = src->data[row][3 * col + 2];
                }
            }
        }
    }
}

void RawImageSource::cfaboxblur(RawImage *riFlatFile, float* cfablur, const int boxH, const int boxW)
{

    if (boxW == 0 && boxH == 0) { // nothing to blur
        memcpy (cfablur, riFlatFile->data[0], W * H * sizeof (float));
        return;
    }

    float *tmpBuffer = nullptr;
    float *cfatmp = nullptr;
    float *srcVertical = nullptr;


    if (boxH > 0 && boxW > 0) {
        // we need a temporary buffer if we have to blur both directions
        tmpBuffer = (float (*)) calloc (H * W, sizeof * tmpBuffer);
    }

    if (boxH == 0) {
        // if boxH == 0 we can skip the vertical blur and process the horizontal blur from riFlatFile to cfablur without using a temporary buffer
        cfatmp = cfablur;
    } else {
        cfatmp = tmpBuffer;
    }

    if (boxW == 0) {
        // if boxW == 0 we can skip the horizontal blur and process the vertical blur from riFlatFile to cfablur without using a temporary buffer
        srcVertical = riFlatFile->data[0];
    } else {
        srcVertical = cfatmp;
    }

#ifdef _OPENMP
    #pragma omp parallel
#endif
    {

        if (boxW > 0) {
            //box blur cfa image; box size = BS
            //horizontal blur
#ifdef _OPENMP
            #pragma omp for
#endif

            for (int row = 0; row < H; row++) {
                int len = boxW / 2 + 1;
                cfatmp[row * W + 0] = riFlatFile->data[row][0] / len;
                cfatmp[row * W + 1] = riFlatFile->data[row][1] / len;

                for (int j = 2; j <= boxW; j += 2) {
                    cfatmp[row * W + 0] += riFlatFile->data[row][j] / len;
                    cfatmp[row * W + 1] += riFlatFile->data[row][j + 1] / len;
                }

                for (int col = 2; col <= boxW; col += 2) {
                    cfatmp[row * W + col] = (cfatmp[row * W + col - 2] * len + riFlatFile->data[row][boxW + col]) / (len + 1);
                    cfatmp[row * W + col + 1] = (cfatmp[row * W + col - 1] * len + riFlatFile->data[row][boxW + col + 1]) / (len + 1);
                    len ++;
                }

                for (int col = boxW + 2; col < W - boxW; col++) {
                    cfatmp[row * W + col] = cfatmp[row * W + col - 2] + (riFlatFile->data[row][boxW + col] - cfatmp[row * W + col - boxW - 2]) / len;
                }

                for (int col = W - boxW; col < W; col += 2) {
                    cfatmp[row * W + col] = (cfatmp[row * W + col - 2] * len - cfatmp[row * W + col - boxW - 2]) / (len - 1);

                    if (col + 1 < W) {
                        cfatmp[row * W + col + 1] = (cfatmp[row * W + col - 1] * len - cfatmp[row * W + col - boxW - 1]) / (len - 1);
                    }

                    len --;
                }
            }
        }

        if (boxH > 0) {
            //vertical blur
#ifdef __SSE2__
            vfloat  leninitv = F2V (boxH / 2 + 1);
            vfloat  onev = F2V ( 1.0f );
            vfloat  temp1v, temp2v, temp3v, temp4v, lenv, lenp1v, lenm1v;
            int row;
#ifdef _OPENMP
            #pragma omp for nowait
#endif

            for (int col = 0; col < W - 7; col += 8) {
                lenv = leninitv;
                temp1v = LVFU (srcVertical[0 * W + col]) / lenv;
                temp2v = LVFU (srcVertical[1 * W + col]) / lenv;
                temp3v = LVFU (srcVertical[0 * W + col + 4]) / lenv;
                temp4v = LVFU (srcVertical[1 * W + col + 4]) / lenv;

                for (int i = 2; i < boxH + 2; i += 2) {
                    temp1v += LVFU (srcVertical[i * W + col]) / lenv;
                    temp2v += LVFU (srcVertical[ (i + 1) * W + col]) / lenv;
                    temp3v += LVFU (srcVertical[i * W + col + 4]) / lenv;
                    temp4v += LVFU (srcVertical[ (i + 1) * W + col + 4]) / lenv;
                }

                STVFU (cfablur[0 * W + col], temp1v);
                STVFU (cfablur[1 * W + col], temp2v);
                STVFU (cfablur[0 * W + col + 4], temp3v);
                STVFU (cfablur[1 * W + col + 4], temp4v);

                for (row = 2; row < boxH + 2; row += 2) {
                    lenp1v = lenv + onev;
                    temp1v = (temp1v * lenv + LVFU (srcVertical[ (row + boxH) * W + col])) / lenp1v;
                    temp2v = (temp2v * lenv + LVFU (srcVertical[ (row + boxH + 1) * W + col])) / lenp1v;
                    temp3v = (temp3v * lenv + LVFU (srcVertical[ (row + boxH) * W + col + 4])) / lenp1v;
                    temp4v = (temp4v * lenv + LVFU (srcVertical[ (row + boxH + 1) * W + col + 4])) / lenp1v;
                    STVFU (cfablur[row * W + col], temp1v);
                    STVFU (cfablur[ (row + 1)*W + col], temp2v);
                    STVFU (cfablur[row * W + col + 4], temp3v);
                    STVFU (cfablur[ (row + 1)*W + col + 4], temp4v);
                    lenv = lenp1v;
                }

                for (; row < H - boxH - 1; row += 2) {
                    temp1v = temp1v + (LVFU (srcVertical[ (row + boxH) * W + col]) - LVFU (srcVertical[ (row - boxH - 2) * W + col])) / lenv;
                    temp2v = temp2v + (LVFU (srcVertical[ (row + 1 + boxH) * W + col]) - LVFU (srcVertical[ (row + 1 - boxH - 2) * W + col])) / lenv;
                    temp3v = temp3v + (LVFU (srcVertical[ (row + boxH) * W + col + 4]) - LVFU (srcVertical[ (row - boxH - 2) * W + col + 4])) / lenv;
                    temp4v = temp4v + (LVFU (srcVertical[ (row + 1 + boxH) * W + col + 4]) - LVFU (srcVertical[ (row + 1 - boxH - 2) * W + col + 4])) / lenv;
                    STVFU (cfablur[row * W + col], temp1v);
                    STVFU (cfablur[ (row + 1)*W + col], temp2v);
                    STVFU (cfablur[row * W + col + 4], temp3v);
                    STVFU (cfablur[ (row + 1)*W + col + 4], temp4v);
                }

                for (; row < H - boxH; row++) {
                    temp1v = temp1v + (LVFU (srcVertical[ (row + boxH) * W + col]) - LVFU (srcVertical[ (row - boxH - 2) * W + col])) / lenv;
                    temp3v = temp3v + (LVFU (srcVertical[ (row + boxH) * W + col + 4]) - LVFU (srcVertical[ (row - boxH - 2) * W + col + 4])) / lenv;
                    STVFU (cfablur[row * W + col], temp1v);
                    STVFU (cfablur[row * W + col + 4], temp3v);
                    vfloat swapv = temp1v;
                    temp1v = temp2v;
                    temp2v = swapv;
                    swapv = temp3v;
                    temp3v = temp4v;
                    temp4v = swapv;
                }

                for (; row < H - 1; row += 2) {
                    lenm1v = lenv - onev;
                    temp1v = (temp1v * lenv - LVFU (srcVertical[ (row - boxH - 2) * W + col])) / lenm1v;
                    temp2v = (temp2v * lenv - LVFU (srcVertical[ (row - boxH - 1) * W + col])) / lenm1v;
                    temp3v = (temp3v * lenv - LVFU (srcVertical[ (row - boxH - 2) * W + col + 4])) / lenm1v;
                    temp4v = (temp4v * lenv - LVFU (srcVertical[ (row - boxH - 1) * W + col + 4])) / lenm1v;
                    STVFU (cfablur[row * W + col], temp1v);
                    STVFU (cfablur[ (row + 1)*W + col], temp2v);
                    STVFU (cfablur[row * W + col + 4], temp3v);
                    STVFU (cfablur[ (row + 1)*W + col + 4], temp4v);
                    lenv = lenm1v;
                }

                for (; row < H; row++) {
                    lenm1v = lenv - onev;
                    temp1v = (temp1v * lenv - LVFU (srcVertical[ (row - boxH - 2) * W + col])) / lenm1v;
                    temp3v = (temp3v * lenv - LVFU (srcVertical[ (row - boxH - 2) * W + col + 4])) / lenm1v;
                    STVFU (cfablur[ (row)*W + col], temp1v);
                    STVFU (cfablur[ (row)*W + col + 4], temp3v);
                }

            }

            #pragma omp single

            for (int col = W - (W % 8); col < W; col++) {
                int len = boxH / 2 + 1;
                cfablur[0 * W + col] = srcVertical[0 * W + col] / len;
                cfablur[1 * W + col] = srcVertical[1 * W + col] / len;

                for (int i = 2; i < boxH + 2; i += 2) {
                    cfablur[0 * W + col] += srcVertical[i * W + col] / len;
                    cfablur[1 * W + col] += srcVertical[ (i + 1) * W + col] / len;
                }

                for (int row = 2; row < boxH + 2; row += 2) {
                    cfablur[row * W + col] = (cfablur[ (row - 2) * W + col] * len + srcVertical[ (row + boxH) * W + col]) / (len + 1);
                    cfablur[ (row + 1)*W + col] = (cfablur[ (row - 1) * W + col] * len + srcVertical[ (row + boxH + 1) * W + col]) / (len + 1);
                    len ++;
                }

                for (int row = boxH + 2; row < H - boxH; row++) {
                    cfablur[row * W + col] = cfablur[ (row - 2) * W + col] + (srcVertical[ (row + boxH) * W + col] - srcVertical[ (row - boxH - 2) * W + col]) / len;
                }

                for (int row = H - boxH; row < H; row += 2) {
                    cfablur[row * W + col] = (cfablur[ (row - 2) * W + col] * len - srcVertical[ (row - boxH - 2) * W + col]) / (len - 1);

                    if (row + 1 < H) {
                        cfablur[ (row + 1)*W + col] = (cfablur[ (row - 1) * W + col] * len - srcVertical[ (row - boxH - 1) * W + col]) / (len - 1);
                    }

                    len --;
                }
            }

#else
#ifdef _OPENMP
            #pragma omp for
#endif

            for (int col = 0; col < W; col++) {
                int len = boxH / 2 + 1;
                cfablur[0 * W + col] = srcVertical[0 * W + col] / len;
                cfablur[1 * W + col] = srcVertical[1 * W + col] / len;

                for (int i = 2; i < boxH + 2; i += 2) {
                    cfablur[0 * W + col] += srcVertical[i * W + col] / len;
                    cfablur[1 * W + col] += srcVertical[ (i + 1) * W + col] / len;
                }

                for (int row = 2; row < boxH + 2; row += 2) {
                    cfablur[row * W + col] = (cfablur[ (row - 2) * W + col] * len + srcVertical[ (row + boxH) * W + col]) / (len + 1);
                    cfablur[ (row + 1)*W + col] = (cfablur[ (row - 1) * W + col] * len + srcVertical[ (row + boxH + 1) * W + col]) / (len + 1);
                    len ++;
                }

                for (int row = boxH + 2; row < H - boxH; row++) {
                    cfablur[row * W + col] = cfablur[ (row - 2) * W + col] + (srcVertical[ (row + boxH) * W + col] - srcVertical[ (row - boxH - 2) * W + col]) / len;
                }

                for (int row = H - boxH; row < H; row += 2) {
                    cfablur[row * W + col] = (cfablur[ (row - 2) * W + col] * len - srcVertical[ (row - boxH - 2) * W + col]) / (len - 1);

                    if (row + 1 < H) {
                        cfablur[ (row + 1)*W + col] = (cfablur[ (row - 1) * W + col] * len - srcVertical[ (row - boxH - 1) * W + col]) / (len - 1);
                    }

                    len --;
                }
            }

#endif
        }
    }

    if (tmpBuffer) {
        free (tmpBuffer);
    }
}


// Scale original pixels into the range 0 65535 using black offsets and multipliers
void RawImageSource::scaleColors (int winx, int winy, int winw, int winh, const RAWParams &raw, array2D<float> &rawData)
{
    chmax[0] = chmax[1] = chmax[2] = chmax[3] = 0; //channel maxima
    float black_lev[4] = {0.f};//black level

    //adjust black level  (eg Canon)
    bool isMono = false;

    if (getSensorType() == ST_BAYER || getSensorType() == ST_FOVEON ) {

        black_lev[0] = raw.bayersensor.black1; //R
        black_lev[1] = raw.bayersensor.black0; //G1
        black_lev[2] = raw.bayersensor.black2; //B
        black_lev[3] = raw.bayersensor.black3; //G2

        isMono = RAWParams::BayerSensor::getMethodString(RAWParams::BayerSensor::Method::MONO) == raw.bayersensor.method;
    } else if (getSensorType() == ST_FUJI_XTRANS) {

        black_lev[0] = raw.xtranssensor.blackred; //R
        black_lev[1] = raw.xtranssensor.blackgreen; //G1
        black_lev[2] = raw.xtranssensor.blackblue; //B
        black_lev[3] = raw.xtranssensor.blackgreen; //G2  (set, only used with a Bayer filter)

        isMono = RAWParams::XTransSensor::getMethodString(RAWParams::XTransSensor::Method::MONO) == raw.xtranssensor.method;
    }

    for (int i = 0; i < 4 ; i++) {
        cblacksom[i] = max ( c_black[i] + black_lev[i], 0.0f );   // adjust black level
    }

    initialGain = calculate_scale_mul (scale_mul, ref_pre_mul, c_white, cblacksom, isMono, ri->get_colors()); // recalculate scale colors with adjusted levels

    //fprintf(stderr, "recalc: %f [%f %f %f %f]\n", initialGain, scale_mul[0], scale_mul[1], scale_mul[2], scale_mul[3]);
    for (int i = 0; i < 4 ; i++) {
        clmax[i] = (c_white[i] - cblacksom[i]) * scale_mul[i];    // raw clip level
    }

    // this seems strange, but it works

    // scale image colors

    if ( ri->getSensorType() == ST_BAYER) {
#ifdef _OPENMP
        #pragma omp parallel
#endif
        {
            float tmpchmax[3];
            tmpchmax[0] = tmpchmax[1] = tmpchmax[2] = 0.0f;
#ifdef _OPENMP
            #pragma omp for nowait
#endif

            for (int row = winy; row < winy + winh; row ++)
            {
                for (int col = winx; col < winx + winw; col++) {
                    float val = rawData[row][col];
                    int c  = FC (row, col);                       // three colors,  0=R, 1=G,  2=B
                    int c4 = ( c == 1 && ! (row & 1) ) ? 3 : c;   // four  colors,  0=R, 1=G1, 2=B, 3=G2
                    val -= cblacksom[c4];
                    val *= scale_mul[c4];
                    rawData[row][col] = (val);
                    tmpchmax[c] = max (tmpchmax[c], val);
                }
            }

#ifdef _OPENMP
            #pragma omp critical
#endif
            {
                chmax[0] = max (tmpchmax[0], chmax[0]);
                chmax[1] = max (tmpchmax[1], chmax[1]);
                chmax[2] = max (tmpchmax[2], chmax[2]);
            }
        }
    } else if ( ri->get_colors() == 1 ) {
#ifdef _OPENMP
        #pragma omp parallel
#endif
        {
            float tmpchmax = 0.0f;
#ifdef _OPENMP
            #pragma omp for nowait
#endif

            for (int row = winy; row < winy + winh; row ++)
            {
                for (int col = winx; col < winx + winw; col++) {
                    float val = rawData[row][col];
                    val -= cblacksom[0];
                    val *= scale_mul[0];
                    rawData[row][col] = (val);
                    tmpchmax = max (tmpchmax, val);
                }
            }

#ifdef _OPENMP
            #pragma omp critical
#endif
            {
                chmax[0] = chmax[1] = chmax[2] = chmax[3] = max (tmpchmax, chmax[0]);
            }
        }
    } else if (ri->getSensorType() == ST_FUJI_XTRANS) {
#ifdef _OPENMP
        #pragma omp parallel
#endif
        {
            float tmpchmax[3];
            tmpchmax[0] = tmpchmax[1] = tmpchmax[2] = 0.0f;
#ifdef _OPENMP
            #pragma omp for nowait
#endif

            for (int row = winy; row < winy + winh; row ++)
            {
                for (int col = winx; col < winx + winw; col++) {
                    float val = rawData[row][col];
                    int c = ri->XTRANSFC (row, col);
                    val -= cblacksom[c];
                    val *= scale_mul[c];

                    rawData[row][col] = (val);
                    tmpchmax[c] = max (tmpchmax[c], val);
                }
            }

#ifdef _OPENMP
            #pragma omp critical
#endif
            {
                chmax[0] = max (tmpchmax[0], chmax[0]);
                chmax[1] = max (tmpchmax[1], chmax[1]);
                chmax[2] = max (tmpchmax[2], chmax[2]);
            }
        }
    } else {
#ifdef _OPENMP
        #pragma omp parallel
#endif
        {
            float tmpchmax[3];
            tmpchmax[0] = tmpchmax[1] = tmpchmax[2] = 0.0f;
#ifdef _OPENMP
            #pragma omp for nowait
#endif

            for (int row = winy; row < winy + winh; row ++)
            {
                for (int col = winx; col < winx + winw; col++) {
                    for (int c = 0; c < 3; c++) {                 // three colors,  0=R, 1=G,  2=B
                        float val = rawData[row][3 * col + c];
                        val -= cblacksom[c];
                        val *= scale_mul[c];
                        rawData[row][3 * col + c] = (val);
                        tmpchmax[c] = max (tmpchmax[c], val);
                    }
                }
            }

#ifdef _OPENMP
            #pragma omp critical
#endif
            {
                chmax[0] = max (tmpchmax[0], chmax[0]);
                chmax[1] = max (tmpchmax[1], chmax[1]);
                chmax[2] = max (tmpchmax[2], chmax[2]);
            }
        }
        chmax[3] = chmax[1];
    }

}

//%%%%%%%%%%%%%%%%%%%%%%%%%%%%%%%%%%%%%%%

int RawImageSource::defTransform (int tran)
{

    int deg = ri->get_rotateDegree();

    if ((tran & TR_ROT) == TR_R180) {
        deg += 180;
    } else if ((tran & TR_ROT) == TR_R90) {
        deg += 90;
    } else if ((tran & TR_ROT) == TR_R270) {
        deg += 270;
    }

    deg %= 360;

    int ret = 0;

    if (deg == 90) {
        ret |= TR_R90;
    } else if (deg == 180) {
        ret |= TR_R180;
    } else if (deg == 270) {
        ret |= TR_R270;
    }

    if (tran & TR_HFLIP) {
        ret |= TR_HFLIP;
    }

    if (tran & TR_VFLIP) {
        ret |= TR_VFLIP;
    }

    return ret;
}

//%%%%%%%%%%%%%%%%%%%%%%%%%%%%%%%%%%%%%%%

// Thread called part
void RawImageSource::processFalseColorCorrectionThread  (Imagefloat* im, array2D<float> &rbconv_Y, array2D<float> &rbconv_I, array2D<float> &rbconv_Q, array2D<float> &rbout_I, array2D<float> &rbout_Q, const int row_from, const int row_to)
{

    const int W = im->getWidth();
    constexpr float onebynine = 1.f / 9.f;

#ifdef __SSE2__
    vfloat buffer[12];
    vfloat* pre1 = &buffer[0];
    vfloat* pre2 = &buffer[3];
    vfloat* post1 = &buffer[6];
    vfloat* post2 = &buffer[9];
#else
    float buffer[12];
    float* pre1 = &buffer[0];
    float* pre2 = &buffer[3];
    float* post1 = &buffer[6];
    float* post2 = &buffer[9];
#endif

    int px = (row_from - 1) % 3, cx = row_from % 3, nx = 0;

    convert_row_to_YIQ (im->r (row_from - 1), im->g (row_from - 1), im->b (row_from - 1), rbconv_Y[px], rbconv_I[px], rbconv_Q[px], W);
    convert_row_to_YIQ (im->r (row_from), im->g (row_from), im->b (row_from), rbconv_Y[cx], rbconv_I[cx], rbconv_Q[cx], W);

    for (int j = 0; j < W; j++) {
        rbout_I[px][j] = rbconv_I[px][j];
        rbout_Q[px][j] = rbconv_Q[px][j];
    }

    for (int i = row_from; i < row_to; i++) {

        px = (i - 1) % 3;
        cx = i % 3;
        nx = (i + 1) % 3;

        convert_row_to_YIQ (im->r (i + 1), im->g (i + 1), im->b (i + 1), rbconv_Y[nx], rbconv_I[nx], rbconv_Q[nx], W);

#ifdef __SSE2__
        pre1[0] = _mm_setr_ps (rbconv_I[px][0], rbconv_Q[px][0], 0, 0) , pre1[1] = _mm_setr_ps (rbconv_I[cx][0], rbconv_Q[cx][0], 0, 0), pre1[2] = _mm_setr_ps (rbconv_I[nx][0], rbconv_Q[nx][0], 0, 0);
        pre2[0] = _mm_setr_ps (rbconv_I[px][1], rbconv_Q[px][1], 0, 0) , pre2[1] = _mm_setr_ps (rbconv_I[cx][1], rbconv_Q[cx][1], 0, 0), pre2[2] = _mm_setr_ps (rbconv_I[nx][1], rbconv_Q[nx][1], 0, 0);

        // fill first element in rbout_I and rbout_Q
        rbout_I[cx][0] = rbconv_I[cx][0];
        rbout_Q[cx][0] = rbconv_Q[cx][0];

        // median I channel
        for (int j = 1; j < W - 2; j += 2) {
            post1[0] = _mm_setr_ps (rbconv_I[px][j + 1], rbconv_Q[px][j + 1], 0, 0), post1[1] = _mm_setr_ps (rbconv_I[cx][j + 1], rbconv_Q[cx][j + 1], 0, 0), post1[2] = _mm_setr_ps (rbconv_I[nx][j + 1], rbconv_Q[nx][j + 1], 0, 0);
            const auto middle = middle4of6 (pre2[0], pre2[1], pre2[2], post1[0], post1[1], post1[2]);
            vfloat medianval = median (pre1[0], pre1[1], pre1[2], middle[0], middle[1], middle[2], middle[3]);
            rbout_I[cx][j] = medianval[0];
            rbout_Q[cx][j] = medianval[1];
            post2[0] = _mm_setr_ps (rbconv_I[px][j + 2], rbconv_Q[px][j + 2], 0, 0), post2[1] = _mm_setr_ps (rbconv_I[cx][j + 2], rbconv_Q[cx][j + 2], 0, 0), post2[2] = _mm_setr_ps (rbconv_I[nx][j + 2], rbconv_Q[nx][j + 2], 0, 0);
            medianval = median (post2[0], post2[1], post2[2], middle[0], middle[1], middle[2], middle[3]);
            rbout_I[cx][j + 1] = medianval[0];
            rbout_Q[cx][j + 1] = medianval[1];
            std::swap (pre1, post1);
            std::swap (pre2, post2);
        }

        // fill last elements in rbout_I and rbout_Q
        rbout_I[cx][W - 1] = rbconv_I[cx][W - 1];
        rbout_I[cx][W - 2] = rbconv_I[cx][W - 2];
        rbout_Q[cx][W - 1] = rbconv_Q[cx][W - 1];
        rbout_Q[cx][W - 2] = rbconv_Q[cx][W - 2];

#else
        pre1[0] = rbconv_I[px][0], pre1[1] = rbconv_I[cx][0], pre1[2] = rbconv_I[nx][0];
        pre2[0] = rbconv_I[px][1], pre2[1] = rbconv_I[cx][1], pre2[2] = rbconv_I[nx][1];

        // fill first element in rbout_I
        rbout_I[cx][0] = rbconv_I[cx][0];

        // median I channel
        for (int j = 1; j < W - 2; j += 2) {
            post1[0] = rbconv_I[px][j + 1], post1[1] = rbconv_I[cx][j + 1], post1[2] = rbconv_I[nx][j + 1];
            const auto middle = middle4of6 (pre2[0], pre2[1], pre2[2], post1[0], post1[1], post1[2]);
            rbout_I[cx][j] = median (pre1[0], pre1[1], pre1[2], middle[0], middle[1], middle[2], middle[3]);
            post2[0] = rbconv_I[px][j + 2], post2[1] = rbconv_I[cx][j + 2], post2[2] = rbconv_I[nx][j + 2];
            rbout_I[cx][j + 1] = median (post2[0], post2[1], post2[2], middle[0], middle[1], middle[2], middle[3]);
            std::swap (pre1, post1);
            std::swap (pre2, post2);
        }

        // fill last elements in rbout_I
        rbout_I[cx][W - 1] = rbconv_I[cx][W - 1];
        rbout_I[cx][W - 2] = rbconv_I[cx][W - 2];

        pre1[0] = rbconv_Q[px][0], pre1[1] = rbconv_Q[cx][0], pre1[2] = rbconv_Q[nx][0];
        pre2[0] = rbconv_Q[px][1], pre2[1] = rbconv_Q[cx][1], pre2[2] = rbconv_Q[nx][1];

        // fill first element in rbout_Q
        rbout_Q[cx][0] = rbconv_Q[cx][0];

        // median Q channel
        for (int j = 1; j < W - 2; j += 2) {
            post1[0] = rbconv_Q[px][j + 1], post1[1] = rbconv_Q[cx][j + 1], post1[2] = rbconv_Q[nx][j + 1];
            const auto middle = middle4of6 (pre2[0], pre2[1], pre2[2], post1[0], post1[1], post1[2]);
            rbout_Q[cx][j] = median (pre1[0], pre1[1], pre1[2], middle[0], middle[1], middle[2], middle[3]);
            post2[0] = rbconv_Q[px][j + 2], post2[1] = rbconv_Q[cx][j + 2], post2[2] = rbconv_Q[nx][j + 2];
            rbout_Q[cx][j + 1] = median (post2[0], post2[1], post2[2], middle[0], middle[1], middle[2], middle[3]);
            std::swap (pre1, post1);
            std::swap (pre2, post2);
        }

        // fill last elements in rbout_Q
        rbout_Q[cx][W - 1] = rbconv_Q[cx][W - 1];
        rbout_Q[cx][W - 2] = rbconv_Q[cx][W - 2];
#endif

        // blur i-1th row
        if (i > row_from) {
            convert_to_RGB (im->r (i - 1, 0), im->g (i - 1, 0), im->b (i - 1, 0), rbconv_Y[px][0], rbout_I[px][0], rbout_Q[px][0]);

#ifdef _OPENMP
            #pragma omp simd
#endif

            for (int j = 1; j < W - 1; j++) {
                float I = (rbout_I[px][j - 1] + rbout_I[px][j] + rbout_I[px][j + 1] + rbout_I[cx][j - 1] + rbout_I[cx][j] + rbout_I[cx][j + 1] + rbout_I[nx][j - 1] + rbout_I[nx][j] + rbout_I[nx][j + 1]) * onebynine;
                float Q = (rbout_Q[px][j - 1] + rbout_Q[px][j] + rbout_Q[px][j + 1] + rbout_Q[cx][j - 1] + rbout_Q[cx][j] + rbout_Q[cx][j + 1] + rbout_Q[nx][j - 1] + rbout_Q[nx][j] + rbout_Q[nx][j + 1]) * onebynine;
                convert_to_RGB (im->r (i - 1, j), im->g (i - 1, j), im->b (i - 1, j), rbconv_Y[px][j], I, Q);
            }

            convert_to_RGB (im->r (i - 1, W - 1), im->g (i - 1, W - 1), im->b (i - 1, W - 1), rbconv_Y[px][W - 1], rbout_I[px][W - 1], rbout_Q[px][W - 1]);
        }
    }

    // blur last 3 row and finalize H-1th row
    convert_to_RGB (im->r (row_to - 1, 0), im->g (row_to - 1, 0), im->b (row_to - 1, 0), rbconv_Y[cx][0], rbout_I[cx][0], rbout_Q[cx][0]);
#ifdef _OPENMP
    #pragma omp simd
#endif

    for (int j = 1; j < W - 1; j++) {
        float I = (rbout_I[px][j - 1] + rbout_I[px][j] + rbout_I[px][j + 1] + rbout_I[cx][j - 1] + rbout_I[cx][j] + rbout_I[cx][j + 1] + rbconv_I[nx][j - 1] + rbconv_I[nx][j] + rbconv_I[nx][j + 1]) * onebynine;
        float Q = (rbout_Q[px][j - 1] + rbout_Q[px][j] + rbout_Q[px][j + 1] + rbout_Q[cx][j - 1] + rbout_Q[cx][j] + rbout_Q[cx][j + 1] + rbconv_Q[nx][j - 1] + rbconv_Q[nx][j] + rbconv_Q[nx][j + 1]) * onebynine;
        convert_to_RGB (im->r (row_to - 1, j), im->g (row_to - 1, j), im->b (row_to - 1, j), rbconv_Y[cx][j], I, Q);
    }

    convert_to_RGB (im->r (row_to - 1, W - 1), im->g (row_to - 1, W - 1), im->b (row_to - 1, W - 1), rbconv_Y[cx][W - 1], rbout_I[cx][W - 1], rbout_Q[cx][W - 1]);
}

//%%%%%%%%%%%%%%%%%%%%%%%%%%%%%%%%%%%%%%%

// correction_YIQ_LQ
void RawImageSource::processFalseColorCorrection  (Imagefloat* im, const int steps)
{

    if (im->getHeight() < 4 || steps < 1) {
        return;
    }

#ifdef _OPENMP
    #pragma omp parallel
    {
        multi_array2D<float, 5> buffer (W, 3);
        int tid = omp_get_thread_num();
        int nthreads = omp_get_num_threads();
        int blk = (im->getHeight() - 2) / nthreads;

        for (int t = 0; t < steps; t++) {

            if (tid < nthreads - 1) {
                processFalseColorCorrectionThread (im, buffer[0], buffer[1], buffer[2], buffer[3], buffer[4], 1 + tid * blk, 1 + (tid + 1)*blk);
            } else {
                processFalseColorCorrectionThread (im, buffer[0], buffer[1], buffer[2], buffer[3], buffer[4], 1 + tid * blk, im->getHeight() - 1);
            }

            #pragma omp barrier
        }
    }
#else
    multi_array2D<float, 5> buffer (W, 3);

    for (int t = 0; t < steps; t++) {
        processFalseColorCorrectionThread (im, buffer[0], buffer[1], buffer[2], buffer[3], buffer[4], 1 , im->getHeight() - 1);
    }

#endif
}

// Some camera input profiles need gamma preprocessing
// gamma is applied before the CMS, correct line fac=lineFac*rawPixel+LineSum after the CMS
void RawImageSource::getProfilePreprocParams (cmsHPROFILE in, float& gammaFac, float& lineFac, float& lineSum)
{
    gammaFac = 0;
    lineFac = 1;
    lineSum = 0;

    char copyright[256];
    copyright[0] = 0;

    if (cmsGetProfileInfoASCII (in, cmsInfoCopyright, cmsNoLanguage, cmsNoCountry, copyright, 256) > 0) {
        if (strstr (copyright, "Phase One") != nullptr) {
            gammaFac = 0.55556;    // 1.8
        } else if (strstr (copyright, "Nikon Corporation") != nullptr) {
            gammaFac = 0.5;
            lineFac = -0.4;
            lineSum = 1.35; // determined in reverse by measuring NX an RT developed colorchecker PNGs
        }
    }
}

//%%%%%%%%%%%%%%%%%%%%%%%%%%%%%%%%%%%%%%%

static void
lab2ProphotoRgbD50 (float L, float A, float B, float& r, float& g, float& b)
{
    float X;
    float Y;
    float Z;
#define CLIP01(a) ((a)>0?((a)<1?(a):1):0)
    {
        // convert from Lab to XYZ
        float x, y, z, fx, fy, fz;

        fy = (L + 16.0f) / 116.0f;
        fx = A / 500.0f + fy;
        fz = fy - B / 200.0f;

        if (fy > 24.0f / 116.0f) {
            y = fy * fy * fy;
        } else {
            y = (fy - 16.0f / 116.0f) / 7.787036979f;
        }

        if (fx > 24.0f / 116.0f) {
            x = fx * fx * fx;
        } else {
            x = (fx - 16.0 / 116.0) / 7.787036979f;
        }

        if (fz > 24.0f / 116.0f) {
            z = fz * fz * fz;
        } else {
            z = (fz - 16.0f / 116.0f) / 7.787036979f;
        }

        //0.9642, 1.0000, 0.8249 D50
        X = x * 0.9642;
        Y = y;
        Z = z * 0.8249;
    }
    r = prophoto_xyz[0][0] * X + prophoto_xyz[0][1] * Y + prophoto_xyz[0][2] * Z;
    g = prophoto_xyz[1][0] * X + prophoto_xyz[1][1] * Y + prophoto_xyz[1][2] * Z;
    b = prophoto_xyz[2][0] * X + prophoto_xyz[2][1] * Y + prophoto_xyz[2][2] * Z;
    r = CLIP01 (r);
    g = CLIP01 (g);
    b = CLIP01 (b);
}

// Converts raw image including ICC input profile to working space - floating point version
void RawImageSource::colorSpaceConversion_ (Imagefloat* im, const ColorManagementParams& cmp, const ColorTemp &wb, double pre_mul[3], cmsHPROFILE embedded, cmsHPROFILE camprofile, double camMatrix[3][3], const std::string &camName)
{

//    MyTime t1, t2, t3;
//    t1.set ();
    cmsHPROFILE in;
    DCPProfile *dcpProf;

    if (!findInputProfile (cmp.input, embedded, camName, &dcpProf, in)) {
        return;
    }

    if (dcpProf != nullptr) {
        // DCP processing
        const DCPProfile::Triple pre_mul_row = {
            pre_mul[0],
            pre_mul[1],
            pre_mul[2]
        };
        const DCPProfile::Matrix cam_matrix = {{
                {camMatrix[0][0], camMatrix[0][1], camMatrix[0][2]},
                {camMatrix[1][0], camMatrix[1][1], camMatrix[1][2]},
                {camMatrix[2][0], camMatrix[2][1], camMatrix[2][2]}
            }
        };
        dcpProf->apply (im, cmp.dcpIlluminant, cmp.working, wb, pre_mul_row, cam_matrix, cmp.applyHueSatMap);
        return;
    }

    if (in == nullptr) {
        // use default camprofile, supplied by dcraw
        // in this case we avoid using the slllllooooooowwww lcms

        // Calculate matrix for direct conversion raw>working space
        TMatrix work = ICCStore::getInstance()->workingSpaceInverseMatrix (cmp.working);
        double mat[3][3] = {{0, 0, 0}, {0, 0, 0}, {0, 0, 0}};

        for (int i = 0; i < 3; i++)
            for (int j = 0; j < 3; j++)
                for (int k = 0; k < 3; k++) {
                    mat[i][j] += work[i][k] * camMatrix[k][j];    // rgb_xyz * imatrices.xyz_cam
                }

#ifdef _OPENMP
        #pragma omp parallel for
#endif

        for (int i = 0; i < im->getHeight(); i++)
            for (int j = 0; j < im->getWidth(); j++) {

                float newr = mat[0][0] * im->r (i, j) + mat[0][1] * im->g (i, j) + mat[0][2] * im->b (i, j);
                float newg = mat[1][0] * im->r (i, j) + mat[1][1] * im->g (i, j) + mat[1][2] * im->b (i, j);
                float newb = mat[2][0] * im->r (i, j) + mat[2][1] * im->g (i, j) + mat[2][2] * im->b (i, j);

                im->r (i, j) = newr;
                im->g (i, j) = newg;
                im->b (i, j) = newb;

            }
    } else {
        bool working_space_is_prophoto = (cmp.working == "ProPhoto");

        // use supplied input profile

        /*
          The goal here is to in addition to user-made custom ICC profiles also support profiles
          supplied with other popular raw converters. As curves affect color rendering and
          different raw converters deal with them differently (and few if any is as flexible
          as RawTherapee) we cannot really expect to get the *exact* same color rendering here.
          However we try hard to make the best out of it.

          Third-party input profiles that contain a LUT (usually A2B0 tag) often needs some preprocessing,
          as ICC LUTs are not really designed for dealing with linear camera data. Generally one
          must apply some sort of curve to get efficient use of the LUTs. Unfortunately how you
          should preprocess is not standardized so there are almost as many ways as there are
          software makers, and for each one we have to reverse engineer to find out how it has
          been done. (The ICC files made for RT has linear LUTs)

          ICC profiles which only contain the <r,g,b>XYZ tags (ie only a color matrix) should
          (hopefully) not require any pre-processing.

          Some LUT ICC profiles apply a contrast curve and desaturate highlights (to give a "film-like"
          behavior. These will generally work with RawTherapee, but will not produce good results when
          you enable highlight recovery/reconstruction, as that data is added linearly on top of the
          original range. RawTherapee works best with linear ICC profiles.
        */

        enum camera_icc_type {
            CAMERA_ICC_TYPE_GENERIC, // Generic, no special pre-processing required, RTs own is this way
            CAMERA_ICC_TYPE_PHASE_ONE, // Capture One profiles
            CAMERA_ICC_TYPE_LEAF, // Leaf profiles, former Leaf Capture now in Capture One, made for Leaf digital backs
            CAMERA_ICC_TYPE_NIKON // Nikon NX profiles
        } camera_icc_type = CAMERA_ICC_TYPE_GENERIC;

        float leaf_prophoto_mat[3][3];
        {
            // identify ICC type
            char copyright[256] = "";
            char description[256] = "";

            cmsGetProfileInfoASCII (in, cmsInfoCopyright, cmsNoLanguage, cmsNoCountry, copyright, 256);
            cmsGetProfileInfoASCII (in, cmsInfoDescription, cmsNoLanguage, cmsNoCountry, description, 256);
            camera_icc_type = CAMERA_ICC_TYPE_GENERIC;

            // Note: order the identification with the most detailed matching first since the more general ones may also match the more detailed
            if ((strstr (copyright, "Leaf") != nullptr ||
                    strstr (copyright, "Phase One A/S") != nullptr ||
                    strstr (copyright, "Kodak") != nullptr ||
                    strstr (copyright, "Creo") != nullptr) &&
                    (strstr (description, "LF2 ") == description ||
                     strstr (description, "LF3 ") == description ||
                     strstr (description, "LeafLF2") == description ||
                     strstr (description, "LeafLF3") == description ||
                     strstr (description, "LeafLF4") == description ||
                     strstr (description, "MamiyaLF2") == description ||
                     strstr (description, "MamiyaLF3") == description)) {
                camera_icc_type = CAMERA_ICC_TYPE_LEAF;
            } else if (strstr (copyright, "Phase One A/S") != nullptr) {
                camera_icc_type = CAMERA_ICC_TYPE_PHASE_ONE;
            } else if (strstr (copyright, "Nikon Corporation") != nullptr) {
                camera_icc_type = CAMERA_ICC_TYPE_NIKON;
            }
        }

        // Initialize transform
        cmsHTRANSFORM hTransform;
        cmsHPROFILE prophoto = ICCStore::getInstance()->workingSpace ("ProPhoto"); // We always use Prophoto to apply the ICC profile to minimize problems with clipping in LUT conversion.
        bool transform_via_pcs_lab = false;
        bool separate_pcs_lab_highlights = false;

        // check if the working space is fully contained in prophoto
        if (!working_space_is_prophoto) {
            TMatrix toxyz = ICCStore::getInstance()->workingSpaceMatrix(cmp.working);
            TMatrix torgb = ICCStore::getInstance()->workingSpaceInverseMatrix("ProPhoto");
            float rgb[3] = {0.f, 0.f, 0.f};
            for (int i = 0; i < 2 && !working_space_is_prophoto; ++i) {
                rgb[i] = 1.f;
                float x, y, z;

                Color::rgbxyz(rgb[0], rgb[1], rgb[2], x, y, z, toxyz);
                Color::xyz2rgb(x, y, z, rgb[0], rgb[1], rgb[2], torgb);

                for (int j = 0; j < 2; ++j) {
                    if (rgb[j] < 0.f || rgb[j] > 1.f) {
                        working_space_is_prophoto = true;
                        prophoto = ICCStore::getInstance()->workingSpace(cmp.working);
                        if (settings->verbose) {
                            std::cout << "colorSpaceConversion_: converting directly to " << cmp.working << " instead of passing through ProPhoto" << std::endl;
                        }
                        break;
                    }
                    rgb[j] = 0.f;
                }
            }
        }
        
        lcmsMutex->lock ();

        switch (camera_icc_type) {
            case CAMERA_ICC_TYPE_PHASE_ONE:
            case CAMERA_ICC_TYPE_LEAF: {
                // These profiles have a RGB to Lab cLUT, gives gamma 1.8 output, and expects a "film-like" curve on input
                transform_via_pcs_lab = true;
                separate_pcs_lab_highlights = true;
                // We transform to Lab because we can and that we avoid getting an unnecessary unmatched gamma conversion which we would need to revert.
                hTransform = cmsCreateTransform (in, TYPE_RGB_FLT, nullptr, TYPE_Lab_FLT, INTENT_RELATIVE_COLORIMETRIC, cmsFLAGS_NOOPTIMIZE | cmsFLAGS_NOCACHE );

                for (int i = 0; i < 3; i++) {
                    for (int j = 0; j < 3; j++) {
                        leaf_prophoto_mat[i][j] = 0;

                        for (int k = 0; k < 3; k++) {
                            leaf_prophoto_mat[i][j] += prophoto_xyz[i][k] * camMatrix[k][j];
                        }
                    }
                }

                break;
            }

            case CAMERA_ICC_TYPE_NIKON:
            case CAMERA_ICC_TYPE_GENERIC:
            default:
                hTransform = cmsCreateTransform (in, TYPE_RGB_FLT, prophoto, TYPE_RGB_FLT, INTENT_RELATIVE_COLORIMETRIC, cmsFLAGS_NOOPTIMIZE | cmsFLAGS_NOCACHE );  // NOCACHE is important for thread safety
                break;
        }

        lcmsMutex->unlock ();

        if (hTransform == nullptr) {
            // Fallback: create transform from camera profile. Should not happen normally.
            lcmsMutex->lock ();
            hTransform = cmsCreateTransform (camprofile, TYPE_RGB_FLT, prophoto, TYPE_RGB_FLT, INTENT_RELATIVE_COLORIMETRIC, cmsFLAGS_NOOPTIMIZE | cmsFLAGS_NOCACHE );
            lcmsMutex->unlock ();
        }

        TMatrix toxyz = {}, torgb = {};

        if (!working_space_is_prophoto) {
            toxyz = ICCStore::getInstance()->workingSpaceMatrix ("ProPhoto");
            torgb = ICCStore::getInstance()->workingSpaceInverseMatrix (cmp.working); //sRGB .. Adobe...Wide...
        }

#ifdef _OPENMP
        #pragma omp parallel
#endif
        {
            AlignedBuffer<float> buffer (im->getWidth() * 3);
            AlignedBuffer<float> hl_buffer (im->getWidth() * 3);
            AlignedBuffer<float> hl_scale (im->getWidth());
#ifdef _OPENMP
            #pragma omp for schedule(static)
#endif

            for ( int h = 0; h < im->getHeight(); ++h ) {
                float *p = buffer.data, *pR = im->r (h), *pG = im->g (h), *pB = im->b (h);

                // Apply pre-processing
                for ( int w = 0; w < im->getWidth(); ++w ) {
                    float r = * (pR++);
                    float g = * (pG++);
                    float b = * (pB++);

                    // convert to 0-1 range as LCMS expects that
                    r /= 65535.0f;
                    g /= 65535.0f;
                    b /= 65535.0f;

                    float maxc = max (r, g, b);

                    if (maxc <= 1.0) {
                        hl_scale.data[w] = 1.0;
                    } else {
                        // highlight recovery extend the range past the clip point, which means we can get values larger than 1.0 here.
                        // LUT ICC profiles only work in the 0-1 range so we scale down to fit and restore after conversion.
                        hl_scale.data[w] = 1.0 / maxc;
                        r *= hl_scale.data[w];
                        g *= hl_scale.data[w];
                        b *= hl_scale.data[w];
                    }

                    switch (camera_icc_type) {
                        case CAMERA_ICC_TYPE_PHASE_ONE:
                            // Here we apply a curve similar to Capture One's "Film Standard" + gamma, the reason is that the LUTs embedded in the
                            // ICCs are designed to work on such input, and if you provide it with a different curve you don't get as good result.
                            // We will revert this curve after we've made the color transform. However when we revert the curve, we'll notice that
                            // highlight rendering suffers due to that the LUT transform don't expand well, therefore we do a less compressed
                            // conversion too and mix them, this gives us the highest quality and most flexible result.
                            hl_buffer.data[3 * w + 0] = pow_F (r, 1.0 / 1.8);
                            hl_buffer.data[3 * w + 1] = pow_F (g, 1.0 / 1.8);
                            hl_buffer.data[3 * w + 2] = pow_F (b, 1.0 / 1.8);
                            r = phaseOneIccCurveInv->getVal (r);
                            g = phaseOneIccCurveInv->getVal (g);
                            b = phaseOneIccCurveInv->getVal (b);
                            break;

                        case CAMERA_ICC_TYPE_LEAF: {
                            // Leaf profiles expect that the camera native RGB has been converted to Prophoto RGB
                            float newr = leaf_prophoto_mat[0][0] * r + leaf_prophoto_mat[0][1] * g + leaf_prophoto_mat[0][2] * b;
                            float newg = leaf_prophoto_mat[1][0] * r + leaf_prophoto_mat[1][1] * g + leaf_prophoto_mat[1][2] * b;
                            float newb = leaf_prophoto_mat[2][0] * r + leaf_prophoto_mat[2][1] * g + leaf_prophoto_mat[2][2] * b;
                            hl_buffer.data[3 * w + 0] = pow_F (newr, 1.0 / 1.8);
                            hl_buffer.data[3 * w + 1] = pow_F (newg, 1.0 / 1.8);
                            hl_buffer.data[3 * w + 2] = pow_F (newb, 1.0 / 1.8);
                            r = phaseOneIccCurveInv->getVal (newr);
                            g = phaseOneIccCurveInv->getVal (newg);
                            b = phaseOneIccCurveInv->getVal (newb);
                            break;
                        }

                        case CAMERA_ICC_TYPE_NIKON:
                            // gamma 0.5
                            r = sqrtf (r);
                            g = sqrtf (g);
                            b = sqrtf (b);
                            break;

                        case CAMERA_ICC_TYPE_GENERIC:
                        default:
                            // do nothing
                            break;
                    }

                    * (p++) = r;
                    * (p++) = g;
                    * (p++) = b;
                }

                // Run icc transform
                cmsDoTransform (hTransform, buffer.data, buffer.data, im->getWidth());

                if (separate_pcs_lab_highlights) {
                    cmsDoTransform (hTransform, hl_buffer.data, hl_buffer.data, im->getWidth());
                }

                // Apply post-processing
                p = buffer.data;
                pR = im->r (h);
                pG = im->g (h);
                pB = im->b (h);

                for ( int w = 0; w < im->getWidth(); ++w ) {

                    float r, g, b, hr, hg, hb;

                    if (transform_via_pcs_lab) {
                        float L = * (p++);
                        float A = * (p++);
                        float B = * (p++);
                        // profile connection space CIELAB should have D50 illuminant
                        lab2ProphotoRgbD50 (L, A, B, r, g, b);

                        if (separate_pcs_lab_highlights) {
                            lab2ProphotoRgbD50 (hl_buffer.data[3 * w + 0], hl_buffer.data[3 * w + 1], hl_buffer.data[3 * w + 2], hr, hg, hb);
                        }
                    } else {
                        r = * (p++);
                        g = * (p++);
                        b = * (p++);
                    }

                    // restore pre-processing and/or add post-processing for the various ICC types
                    switch (camera_icc_type) {
                        default:
                            break;

                        case CAMERA_ICC_TYPE_PHASE_ONE:
                        case CAMERA_ICC_TYPE_LEAF: {
                            // note the 1/1.8 gamma, it's the gamma that the profile has applied, which we must revert before we can revert the curve
                            r = phaseOneIccCurve->getVal (pow_F (r, 1.0 / 1.8));
                            g = phaseOneIccCurve->getVal (pow_F (g, 1.0 / 1.8));
                            b = phaseOneIccCurve->getVal (pow_F (b, 1.0 / 1.8));
                            const float mix = 0.25; // may seem a low number, but remember this is linear space, mixing starts 2 stops from clipping
                            const float maxc = max (r, g, b);

                            if (maxc > mix) {
                                float fac = (maxc - mix) / (1.0 - mix);
                                fac = sqrtf (sqrtf (fac)); // gamma 0.25 to mix in highlight render relatively quick
                                r = (1.0 - fac) * r + fac * hr;
                                g = (1.0 - fac) * g + fac * hg;
                                b = (1.0 - fac) * b + fac * hb;
                            }

                            break;
                        }

                        case CAMERA_ICC_TYPE_NIKON: {
                            const float lineFac = -0.4;
                            const float lineSum = 1.35;
                            r *= r * lineFac + lineSum;
                            g *= g * lineFac + lineSum;
                            b *= b * lineFac + lineSum;
                            break;
                        }
                    }

                    // restore highlight scaling if any
                    if (hl_scale.data[w] != 1.0) {
                        float fac = 1.0 / hl_scale.data[w];
                        r *= fac;
                        g *= fac;
                        b *= fac;
                    }

                    // If we don't have ProPhoto as chosen working profile, convert. This conversion is clipless, ie if we convert
                    // to a small space such as sRGB we may end up with negative values and values larger than max.
                    if (!working_space_is_prophoto) {
                        //convert from Prophoto to XYZ
                        float x = (toxyz[0][0] * r + toxyz[0][1] * g + toxyz[0][2] * b ) ;
                        float y = (toxyz[1][0] * r + toxyz[1][1] * g + toxyz[1][2] * b ) ;
                        float z = (toxyz[2][0] * r + toxyz[2][1] * g + toxyz[2][2] * b ) ;
                        //convert from XYZ to cmp.working  (sRGB...Adobe...Wide..)
                        r = ((torgb[0][0] * x + torgb[0][1] * y + torgb[0][2] * z)) ;
                        g = ((torgb[1][0] * x + torgb[1][1] * y + torgb[1][2] * z)) ;
                        b = ((torgb[2][0] * x + torgb[2][1] * y + torgb[2][2] * z)) ;
                    }

                    // return to the 0.0 - 65535.0 range (with possible negative and > max values present)
                    r *= 65535.0;
                    g *= 65535.0;
                    b *= 65535.0;

                    * (pR++) = r;
                    * (pG++) = g;
                    * (pB++) = b;
                }
            }
        } // End of parallelization
        cmsDeleteTransform (hTransform);
    }

//t3.set ();
//        printf ("ICM TIME: %d usec\n", t3.etime(t1));
}


// Determine RAW input and output profiles. Returns TRUE on success
bool RawImageSource::findInputProfile (Glib::ustring inProfile, cmsHPROFILE embedded, std::string camName, DCPProfile **dcpProf, cmsHPROFILE& in)
{
    in = nullptr; // cam will be taken on NULL
    *dcpProf = nullptr;

    if (inProfile == "(none)") {
        return false;
    }

    if (inProfile == "(embedded)" && embedded) {
        in = embedded;
    } else if (inProfile == "(cameraICC)") {
        // DCPs have higher quality, so use them first
        *dcpProf = DCPStore::getInstance()->getStdProfile (camName);

        if (*dcpProf == nullptr) {
            in = ICCStore::getInstance()->getStdProfile (camName);
        }
    } else if (inProfile != "(camera)" && inProfile != "") {
        Glib::ustring normalName = inProfile;

        if (!inProfile.compare (0, 5, "file:")) {
            normalName = inProfile.substr (5);
        }

        if (DCPStore::getInstance()->isValidDCPFileName (normalName)) {
            *dcpProf = DCPStore::getInstance()->getProfile (normalName);
        }

        if (*dcpProf == nullptr) {
            in = ICCStore::getInstance()->getProfile (inProfile);
        }
    }

    // "in" might be NULL because of "not found". That's ok, we take the cam profile then

    return true;
}

//%%%%%%%%%%%%%%%%%%%%%%%%%%%%%%%%%%%%%%%
// derived from Dcraw "blend_highlights()"
//  very effective to reduce (or remove) the magenta, but with levels of grey !
void RawImageSource::HLRecovery_blend (float* rin, float* gin, float* bin, int width, float maxval, float* hlmax)
{
    const int ColorCount = 3;

    // Transform matrixes rgb>lab and back
    static const float trans[2][ColorCount][ColorCount] = {
        { { 1, 1, 1 }, { 1.7320508, -1.7320508, 0 }, { -1, -1, 2 } },
        { { 1, 1, 1 }, { 1, -1, 1 }, { 1, 1, -1 } }
    };
    static const float itrans[2][ColorCount][ColorCount] = {
        { { 1, 0.8660254, -0.5 }, { 1, -0.8660254, -0.5 }, { 1, 0, 1 } },
        { { 1, 1, 1 }, { 1, -1, 1 }, { 1, 1, -1 } }
    };

#define FOREACHCOLOR for (int c=0; c < ColorCount; c++)

    float minpt = min (hlmax[0], hlmax[1], hlmax[2]); //min of the raw clip points
    //float maxpt=max(hlmax[0],hlmax[1],hlmax[2]);//max of the raw clip points
    //float medpt=hlmax[0]+hlmax[1]+hlmax[2]-minpt-maxpt;//median of the raw clip points
    float maxave = (hlmax[0] + hlmax[1] + hlmax[2]) / 3; //ave of the raw clip points
    //some thresholds:
    const float clipthresh = 0.95;
    const float fixthresh = 0.5;
    const float satthresh = 0.5;

    float clip[3];
    FOREACHCOLOR clip[c] = min (maxave, hlmax[c]);

    // Determine the maximum level (clip) of all channels
    const float clippt = clipthresh * maxval;
    const float fixpt = fixthresh * minpt;
    const float desatpt = satthresh * maxave + (1 - satthresh) * maxval;

    for (int col = 0; col < width; col++) {
        float rgb[ColorCount], cam[2][ColorCount], lab[2][ColorCount], sum[2], chratio, lratio = 0;
        float L, C, H;

        // Copy input pixel to rgb so it's easier to access in loops
        rgb[0] = rin[col];
        rgb[1] = gin[col];
        rgb[2] = bin[col];

        // If no channel is clipped, do nothing on pixel
        int c;

        for (c = 0; c < ColorCount; c++) {
            if (rgb[c] > clippt) {
                break;
            }
        }

        if (c == ColorCount) {
            continue;
        }

        // Initialize cam with raw input [0] and potentially clipped input [1]
        FOREACHCOLOR {
            lratio += min (rgb[c], clip[c]);
            cam[0][c] = rgb[c];
            cam[1][c] = min (cam[0][c], maxval);
        }

        // Calculate the lightness correction ratio (chratio)
        for (int i = 0; i < 2; i++) {
            FOREACHCOLOR {
                lab[i][c] = 0;

                for (int j = 0; j < ColorCount; j++)
                {
                    lab[i][c] += trans[ColorCount - 3][c][j] * cam[i][j];
                }
            }

            sum[i] = 0;

            for (int c = 1; c < ColorCount; c++) {
                sum[i] += SQR (lab[i][c]);
            }
        }

        chratio = (sqrt (sum[1] / sum[0]));

        // Apply ratio to lightness in LCH space
        for (int c = 1; c < ColorCount; c++) {
            lab[0][c] *= chratio;
        }

        // Transform back from LCH to RGB
        FOREACHCOLOR {
            cam[0][c] = 0;

            for (int j = 0; j < ColorCount; j++)
            {
                cam[0][c] += itrans[ColorCount - 3][c][j] * lab[0][j];
            }
        }
        FOREACHCOLOR rgb[c] = cam[0][c] / ColorCount;

        // Copy converted pixel back
        if (rin[col] > fixpt) {
            float rfrac = SQR ((min (clip[0], rin[col]) - fixpt) / (clip[0] - fixpt));
            rin[col] = min (maxave, rfrac * rgb[0] + (1 - rfrac) * rin[col]);
        }

        if (gin[col] > fixpt) {
            float gfrac = SQR ((min (clip[1], gin[col]) - fixpt) / (clip[1] - fixpt));
            gin[col] = min (maxave, gfrac * rgb[1] + (1 - gfrac) * gin[col]);
        }

        if (bin[col] > fixpt) {
            float bfrac = SQR ((min (clip[2], bin[col]) - fixpt) / (clip[2] - fixpt));
            bin[col] = min (maxave, bfrac * rgb[2] + (1 - bfrac) * bin[col]);
        }

        lratio /= (rin[col] + gin[col] + bin[col]);
        L = (rin[col] + gin[col] + bin[col]) / 3;
        C = lratio * 1.732050808 * (rin[col] - gin[col]);
        H = lratio * (2 * bin[col] - rin[col] - gin[col]);
        rin[col] = L - H / 6.0 + C / 3.464101615;
        gin[col] = L - H / 6.0 - C / 3.464101615;
        bin[col] = L + H / 3.0;

        if ((L = (rin[col] + gin[col] + bin[col]) / 3) > desatpt) {
            float Lfrac = max (0.0f, (maxave - L) / (maxave - desatpt));
            C = Lfrac * 1.732050808 * (rin[col] - gin[col]);
            H = Lfrac * (2 * bin[col] - rin[col] - gin[col]);
            rin[col] = L - H / 6.0 + C / 3.464101615;
            gin[col] = L - H / 6.0 - C / 3.464101615;
            bin[col] = L + H / 3.0;
        }
    }
}

void RawImageSource::HLRecovery_Luminance (float* rin, float* gin, float* bin, float* rout, float* gout, float* bout, int width, float maxval)
{

    for (int i = 0; i < width; i++) {
        float r = rin[i], g = gin[i], b = bin[i];

        if (r > maxval || g > maxval || b > maxval) {
            float ro = min (r, maxval);
            float go = min (g, maxval);
            float bo = min (b, maxval);
            double L = r + g + b;
            double C = 1.732050808 * (r - g);
            double H = 2 * b - r - g;
            double Co = 1.732050808 * (ro - go);
            double Ho = 2 * bo - ro - go;

            if (r != g && g != b) {
                double ratio = sqrt ((Co * Co + Ho * Ho) / (C * C + H * H));
                C *= ratio;
                H *= ratio;
            }

            float rr = L / 3.0 - H / 6.0 + C / 3.464101615;
            float gr = L / 3.0 - H / 6.0 - C / 3.464101615;
            float br = L / 3.0 + H / 3.0;
            rout[i] = rr;
            gout[i] = gr;
            bout[i] = br;
        } else {
            rout[i] = rin[i];
            gout[i] = gin[i];
            bout[i] = bin[i];
        }
    }
}

//%%%%%%%%%%%%%%%%%%%%%%%%%%%%%%%%%%%%%%%

void RawImageSource::HLRecovery_CIELab (float* rin, float* gin, float* bin, float* rout, float* gout, float* bout,
                                        int width, float maxval, double xyz_cam[3][3], double cam_xyz[3][3])
{

    //static bool crTableReady = false;

    // lookup table for Lab conversion
    // perhaps should be centralized, universally defined so we don't keep remaking it???
    /*for (int ix=0; ix < 0x10000; ix++) {
            float rx = ix / 65535.0;
            fv[ix] = rx > 0.008856 ? exp(1.0/3 * log(rx)) : 7.787*rx + 16/116.0;
        }*/
    //crTableReady = true;


    for (int i = 0; i < width; i++) {
        float r = rin[i], g = gin[i], b = bin[i];

        if (r > maxval || g > maxval || b > maxval) {
            float ro = min (r, maxval);
            float go = min (g, maxval);
            float bo = min (b, maxval);
            float yy = xyz_cam[1][0] * r + xyz_cam[1][1] * g + xyz_cam[1][2] * b;
            float fy = (yy < 65535.0 ? Color::cachef[yy] / 327.68 : std::cbrt (yy / MAXVALD));
            // compute LCH decompostion of the clipped pixel (only color information, thus C and H will be used)
            float x = xyz_cam[0][0] * ro + xyz_cam[0][1] * go + xyz_cam[0][2] * bo;
            float y = xyz_cam[1][0] * ro + xyz_cam[1][1] * go + xyz_cam[1][2] * bo;
            float z = xyz_cam[2][0] * ro + xyz_cam[2][1] * go + xyz_cam[2][2] * bo;
            x = (x < 65535.0 ? Color::cachef[x] / 327.68 : std::cbrt (x / MAXVALD));
            y = (y < 65535.0 ? Color::cachef[y] / 327.68 : std::cbrt (y / MAXVALD));
            z = (z < 65535.0 ? Color::cachef[z] / 327.68 : std::cbrt (z / MAXVALD));
            // convert back to rgb
            double fz = fy - y + z;
            double fx = fy + x - y;

            double zr = Color::f2xyz (fz);
            double xr = Color::f2xyz (fx);

            x = xr * 65535.0 ;
            y = yy;
            z = zr * 65535.0 ;
            float rr = cam_xyz[0][0] * x + cam_xyz[0][1] * y + cam_xyz[0][2] * z;
            float gr = cam_xyz[1][0] * x + cam_xyz[1][1] * y + cam_xyz[1][2] * z;
            float br = cam_xyz[2][0] * x + cam_xyz[2][1] * y + cam_xyz[2][2] * z;
            rout[i] = (rr);
            gout[i] = (gr);
            bout[i] = (br);
        } else {
            rout[i] = (rin[i]);
            gout[i] = (gin[i]);
            bout[i] = (bin[i]);
        }
    }
}

//%%%%%%%%%%%%%%%%%%%%%%%%%%%%%%%%%%%%%%%

void RawImageSource::hlRecovery (const std::string &method, float* red, float* green, float* blue, int width, float* hlmax )
{

    if (method == "Luminance") {
        HLRecovery_Luminance (red, green, blue, red, green, blue, width, 65535.0);
    } else if (method == "CIELab blending") {
        HLRecovery_CIELab (red, green, blue, red, green, blue, width, 65535.0, imatrices.xyz_cam, imatrices.cam_xyz);
    } else if (method == "Blend") { // derived from Dcraw
        HLRecovery_blend (red, green, blue, width, 65535.0, hlmax);
    }

}

//%%%%%%%%%%%%%%%%%%%%%%%%%%%%%%%%%%%%%%%

void RawImageSource::getAutoExpHistogram (LUTu & histogram, int& histcompr)
{
//    BENCHFUN
    histcompr = 3;

    histogram (65536 >> histcompr);
    histogram.clear();
    const float refwb[3] = {static_cast<float> (refwb_red  / (1 << histcompr)), static_cast<float> (refwb_green / (1 << histcompr)), static_cast<float> (refwb_blue / (1 << histcompr))};

#ifdef _OPENMP
    #pragma omp parallel
#endif
    {
        LUTu tmphistogram (histogram.getSize());
        tmphistogram.clear();
#ifdef _OPENMP
        #pragma omp for schedule(dynamic,16) nowait
#endif

        for (int i = border; i < H - border; i++) {
            int start, end;
            getRowStartEnd (i, start, end);

            if (ri->getSensorType() == ST_BAYER) {
                // precalculate factors to avoid expensive per pixel calculations
                float refwb0 =  refwb[ri->FC (i, start)];
                float refwb1 =  refwb[ri->FC (i, start + 1)];
                int j;

                for (j = start; j < end - 1; j += 2) {
                    tmphistogram[ (int) (refwb0 * rawData[i][j])] += 4;
                    tmphistogram[ (int) (refwb1 * rawData[i][j + 1])] += 4;
                }

                if (j < end) {
                    tmphistogram[ (int) (refwb0 * rawData[i][j])] += 4;
                }
            } else if (ri->getSensorType() == ST_FUJI_XTRANS) {
                // precalculate factors to avoid expensive per pixel calculations
                float refwb0 =  refwb[ri->XTRANSFC (i, start)];
                float refwb1 =  refwb[ri->XTRANSFC (i, start + 1)];
                float refwb2 =  refwb[ri->XTRANSFC (i, start + 2)];
                float refwb3 =  refwb[ri->XTRANSFC (i, start + 3)];
                float refwb4 =  refwb[ri->XTRANSFC (i, start + 4)];
                float refwb5 =  refwb[ri->XTRANSFC (i, start + 5)];
                int j;

                for (j = start; j < end - 5; j += 6) {
                    tmphistogram[ (int) (refwb0 * rawData[i][j])] += 4;
                    tmphistogram[ (int) (refwb1 * rawData[i][j + 1])] += 4;
                    tmphistogram[ (int) (refwb2 * rawData[i][j + 2])] += 4;
                    tmphistogram[ (int) (refwb3 * rawData[i][j + 3])] += 4;
                    tmphistogram[ (int) (refwb4 * rawData[i][j + 4])] += 4;
                    tmphistogram[ (int) (refwb5 * rawData[i][j + 5])] += 4;
                }

                for (; j < end; j++) {
                    tmphistogram[ (int) (refwb[ri->XTRANSFC (i, j)] * rawData[i][j])] += 4;
                }
            } else if (ri->get_colors() == 1) {
                for (int j = start; j < end; j++) {
                    tmphistogram[(int)(refwb[0] * rawData[i][j])]++;
                }
            } else {
                for (int j = start; j < end; j++) {
                    tmphistogram[(int)(refwb[0] * rawData[i][3 * j + 0])]++;
                    tmphistogram[(int)(refwb[1] * rawData[i][3 * j + 1])]++;
                    tmphistogram[(int)(refwb[2] * rawData[i][3 * j + 2])]++;
                }
            }
        }

#ifdef _OPENMP
        #pragma omp critical
#endif
        {
            histogram += tmphistogram;
        }
    }
}

// Histogram MUST be 256 in size; gamma is applied, blackpoint and gain also
void RawImageSource::getRAWHistogram (LUTu & histRedRaw, LUTu & histGreenRaw, LUTu & histBlueRaw)
{
//    BENCHFUN
    histRedRaw.clear();
    histGreenRaw.clear();
    histBlueRaw.clear();
    const float mult[4] = { 65535.0f / ri->get_white (0),
                            65535.0f / ri->get_white (1),
                            65535.0f / ri->get_white (2),
                            65535.0f / ri->get_white (3)
                          };

    const bool fourColours = ri->getSensorType() == ST_BAYER && ((mult[1] != mult[3] || cblacksom[1] != cblacksom[3]) || FC (0, 0) == 3 || FC (0, 1) == 3 || FC (1, 0) == 3 || FC (1, 1) == 3);

    constexpr int histoSize = 65536;
    LUTu hist[4];
    hist[0] (histoSize);
    hist[0].clear();

    if (ri->get_colors() > 1) {
        hist[1] (histoSize);
        hist[1].clear();
        hist[2] (histoSize);
        hist[2].clear();
    }

    if (fourColours) {
        hist[3] (histoSize);
        hist[3].clear();
    }

#ifdef _OPENMP
    int numThreads;
    // reduce the number of threads under certain conditions to avoid overhead of too many critical regions
    numThreads = sqrt ((((H - 2 * border) * (W - 2 * border)) / 262144.f));
    numThreads = std::min (std::max (numThreads, 1), omp_get_max_threads());

    #pragma omp parallel num_threads(numThreads)
#endif
    {
        // we need one LUT per color and thread, which corresponds to 1 MB per thread
        LUTu tmphist[4];
        tmphist[0] (histoSize);
        tmphist[0].clear();

        if (ri->get_colors() > 1) {
            tmphist[1] (histoSize);
            tmphist[1].clear();
            tmphist[2] (histoSize);
            tmphist[2].clear();

            if (fourColours) {
                tmphist[3] (histoSize);
                tmphist[3].clear();
            }
        }

#ifdef _OPENMP
        #pragma omp for nowait
#endif

        for (int i = border; i < H - border; i++) {
            int start, end;
            getRowStartEnd (i, start, end);

            if (ri->getSensorType() == ST_BAYER) {
                int j;
                int c1 = FC (i, start);
                c1 = ( fourColours && c1 == 1 && ! (i & 1) ) ? 3 : c1;
                int c2 = FC (i, start + 1);
                c2 = ( fourColours && c2 == 1 && ! (i & 1) ) ? 3 : c2;

                for (j = start; j < end - 1; j += 2) {
                    tmphist[c1][ (int)ri->data[i][j]]++;
                    tmphist[c2][ (int)ri->data[i][j + 1]]++;
                }

                if (j < end) { // last pixel of row if width is odd
                    tmphist[c1][ (int)ri->data[i][j]]++;
                }
            } else if (ri->get_colors() == 1) {
                for (int j = start; j < end; j++) {
                    tmphist[0][ (int)ri->data[i][j]]++;
                }
            } else if (ri->getSensorType() == ST_FUJI_XTRANS) {
                for (int j = start; j < end - 1; j += 2) {
                    int c = ri->XTRANSFC (i, j);
                    tmphist[c][ (int)ri->data[i][j]]++;
                }
            } else {
                for (int j = start; j < end; j++) {
                    for (int c = 0; c < 3; c++) {
                        tmphist[c][ (int)ri->data[i][3 * j + c]]++;
                    }
                }
            }
        }

#ifdef _OPENMP
        #pragma omp critical
#endif
        {
            hist[0] += tmphist[0];

            if (ri->get_colors() > 1) {
                hist[1] += tmphist[1];
                hist[2] += tmphist[2];

                if (fourColours) {
                    hist[3] += tmphist[3];
                }
            }
        } // end of critical region
    } // end of parallel region

    constexpr float gammaLimit = 32767.f * 65536.f; // Color::gamma overflows when the LUT is accessed with too large values
    for (int i = 0; i < 65536; i++) {
        int idx;
        idx = CLIP((int)Color::gamma(std::min(mult[0] * (i - (cblacksom[0]/*+black_lev[0]*/)), gammaLimit)));
        histRedRaw[idx >> 8] += hist[0][i];

        if (ri->get_colors() > 1) {
            idx = CLIP((int)Color::gamma(std::min(mult[1] * (i - (cblacksom[1]/*+black_lev[1]*/)), gammaLimit)));
            histGreenRaw[idx >> 8] += hist[1][i];

            if (fourColours) {
                idx = CLIP((int)Color::gamma(std::min(mult[3] * (i - (cblacksom[3]/*+black_lev[3]*/)), gammaLimit)));
                histGreenRaw[idx >> 8] += hist[3][i];
            }

            idx = CLIP((int)Color::gamma(std::min(mult[2] * (i - (cblacksom[2]/*+black_lev[2]*/)), gammaLimit)));
            histBlueRaw[idx >> 8] += hist[2][i];
        }
    }

    if (ri->getSensorType() == ST_BAYER)    // since there are twice as many greens, correct for it
        for (int i = 0; i < 256; i++) {
            histGreenRaw[i] >>= 1;
        }
    else if (ri->getSensorType() == ST_FUJI_XTRANS) // since Xtrans has 2.5 as many greens, correct for it
        for (int i = 0; i < 256; i++) {
            histGreenRaw[i] = (histGreenRaw[i] * 2) / 5;
        }
    else if (ri->get_colors() == 1) { // monochrome sensor => set all histograms equal
        histGreenRaw += histRedRaw;
        histBlueRaw += histRedRaw;
    }

}

//%%%%%%%%%%%%%%%%%%%%%%%%%%%%%%%%%%%%%%%

void RawImageSource::getRowStartEnd (int x, int &start, int &end)
{
    if (fuji) {
        int fw = ri->get_FujiWidth();
        start = ABS (fw - x) + border;
        end = min (H + W - fw - x, fw + x) - border;
    } else {
        start = border;
        end = W - border;
    }
}

//%%%%%%%%%%%%%%%%%%%%%%%%%%%%%%%%%%%%%%%
void RawImageSource::getAutoWBMultipliers (double &rm, double &gm, double &bm)
{
//    BENCHFUN
    constexpr double clipHigh = 64000.0;

    if (ri->get_colors() == 1) {
        rm = gm = bm = 1;
        return;
    }

    if (redAWBMul != -1.) {
        rm = redAWBMul;
        gm = greenAWBMul;
        bm = blueAWBMul;
        return;
    }

    if (!isWBProviderReady()) {
        rm = -1.0;
        gm = -1.0;
        bm = -1.0;
        return;
    }

    double avg_r = 0;
    double avg_g = 0;
    double avg_b = 0;
    int rn = 0, gn = 0, bn = 0;

    if (fuji) {
        for (int i = 32; i < H - 32; i++) {
            int fw = ri->get_FujiWidth();
            int start = ABS (fw - i) + 32;
            int end = min (H + W - fw - i, fw + i) - 32;

            for (int j = start; j < end; j++) {
                if (ri->getSensorType() != ST_BAYER) {
                    double dr = CLIP (initialGain * (rawData[i][3 * j]  ));
                    double dg = CLIP (initialGain * (rawData[i][3 * j + 1]));
                    double db = CLIP (initialGain * (rawData[i][3 * j + 2]));

                    if (dr > clipHigh || dg > clipHigh || db > clipHigh) {
                        continue;
                    }

                    avg_r += dr;
                    avg_g += dg;
                    avg_b += db;
                    rn = gn = ++bn;
                } else {
                    int c = FC ( i, j);
                    double d = CLIP (initialGain * (rawData[i][j]));

                    if (d > clipHigh) {
                        continue;
                    }

                    // Let's test green first, because they are more numerous
                    if (c == 1) {
                        avg_g += d;
                        gn++;
                    } else if (c == 0) {
                        avg_r += d;
                        rn++;
                    } else { /*if (c==2)*/
                        avg_b += d;
                        bn++;
                    }
                }
            }
        }
    } else {
        if (ri->getSensorType() != ST_BAYER) {
            if (ri->getSensorType() == ST_FUJI_XTRANS) {
                const double compval = clipHigh / initialGain;
#ifdef _OPENMP
                #pragma omp parallel
#endif
                {
                    double avg_c[3] = {0.0};
                    int cn[3] = {0};
#ifdef _OPENMP
                    #pragma omp for schedule(dynamic,16) nowait
#endif

                    for (int i = 32; i < H - 32; i++) {
                        for (int j = 32; j < W - 32; j++) {
                            // each loop read 1 rgb triplet value
                            double d = rawData[i][j];

                            if (d > compval) {
                                continue;
                            }

                            int c = ri->XTRANSFC (i, j);
                            avg_c[c] += d;
                            cn[c]++;
                        }
                    }

#ifdef _OPENMP
                    #pragma omp critical
#endif
                    {
                        avg_r += avg_c[0];
                        avg_g += avg_c[1];
                        avg_b += avg_c[2];
                        rn += cn[0];
                        gn += cn[1];
                        bn += cn[2];
                    }
                }
                avg_r *= initialGain;
                avg_g *= initialGain;
                avg_b *= initialGain;
            } else {
                for (int i = 32; i < H - 32; i++)
                    for (int j = 32; j < W - 32; j++) {
                        // each loop read 1 rgb triplet value

                        double dr = CLIP (initialGain * (rawData[i][3 * j]  ));
                        double dg = CLIP (initialGain * (rawData[i][3 * j + 1]));
                        double db = CLIP (initialGain * (rawData[i][3 * j + 2]));

                        if (dr > clipHigh || dg > clipHigh || db > clipHigh) {
                            continue;
                        }

                        avg_r += dr;
                        rn++;
                        avg_g += dg;
                        avg_b += db;
                    }

                gn = rn;
                bn = rn;
            }
        } else {
            //determine GRBG coset; (ey,ex) is the offset of the R subarray
            int ey, ex;

            if (ri->ISGREEN (0, 0)) { //first pixel is G
                if (ri->ISRED (0, 1)) {
                    ey = 0;
                    ex = 1;
                } else {
                    ey = 1;
                    ex = 0;
                }
            } else {//first pixel is R or B
                if (ri->ISRED (0, 0)) {
                    ey = 0;
                    ex = 0;
                } else {
                    ey = 1;
                    ex = 1;
                }
            }

            const double compval = clipHigh / initialGain;
#ifdef _OPENMP
            #pragma omp parallel for reduction(+:avg_r,avg_g,avg_b,rn,gn,bn) schedule(dynamic,8)
#endif

            for (int i = 32; i < H - 32; i += 2)
                for (int j = 32; j < W - 32; j += 2) {
                    //average each Bayer quartet component individually if non-clipped
                    double d[2][2];
                    d[0][0] = rawData[i][j];
                    d[0][1] = rawData[i][j + 1];
                    d[1][0] = rawData[i + 1][j];
                    d[1][1] = rawData[i + 1][j + 1];

                    if (d[ey][ex] <= compval) {
                        avg_r += d[ey][ex];
                        rn++;
                    }

                    if (d[1 - ey][ex] <= compval) {
                        avg_g += d[1 - ey][ex];
                        gn++;
                    }

                    if (d[ey][1 - ex] <= compval) {
                        avg_g += d[ey][1 - ex];
                        gn++;
                    }

                    if (d[1 - ey][1 - ex] <= compval) {
                        avg_b += d[1 - ey][1 - ex];
                        bn++;
                    }
                }

            avg_r *= initialGain;
            avg_g *= initialGain;
            avg_b *= initialGain;

        }
    }

    if( settings->verbose ) {
        printf ("AVG: %g %g %g\n", avg_r / std::max(1, rn), avg_g / std::max(1, gn), avg_b / std::max(1, bn));
    }

    //    return ColorTemp (pow(avg_r/rn, 1.0/6.0)*img_r, pow(avg_g/gn, 1.0/6.0)*img_g, pow(avg_b/bn, 1.0/6.0)*img_b);

    double reds   = avg_r / std::max(1, rn) * refwb_red;
    double greens = avg_g / std::max(1, gn) * refwb_green;
    double blues  = avg_b / std::max(1, bn) * refwb_blue;

    redAWBMul   = rm = imatrices.rgb_cam[0][0] * reds + imatrices.rgb_cam[0][1] * greens + imatrices.rgb_cam[0][2] * blues;
    greenAWBMul = gm = imatrices.rgb_cam[1][0] * reds + imatrices.rgb_cam[1][1] * greens + imatrices.rgb_cam[1][2] * blues;
    blueAWBMul  = bm = imatrices.rgb_cam[2][0] * reds + imatrices.rgb_cam[2][1] * greens + imatrices.rgb_cam[2][2] * blues;
}

//%%%%%%%%%%%%%%%%%%%%%%%%%%%%%%%%%%%%%%%


ColorTemp RawImageSource::getSpotWB (std::vector<Coord2D> &red, std::vector<Coord2D> &green, std::vector<Coord2D> &blue, int tran, double equal)
{

    int x;
    int y;
    double reds = 0, greens = 0, blues = 0;
    unsigned int rn = 0;

    if (ri->getSensorType() != ST_BAYER) {
        if (ri->getSensorType() == ST_FUJI_XTRANS) {
            int d[9][2] = {{0, 0}, { -1, -1}, { -1, 0}, { -1, 1}, {0, -1}, {0, 1}, {1, -1}, {1, 0}, {1, 1}};

            for (size_t i = 0; i < red.size(); i++) {
                transformPosition (red[i].x, red[i].y, tran, x, y);
                double rloc, gloc, bloc;
                int rnbrs, gnbrs, bnbrs;
                rloc = gloc = bloc = rnbrs = gnbrs = bnbrs = 0;

                for (int k = 0; k < 9; k++) {
                    int xv = x + d[k][0];
                    int yv = y + d[k][1];

                    if (xv >= 0 && yv >= 0 && xv < W && yv < H) {
                        if (ri->ISXTRANSRED (yv, xv)) { //RED
                            rloc += (rawData[yv][xv]);
                            rnbrs++;
                            continue;
                        } else if (ri->ISXTRANSBLUE (yv, xv)) { //BLUE
                            bloc += (rawData[yv][xv]);
                            bnbrs++;
                            continue;
                        } else { // GREEN
                            gloc += (rawData[yv][xv]);
                            gnbrs++;
                            continue;
                        }
                    }
                }

                rloc /= rnbrs;
                gloc /= gnbrs;
                bloc /= bnbrs;

                if (rloc * initialGain < 64000. && gloc * initialGain < 64000. && bloc * initialGain < 64000.) {
                    reds += rloc;
                    greens += gloc;
                    blues += bloc;
                    rn++;
                }
            }

        } else {
            int xmin, xmax, ymin, ymax;
            int xr, xg, xb, yr, yg, yb;

            for (size_t i = 0; i < red.size(); i++) {
                transformPosition (red[i].x, red[i].y, tran, xr, yr);
                transformPosition (green[i].x, green[i].y, tran, xg, yg);
                transformPosition (blue[i].x, blue[i].y, tran, xb, yb);

                if (initialGain * (rawData[yr][3 * xr]  ) > 52500 ||
                        initialGain * (rawData[yg][3 * xg + 1]) > 52500 ||
                        initialGain * (rawData[yb][3 * xb + 2]) > 52500) {
                    continue;
                }

                xmin = min (xr, xg, xb);
                xmax = max (xr, xg, xb);
                ymin = min (yr, yg, yb);
                ymax = max (yr, yg, yb);

                if (xmin >= 0 && ymin >= 0 && xmax < W && ymax < H) {
                    reds    += (rawData[yr][3 * xr]  );
                    greens  += (rawData[yg][3 * xg + 1]);
                    blues   += (rawData[yb][3 * xb + 2]);
                    rn++;
                }
            }
        }

    } else {

        int d[9][2] = {{0, 0}, { -1, -1}, { -1, 0}, { -1, 1}, {0, -1}, {0, 1}, {1, -1}, {1, 0}, {1, 1}};

        for (size_t i = 0; i < red.size(); i++) {
            transformPosition (red[i].x, red[i].y, tran, x, y);
            double rloc, gloc, bloc;
            int rnbrs, gnbrs, bnbrs;
            rloc = gloc = bloc = rnbrs = gnbrs = bnbrs = 0;

            for (int k = 0; k < 9; k++) {
                int xv = x + d[k][0];
                int yv = y + d[k][1];
                int c = FC (yv, xv);

                if (xv >= 0 && yv >= 0 && xv < W && yv < H) {
                    if (c == 0) { //RED
                        rloc += (rawData[yv][xv]);
                        rnbrs++;
                        continue;
                    } else if (c == 2) { //BLUE
                        bloc += (rawData[yv][xv]);
                        bnbrs++;
                        continue;
                    } else { // GREEN
                        gloc += (rawData[yv][xv]);
                        gnbrs++;
                        continue;
                    }
                }
            }

            rloc /= std::max(1, rnbrs);
            gloc /= std::max(1, gnbrs);
            bloc /= std::max(1, bnbrs);

            if (rloc * initialGain < 64000. && gloc * initialGain < 64000. && bloc * initialGain < 64000.) {
                reds += rloc;
                greens += gloc;
                blues += bloc;
                rn++;
            }

            transformPosition (green[i].x, green[i].y, tran, x, y);//these are redundant now ??? if not, repeat for these blocks same as for red[]
            rloc = gloc = bloc = rnbrs = gnbrs = bnbrs = 0;

            for (int k = 0; k < 9; k++) {
                int xv = x + d[k][0];
                int yv = y + d[k][1];
                int c = FC (yv, xv);

                if (xv >= 0 && yv >= 0 && xv < W && yv < H) {
                    if (c == 0) { //RED
                        rloc += (rawData[yv][xv]);
                        rnbrs++;
                        continue;
                    } else if (c == 2) { //BLUE
                        bloc += (rawData[yv][xv]);
                        bnbrs++;
                        continue;
                    } else { // GREEN
                        gloc += (rawData[yv][xv]);
                        gnbrs++;
                        continue;
                    }
                }
            }

            rloc /= std::max(rnbrs, 1);
            gloc /= std::max(gnbrs, 1);
            bloc /= std::max(bnbrs, 1);

            if (rloc * initialGain < 64000. && gloc * initialGain < 64000. && bloc * initialGain < 64000.) {
                reds += rloc;
                greens += gloc;
                blues += bloc;
                rn++;
            }

            transformPosition (blue[i].x, blue[i].y, tran, x, y);
            rloc = gloc = bloc = rnbrs = gnbrs = bnbrs = 0;

            for (int k = 0; k < 9; k++) {
                int xv = x + d[k][0];
                int yv = y + d[k][1];
                int c = FC (yv, xv);

                if (xv >= 0 && yv >= 0 && xv < W && yv < H) {
                    if (c == 0) { //RED
                        rloc += (rawData[yv][xv]);
                        rnbrs++;
                        continue;
                    } else if (c == 2) { //BLUE
                        bloc += (rawData[yv][xv]);
                        bnbrs++;
                        continue;
                    } else { // GREEN
                        gloc += (rawData[yv][xv]);
                        gnbrs++;
                        continue;
                    }
                }
            }

            rloc /= std::max(rnbrs, 1);
            gloc /= std::max(gnbrs, 1);
            bloc /= std::max(bnbrs, 1);

            if (rloc * initialGain < 64000. && gloc * initialGain < 64000. && bloc * initialGain < 64000.) {
                reds += rloc;
                greens += gloc;
                blues += bloc;
                rn++;
            }
        }
    }

    if (2u * rn < red.size()) {
        return ColorTemp (equal);
    } else {
        reds = reds / std::max(1u, rn) * refwb_red;
        greens = greens / std::max(1u, rn) * refwb_green;
        blues = blues / std::max(1u, rn) * refwb_blue;

        double rm = imatrices.rgb_cam[0][0] * reds + imatrices.rgb_cam[0][1] * greens + imatrices.rgb_cam[0][2] * blues;
        double gm = imatrices.rgb_cam[1][0] * reds + imatrices.rgb_cam[1][1] * greens + imatrices.rgb_cam[1][2] * blues;
        double bm = imatrices.rgb_cam[2][0] * reds + imatrices.rgb_cam[2][1] * greens + imatrices.rgb_cam[2][2] * blues;

        return ColorTemp (rm, gm, bm, equal);
    }
}


//%%%%%%%%%%%%%%%%%%%%%%%%%%%%%%%%%%%%%%%

void RawImageSource::transformPosition (int x, int y, int tran, int& ttx, int& tty)
{

    tran = defTransform (tran);

    x += border;
    y += border;

    if (d1x) {
        if ((tran & TR_ROT) == TR_R90 || (tran & TR_ROT) == TR_R270) {
            x /= 2;
        } else {
            y /= 2;
        }
    }

    int w = W, h = H;

    if (fuji) {
        w = ri->get_FujiWidth() * 2 + 1;
        h = (H - ri->get_FujiWidth()) * 2 + 1;
    }

    int sw = w, sh = h;

    if ((tran & TR_ROT) == TR_R90 || (tran & TR_ROT) == TR_R270) {
        sw = h;
        sh = w;
    }

    int ppx = x, ppy = y;

    if (tran & TR_HFLIP) {
        ppx = sw - 1 - x ;
    }

    if (tran & TR_VFLIP) {
        ppy = sh - 1 - y;
    }

    int tx = ppx;
    int ty = ppy;

    if ((tran & TR_ROT) == TR_R180) {
        tx = w - 1 - ppx;
        ty = h - 1 - ppy;
    } else if ((tran & TR_ROT) == TR_R90) {
        tx = ppy;
        ty = h - 1 - ppx;
    } else if ((tran & TR_ROT) == TR_R270) {
        tx = w - 1 - ppy;
        ty = ppx;
    }

    if (fuji) {
        ttx = (tx + ty) / 2;
        tty = (ty - tx) / 2 + ri->get_FujiWidth();
    } else {
        ttx = tx;
        tty = ty;
    }
}

//%%%%%%%%%%%%%%%%%%%%%%%%%%%%%%%%%%%%%%%

void RawImageSource::inverse33 (const double (*rgb_cam)[3], double (*cam_rgb)[3])
{
    double nom = (rgb_cam[0][2] * rgb_cam[1][1] * rgb_cam[2][0] - rgb_cam[0][1] * rgb_cam[1][2] * rgb_cam[2][0] -
                  rgb_cam[0][2] * rgb_cam[1][0] * rgb_cam[2][1] + rgb_cam[0][0] * rgb_cam[1][2] * rgb_cam[2][1] +
                  rgb_cam[0][1] * rgb_cam[1][0] * rgb_cam[2][2] - rgb_cam[0][0] * rgb_cam[1][1] * rgb_cam[2][2] );
    cam_rgb[0][0] = (rgb_cam[1][2] * rgb_cam[2][1] - rgb_cam[1][1] * rgb_cam[2][2]) / nom;
    cam_rgb[0][1] = - (rgb_cam[0][2] * rgb_cam[2][1] - rgb_cam[0][1] * rgb_cam[2][2]) / nom;
    cam_rgb[0][2] = (rgb_cam[0][2] * rgb_cam[1][1] - rgb_cam[0][1] * rgb_cam[1][2]) / nom;
    cam_rgb[1][0] = - (rgb_cam[1][2] * rgb_cam[2][0] - rgb_cam[1][0] * rgb_cam[2][2]) / nom;
    cam_rgb[1][1] = (rgb_cam[0][2] * rgb_cam[2][0] - rgb_cam[0][0] * rgb_cam[2][2]) / nom;
    cam_rgb[1][2] = - (rgb_cam[0][2] * rgb_cam[1][0] - rgb_cam[0][0] * rgb_cam[1][2]) / nom;
    cam_rgb[2][0] = (rgb_cam[1][1] * rgb_cam[2][0] - rgb_cam[1][0] * rgb_cam[2][1]) / nom;
    cam_rgb[2][1] = - (rgb_cam[0][1] * rgb_cam[2][0] - rgb_cam[0][0] * rgb_cam[2][1]) / nom;
    cam_rgb[2][2] = (rgb_cam[0][1] * rgb_cam[1][0] - rgb_cam[0][0] * rgb_cam[1][1]) / nom;
}

DiagonalCurve* RawImageSource::phaseOneIccCurve;
DiagonalCurve* RawImageSource::phaseOneIccCurveInv;

void RawImageSource::init ()
{

    {
        // Initialize Phase One ICC curves

        /* This curve is derived from TIFFTAG_TRANSFERFUNCTION of a Capture One P25+ image with applied film curve,
           exported to TIFF with embedded camera ICC. It's assumed to be similar to most standard curves in
           Capture One. It's not necessary to be exactly the same, it's just to be close to a typical curve to
           give the Phase One ICC files a good working space. */
        const double phase_one_forward[] = {
            0.0000000000, 0.0000000000, 0.0152590219, 0.0029602502, 0.0305180438, 0.0058899825, 0.0457770657, 0.0087739376, 0.0610360876, 0.0115968566,
            0.0762951095, 0.0143587396, 0.0915541314, 0.0171969177, 0.1068131533, 0.0201876860, 0.1220721752, 0.0232852674, 0.1373311971, 0.0264744030,
            0.1525902190, 0.0297245747, 0.1678492409, 0.0330205234, 0.1831082628, 0.0363775082, 0.1983672847, 0.0397802701, 0.2136263066, 0.0432593271,
            0.2288853285, 0.0467841611, 0.2441443503, 0.0503700313, 0.2594033722, 0.0540474556, 0.2746623941, 0.0577859159, 0.2899214160, 0.0616159304,
            0.3051804379, 0.0655222400, 0.3204394598, 0.0695353628, 0.3356984817, 0.0736552987, 0.3509575036, 0.0778973068, 0.3662165255, 0.0822461280,
            0.3814755474, 0.0867170214, 0.3967345693, 0.0913252461, 0.4119935912, 0.0960860609, 0.4272526131, 0.1009994659, 0.4425116350, 0.1060654612,
            0.4577706569, 0.1113298238, 0.4730296788, 0.1167925536, 0.4882887007, 0.1224841688, 0.5035477226, 0.1284046693, 0.5188067445, 0.1345540551,
            0.5340657664, 0.1409781033, 0.5493247883, 0.1476615549, 0.5645838102, 0.1546501869, 0.5798428321, 0.1619287404, 0.5951018540, 0.1695277333,
            0.6103608759, 0.1774776837, 0.6256198978, 0.1858091096, 0.6408789197, 0.1945525292, 0.6561379416, 0.2037384604, 0.6713969635, 0.2134279393,
            0.6866559854, 0.2236667430, 0.7019150072, 0.2345159075, 0.7171740291, 0.2460517281, 0.7324330510, 0.2583047227, 0.7476920729, 0.2714122225,
            0.7629510948, 0.2854352636, 0.7782101167, 0.3004959182, 0.7934691386, 0.3167620356, 0.8087281605, 0.3343862058, 0.8239871824, 0.3535820554,
            0.8392462043, 0.3745937285, 0.8545052262, 0.3977111467, 0.8697642481, 0.4232547494, 0.8850232700, 0.4515754940, 0.9002822919, 0.4830701152,
            0.9155413138, 0.5190966659, 0.9308003357, 0.5615320058, 0.9460593576, 0.6136263066, 0.9613183795, 0.6807965209, 0.9765774014, 0.7717402914,
            0.9918364233, 0.9052109560, 1.0000000000, 1.0000000000
        };
        std::vector<double> cForwardPoints;
        cForwardPoints.push_back (double (DCT_Spline)); // The first value is the curve type
        std::vector<double> cInversePoints;
        cInversePoints.push_back (double (DCT_Spline)); // The first value is the curve type

        for (unsigned int i = 0; i < sizeof (phase_one_forward) / sizeof (phase_one_forward[0]); i += 2) {
            cForwardPoints.push_back (phase_one_forward[i + 0]);
            cForwardPoints.push_back (phase_one_forward[i + 1]);
            cInversePoints.push_back (phase_one_forward[i + 1]);
            cInversePoints.push_back (phase_one_forward[i + 0]);
        }

        phaseOneIccCurve = new DiagonalCurve (cForwardPoints, CURVES_MIN_POLY_POINTS);
        phaseOneIccCurveInv = new DiagonalCurve (cInversePoints, CURVES_MIN_POLY_POINTS);
    }
}

void RawImageSource::getRawValues (int x, int y, int rotate, int &R, int &G, int &B)
{
    if(d1x) { // Nikon D1x has special sensor. We just skip it
        R = G = B = 0;
        return;
    }
    int xnew = x + border;
    int ynew = y + border;
    rotate += ri->get_rotateDegree();
    rotate %= 360;

    if (rotate == 90) {
        std::swap (xnew, ynew);
        ynew = H - 1 - ynew;
    } else if (rotate == 180) {
        xnew = W - 1 - xnew;
        ynew = H - 1 - ynew;
    } else if (rotate == 270) {
        std::swap (xnew, ynew);
        ynew = H - 1 - ynew;
        xnew = W - 1 - xnew;
        ynew = H - 1 - ynew;
    }

    int c = ri->getSensorType() == ST_FUJI_XTRANS ? ri->XTRANSFC (ynew, xnew) : ri->FC (ynew, xnew);
    int val = round (rawData[ynew][xnew] / scale_mul[c]);

    if (c == 0) {
        R = val;
        G = 0;
        B = 0;
    } else if (c == 2) {
        R = 0;
        G = 0;
        B = val;
    } else {
        R = 0;
        G = val;
        B = 0;
    }
}

void RawImageSource::cleanup ()
{
    delete phaseOneIccCurve;
    delete phaseOneIccCurveInv;
}

} /* namespace */<|MERGE_RESOLUTION|>--- conflicted
+++ resolved
@@ -1537,12 +1537,7 @@
     if (errCode) {
         return errCode;
     }
-<<<<<<< HEAD
-
-    numFrames = ri->getFrameCount();
-=======
     numFrames = firstFrameOnly ? 1 : ri->getFrameCount();
->>>>>>> 54a0ccf1
 
     errCode = 0;
 
