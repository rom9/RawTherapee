/*
 *  This file is part of RawTherapee.
 *
 *  Copyright (c) 2004-2010 Gabor Horvath <hgabor@rawtherapee.com>
 *
 *  RawTherapee is free software: you can redistribute it and/or modify
 *  it under the terms of the GNU General Public License as published by
 *  the Free Software Foundation, either version 3 of the License, or
 *  (at your option) any later version.
 *
 *  RawTherapee is distributed in the hope that it will be useful,
 *  but WITHOUT ANY WARRANTY; without even the implied warranty of
 *  MERCHANTABILITY or FITNESS FOR A PARTICULAR PURPOSE.  See the
 *  GNU General Public License for more details.
 *
 *  You should have received a copy of the GNU General Public License
 *  along with RawTherapee.  If not, see <http://www.gnu.org/licenses/>.
 */
#include <cmath>
#include <iostream>

#include "rtengine.h"
#include "rawimagesource.h"
#include "rawimagesource_i.h"
#include "jaggedarray.h"
#include "median.h"
#include "rawimage.h"
#include "mytime.h"
#include "iccstore.h"
#include "curves.h"
#include "dfmanager.h"
#include "ffmanager.h"
#include "dcp.h"
#include "rt_math.h"
#include "improcfun.h"
#include "rtlensfun.h"
#ifdef _OPENMP
#include <omp.h>
#endif
#include "opthelper.h"
#define BENCHMARK
#include "StopWatch.h"
#define clipretinex( val, minv, maxv )    (( val = (val < minv ? minv : val ) ) > maxv ? maxv : val )
#undef CLIPD
#define CLIPD(a) ((a)>0.0f?((a)<1.0f?(a):1.0f):0.0f)

namespace
{

void rotateLine (const float* const line, rtengine::PlanarPtr<float> &channel, const int tran, const int i, const int w, const int h)
{
    switch(tran & TR_ROT) {
        case TR_R180:
            for (int j = 0; j < w; j++) {
                channel(h - 1 - i, w - 1 - j) = line[j];
            }

            break;

        case TR_R90:
            for (int j = 0; j < w; j++) {
                channel(j, h - 1 - i) = line[j];
            }

            break;

        case TR_R270:
            for (int j = 0; j < w; j++) {
                channel(w - 1 - j, i) = line[j];
            }

            break;

        case TR_NONE:
        default:
            for (int j = 0; j < w; j++) {
                channel(i, j) = line[j];
            }
    }
}

void transLineStandard (const float* const red, const float* const green, const float* const blue, const int i, rtengine::Imagefloat* const image, const int tran, const int imwidth, const int imheight)
{
    // conventional CCD coarse rotation
    rotateLine (red, image->r, tran, i, imwidth, imheight);
    rotateLine (green, image->g, tran, i, imwidth, imheight);
    rotateLine (blue, image->b, tran, i, imwidth, imheight);
}

void transLineFuji (const float* const red, const float* const green, const float* const blue, const int i, rtengine::Imagefloat* const image, const int tran, const int imwidth, const int imheight, const int fw)
{

    // Fuji SuperCCD rotation + coarse rotation
    int start = ABS(fw - i);
    int w = fw * 2 + 1;
    int h = (imheight - fw) * 2 + 1;
    int end = min(h + fw - i, w - fw + i);

    switch(tran & TR_ROT) {
        case TR_R180:
            for (int j = start; j < end; j++) {
                int y = i + j - fw;
                int x = fw - i + j;

                if (x >= 0 && y < image->getHeight() && y >= 0 && x < image->getWidth()) {
                    image->r(image->getHeight() - 1 - y, image->getWidth() - 1 - x) = red[j];
                    image->g(image->getHeight() - 1 - y, image->getWidth() - 1 - x) = green[j];
                    image->b(image->getHeight() - 1 - y, image->getWidth() - 1 - x) = blue[j];
                }
            }

            break;

        case TR_R270:
            for (int j = start; j < end; j++) {
                int y = i + j - fw;
                int x = fw - i + j;

                if (x >= 0 && x < image->getHeight() && y >= 0 && y < image->getWidth()) {
                    image->r(image->getHeight() - 1 - x, y) = red[j];
                    image->g(image->getHeight() - 1 - x, y) = green[j];
                    image->b(image->getHeight() - 1 - x, y) = blue[j];
                }
            }

            break;

        case TR_R90:
            for (int j = start; j < end; j++) {
                int y = i + j - fw;
                int x = fw - i + j;

                if (x >= 0 && y < image->getWidth() && y >= 0 && x < image->getHeight()) {
                    image->r(x, image->getWidth() - 1 - y) = red[j];
                    image->g(x, image->getWidth() - 1 - y) = green[j];
                    image->b(x, image->getWidth() - 1 - y) = blue[j];
                }
            }

            break;

        case TR_NONE:
        default:
            for (int j = start; j < end; j++) {
                int y = i + j - fw;
                int x = fw - i + j;

                if (x >= 0 && y < image->getHeight() && y >= 0 && x < image->getWidth()) {
                    image->r(y, x) = red[j];
                    image->g(y, x) = green[j];
                    image->b(y, x) = blue[j];
                }
            }
    }
}

void transLineD1x (const float* const red, const float* const green, const float* const blue, const int i, rtengine::Imagefloat* const image, const int tran, const int imwidth, const int imheight, const bool oddHeight, const bool clip)
{
    // Nikon D1X has an uncommon sensor with 4028 x 1324 sensels.
    // Vertical sensel size is 2x horizontal sensel size
    // We have to do vertical interpolation for the 'missing' rows
    // We do that in combination with coarse rotation

    switch(tran & TR_ROT) {
        case TR_R180: // rotate 180 degree
            for (int j = 0; j < imwidth; j++) {
                image->r(2 * (imheight - 1 - i), imwidth - 1 - j) = red[j];
                image->g(2 * (imheight - 1 - i), imwidth - 1 - j) = green[j];
                image->b(2 * (imheight - 1 - i), imwidth - 1 - j) = blue[j];
            }

            if (i == 0) {
                for (int j = 0; j < imwidth; j++) {
                    image->r(2 * imheight - 1, imwidth - 1 - j) = red[j];
                    image->g(2 * imheight - 1, imwidth - 1 - j) = green[j];
                    image->b(2 * imheight - 1, imwidth - 1 - j) = blue[j];
                }
            }

            if (i == 1 || i == 2) { // linear interpolation
                int row = 2 * imheight - 1 - 2 * i;

                for (int j = 0; j < imwidth; j++) {
                    int col = imwidth - 1 - j;
                    image->r(row, col) = (red[j] + image->r(row + 1, col)) / 2;
                    image->g(row, col) = (green[j] + image->g(row + 1, col)) / 2;
                    image->b(row, col) = (blue[j] + image->b(row + 1, col)) / 2;
                }

                if(i == 2 && oddHeight) {
                    int row = 2 * imheight;

                    for (int j = 0; j < imwidth; j++) {
                        int col = imwidth - 1 - j;
                        image->r(row, col) = (red[j] + image->r(row - 2, col)) / 2;
                        image->g(row, col) = (green[j] + image->g(row - 2, col)) / 2;
                        image->b(row, col) = (blue[j] + image->b(row - 2, col)) / 2;
                    }
                }
            } else if (i == imheight - 1 || i == imheight - 2) {
                int row = 2 * imheight - 1 - 2 * i;

                for (int j = 0; j < imwidth; j++) {
                    int col = imwidth - 1 - j;
                    image->r(row, col) = (red[j] + image->r(row + 1, col)) / 2;
                    image->g(row, col) = (green[j] + image->g(row + 1, col)) / 2;
                    image->b(row, col) = (blue[j] + image->b(row + 1, col)) / 2;
                }

                row = 2 * imheight - 1 - 2 * i + 2;

                for (int j = 0; j < imwidth; j++) {
                    int col = imwidth - 1 - j;
                    image->r(row, col) = (red[j] + image->r(row + 1, col)) / 2;
                    image->g(row, col) = (green[j] + image->g(row + 1, col)) / 2;
                    image->b(row, col) = (blue[j] + image->b(row + 1, col)) / 2;
                }
            } else if (i > 2 && i < imheight - 1) { // vertical bicubic interpolation
                int row = 2 * imheight - 1 - 2 * i + 2;

                for (int j = 0; j < imwidth; j++) {
                    int col = imwidth - 1 - j;
                    image->r(row, col) = MAX(0.f, -0.0625f * (red[j] + image->r(row + 3, col)) + 0.5625f * (image->r(row - 1, col) + image->r(row + 1, col)));
                    image->g(row, col) = MAX(0.f, -0.0625f * (green[j] + image->g(row + 3, col)) + 0.5625f * (image->g(row - 1, col) + image->g(row + 1, col)));
                    image->b(row, col) = MAX(0.f, -0.0625f * (blue[j] + image->b(row + 3, col)) + 0.5625f * (image->b(row - 1, col) + image->b(row + 1, col)));

                    if(clip) {
                        image->r(row, col) = MIN(image->r(row, col), rtengine::MAXVALF);
                        image->g(row, col) = MIN(image->g(row, col), rtengine::MAXVALF);
                        image->b(row, col) = MIN(image->b(row, col), rtengine::MAXVALF);
                    }
                }
            }

            break;

        case TR_R90: // rotate right
            if( i == 0) {
                for (int j = 0; j < imwidth; j++) {
                    image->r(j, 2 * imheight - 1) = red[j];
                    image->g(j, 2 * imheight - 1) = green[j];
                    image->b(j, 2 * imheight - 1) = blue[j];
                }
            }

            for (int j = 0; j < imwidth; j++) {
                image->r(j, 2 * (imheight - 1 - i)) = red[j];
                image->g(j, 2 * (imheight - 1 - i)) = green[j];
                image->b(j, 2 * (imheight - 1 - i)) = blue[j];
            }

            if (i == 1 || i == 2) { // linear interpolation
                int col = 2 * imheight - 1 - 2 * i;

                for (int j = 0; j < imwidth; j++) {
                    image->r(j, col) = (red[j] + image->r(j, col + 1)) / 2;
                    image->g(j, col) = (green[j] + image->g(j, col + 1)) / 2;
                    image->b(j, col) = (blue[j] + image->b(j, col + 1)) / 2;

                    if(oddHeight && i == 2) {
                        image->r(j, 2 * imheight) = (red[j] + image->r(j, 2 * imheight - 2)) / 2;
                        image->g(j, 2 * imheight) = (green[j] + image->g(j, 2 * imheight - 2)) / 2;
                        image->b(j, 2 * imheight) = (blue[j] + image->b(j, 2 * imheight - 2)) / 2;
                    }
                }
            } else if (i == imheight - 1) {
                int col = 2 * imheight - 1 - 2 * i;

                for (int j = 0; j < imwidth; j++) {
                    image->r(j, col) = (red[j] + image->r(j, col + 1)) / 2;
                    image->g(j, col) = (green[j] + image->g(j, col + 1)) / 2;
                    image->b(j, col) = (blue[j] + image->b(j, col + 1)) / 2;
                }

                col = 2 * imheight - 1 - 2 * i + 2;

                for (int j = 0; j < imwidth; j++) {
                    image->r(j, col) = (red[j] + image->r(j, col + 1)) / 2;
                    image->g(j, col) = (green[j] + image->g(j, col + 1)) / 2;
                    image->b(j, col) = (blue[j] + image->b(j, col + 1)) / 2;
                }
            } else if (i > 2 && i < imheight - 1) { // vertical bicubic interpolation
                int col = 2 * imheight - 1 - 2 * i + 2;

                for (int j = 0; j < imwidth; j++) {
                    image->r(j, col) = MAX(0.f, -0.0625f * (red[j] + image->r(j, col + 3)) + 0.5625f * (image->r(j, col - 1) + image->r(j, col + 1)));
                    image->g(j, col) = MAX(0.f, -0.0625f * (green[j] + image->g(j, col + 3)) + 0.5625f * (image->g(j, col - 1) + image->g(j, col + 1)));
                    image->b(j, col) = MAX(0.f, -0.0625f * (blue[j] + image->b(j, col + 3)) + 0.5625f * (image->b(j, col - 1) + image->b(j, col + 1)));

                    if(clip) {
                        image->r(j, col) = MIN(image->r(j, col), rtengine::MAXVALF);
                        image->g(j, col) = MIN(image->g(j, col), rtengine::MAXVALF);
                        image->b(j, col) = MIN(image->b(j, col), rtengine::MAXVALF);
                    }
                }
            }

            break;

        case TR_R270: // rotate left
            if (i == 0) {
                for (int j = imwidth - 1, row = 0; j >= 0; j--, row++) {
                    image->r(row, 2 * i) = red[j];
                    image->g(row, 2 * i) = green[j];
                    image->b(row, 2 * i) = blue[j];
                }
            } else if (i == 1 || i == 2) { // linear interpolation
                for (int j = imwidth - 1, row = 0; j >= 0; j--, row++) {
                    image->r(row, 2 * i) = red[j];
                    image->g(row, 2 * i) = green[j];
                    image->b(row, 2 * i) = blue[j];
                    image->r(row, 2 * i - 1) = (red[j] + image->r(row, 2 * i - 2)) * 0.5f;
                    image->g(row, 2 * i - 1) = (green[j] + image->g(row, 2 * i - 2)) * 0.5f;
                    image->b(row, 2 * i - 1) = (blue[j] + image->b(row, 2 * i - 2)) * 0.5f;
                }
            } else if (i > 0 && i < imheight) { // vertical bicubic interpolation
                for (int j = imwidth - 1, row = 0; j >= 0; j--, row++) {
                    image->r(row, 2 * i - 3) = MAX(0.f, -0.0625f * (red[j] + image->r(row, 2 * i - 6)) + 0.5625f * (image->r(row, 2 * i - 2) + image->r(row, 2 * i - 4)));
                    image->g(row, 2 * i - 3) = MAX(0.f, -0.0625f * (green[j] + image->g(row, 2 * i - 6)) + 0.5625f * (image->g(row, 2 * i - 2) + image->g(row, 2 * i - 4)));
                    image->b(row, 2 * i - 3) = MAX(0.f, -0.0625f * (blue[j] + image->b(row, 2 * i - 6)) + 0.5625f * (image->b(row, 2 * i - 2) + image->b(row, 2 * i - 4)));

                    if(clip) {
                        image->r(row, 2 * i - 3) = MIN(image->r(row, 2 * i - 3), rtengine::MAXVALF);
                        image->g(row, 2 * i - 3) = MIN(image->g(row, 2 * i - 3), rtengine::MAXVALF);
                        image->b(row, 2 * i - 3) = MIN(image->b(row, 2 * i - 3), rtengine::MAXVALF);
                    }

                    image->r(row, 2 * i) = red[j];
                    image->g(row, 2 * i) = green[j];
                    image->b(row, 2 * i) = blue[j];
                }
            }

            if (i == imheight - 1) {
                for (int j = imwidth - 1, row = 0; j >= 0; j--, row++) {
                    image->r(row, 2 * i - 1) = MAX(0.f, -0.0625f * (red[j] + image->r(row, 2 * i - 4)) + 0.5625f * (image->r(row, 2 * i) + image->r(row, 2 * i - 2)));
                    image->g(row, 2 * i - 1) = MAX(0.f, -0.0625f * (green[j] + image->g(row, 2 * i - 4)) + 0.5625f * (image->g(row, 2 * i) + image->g(row, 2 * i - 2)));
                    image->b(row, 2 * i - 1) = MAX(0.f, -0.0625f * (blue[j] + image->b(row, 2 * i - 4)) + 0.5625f * (image->b(row, 2 * i) + image->b(row, 2 * i - 2)));

                    if(clip) {
                        image->r(j, 2 * i - 1) = MIN(image->r(j, 2 * i - 1), rtengine::MAXVALF);
                        image->g(j, 2 * i - 1) = MIN(image->g(j, 2 * i - 1), rtengine::MAXVALF);
                        image->b(j, 2 * i - 1) = MIN(image->b(j, 2 * i - 1), rtengine::MAXVALF);
                    }

                    image->r(row, 2 * i + 1) = (red[j] + image->r(row, 2 * i - 1)) / 2;
                    image->g(row, 2 * i + 1) = (green[j] + image->g(row, 2 * i - 1)) / 2;
                    image->b(row, 2 * i + 1) = (blue[j] + image->b(row, 2 * i - 1)) / 2;

                    if (oddHeight) {
                        image->r(row, 2 * i + 2) = (red[j] + image->r(row, 2 * i - 2)) / 2;
                        image->g(row, 2 * i + 2) = (green[j] + image->g(row, 2 * i - 2)) / 2;
                        image->b(row, 2 * i + 2) = (blue[j] + image->b(row, 2 * i - 2)) / 2;
                    }
                }
            }

            break;

        case TR_NONE: // no coarse rotation
        default:
            rotateLine (red, image->r, tran, 2 * i, imwidth, imheight);
            rotateLine (green, image->g, tran, 2 * i, imwidth, imheight);
            rotateLine (blue, image->b, tran, 2 * i, imwidth, imheight);

            if (i == 1 || i == 2) { // linear interpolation
                for (int j = 0; j < imwidth; j++) {
                    image->r(2 * i - 1, j) = (red[j] + image->r(2 * i - 2, j)) / 2;
                    image->g(2 * i - 1, j) = (green[j] + image->g(2 * i - 2, j)) / 2;
                    image->b(2 * i - 1, j) = (blue[j] + image->b(2 * i - 2, j)) / 2;
                }
            } else if (i > 2 && i < imheight) { // vertical bicubic interpolation
                for (int j = 0; j < imwidth; j++) {
                    image->r(2 * i - 3, j) = MAX(0.f, -0.0625f * (red[j] + image->r(2 * i - 6, j)) + 0.5625f * (image->r(2 * i - 2, j) + image->r(2 * i - 4, j)));
                    image->g(2 * i - 3, j) = MAX(0.f, -0.0625f * (green[j] + image->g(2 * i - 6, j)) + 0.5625f * (image->g(2 * i - 2, j) + image->g(2 * i - 4, j)));
                    image->b(2 * i - 3, j) = MAX(0.f, -0.0625f * (blue[j] + image->b(2 * i - 6, j)) + 0.5625f * (image->b(2 * i - 2, j) + image->b(2 * i - 4, j)));

                    if(clip) {
                        image->r(2 * i - 3, j) = MIN(image->r(2 * i - 3, j), rtengine::MAXVALF);
                        image->g(2 * i - 3, j) = MIN(image->g(2 * i - 3, j), rtengine::MAXVALF);
                        image->b(2 * i - 3, j) = MIN(image->b(2 * i - 3, j), rtengine::MAXVALF);
                    }
                }
            }

            if (i == imheight - 1) {
                for (int j = 0; j < imwidth; j++) {
                    image->r(2 * i - 1, j) = MAX(0.f, -0.0625f * (red[j] + image->r(2 * i - 4, j)) + 0.5625f * (image->r(2 * i, j) + image->r(2 * i - 2, j)));
                    image->g(2 * i - 1, j) = MAX(0.f, -0.0625f * (green[j] + image->g(2 * i - 4, j)) + 0.5625f * (image->g(2 * i, j) + image->g(2 * i - 2, j)));
                    image->b(2 * i - 1, j) = MAX(0.f, -0.0625f * (blue[j] + image->b(2 * i - 4, j)) + 0.5625f * (image->b(2 * i, j) + image->b(2 * i - 2, j)));

                    if(clip) {
                        image->r(2 * i - 1, j) = MIN(image->r(2 * i - 1, j), rtengine::MAXVALF);
                        image->g(2 * i - 1, j) = MIN(image->g(2 * i - 1, j), rtengine::MAXVALF);
                        image->b(2 * i - 1, j) = MIN(image->b(2 * i - 1, j), rtengine::MAXVALF);
                    }

                    image->r(2 * i + 1, j) = (red[j] + image->r(2 * i - 1, j)) / 2;
                    image->g(2 * i + 1, j) = (green[j] + image->g(2 * i - 1, j)) / 2;
                    image->b(2 * i + 1, j) = (blue[j] + image->b(2 * i - 1, j)) / 2;

                    if (oddHeight) {
                        image->r(2 * i + 2, j) = (red[j] + image->r(2 * i - 2, j)) / 2;
                        image->g(2 * i + 2, j) = (green[j] + image->g(2 * i - 2, j)) / 2;
                        image->b(2 * i + 2, j) = (blue[j] + image->b(2 * i - 2, j)) / 2;
                    }
                }
            }
    }
}

}


namespace rtengine
{

extern const Settings* settings;
#undef ABS
#undef DIST

#define ABS(a) ((a)<0?-(a):(a))
#define DIST(a,b) (ABS(a-b))

RawImageSource::RawImageSource ()
    : ImageSource()
    , W(0), H(0)
    , plistener(nullptr)
    , scale_mul{}
    , c_black{}
    , c_white{}
    , cblacksom{}
    , ref_pre_mul{}
    , refwb_red(0.0)
    , refwb_green(0.0)
    , refwb_blue(0.0)
    , rgb_cam{}
    , cam_rgb{}
    , xyz_cam{}
    , cam_xyz{}
    , fuji(false)
    , d1x(false)
    , border(4)
    , chmax{}
    , hlmax{}
    , clmax{}
    , initialGain(0.0)
    , camInitialGain(0.0)
    , defGain(0.0)
    , ri(nullptr)
    , lc00(0.0)
    , lc01(0.0)
    , lc02(0.0)
    , lc10(0.0)
    , lc11(0.0)
    , lc12(0.0)
    , lc20(0.0)
    , lc21(0.0)
    , lc22(0.0)
    , cache(nullptr)
    , threshold(0)
    , rawData(0, 0)
    , green(0, 0)
    , red(0, 0)
    , blue(0, 0)
    , rawDirty(true)
{
    camProfile = nullptr;
    embProfile = nullptr;
    rgbSourceModified = false;
    for(int i = 0; i < 4; ++i) {
        psRedBrightness[i] = psGreenBrightness[i] = psBlueBrightness[i] = 1.f;
    }
}

//%%%%%%%%%%%%%%%%%%%%%%%%%%%%%%%%%%%%%%%

RawImageSource::~RawImageSource ()
{

    delete idata;

    for(size_t i = 0; i < numFrames; ++i) {
        delete riFrames[i];
    }

    for(size_t i = 0; i < numFrames - 1; ++i) {
        delete rawDataBuffer[i];
    }

    flushRGB();
    flushRawData();

    if( cache ) {
        delete [] cache;
    }

    if (camProfile) {
        cmsCloseProfile (camProfile);
    }

    if (embProfile) {
        cmsCloseProfile (embProfile);
    }
}

//%%%%%%%%%%%%%%%%%%%%%%%%%%%%%%%%%%%%%%%

void RawImageSource::transformRect (const PreviewProps &pp, int tran, int &ssx1, int &ssy1, int &width, int &height, int &fw)
{
    int pp_x = pp.getX() + border;
    int pp_y = pp.getY() + border;
    int pp_width = pp.getWidth();
    int pp_height = pp.getHeight();

    if (d1x) {
        if ((tran & TR_ROT) == TR_R90 || (tran & TR_ROT) == TR_R270) {
            pp_x /= 2;
            pp_width = pp_width / 2 + 1;
        } else {
            pp_y /= 2;
            pp_height = pp_height / 2 + 1;
        }
    }

    int w = W, h = H;

    if (fuji) {
        w = ri->get_FujiWidth() * 2 + 1;
        h = (H - ri->get_FujiWidth()) * 2 + 1;
    }

    int sw = w, sh = h;

    if ((tran & TR_ROT) == TR_R90 || (tran & TR_ROT) == TR_R270) {
        sw = h;
        sh = w;
    }

    if( pp_width > sw - 2 * border) {
        pp_width = sw - 2 * border;
    }

    if( pp_height > sh - 2 * border) {
        pp_height = sh - 2 * border;
    }

    int ppx = pp_x, ppy = pp_y;

    if (tran & TR_HFLIP) {
        ppx = max(sw - pp_x - pp_width, 0);
    }

    if (tran & TR_VFLIP) {
        ppy = max(sh - pp_y - pp_height, 0);
    }

    int sx1 = ppx;        // assuming it's >=0
    int sy1 = ppy;        // assuming it's >=0
    int sx2 = min(ppx + pp_width, w - 1);
    int sy2 = min(ppy + pp_height, h - 1);

    if ((tran & TR_ROT) == TR_R180) {
        sx1 = max(w - ppx - pp_width, 0);
        sy1 = max(h - ppy - pp_height, 0);
        sx2 = min(sx1 + pp_width, w - 1);
        sy2 = min(sy1 + pp_height, h - 1);
    } else if ((tran & TR_ROT) == TR_R90) {
        sx1 = ppy;
        sy1 = max(h - ppx - pp_width, 0);
        sx2 = min(sx1 + pp_height, w - 1);
        sy2 = min(sy1 + pp_width, h - 1);
    } else if ((tran & TR_ROT) == TR_R270) {
        sx1 = max(w - ppy - pp_height, 0);
        sy1 = ppx;
        sx2 = min(sx1 + pp_height, w - 1);
        sy2 = min(sy1 + pp_width, h - 1);
    }

    if (fuji) {
        // atszamoljuk a koordinatakat fuji-ra:
        // recalculate the coordinates fuji-ra:
        ssx1 = (sx1 + sy1) / 2;
        ssy1 = (sy1 - sx2 ) / 2 + ri->get_FujiWidth();
        int ssx2 = (sx2 + sy2) / 2 + 1;
        int ssy2 = (sy2 - sx1) / 2 + ri->get_FujiWidth();
        fw   = (sx2 - sx1) / 2 / pp.getSkip();
        width  = (ssx2 - ssx1) / pp.getSkip() + ((ssx2 - ssx1) % pp.getSkip() > 0);
        height = (ssy2 - ssy1) / pp.getSkip() + ((ssy2 - ssy1) % pp.getSkip() > 0);
    } else {
        ssx1 = sx1;
        ssy1 = sy1;
        width  = (sx2 - sx1) / pp.getSkip() + ((sx2 - sx1) % pp.getSkip() > 0);
        height = (sy2 - sy1) / pp.getSkip() + ((sy2 - sy1) % pp.getSkip() > 0);
    }
}

float calculate_scale_mul(float scale_mul[4], const float pre_mul_[4], const float c_white[4], const float c_black[4], bool isMono, int colors)
{
    if (isMono || colors == 1) {
        for (int c = 0; c < 4; c++) {
            scale_mul[c] = 65535.0 / (c_white[c] - c_black[c]);
        }
    } else {
        float pre_mul[4];

        for (int c = 0; c < 4; c++) {
            pre_mul[c] = pre_mul_[c];
        }

        if (pre_mul[3] == 0) {
            pre_mul[3] = pre_mul[1]; // G2 == G1
        }

        float maxpremul = max(pre_mul[0], pre_mul[1], pre_mul[2], pre_mul[3]);

        for (int c = 0; c < 4; c++) {
            scale_mul[c] = (pre_mul[c] / maxpremul) * 65535.0 / (c_white[c] - c_black[c]);
        }
    }

    float gain = max(scale_mul[0], scale_mul[1], scale_mul[2], scale_mul[3]) / min(scale_mul[0], scale_mul[1], scale_mul[2], scale_mul[3]);
    return gain;
}

void RawImageSource::getImage (const ColorTemp &ctemp, int tran, Imagefloat* image, const PreviewProps &pp, const ToneCurveParams &hrp, const ColorManagementParams &cmp, const RAWParams &raw )
{
    MyMutex::MyLock lock(getImageMutex);

    tran = defTransform (tran);

    // compute channel multipliers
    double r, g, b;
    float rm, gm, bm;

    if (ctemp.getTemp() < 0) {
        // no white balance, ie revert the pre-process white balance to restore original unbalanced raw camera color
        rm = ri->get_pre_mul(0);
        gm = ri->get_pre_mul(1);
        bm = ri->get_pre_mul(2);
    } else {
        ctemp.getMultipliers (r, g, b);
        rm = imatrices.cam_rgb[0][0] * r + imatrices.cam_rgb[0][1] * g + imatrices.cam_rgb[0][2] * b;
        gm = imatrices.cam_rgb[1][0] * r + imatrices.cam_rgb[1][1] * g + imatrices.cam_rgb[1][2] * b;
        bm = imatrices.cam_rgb[2][0] * r + imatrices.cam_rgb[2][1] * g + imatrices.cam_rgb[2][2] * b;
    }

    if (true) {
        // adjust gain so the maximum raw value of the least scaled channel just hits max
        const float new_pre_mul[4] = { ri->get_pre_mul(0) / rm, ri->get_pre_mul(1) / gm, ri->get_pre_mul(2) / bm, ri->get_pre_mul(3) / gm };
        float new_scale_mul[4];

        bool isMono = (ri->getSensorType() == ST_FUJI_XTRANS && raw.xtranssensor.method == RAWParams::XTransSensor::methodstring[RAWParams::XTransSensor::mono])
                      || (ri->getSensorType() == ST_BAYER && raw.bayersensor.method == RAWParams::BayerSensor::methodstring[RAWParams::BayerSensor::mono]);
        float gain = calculate_scale_mul(new_scale_mul, new_pre_mul, c_white, cblacksom, isMono, ri->get_colors());
        rm = new_scale_mul[0] / scale_mul[0] * gain;
        gm = new_scale_mul[1] / scale_mul[1] * gain;
        bm = new_scale_mul[2] / scale_mul[2] * gain;
        //fprintf(stderr, "camera gain: %f, current wb gain: %f, diff in stops %f\n", camInitialGain, gain, log2(camInitialGain) - log2(gain));
    } else {
        // old scaling: used a fixed reference gain based on camera (as-shot) white balance

        // how much we need to scale each channel to get our new white balance
        rm = refwb_red / rm;
        gm = refwb_green / gm;
        bm = refwb_blue / bm;
        // normalize so larger multiplier becomes 1.0
        float minval = min(rm, gm, bm);
        rm /= minval;
        gm /= minval;
        bm /= minval;
        // multiply with reference gain, ie as-shot WB
        rm *= camInitialGain;
        gm *= camInitialGain;
        bm *= camInitialGain;
    }

    defGain = 0.0;
    // compute image area to render in order to provide the requested part of the image
    int sx1, sy1, imwidth, imheight, fw, d1xHeightOdd = 0;
    transformRect (pp, tran, sx1, sy1, imwidth, imheight, fw);

    // check possible overflows
    int maximwidth, maximheight;

    if ((tran & TR_ROT) == TR_R90 || (tran & TR_ROT) == TR_R270) {
        maximwidth = image->getHeight();
        maximheight = image->getWidth();
    } else {
        maximwidth = image->getWidth();
        maximheight = image->getHeight();
    }

    if (d1x) {
        // D1X has only half of the required rows
        // we interpolate the missing ones later to get correct aspect ratio
        // if the height is odd we also have to add an additional row to avoid a black line
        d1xHeightOdd = maximheight & 1;
        maximheight /= 2;
        imheight = maximheight;
    }

    // correct if overflow (very rare), but not fuji because it is corrected in transline
    if (!fuji && imwidth > maximwidth) {
        imwidth = maximwidth;
    }

    if (!fuji && imheight > maximheight) {
        imheight = maximheight;
    }

    if (fuji) { // zero image to avoid access to uninitialized values in further processing because fuji super-ccd processing is not clean...
        for (int i = 0; i < image->getHeight(); ++i) {
            for (int j = 0; j < image->getWidth(); ++j) {
                image->r(i, j) = image->g(i, j) = image->b(i, j) = 0;
            }
        }
    }

    int maxx = this->W, maxy = this->H, skip = pp.getSkip();

    // raw clip levels after white balance
    hlmax[0] = clmax[0] * rm;
    hlmax[1] = clmax[1] * gm;
    hlmax[2] = clmax[2] * bm;

    const bool doClip = (chmax[0] >= clmax[0] || chmax[1] >= clmax[1] || chmax[2] >= clmax[2]) && !hrp.hrenabled;

    float area = skip * skip;
    rm /= area;
    gm /= area;
    bm /= area;
    bool doHr = (hrp.hrenabled && hrp.method != "Color");
#ifdef _OPENMP
    #pragma omp parallel if(!d1x)       // omp disabled for D1x to avoid race conditions (see Issue 1088 http://code.google.com/p/rawtherapee/issues/detail?id=1088)
    {
#endif
        // render the requested image part
        float line_red[imwidth] ALIGNED16;
        float line_grn[imwidth] ALIGNED16;
        float line_blue[imwidth] ALIGNED16;

#ifdef _OPENMP
        #pragma omp for schedule(dynamic,16)
#endif

        for (int ix = 0; ix < imheight; ix++) {
            int i = sy1 + skip * ix;

            if (i >= maxy - skip) {
                i = maxy - skip - 1;    // avoid trouble
            }

            if (ri->getSensorType() == ST_BAYER || ri->getSensorType() == ST_FUJI_XTRANS || ri->get_colors() == 1) {
                for (int j = 0, jx = sx1; j < imwidth; j++, jx += skip) {
                    jx = std::min(jx, maxx - skip - 1); // avoid trouble

                    float rtot = 0.f, gtot = 0.f, btot = 0.f;

                    for (int m = 0; m < skip; m++)
                        for (int n = 0; n < skip; n++) {
                            rtot += red[i + m][jx + n];
                            gtot += green[i + m][jx + n];
                            btot += blue[i + m][jx + n];
                        }

                    rtot *= rm;
                    gtot *= gm;
                    btot *= bm;

                    if (doClip) {
                        // note: as hlmax[] can be larger than CLIP and we can later apply negative
                        // exposure this means that we can clip away local highlights which actually
                        // are not clipped. We have to do that though as we only check pixel by pixel
                        // and don't know if this will transition into a clipped area, if so we need
                        // to clip also surrounding to make a good colour transition
                        rtot = CLIP(rtot);
                        gtot = CLIP(gtot);
                        btot = CLIP(btot);
                    }

                    line_red[j] = rtot;
                    line_grn[j] = gtot;
                    line_blue[j] = btot;
                }
            } else {
                for (int j = 0, jx = sx1; j < imwidth; j++, jx += skip) {
                    if (jx > maxx - skip) {
                        jx = maxx - skip - 1;
                    }

                    float rtot, gtot, btot;
                    rtot = gtot = btot = 0;

                    for (int m = 0; m < skip; m++)
                        for (int n = 0; n < skip; n++) {
                            rtot += rawData[i + m][(jx + n) * 3 + 0];
                            gtot += rawData[i + m][(jx + n) * 3 + 1];
                            btot += rawData[i + m][(jx + n) * 3 + 2];
                        }

                    rtot *= rm;
                    gtot *= gm;
                    btot *= bm;

                    if (doClip) {
                        rtot = CLIP(rtot);
                        gtot = CLIP(gtot);
                        btot = CLIP(btot);
                    }

                    line_red[j] = rtot;
                    line_grn[j] = gtot;
                    line_blue[j] = btot;

                }
            }

            //process all highlight recovery other than "Color"
            if (doHr) {
                hlRecovery (hrp.method, line_red, line_grn, line_blue, imwidth, hlmax);
            }

            if(d1x) {
                transLineD1x (line_red, line_grn, line_blue, ix, image, tran, imwidth, imheight, d1xHeightOdd, doClip);
            } else if(fuji) {
                transLineFuji (line_red, line_grn, line_blue, ix, image, tran, imwidth, imheight, fw);
            } else {
                transLineStandard (line_red, line_grn, line_blue, ix, image, tran, imwidth, imheight);
            }

        }

#ifdef _OPENMP
    }
#endif

    if (fuji) {
        int a = ((tran & TR_ROT) == TR_R90 && image->getWidth() % 2 == 0) || ((tran & TR_ROT) == TR_R180 && image->getHeight() % 2 + image->getWidth() % 2 == 1) || ((tran & TR_ROT) == TR_R270 && image->getHeight() % 2 == 0);

        // first row
        for (int j = 1 + a; j < image->getWidth() - 1; j += 2) {
            image->r(0, j) = (image->r(1, j) + image->r(0, j + 1) + image->r(0, j - 1)) / 3;
            image->g(0, j) = (image->g(1, j) + image->g(0, j + 1) + image->g(0, j - 1)) / 3;
            image->b(0, j) = (image->b(1, j) + image->b(0, j + 1) + image->b(0, j - 1)) / 3;
        }

        // other rows
        for (int i = 1; i < image->getHeight() - 1; i++) {
            for (int j = 2 - (a + i + 1) % 2; j < image->getWidth() - 1; j += 2) {
                // edge-adaptive interpolation
                double dh = (ABS(image->r(i, j + 1) - image->r(i, j - 1)) + ABS(image->g(i, j + 1) - image->g(i, j - 1)) + ABS(image->b(i, j + 1) - image->b(i, j - 1))) / 1.0;
                double dv = (ABS(image->r(i + 1, j) - image->r(i - 1, j)) + ABS(image->g(i + 1, j) - image->g(i - 1, j)) + ABS(image->b(i + 1, j) - image->b(i - 1, j))) / 1.0;
                double eh = 1.0 / (1.0 + dh);
                double ev = 1.0 / (1.0 + dv);
                image->r(i, j) = (eh * (image->r(i, j + 1) + image->r(i, j - 1)) + ev * (image->r(i + 1, j) + image->r(i - 1, j))) / (2.0 * (eh + ev));
                image->g(i, j) = (eh * (image->g(i, j + 1) + image->g(i, j - 1)) + ev * (image->g(i + 1, j) + image->g(i - 1, j))) / (2.0 * (eh + ev));
                image->b(i, j) = (eh * (image->b(i, j + 1) + image->b(i, j - 1)) + ev * (image->b(i + 1, j) + image->b(i - 1, j))) / (2.0 * (eh + ev));
            }

            // first pixel
            if (2 - (a + i + 1) % 2 == 2) {
                image->r(i, 0) = (image->r(i + 1, 0) + image->r(i - 1, 0) + image->r(i, 1)) / 3;
                image->g(i, 0) = (image->g(i + 1, 0) + image->g(i - 1, 0) + image->g(i, 1)) / 3;
                image->b(i, 0) = (image->b(i + 1, 0) + image->b(i - 1, 0) + image->b(i, 1)) / 3;
            }

            // last pixel
            if (2 - (a + i + image->getWidth()) % 2 == 2) {
                image->r(i, image->getWidth() - 1) = (image->r(i + 1, image->getWidth() - 1) + image->r(i - 1, image->getWidth() - 1) + image->r(i, image->getWidth() - 2)) / 3;
                image->g(i, image->getWidth() - 1) = (image->g(i + 1, image->getWidth() - 1) + image->g(i - 1, image->getWidth() - 1) + image->g(i, image->getWidth() - 2)) / 3;
                image->b(i, image->getWidth() - 1) = (image->b(i + 1, image->getWidth() - 1) + image->b(i - 1, image->getWidth() - 1) + image->b(i, image->getWidth() - 2)) / 3;
            }
        }

        // last row
        int b = (a == 1 && image->getHeight() % 2) || (a == 0 && image->getHeight() % 2 == 0);

        for (int j = 1 + b; j < image->getWidth() - 1; j += 2) {
            image->r(image->getHeight() - 1, j) = (image->r(image->getHeight() - 2, j) + image->r(image->getHeight() - 1, j + 1) + image->r(image->getHeight() - 1, j - 1)) / 3;
            image->g(image->getHeight() - 1, j) = (image->g(image->getHeight() - 2, j) + image->g(image->getHeight() - 1, j + 1) + image->g(image->getHeight() - 1, j - 1)) / 3;
            image->b(image->getHeight() - 1, j) = (image->b(image->getHeight() - 2, j) + image->b(image->getHeight() - 1, j + 1) + image->b(image->getHeight() - 1, j - 1)) / 3;
        }
    }

    // Flip if needed
    if (tran & TR_HFLIP) {
        hflip (image);
    }

    if (tran & TR_VFLIP) {
        vflip (image);
    }

    // Colour correction (only when running on full resolution)
    if(pp.getSkip() == 1) {
        switch(ri->getSensorType()) {
            case ST_BAYER:
                processFalseColorCorrection (image, raw.bayersensor.ccSteps);
                break;

            case ST_FUJI_XTRANS:
                processFalseColorCorrection (image, raw.xtranssensor.ccSteps);
                break;

            case ST_FOVEON:
            case ST_NONE:
                break;
        }
    }
}

DCPProfile *RawImageSource::getDCP(const ColorManagementParams &cmp, ColorTemp &wb, DCPProfile::ApplyState &as)
{
    DCPProfile *dcpProf = nullptr;
    cmsHPROFILE dummy;
    findInputProfile(cmp.input, nullptr, (static_cast<const ImageData*>(getMetaData()))->getCamera(), &dcpProf, dummy);

    if (dcpProf == nullptr) {
        if (settings->verbose) {
            printf("Can't load DCP profile '%s'!\n", cmp.input.c_str());
        }
        return nullptr;
    }

    dcpProf->setStep2ApplyState(cmp.working, cmp.toneCurve, cmp.applyLookTable, cmp.applyBaselineExposureOffset, as);
    return dcpProf;
}

void RawImageSource::convertColorSpace(Imagefloat* image, const ColorManagementParams &cmp, const ColorTemp &wb)
{
    double pre_mul[3] = { ri->get_pre_mul(0), ri->get_pre_mul(1), ri->get_pre_mul(2) };
    colorSpaceConversion (image, cmp, wb, pre_mul, embProfile, camProfile, imatrices.xyz_cam, (static_cast<const ImageData*>(getMetaData()))->getCamera());
}

//%%%%%%%%%%%%%%%%%%%%%%%%%%%%%%%%%%%%%%%

/* interpolateBadPixelsBayer: correct raw pixels looking at the bitmap
 * takes into consideration if there are multiple bad pixels in the neighbourhood
 */
int RawImageSource::interpolateBadPixelsBayer( PixelsMap &bitmapBads, array2D<float> &rawData )
{
    static const float eps = 1.f;
    int counter = 0;
#ifdef _OPENMP
    #pragma omp parallel for reduction(+:counter) schedule(dynamic,16)
#endif

    for( int row = 2; row < H - 2; row++ ) {
        for(int col = 2; col < W - 2; col++ ) {
            int sk = bitmapBads.skipIfZero(col, row); //optimization for a stripe all zero

            if( sk ) {
                col += sk - 1; //-1 is because of col++ in cycle
                continue;
            }

            if(!bitmapBads.get(col, row)) {
                continue;
            }

            float wtdsum = 0.f, norm = 0.f;

            // diagonal interpolation
            if(FC(row, col) == 1) {
                // green channel. We can use closer pixels than for red or blue channel. Distance to centre pixel is sqrt(2) => weighting is 0.70710678
                // For green channel following pixels will be used for interpolation. Pixel to be interpolated is in centre.
                // 1 means that pixel is used in this step, if itself and his counterpart are not marked bad
                // 0 0 0 0 0
                // 0 1 0 1 0
                // 0 0 0 0 0
                // 0 1 0 1 0
                // 0 0 0 0 0
                for( int dx = -1; dx <= 1; dx += 2) {
                    if( bitmapBads.get(col + dx, row - 1) || bitmapBads.get(col - dx, row + 1)) {
                        continue;
                    }

                    float dirwt = 0.70710678f / ( fabsf( rawData[row - 1][col + dx] - rawData[row + 1][col - dx]) + eps);
                    wtdsum += dirwt * (rawData[row - 1][col + dx] + rawData[row + 1][col - dx]);
                    norm += dirwt;
                }
            } else {
                // red and blue channel. Distance to centre pixel is sqrt(8) => weighting is 0.35355339
                // For red and blue channel following pixels will be used for interpolation. Pixel to be interpolated is in centre.
                // 1 means that pixel is used in this step, if itself and his counterpart are not marked bad
                // 1 0 0 0 1
                // 0 0 0 0 0
                // 0 0 0 0 0
                // 0 0 0 0 0
                // 1 0 0 0 1
                for( int dx = -2; dx <= 2; dx += 4) {
                    if( bitmapBads.get(col + dx, row - 2) || bitmapBads.get(col - dx, row + 2)) {
                        continue;
                    }

                    float dirwt = 0.35355339f / ( fabsf( rawData[row - 2][col + dx] - rawData[row + 2][col - dx]) + eps);
                    wtdsum += dirwt * (rawData[row - 2][col + dx] + rawData[row + 2][col - dx]);
                    norm += dirwt;
                }
            }

            // channel independent. Distance to centre pixel is 2 => weighting is 0.5
            // Additionally for all channel following pixels will be used for interpolation. Pixel to be interpolated is in centre.
            // 1 means that pixel is used in this step, if itself and his counterpart are not marked bad
            // 0 0 1 0 0
            // 0 0 0 0 0
            // 1 0 0 0 1
            // 0 0 0 0 0
            // 0 0 1 0 0

            // horizontal interpolation
            if(!(bitmapBads.get(col - 2, row) || bitmapBads.get(col + 2, row))) {
                float dirwt = 0.5f / ( fabsf( rawData[row][col - 2] - rawData[row][col + 2]) + eps);
                wtdsum += dirwt * (rawData[row][col - 2] + rawData[row][col + 2]);
                norm += dirwt;
            }

            // vertical interpolation
            if(!(bitmapBads.get(col, row - 2) || bitmapBads.get(col, row + 2))) {
                float dirwt = 0.5f / ( fabsf( rawData[row - 2][col] - rawData[row + 2][col]) + eps);
                wtdsum += dirwt * (rawData[row - 2][col] + rawData[row + 2][col]);
                norm += dirwt;
            }

            if (LIKELY(norm > 0.f)) { // This means, we found at least one pair of valid pixels in the steps above, likelihood of this case is about 99.999%
                rawData[row][col] = wtdsum / (2.f * norm); //gradient weighted average, Factor of 2.f is an optimization to avoid multiplications in former steps
                counter++;
            } else { //backup plan -- simple average. Same method for all channels. We could improve this, but it's really unlikely that this case happens
                int tot = 0;
                float sum = 0;

                for( int dy = -2; dy <= 2; dy += 2) {
                    for( int dx = -2; dx <= 2; dx += 2) {
                        if(bitmapBads.get(col + dx, row + dy)) {
                            continue;
                        }

                        sum += rawData[row + dy][col + dx];
                        tot++;
                    }
                }

                if (tot > 0) {
                    rawData[row][col] = sum / tot;
                    counter ++;
                }
            }
        }
    }

    return counter; // Number of interpolated pixels.
}

/* interpolateBadPixels3Colours: correct raw pixels looking at the bitmap
 * takes into consideration if there are multiple bad pixels in the neighbourhood
 */
int RawImageSource::interpolateBadPixelsNColours( PixelsMap &bitmapBads, const int colours )
{
    static const float eps = 1.f;
    int counter = 0;
#ifdef _OPENMP
    #pragma omp parallel for reduction(+:counter) schedule(dynamic,16)
#endif

    for( int row = 2; row < H - 2; row++ ) {
        for(int col = 2; col < W - 2; col++ ) {
            int sk = bitmapBads.skipIfZero(col, row); //optimization for a stripe all zero

            if( sk ) {
                col += sk - 1; //-1 is because of col++ in cycle
                continue;
            }

            if(!bitmapBads.get(col, row)) {
                continue;
            }

            float wtdsum[colours], norm[colours];

            for (int i = 0; i < colours; ++i) {
                wtdsum[i] = norm[i] = 0.f;
            }

            // diagonal interpolation
            for( int dx = -1; dx <= 1; dx += 2) {
                if( bitmapBads.get(col + dx, row - 1) || bitmapBads.get(col - dx, row + 1)) {
                    continue;
                }

                for(int c = 0; c < colours; c++) {
                    float dirwt = 0.70710678f / ( fabsf( rawData[row - 1][(col + dx) * colours + c] - rawData[row + 1][(col - dx) * colours + c]) + eps);
                    wtdsum[c] += dirwt * (rawData[row - 1][(col + dx) * colours + c] + rawData[row + 1][(col - dx) * colours + c]);
                    norm[c] += dirwt;
                }
            }

            // horizontal interpolation
            if(!(bitmapBads.get(col - 1, row) || bitmapBads.get(col + 1, row))) {
                for(int c = 0; c < colours; c++) {
                    float dirwt = 1.f / ( fabsf( rawData[row][(col - 1) * colours + c] - rawData[row][(col + 1) * colours + c]) + eps);
                    wtdsum[c] += dirwt * (rawData[row][(col - 1) * colours + c] + rawData[row][(col + 1) * colours + c]);
                    norm[c] += dirwt;
                }
            }

            // vertical interpolation
            if(!(bitmapBads.get(col, row - 1) || bitmapBads.get(col, row + 1))) {
                for(int c = 0; c < colours; c++) {
                    float dirwt = 1.f / ( fabsf( rawData[row - 1][col * colours + c] - rawData[row + 1][col * colours + c]) + eps);
                    wtdsum[c] += dirwt * (rawData[row - 1][col * colours + c] + rawData[row + 1][col * colours + c]);
                    norm[c] += dirwt;
                }
            }

            if (LIKELY(norm[0] > 0.f)) { // This means, we found at least one pair of valid pixels in the steps above, likelihood of this case is about 99.999%
                for(int c = 0; c < colours; c++) {
                    rawData[row][col * colours + c] = wtdsum[c] / (2.f * norm[c]); //gradient weighted average, Factor of 2.f is an optimization to avoid multiplications in former steps
                }

                counter++;
            } else { //backup plan -- simple average. Same method for all channels. We could improve this, but it's really unlikely that this case happens
                int tot = 0;
                float sum[colours];

                for (int i = 0; i < colours; ++i) {
                    sum[i] = 0.f;
                }

                for( int dy = -2; dy <= 2; dy += 2) {
                    for( int dx = -2; dx <= 2; dx += 2) {
                        if(bitmapBads.get(col + dx, row + dy)) {
                            continue;
                        }

                        for(int c = 0; c < colours; c++) {
                            sum[c] += rawData[row + dy][(col + dx) * colours + c];
                        }

                        tot++;
                    }
                }

                if (tot > 0) {
                    for(int c = 0; c < colours; c++) {
                        rawData[row][col * colours + c] = sum[c] / tot;
                    }

                    counter ++;
                }
            }
        }
    }

    return counter; // Number of interpolated pixels.
}
/* interpolateBadPixelsXtrans: correct raw pixels looking at the bitmap
 * takes into consideration if there are multiple bad pixels in the neighbourhood
 */
int RawImageSource::interpolateBadPixelsXtrans( PixelsMap &bitmapBads )
{
    static const float eps = 1.f;
    int counter = 0;
#ifdef _OPENMP
    #pragma omp parallel for reduction(+:counter) schedule(dynamic,16)
#endif

    for( int row = 2; row < H - 2; row++ ) {
        for(int col = 2; col < W - 2; col++ ) {
            int skip = bitmapBads.skipIfZero(col, row); //optimization for a stripe all zero

            if( skip ) {
                col += skip - 1; //-1 is because of col++ in cycle
                continue;
            }

            if(!bitmapBads.get(col, row)) {
                continue;
            }

            float wtdsum = 0.f, norm = 0.f;
            unsigned int pixelColor = ri->XTRANSFC(row, col);

            if(pixelColor == 1) {
                // green channel. A green pixel can either be a solitary green pixel or a member of a 2x2 square of green pixels
                if(ri->XTRANSFC(row, col - 1) == ri->XTRANSFC(row, col + 1)) {
                    // If left and right neighbour have same colour, then this is a solitary green pixel
                    // For these the following pixels will be used for interpolation. Pixel to be interpolated is in centre and marked with a P.
                    // Pairs of pixels used in this step are numbered. A pair will be used if none of the pixels of the pair is marked bad
                    // 0 means, the pixel has a different colour and will not be used
                    // 0 1 0 2 0
                    // 3 5 0 6 4
                    // 0 0 P 0 0
                    // 4 6 0 5 3
                    // 0 2 0 1 0
                    for( int dx = -1; dx <= 1; dx += 2) { // pixels marked 5 or 6 in above example. Distance to P is sqrt(2) => weighting is 0.70710678f
                        if( bitmapBads.get(col + dx, row - 1) || bitmapBads.get(col - dx, row + 1)) {
                            continue;
                        }

                        float dirwt = 0.70710678f / ( fabsf( rawData[row - 1][col + dx] - rawData[row + 1][col - dx]) + eps);
                        wtdsum += dirwt * (rawData[row - 1][col + dx] + rawData[row + 1][col - dx]);
                        norm += dirwt;
                    }

                    for( int dx = -1; dx <= 1; dx += 2) { // pixels marked 1 or 2 on above example. Distance to P is sqrt(5) => weighting is 0.44721359f
                        if( bitmapBads.get(col + dx, row - 2) || bitmapBads.get(col - dx, row + 2)) {
                            continue;
                        }

                        float dirwt = 0.44721359f / ( fabsf( rawData[row - 2][col + dx] - rawData[row + 2][col - dx]) + eps);
                        wtdsum += dirwt * (rawData[row - 2][col + dx] + rawData[row + 2][col - dx]);
                        norm += dirwt;
                    }

                    for( int dx = -2; dx <= 2; dx += 4) { // pixels marked 3 or 4 on above example. Distance to P is sqrt(5) => weighting is 0.44721359f
                        if( bitmapBads.get(col + dx, row - 1) || bitmapBads.get(col - dx, row + 1)) {
                            continue;
                        }

                        float dirwt = 0.44721359f / ( fabsf( rawData[row - 1][col + dx] - rawData[row + 1][col - dx]) + eps);
                        wtdsum += dirwt * (rawData[row - 1][col + dx] + rawData[row + 1][col - dx]);
                        norm += dirwt;
                    }
                } else {
                    // this is a member of a 2x2 square of green pixels
                    // For these the following pixels will be used for interpolation. Pixel to be interpolated is at position P in the example.
                    // Pairs of pixels used in this step are numbered. A pair will be used if none of the pixels of the pair is marked bad
                    // 0 means, the pixel has a different colour and will not be used
                    // 1 0 0 3
                    // 0 P 2 0
                    // 0 2 1 0
                    // 3 0 0 0

                    // pixels marked 1 in above example. Distance to P is sqrt(2) => weighting is 0.70710678f
                    int offset1 = ri->XTRANSFC(row - 1, col - 1) == ri->XTRANSFC(row + 1, col + 1) ? 1 : -1;

                    if( !(bitmapBads.get(col - offset1, row - 1) || bitmapBads.get(col + offset1, row + 1))) {
                        float dirwt = 0.70710678f / ( fabsf( rawData[row - 1][col - offset1] - rawData[row + 1][col + offset1]) + eps);
                        wtdsum += dirwt * (rawData[row - 1][col - offset1] + rawData[row + 1][col + offset1]);
                        norm += dirwt;
                    }

                    // pixels marked 2 in above example. Distance to P is 1 => weighting is 1.f
                    int offsety = (ri->XTRANSFC(row - 1, col) != 1 ? 1 : -1);
                    int offsetx = offset1 * offsety;

                    if( !(bitmapBads.get(col + offsetx, row) || bitmapBads.get(col, row + offsety))) {
                        float dirwt = 1.f / ( fabsf( rawData[row][col + offsetx] - rawData[row + offsety][col]) + eps);
                        wtdsum += dirwt * (rawData[row][col + offsetx] + rawData[row + offsety][col]);
                        norm += dirwt;
                    }

                    int offsety2 = -offsety;
                    int offsetx2 = -offsetx;
                    offsetx *= 2;
                    offsety *= 2;

                    // pixels marked 3 in above example. Distance to P is sqrt(5) => weighting is 0.44721359f
                    if( !(bitmapBads.get(col + offsetx, row + offsety2) || bitmapBads.get(col + offsetx2, row + offsety))) {
                        float dirwt = 0.44721359f / ( fabsf( rawData[row + offsety2][col + offsetx] - rawData[row + offsety][col + offsetx2]) + eps);
                        wtdsum += dirwt * (rawData[row + offsety2][col + offsetx] + rawData[row + offsety][col + offsetx2]);
                        norm += dirwt;
                    }
                }
            } else {
                // red and blue channel.
                // Each red or blue pixel has exactly one neighbour of same colour in distance 2 and four neighbours of same colour which can be reached by a move of a knight in chess.
                // For the distance 2 pixel (marked with an X) we generate a virtual counterpart (marked with a V)
                // For red and blue channel following pixels will be used for interpolation. Pixel to be interpolated is in centre and marked with a P.
                // Pairs of pixels used in this step are numbered except for distance 2 pixels which are marked X and V. A pair will be used if none of the pixels of the pair is marked bad
                // 0 1 0 0 0    0 0 X 0 0   remaining cases are symmetric
                // 0 0 0 0 2    1 0 0 0 2
                // X 0 P 0 V    0 0 P 0 0
                // 0 0 0 0 1    0 0 0 0 0
                // 0 2 0 0 0    0 2 V 1 0

                // Find two knight moves landing on a pixel of same colour as the pixel to be interpolated.
                // If we look at first and last row of 5x5 square, we will find exactly two knight pixels.
                // Additionally we know that the column of this pixel has 1 or -1 horizontal distance to the centre pixel
                // When we find a knight pixel, we get its counterpart, which has distance (+-3,+-3), where the signs of distance depend on the corner of the found knight pixel.
                // These pixels are marked 1 or 2 in above examples. Distance to P is sqrt(5) => weighting is 0.44721359f
                // The following loop simply scans the four possible places. To keep things simple, it does not stop after finding two knight pixels, because it will not find more than two
                for(int d1 = -2, offsety = 3; d1 <= 2; d1 += 4, offsety -= 6) {
                    for(int d2 = -1, offsetx = 3; d2 < 1; d2 += 2, offsetx -= 6) {
                        if(ri->XTRANSFC(row + d1, col + d2) == pixelColor) {
                            if( !(bitmapBads.get(col + d2, row + d1) || bitmapBads.get(col + d2 + offsetx, row + d1 + offsety))) {
                                float dirwt = 0.44721359f / ( fabsf( rawData[row + d1][col + d2] - rawData[row + d1 + offsety][col + d2 + offsetx]) + eps);
                                wtdsum += dirwt * (rawData[row + d1][col + d2] + rawData[row + d1 + offsety][col + d2 + offsetx]);
                                norm += dirwt;
                            }
                        }
                    }
                }

                // now scan for the pixel of same colour in distance 2 in each direction (marked with an X in above examples).
                bool distance2PixelFound = false;
                int dx, dy;

                // check horizontal
                for(dx = -2, dy = 0; dx <= 2 && !distance2PixelFound; dx += 4)
                    if(ri->XTRANSFC(row, col + dx) == pixelColor) {
                        distance2PixelFound = true;
                    }

                if(!distance2PixelFound)

                    // no distance 2 pixel on horizontal, check vertical
                    for(dx = 0, dy = -2; dy <= 2 && !distance2PixelFound; dy += 4)
                        if(ri->XTRANSFC(row + dy, col) == pixelColor) {
                            distance2PixelFound = true;
                        }

                // calculate the value of its virtual counterpart (marked with a V in above examples)
                float virtualPixel;

                if(dy == 0) {
                    virtualPixel = 0.5f * (rawData[row - 1][col - dx] + rawData[row + 1][col - dx]);
                } else {
                    virtualPixel = 0.5f * (rawData[row - dy][col - 1] + rawData[row - dy][col + 1]);
                }

                // and weight as usual. Distance to P is 2 => weighting is 0.5f
                float dirwt = 0.5f / ( fabsf( virtualPixel - rawData[row + dy][col + dx]) + eps);
                wtdsum += dirwt * (virtualPixel + rawData[row + dy][col + dx]);
                norm += dirwt;
            }

            if (LIKELY(norm > 0.f)) { // This means, we found at least one pair of valid pixels in the steps above, likelihood of this case is about 99.999%
                rawData[row][col] = wtdsum / (2.f * norm); //gradient weighted average, Factor of 2.f is an optimization to avoid multiplications in former steps
                counter++;
            }
        }
    }

    return counter; // Number of interpolated pixels.
}
//%%%%%%%%%%%%%%%%%%%%%%%%%%%%%%%%%%%%%%%

/*  Search for hot or dead pixels in the image and update the map
 *  For each pixel compare its value to the average of similar colour surrounding
 *  (Taken from Emil Martinec idea)
 *  (Optimized by Ingo Weyrich 2013 and 2015)
 */
SSEFUNCTION int RawImageSource::findHotDeadPixels( PixelsMap &bpMap, float thresh, bool findHotPixels, bool findDeadPixels )
{
    float varthresh = (20.0 * (thresh / 100.0) + 1.0 ) / 24.f;

    // allocate temporary buffer
    float (*cfablur);
    cfablur = (float (*)) malloc (H * W * sizeof * cfablur);

    // counter for dead or hot pixels
    int counter = 0;

#ifdef _OPENMP
    #pragma omp parallel
#endif
    {
#ifdef _OPENMP
        #pragma omp for schedule(dynamic,16) nowait
#endif

        for (int i = 2; i < H - 2; i++) {
            for (int j = 2; j < W - 2; j++) {
                const float& temp = median(rawData[i - 2][j - 2], rawData[i - 2][j], rawData[i - 2][j + 2],
                                           rawData[i][j - 2], rawData[i][j], rawData[i][j + 2],
                                           rawData[i + 2][j - 2], rawData[i + 2][j], rawData[i + 2][j + 2]);
                cfablur[i * W + j] = rawData[i][j] - temp;
            }
        }

        // process borders. Former version calculated the median using mirrored border which does not make sense because the original pixel loses weight
        // Setting the difference between pixel and median for border pixels to zero should do the job not worse then former version
#ifdef _OPENMP
        #pragma omp single
#endif
        {
            for(int i = 0; i < 2; i++) {
                for(int j = 0; j < W; j++) {
                    cfablur[i * W + j] = 0.f;
                }
            }

            for(int i = 2; i < H - 2; i++) {
                for(int j = 0; j < 2; j++) {
                    cfablur[i * W + j] = 0.f;
                }

                for(int j = W - 2; j < W; j++) {
                    cfablur[i * W + j] = 0.f;
                }
            }

            for(int i = H - 2; i < H; i++) {
                for(int j = 0; j < W; j++) {
                    cfablur[i * W + j] = 0.f;
                }
            }
        }
#ifdef _OPENMP
        #pragma omp barrier // barrier because of nowait clause above

        #pragma omp for reduction(+:counter) schedule(dynamic,16)
#endif

        //cfa pixel heat/death evaluation
        for (int rr = 2; rr < H - 2; rr++) {
            int rrmWpcc = rr * W + 2;

            for (int cc = 2; cc < W - 2; cc++, rrmWpcc++) {
                //evaluate pixel for heat/death
                float pixdev = cfablur[rrmWpcc];

                if(pixdev == 0.f) {
                    continue;
                }

                if((!findDeadPixels) && pixdev < 0) {
                    continue;
                }

                if((!findHotPixels) && pixdev > 0) {
                    continue;
                }

                pixdev = fabsf(pixdev);
                float hfnbrave = -pixdev;

#ifdef __SSE2__
                // sum up 5*4 = 20 values using SSE
                // 10 fabs function calls and float 10 additions with SSE
                vfloat sum = vabsf(LVFU(cfablur[(rr - 2) * W + cc - 2])) + vabsf(LVFU(cfablur[(rr - 1) * W + cc - 2]));
                sum += vabsf(LVFU(cfablur[(rr) * W + cc - 2]));
                sum += vabsf(LVFU(cfablur[(rr + 1) * W + cc - 2]));
                sum += vabsf(LVFU(cfablur[(rr + 2) * W + cc - 2]));
                // horizontally add the values and add the result to hfnbrave
                hfnbrave += vhadd(sum);

                // add remaining 5 values of last column
                for (int mm = rr - 2; mm <= rr + 2; mm++) {
                    hfnbrave += fabsf(cfablur[mm * W + cc + 2]);
                }

#else

                //  25 fabs function calls and 25 float additions without SSE
                for (int mm = rr - 2; mm <= rr + 2; mm++) {
                    for (int nn = cc - 2; nn <= cc + 2; nn++) {
                        hfnbrave += fabsf(cfablur[mm * W + nn]);
                    }
                }

#endif

                if (pixdev > varthresh * hfnbrave) {
                    // mark the pixel as "bad"
                    bpMap.set(cc, rr);
                    counter++;
                }
            }//end of pixel evaluation
        }
    }//end of parallel processing
    free (cfablur);
    return counter;
}

//%%%%%%%%%%%%%%%%%%%%%%%%%%%%%%%%%%%%%%%

void RawImageSource::getFullSize (int& w, int& h, int tr)
{

    tr = defTransform (tr);

    if (fuji) {
        w = ri->get_FujiWidth() * 2 + 1;
        h = (H - ri->get_FujiWidth()) * 2 + 1;
    } else if (d1x) {
        w = W;
        h = 2 * H;
    } else {
        w = W;
        h = H;
    }

    if ((tr & TR_ROT) == TR_R90 || (tr & TR_ROT) == TR_R270) {
        int tmp = w;
        w = h;
        h = tmp;
    }

    w -= 2 * border;
    h -= 2 * border;
}

//%%%%%%%%%%%%%%%%%%%%%%%%%%%%%%%%%%%%%%%

void RawImageSource::getSize (const PreviewProps &pp, int& w, int& h)
{
    w = pp.getWidth() / pp.getSkip() + (pp.getWidth() % pp.getSkip() > 0);
    h = pp.getHeight() / pp.getSkip() + (pp.getHeight() % pp.getSkip() > 0);
}

//%%%%%%%%%%%%%%%%%%%%%%%%%%%%%%%%%%%%%%%

void RawImageSource::hflip (Imagefloat* image)
{
    image->hflip();
}

//%%%%%%%%%%%%%%%%%%%%%%%%%%%%%%%%%%%%%%%

void RawImageSource::vflip (Imagefloat* image)
{
    image->vflip();
}


//%%%%%%%%%%%%%%%%%%%%%%%%%%%%%%%%%%%%%%%

int RawImageSource::load (const Glib::ustring &fname, int imageNum, bool batch)
{

    MyTime t1, t2;
    t1.set();
    fileName = fname;

    if (plistener) {
        plistener->setProgressStr ("Decoding...");
        plistener->setProgress (0.0);
    }
    ri = new RawImage(fname);
    int errCode = ri->loadRaw (false, 0, false);

    if (errCode) {
        return errCode;
    }
    numFrames = ri->getFrameCount();

    errCode = 0;

    if(numFrames > 1) {
#ifdef _OPENMP
        #pragma omp parallel
#endif
        {
            int errCodeThr = 0;
#ifdef _OPENMP
            #pragma omp for nowait
#endif
            for(unsigned int i = 0; i < numFrames; ++i) {
                if(i == 0) {
                    riFrames[i] = ri;
                    errCodeThr = riFrames[i]->loadRaw (true, i, true, plistener, 0.8);
                } else {
                    riFrames[i] = new RawImage(fname);
                    errCodeThr = riFrames[i]->loadRaw (true, i);
                }
            }
#ifdef _OPENMP
            #pragma omp critical
#endif
            {
                errCode = errCodeThr ? errCodeThr : errCode;
            }
        }
    } else {
        riFrames[0] = ri;
        errCode = riFrames[0]->loadRaw (true, 0, true, plistener, 0.8);
    }

    if(!errCode) {
        for(unsigned int i = 0; i < numFrames; ++i) {
            riFrames[i]->compress_image(i);
        }
    } else {
        return errCode;
    }

    if(numFrames > 1 ) { // this disables multi frame support for Fuji S5 until I found a solution to handle different dimensions
        if(riFrames[0]->get_width() != riFrames[1]->get_width() || riFrames[0]->get_height() != riFrames[1]->get_height()) {
            numFrames = 1;
        }
    }

    if (plistener) {
        plistener->setProgress (0.9);
    }

    /***** Copy once constant data extracted from raw *******/
    W = ri->get_width();
    H = ri->get_height();
    fuji = ri->get_FujiWidth() != 0;

    for (int i = 0; i < 3; i++)
        for (int j = 0; j < 3; j++) {
            imatrices.rgb_cam[i][j] = ri->get_rgb_cam(i, j);
        }

    // compute inverse of the color transformation matrix
    // first arg is matrix, second arg is inverse
    inverse33 (imatrices.rgb_cam, imatrices.cam_rgb);

    d1x  = ! ri->get_model().compare("D1X");

    if(ri->getSensorType() == ST_FUJI_XTRANS) {
        border = 7;
    } else if(ri->getSensorType() == ST_FOVEON) {
        border = 0;
    }

    if ( ri->get_profile() ) {
        embProfile = cmsOpenProfileFromMem (ri->get_profile(), ri->get_profileLen());
    }

    // create profile
    memset (imatrices.xyz_cam, 0, sizeof(imatrices.xyz_cam));

    for (int i = 0; i < 3; i++)
        for (int j = 0; j < 3; j++)
            for (int k = 0; k < 3; k++) {
                imatrices.xyz_cam[i][j] += xyz_sRGB[i][k] * imatrices.rgb_cam[k][j];
            }

    camProfile = ICCStore::getInstance()->createFromMatrix (imatrices.xyz_cam, false, "Camera");
    inverse33 (imatrices.xyz_cam, imatrices.cam_xyz);

    for (int c = 0; c < 4; c++) {
        c_white[c] = ri->get_white(c);
    }

    // First we get the "as shot" ("Camera") white balance and store it
    float pre_mul[4];
    // FIXME: get_colorsCoeff not so much used nowadays, when we have calculate_scale_mul() function here
    ri->get_colorsCoeff( pre_mul, scale_mul, c_black, false);//modify  for black level
    camInitialGain = max(scale_mul[0], scale_mul[1], scale_mul[2], scale_mul[3]) / min(scale_mul[0], scale_mul[1], scale_mul[2], scale_mul[3]);

    double camwb_red = ri->get_pre_mul(0) / pre_mul[0];
    double camwb_green = ri->get_pre_mul(1) / pre_mul[1];
    double camwb_blue = ri->get_pre_mul(2) / pre_mul[2];
    double cam_r = imatrices.rgb_cam[0][0] * camwb_red + imatrices.rgb_cam[0][1] * camwb_green + imatrices.rgb_cam[0][2] * camwb_blue;
    double cam_g = imatrices.rgb_cam[1][0] * camwb_red + imatrices.rgb_cam[1][1] * camwb_green + imatrices.rgb_cam[1][2] * camwb_blue;
    double cam_b = imatrices.rgb_cam[2][0] * camwb_red + imatrices.rgb_cam[2][1] * camwb_green + imatrices.rgb_cam[2][2] * camwb_blue;
    camera_wb = ColorTemp (cam_r, cam_g, cam_b, 1.); // as shot WB

    ColorTemp ReferenceWB;
    double ref_r, ref_g, ref_b;
    {
        // ...then we re-get the constants but now with auto which gives us better demosaicing and CA auto-correct
        // performance for strange white balance settings (such as UniWB)
        ri->get_colorsCoeff( ref_pre_mul, scale_mul, c_black, true);
        refwb_red = ri->get_pre_mul(0) / ref_pre_mul[0];
        refwb_green = ri->get_pre_mul(1) / ref_pre_mul[1];
        refwb_blue = ri->get_pre_mul(2) / ref_pre_mul[2];
        initialGain = max(scale_mul[0], scale_mul[1], scale_mul[2], scale_mul[3]) / min(scale_mul[0], scale_mul[1], scale_mul[2], scale_mul[3]);
        ref_r = imatrices.rgb_cam[0][0] * refwb_red + imatrices.rgb_cam[0][1] * refwb_green + imatrices.rgb_cam[0][2] * refwb_blue;
        ref_g = imatrices.rgb_cam[1][0] * refwb_red + imatrices.rgb_cam[1][1] * refwb_green + imatrices.rgb_cam[1][2] * refwb_blue;
        ref_b = imatrices.rgb_cam[2][0] * refwb_red + imatrices.rgb_cam[2][1] * refwb_green + imatrices.rgb_cam[2][2] * refwb_blue;
        ReferenceWB = ColorTemp (ref_r, ref_g, ref_b, 1.);
    }

    if (settings->verbose) {
        printf("Raw As Shot White balance: temp %f, tint %f\n", camera_wb.getTemp(), camera_wb.getGreen());
        printf("Raw Reference (auto) white balance: temp %f, tint %f, multipliers [%f %f %f | %f %f %f]\n", ReferenceWB.getTemp(), ReferenceWB.getGreen(), ref_r, ref_g, ref_b, refwb_red, refwb_blue, refwb_green);
    }

    /*{
            // Test code: if you want to test a specific white balance
        ColorTemp d50wb = ColorTemp(5000.0, 1.0, 1.0, "Custom");
        double rm,gm,bm,r,g,b;
        d50wb.getMultipliers(r, g, b);
        camwb_red   = imatrices.cam_rgb[0][0]*r + imatrices.cam_rgb[0][1]*g + imatrices.cam_rgb[0][2]*b;
        camwb_green = imatrices.cam_rgb[1][0]*r + imatrices.cam_rgb[1][1]*g + imatrices.cam_rgb[1][2]*b;
        camwb_blue  = imatrices.cam_rgb[2][0]*r + imatrices.cam_rgb[2][1]*g + imatrices.cam_rgb[2][2]*b;
        double pre_mul[3], dmax = 0;
        pre_mul[0] = ri->get_pre_mul(0) / camwb_red;
        pre_mul[1] = ri->get_pre_mul(1) / camwb_green;
        pre_mul[2] = ri->get_pre_mul(2) / camwb_blue;
        for (int c = 0; c < 3; c++) {
            if (dmax < pre_mul[c])
                dmax = pre_mul[c];
                }
                for (int c = 0; c < 3; c++) {
            pre_mul[c] /= dmax;
                }
                camwb_red *= dmax;
                camwb_green *= dmax;
                camwb_blue *= dmax;
                for (int c = 0; c < 3; c++) {
            int sat = ri->get_white(c) - ri->get_cblack(c);
            scale_mul[c] = pre_mul[c] * 65535.0 / sat;
                }
                scale_mul[3] = pre_mul[1] * 65535.0 / (ri->get_white(3) - ri->get_cblack(3));
                initialGain = 1.0 / min(pre_mul[0], pre_mul[1], pre_mul[2]);
    }*/

    for(unsigned int i = 0;i < numFrames; ++i) {
        riFrames[i]->set_prefilters();
    }


    //Load complete Exif informations
    RawMetaDataLocation rml;
    rml.exifBase = ri->get_exifBase();
    rml.ciffBase = ri->get_ciffBase();
    rml.ciffLength = ri->get_ciffLen();
    idata = new ImageData (fname, &rml);

    green(W, H);
    red(W, H);
    blue(W, H);
    //hpmap = allocArray<char>(W, H);

    if (plistener) {
        plistener->setProgress (1.0);
    }

    plistener = nullptr; // This must be reset, because only load() is called through progressConnector
    t2.set();

    if( settings->verbose ) {
        printf("Load %s: %d usec\n", fname.c_str(), t2.etime(t1));
    }

    return 0; // OK!
}

//%%%%%%%%%%%%%%%%%%%%%%%%%%%%%%%%%%%%%%%

void RawImageSource::preprocess  (const RAWParams &raw, const LensProfParams &lensProf, const CoarseTransformParams& coarse, bool prepareDenoise)
{
//    BENCHFUN
    MyTime t1, t2;
    t1.set();

    Glib::ustring newDF = raw.dark_frame;
    RawImage *rid = nullptr;

    if (!raw.df_autoselect) {
        if( !raw.dark_frame.empty()) {
            rid = dfm.searchDarkFrame( raw.dark_frame );
        }
    } else {
        rid = dfm.searchDarkFrame(idata->getMake(), idata->getModel(), idata->getISOSpeed(), idata->getShutterSpeed(), idata->getDateTimeAsTS());
    }

    if( rid && settings->verbose) {
        printf( "Subtracting Darkframe:%s\n", rid->get_filename().c_str());
    }

    PixelsMap *bitmapBads = nullptr;

    int totBP = 0; // Hold count of bad pixels to correct

    if(ri->zeroIsBad()) { // mark all pixels with value zero as bad, has to be called before FF and DF. dcraw sets this flag only for some cameras (mainly Panasonic and Leica)
        bitmapBads = new PixelsMap(W, H);
#ifdef _OPENMP
        #pragma omp parallel for reduction(+:totBP) schedule(dynamic,16)
#endif

        for(int i = 0; i < H; i++)
            for(int j = 0; j < W; j++) {
                if(ri->data[i][j] == 0.f) {
                    bitmapBads->set(j, i);
                    totBP++;
                }
            }

        if( settings->verbose) {
            printf( "%d pixels with value zero marked as bad pixels\n", totBP);
        }
    }

    //FLATFIELD start
    RawImage *rif = nullptr;

    if (!raw.ff_AutoSelect) {
        if( !raw.ff_file.empty()) {
            rif = ffm.searchFlatField( raw.ff_file );
        }
    } else {
        rif = ffm.searchFlatField( idata->getMake(), idata->getModel(), idata->getLens(), idata->getFocalLen(), idata->getFNumber(), idata->getDateTimeAsTS());
    }


    bool hasFlatField = (rif != nullptr);

    if( hasFlatField && settings->verbose) {
        printf( "Flat Field Correction:%s\n", rif->get_filename().c_str());
    }

    if(numFrames == 4) {
        int bufferNumber = 0;
        for(unsigned int i=0; i<4; ++i) {
            if(i==currFrame) {
                copyOriginalPixels(raw, ri, rid, rif, rawData);
                rawDataFrames[i] = &rawData;
            } else {
                if(!rawDataBuffer[bufferNumber]) {
                    rawDataBuffer[bufferNumber] = new array2D<float>;
                }
                rawDataFrames[i] = rawDataBuffer[bufferNumber];
                ++bufferNumber;
                copyOriginalPixels(raw, riFrames[i], rid, rif, *rawDataFrames[i]);
            }
        }
    } else {
        copyOriginalPixels(raw, ri, rid, rif, rawData);
    }
    //FLATFIELD end


    // Always correct camera badpixels from .badpixels file
    std::vector<badPix> *bp = dfm.getBadPixels( ri->get_maker(), ri->get_model(), idata->getSerialNumber() );

    if( bp ) {
        if(!bitmapBads) {
            bitmapBads = new PixelsMap(W, H);
        }

        totBP += bitmapBads->set( *bp );

        if( settings->verbose ) {
            std::cout << "Correcting " << bp->size() << " pixels from .badpixels" << std::endl;
        }
    }

    // If darkframe selected, correct hotpixels found on darkframe
    bp = nullptr;

    if( raw.df_autoselect ) {
        bp = dfm.getHotPixels(idata->getMake(), idata->getModel(), idata->getISOSpeed(), idata->getShutterSpeed(), idata->getDateTimeAsTS());
    } else if( !raw.dark_frame.empty() ) {
        bp = dfm.getHotPixels( raw.dark_frame );
    }

    if(bp) {
        if(!bitmapBads) {
            bitmapBads = new PixelsMap(W, H);
        }

        totBP += bitmapBads->set( *bp );

        if( settings->verbose && !bp->empty()) {
            std::cout << "Correcting " << bp->size() << " hotpixels from darkframe" << std::endl;
        }
    }

    if(numFrames == 4) {
        for(int i=0; i<4; ++i) {
            scaleColors( 0, 0, W, H, raw, *rawDataFrames[i]);
        }
    } else {
        scaleColors( 0, 0, W, H, raw, rawData); //+ + raw parameters for black level(raw.blackxx)
    }

    // Correct vignetting of lens profile
    if (!hasFlatField && lensProf.useVign) {
<<<<<<< HEAD
        std::unique_ptr<LensCorrection> pmap;
        if (lensProf.useLensfun) {
            pmap.reset(LFDatabase::findModifier(lensProf, idata, W, H, coarse, -1));
        } else {
            LCPProfile *pLCPProf = lcpStore->getProfile(lensProf.lcpFile);
=======
        const std::shared_ptr<LCPProfile> pLCPProf = LCPStore::getInstance()->getProfile(lensProf.lcpFile);
>>>>>>> d442f7a8

            if (pLCPProf) { // don't check focal length to allow distortion correction for lenses without chip, also pass dummy focal length 1 in case of 0
                pmap.reset(new LCPMapper(pLCPProf, max(idata->getFocalLen(), 1.0), idata->getFocalLen35mm(), idata->getFocusDist(), idata->getFNumber(), true, false, W, H, coarse, -1));
            }
        }

        if (pmap) {
            LensCorrection &map = *pmap;
            if (ri->getSensorType() == ST_BAYER || ri->getSensorType() == ST_FUJI_XTRANS || ri->get_colors() == 1) {
                if(numFrames == 4) {
                    for(int i = 0; i < 4; ++i) {
#ifdef _OPENMP
                    #pragma omp parallel for schedule(dynamic,16)
#endif

                        for (int y = 0; y < H; y++) {
                            map.processVignetteLine(W, y, (*rawDataFrames[i])[y]);
                        }
                    }
                } else {

#ifdef _OPENMP
                    #pragma omp parallel for schedule(dynamic,16)
#endif

                    for (int y = 0; y < H; y++) {
                        map.processVignetteLine(W, y, rawData[y]);
                    }
                }
            } else if(ri->get_colors() == 3) {
#ifdef _OPENMP
                #pragma omp parallel for schedule(dynamic,16)
#endif

                for (int y = 0; y < H; y++) {
                    map.processVignetteLine3Channels(W, y, rawData[y]);
                }
            }
        }
    }

    defGain = 0.0;//log(initialGain) / log(2.0);

    if ( ri->getSensorType() == ST_BAYER && (raw.hotPixelFilter > 0 || raw.deadPixelFilter > 0)) {
        if (plistener) {
            plistener->setProgressStr ("Hot/Dead Pixel Filter...");
            plistener->setProgress (0.0);
        }

        if(!bitmapBads) {
            bitmapBads = new PixelsMap(W, H);
        }

        int nFound = findHotDeadPixels( *bitmapBads, raw.hotdeadpix_thresh, raw.hotPixelFilter, raw.deadPixelFilter );
        totBP += nFound;

        if( settings->verbose && nFound > 0) {
            printf( "Correcting %d hot/dead pixels found inside image\n", nFound );
        }
    }

    // check if it is an olympus E camera, if yes, compute G channel pre-compensation factors
    if ( ri->getSensorType() == ST_BAYER && (raw.bayersensor.greenthresh || (((idata->getMake().size() >= 7 && idata->getMake().substr(0, 7) == "OLYMPUS" && idata->getModel()[0] == 'E') || (idata->getMake().size() >= 9 && idata->getMake().substr(0, 9) == "Panasonic")) && raw.bayersensor.method != RAWParams::BayerSensor::methodstring[ RAWParams::BayerSensor::vng4])) ) {
        // global correction
        int ng1 = 0, ng2 = 0, i = 0;
        double avgg1 = 0., avgg2 = 0.;

#ifdef _OPENMP
        #pragma omp parallel for default(shared) private(i) reduction(+: ng1, ng2, avgg1, avgg2)
#endif

        for (i = border; i < H - border; i++)
            for (int j = border; j < W - border; j++)
                if (ri->ISGREEN(i, j)) {
                    if (i & 1) {
                        avgg2 += rawData[i][j];
                        ng2++;
                    } else {
                        avgg1 += rawData[i][j];
                        ng1++;
                    }
                }

        double corrg1 = ((double)avgg1 / ng1 + (double)avgg2 / ng2) / 2.0 / ((double)avgg1 / ng1);
        double corrg2 = ((double)avgg1 / ng1 + (double)avgg2 / ng2) / 2.0 / ((double)avgg2 / ng2);

#ifdef _OPENMP
        #pragma omp parallel for default(shared)
#endif

        for (int i = border; i < H - border; i++)
            for (int j = border; j < W - border; j++)
                if (ri->ISGREEN(i, j)) {
                    float currData;
                    currData = (float)(rawData[i][j] * ((i & 1) ? corrg2 : corrg1));
                    rawData[i][j] = (currData);
                }
    }

    if ( ri->getSensorType() == ST_BAYER && raw.bayersensor.greenthresh > 0) {
        if (plistener) {
            plistener->setProgressStr ("Green equilibrate...");
            plistener->setProgress (0.0);
        }

        if(numFrames == 4) {
            for(int i = 0; i < 4; ++i) {
                green_equilibrate(0.01 * (raw.bayersensor.greenthresh), *rawDataFrames[i]);
            }
        } else {
            green_equilibrate(0.01 * (raw.bayersensor.greenthresh), rawData);
        }
    }


    if( totBP ) {
        if ( ri->getSensorType() == ST_BAYER ) {
            if(numFrames == 4) {
                for(int i = 0; i < 4; ++i) {
                    interpolateBadPixelsBayer( *bitmapBads, *rawDataFrames[i] );
                }
            } else {
                interpolateBadPixelsBayer( *bitmapBads, rawData );
            }
        } else if ( ri->getSensorType() == ST_FUJI_XTRANS ) {
            interpolateBadPixelsXtrans( *bitmapBads );
        } else {
            interpolateBadPixelsNColours( *bitmapBads, ri->get_colors() );
        }
    }

    if ( ri->getSensorType() == ST_BAYER && raw.bayersensor.linenoise > 0 ) {
        if (plistener) {
            plistener->setProgressStr ("Line Denoise...");
            plistener->setProgress (0.0);
        }

        cfa_linedn(0.00002 * (raw.bayersensor.linenoise));
    }

    if ( (raw.ca_autocorrect || fabs(raw.cared) > 0.001 || fabs(raw.cablue) > 0.001) && ri->getSensorType() == ST_BAYER ) { // Auto CA correction disabled for X-Trans, for now...
        if (plistener) {
            plistener->setProgressStr ("CA Auto Correction...");
            plistener->setProgress (0.0);
        }
        if(numFrames == 4) {
            for(int i=0; i<4; ++i) {
                CA_correct_RT(raw.ca_autocorrect, raw.cared, raw.cablue, 8.0, *rawDataFrames[i]);
            }
        } else {
            CA_correct_RT(raw.ca_autocorrect, raw.cared, raw.cablue, 8.0, rawData);
        }
    }

    if ( raw.expos != 1 ) {
        if(numFrames == 4) {
            for(int i = 0; i < 4; ++i) {
                processRawWhitepoint(raw.expos, raw.preser, *rawDataFrames[i]);
            }
        } else {
            processRawWhitepoint(raw.expos, raw.preser, rawData);
        }
    }

    if(prepareDenoise && dirpyrdenoiseExpComp == INFINITY) {
        LUTu aehist;
        int aehistcompr;
        double clip = 0;
        int brightness, contrast, black, hlcompr, hlcomprthresh;
        getAutoExpHistogram (aehist, aehistcompr);
        ImProcFunctions::getAutoExp (aehist, aehistcompr, getDefGain(), clip, dirpyrdenoiseExpComp, brightness, contrast, black, hlcompr, hlcomprthresh);
    }

    t2.set();

    if( settings->verbose ) {
        printf("Preprocessing: %d usec\n", t2.etime(t1));
    }

    if(bitmapBads) {
        delete bitmapBads;
    }

    rawDirty = true;
    return;
}
//%%%%%%%%%%%%%%%%%%%%%%%%%%%%%%%%%%%%%%%

void RawImageSource::demosaic(const RAWParams &raw)
{
    MyTime t1, t2;
    t1.set();

    if (ri->getSensorType() == ST_BAYER) {
        if ( raw.bayersensor.method == RAWParams::BayerSensor::methodstring[RAWParams::BayerSensor::hphd] ) {
            hphd_demosaic ();
        } else if (raw.bayersensor.method == RAWParams::BayerSensor::methodstring[RAWParams::BayerSensor::vng4] ) {
            vng4_demosaic ();
        } else if (raw.bayersensor.method == RAWParams::BayerSensor::methodstring[RAWParams::BayerSensor::ahd] ) {
            ahd_demosaic (0, 0, W, H);
        } else if (raw.bayersensor.method == RAWParams::BayerSensor::methodstring[RAWParams::BayerSensor::amaze] ) {
            amaze_demosaic_RT (0, 0, W, H, rawData, red, green, blue);
        } else if (raw.bayersensor.method == RAWParams::BayerSensor::methodstring[RAWParams::BayerSensor::pixelshift] ) {
            pixelshift(0, 0, W, H, raw.bayersensor, currFrame, ri->get_model(), raw.expos);
        } else if (raw.bayersensor.method == RAWParams::BayerSensor::methodstring[RAWParams::BayerSensor::dcb] ) {
            dcb_demosaic(raw.bayersensor.dcb_iterations, raw.bayersensor.dcb_enhance);
        } else if (raw.bayersensor.method == RAWParams::BayerSensor::methodstring[RAWParams::BayerSensor::eahd]) {
            eahd_demosaic ();
        } else if (raw.bayersensor.method == RAWParams::BayerSensor::methodstring[RAWParams::BayerSensor::igv]) {
            igv_interpolate(W, H);
        } else if (raw.bayersensor.method == RAWParams::BayerSensor::methodstring[RAWParams::BayerSensor::lmmse]) {
            lmmse_interpolate_omp(W, H, rawData, red, green, blue, raw.bayersensor.lmmse_iterations);
        } else if (raw.bayersensor.method == RAWParams::BayerSensor::methodstring[RAWParams::BayerSensor::fast] ) {
            fast_demosaic (0, 0, W, H);
        } else if (raw.bayersensor.method == RAWParams::BayerSensor::methodstring[RAWParams::BayerSensor::mono] ) {
            nodemosaic(true);
        } else {
            nodemosaic(false);
        }

        //if (raw.all_enhance) refinement_lassus();

    } else if (ri->getSensorType() == ST_FUJI_XTRANS) {
        if (raw.xtranssensor.method == RAWParams::XTransSensor::methodstring[RAWParams::XTransSensor::fast] ) {
            fast_xtrans_interpolate();
        } else if (raw.xtranssensor.method == RAWParams::XTransSensor::methodstring[RAWParams::XTransSensor::onePass]) {
            xtrans_interpolate(1, false);
        } else if (raw.xtranssensor.method == RAWParams::XTransSensor::methodstring[RAWParams::XTransSensor::threePass] ) {
            xtrans_interpolate(3, true);
        } else if(raw.xtranssensor.method == RAWParams::XTransSensor::methodstring[RAWParams::XTransSensor::mono] ) {
            nodemosaic(true);
        } else {
            nodemosaic(false);
        }
    } else if (ri->get_colors() == 1) {
        // Monochrome
        nodemosaic(true);
    }

    t2.set();


    rgbSourceModified = false;


    if( settings->verbose ) {
        if (getSensorType() == ST_BAYER) {
            printf("Demosaicing Bayer data: %s - %d usec\n", raw.bayersensor.method.c_str(), t2.etime(t1));
        } else if (getSensorType() == ST_FUJI_XTRANS) {
            printf("Demosaicing X-Trans data: %s - %d usec\n", raw.xtranssensor.method.c_str(), t2.etime(t1));
        }
    }
}


//void RawImageSource::retinexPrepareBuffers(ColorManagementParams cmp, RetinexParams retinexParams, multi_array2D<float, 3> &conversionBuffer, LUTu &lhist16RETI)
void RawImageSource::retinexPrepareBuffers(ColorManagementParams cmp, const RetinexParams &retinexParams, multi_array2D<float, 4> &conversionBuffer, LUTu &lhist16RETI)
{
    bool useHsl = (retinexParams.retinexcolorspace == "HSLLOG" || retinexParams.retinexcolorspace == "HSLLIN");
    conversionBuffer[0] (W - 2 * border, H - 2 * border);
    conversionBuffer[1] (W - 2 * border, H - 2 * border);
    conversionBuffer[2] (W - 2 * border, H - 2 * border);
    conversionBuffer[3] (W - 2 * border, H - 2 * border);

    LUTf *retinexgamtab = nullptr;//gamma before and after Retinex to restore tones
    LUTf lutTonereti;

    if(retinexParams.gammaretinex == "low") {
        retinexgamtab = &(Color::gammatab_115_2);
    } else if(retinexParams.gammaretinex == "mid") {
        retinexgamtab = &(Color::gammatab_13_2);
    } else if(retinexParams.gammaretinex == "hig") {
        retinexgamtab = &(Color::gammatab_145_3);
    } else if(retinexParams.gammaretinex == "fre") {
        GammaValues g_a;
        double pwr = 1.0 / retinexParams.gam;
        double gamm = retinexParams.gam;
        double ts = retinexParams.slope;
        double gamm2 = retinexParams.gam;

        if(gamm2 < 1.) {
            std::swap(pwr, gamm);
        }

        int mode = 0, imax = 0;
        Color::calcGamma(pwr, ts, mode, imax, g_a); // call to calcGamma with selected gamma and slope

        //    printf("g_a0=%f g_a1=%f g_a2=%f g_a3=%f g_a4=%f\n", g_a0,g_a1,g_a2,g_a3,g_a4);
        double start;
        double add;

        if(gamm2 < 1.) {
            start = g_a[2];
            add = g_a[4];
        } else {
            start = g_a[3];
            add = g_a[4];
        }

        double mul = 1. + g_a[4];

        lutTonereti(65536);

        for (int i = 0; i < 65536; i++) {
            double val = (i) / 65535.;
            double x;

            if(gamm2 < 1.) {
                x = Color::igammareti (val, gamm, start, ts, mul , add);
            } else {
                x = Color::gammareti (val, gamm, start, ts, mul , add);
            }

            lutTonereti[i] = CLIP(x * 65535.);// CLIP avoid in some case extra values
        }

        retinexgamtab = &lutTonereti;
    }

    /*
    //test with amsterdam.pef and other files
    float rr,gg,bb;
    rr=red[50][2300];
    gg=green[50][2300];
    bb=blue[50][2300];
    printf("rr=%f gg=%f bb=%f \n",rr,gg,bb);
    rr=red[1630][370];
    gg=green[1630][370];
    bb=blue[1630][370];
    printf("rr1=%f gg1=%f bb1=%f \n",rr,gg,bb);
    rr=red[380][1630];
    gg=green[380][1630];
    bb=blue[380][1630];
    printf("rr2=%f gg2=%f bb2=%f \n",rr,gg,bb);
    */
    /*
    if(retinexParams.highlig < 100 && retinexParams.retinexMethod == "highliplus") {//try to recover magenta...very difficult !
        float hig = ((float)retinexParams.highlig)/100.f;
        float higgb = ((float)retinexParams.grbl)/100.f;

    #ifdef _OPENMP
            #pragma omp parallel for
    #endif
            for (int i = border; i < H - border; i++ ) {
                for (int j = border; j < W - border; j++ ) {
                    float R_,G_,B_;
                    R_=red[i][j];
                    G_=green[i][j];
                    B_=blue[i][j];

                    //empirical method to find highlight magenta with no conversion RGB and no white balance
                    //red = master   Gr and Bl default higgb=0.5
         //           if(R_>65535.f*hig  && G_ > 65535.f*higgb && B_ > 65535.f*higgb) conversionBuffer[3][i - border][j - border] = R_;
          //          else conversionBuffer[3][i - border][j - border] = 0.f;
                }
            }
    }
    */
    if(retinexParams.gammaretinex != "none" && retinexParams.str != 0 && retinexgamtab) {//gamma

#ifdef _OPENMP
        #pragma omp parallel for
#endif

        for (int i = border; i < H - border; i++ ) {
            for (int j = border; j < W - border; j++ ) {
                float R_, G_, B_;
                R_ = red[i][j];
                G_ = green[i][j];
                B_ = blue[i][j];

                red[i][j] = (*retinexgamtab)[R_];
                green[i][j] = (*retinexgamtab)[G_];
                blue[i][j] = (*retinexgamtab)[B_];
            }
        }
    }

    if(useHsl) {
#ifdef _OPENMP
        #pragma omp parallel
#endif
        {
            // one LUT per thread
            LUTu lhist16RETIThr;

            if(lhist16RETI)
            {
                lhist16RETIThr(lhist16RETI.getSize());
                lhist16RETIThr.clear();
            }

#ifdef __SSE2__
            vfloat c32768 = F2V(32768.f);
#endif
#ifdef _OPENMP
            #pragma omp for
#endif

            for (int i = border; i < H - border; i++ )
            {
                int j = border;
#ifdef __SSE2__

                for (; j < W - border - 3; j += 4) {
                    vfloat H, S, L;
                    Color::rgb2hsl(LVFU(red[i][j]), LVFU(green[i][j]), LVFU(blue[i][j]), H, S, L);
                    STVFU(conversionBuffer[0][i - border][j - border], H);
                    STVFU(conversionBuffer[1][i - border][j - border], S);
                    L *= c32768;
                    STVFU(conversionBuffer[2][i - border][j - border], L);
                    STVFU(conversionBuffer[3][i - border][j - border], H);

                    if(lhist16RETI) {
                        for(int p = 0; p < 4; p++) {
                            int pos = ( conversionBuffer[2][i - border][j - border + p]);//histogram in curve HSL
                            lhist16RETIThr[pos]++;
                        }
                    }
                }

#endif

                for (; j < W - border; j++) {
                    float L;
                    //rgb=>lab
                    Color::rgb2hslfloat(red[i][j], green[i][j], blue[i][j], conversionBuffer[0][i - border][j - border], conversionBuffer[1][i - border][j - border], L);
                    L *= 32768.f;
                    conversionBuffer[2][i - border][j - border] = L;

                    if(lhist16RETI) {
                        int pos = L;
                        lhist16RETIThr[pos]++;
                    }
                }
            }

#ifdef _OPENMP
            #pragma omp critical
            {
                if(lhist16RETI)
                {
                    lhist16RETI += lhist16RETIThr; // Add per Thread LUT to global LUT
                }
            }
#endif

        }
    } else {
        TMatrix wprof = ICCStore::getInstance()->workingSpaceMatrix (cmp.working);
        const float wp[3][3] = {
            {static_cast<float>(wprof[0][0]), static_cast<float>(wprof[0][1]), static_cast<float>(wprof[0][2])},
            {static_cast<float>(wprof[1][0]), static_cast<float>(wprof[1][1]), static_cast<float>(wprof[1][2])},
            {static_cast<float>(wprof[2][0]), static_cast<float>(wprof[2][1]), static_cast<float>(wprof[2][2])}
        };

        // Conversion rgb -> lab is hard to vectorize because it uses a lut (that's not the main problem)
        // and it uses a condition inside XYZ2Lab which is almost impossible to vectorize without making it slower...
#ifdef _OPENMP
        #pragma omp parallel
#endif
        {
            // one LUT per thread
            LUTu lhist16RETIThr;

            if(lhist16RETI) {
                lhist16RETIThr(lhist16RETI.getSize());
                lhist16RETIThr.clear();
            }

#ifdef _OPENMP
            #pragma omp for schedule(dynamic,16)
#endif

            for (int i = border; i < H - border; i++ )
                for (int j = border; j < W - border; j++) {
                    float X, Y, Z, L, aa, bb;
                    //rgb=>lab
                    Color::rgbxyz(red[i][j], green[i][j], blue[i][j], X, Y, Z, wp);
                    //convert Lab
                    Color::XYZ2Lab(X, Y, Z, L, aa, bb);
                    conversionBuffer[0][i - border][j - border] = aa;
                    conversionBuffer[1][i - border][j - border] = bb;
                    conversionBuffer[2][i - border][j - border] = L;
                    conversionBuffer[3][i - border][j - border] = xatan2f(bb, aa);

//                   if(R_>40000.f  && G_ > 30000.f && B_ > 30000.f) conversionBuffer[3][i - border][j - border] = R_;
//                   else conversionBuffer[3][i - border][j - border] = 0.f;
                    if(lhist16RETI) {
                        int pos = L;
                        lhist16RETIThr[pos]++;//histogram in Curve Lab
                    }
                }

#ifdef _OPENMP
            #pragma omp critical
            {
                if(lhist16RETI) {
                    lhist16RETI += lhist16RETIThr; // Add per Thread LUT to global LUT
                }
            }
#endif

        }
    }



}

void RawImageSource::retinexPrepareCurves(const RetinexParams &retinexParams, LUTf &cdcurve, LUTf &mapcurve, RetinextransmissionCurve &retinextransmissionCurve, RetinexgaintransmissionCurve &retinexgaintransmissionCurve, bool &retinexcontlutili, bool &mapcontlutili, bool &useHsl, LUTu & lhist16RETI, LUTu & histLRETI)
{
    useHsl = (retinexParams.retinexcolorspace == "HSLLOG" || retinexParams.retinexcolorspace == "HSLLIN");

    if(useHsl) {
        CurveFactory::curveDehaContL (retinexcontlutili, retinexParams.cdHcurve, cdcurve, 1, lhist16RETI, histLRETI);
    } else {
        CurveFactory::curveDehaContL (retinexcontlutili, retinexParams.cdcurve, cdcurve, 1, lhist16RETI, histLRETI);
    }

    CurveFactory::mapcurve (mapcontlutili, retinexParams.mapcurve, mapcurve, 1, lhist16RETI, histLRETI);

    retinexParams.getCurves(retinextransmissionCurve, retinexgaintransmissionCurve);
}

void RawImageSource::retinex(ColorManagementParams cmp, const RetinexParams &deh, ToneCurveParams Tc, LUTf & cdcurve, LUTf & mapcurve, const RetinextransmissionCurve & dehatransmissionCurve, const RetinexgaintransmissionCurve & dehagaintransmissionCurve, multi_array2D<float, 4> &conversionBuffer, bool dehacontlutili, bool mapcontlutili, bool useHsl, float &minCD, float &maxCD, float &mini, float &maxi, float &Tmean, float &Tsigma, float &Tmin, float &Tmax, LUTu &histLRETI)
{
    MyTime t4, t5;
    t4.set();

    if (settings->verbose) {
        printf ("Applying Retinex\n");
    }

    LUTf lutToneireti;
    lutToneireti(65536);

    LUTf *retinexigamtab = nullptr;//gamma before and after Retinex to restore tones

    if(deh.gammaretinex == "low") {
        retinexigamtab = &(Color::igammatab_115_2);
    } else if(deh.gammaretinex == "mid") {
        retinexigamtab = &(Color::igammatab_13_2);
    } else if(deh.gammaretinex == "hig") {
        retinexigamtab = &(Color::igammatab_145_3);
    } else if(deh.gammaretinex == "fre") {
        GammaValues g_a;
        double pwr = 1.0 / deh.gam;
        double gamm = deh.gam;
        double gamm2 = gamm;
        double ts = deh.slope;
        int mode = 0, imax = 0;

        if(gamm2 < 1.) {
            std::swap(pwr, gamm);
        }

        Color::calcGamma(pwr, ts, mode, imax, g_a); // call to calcGamma with selected gamma and slope

        double mul = 1. + g_a[4];
        double add;
        double start;

        if(gamm2 < 1.) {
            start = g_a[3];
            add = g_a[3];
        } else {
            add = g_a[4];
            start = g_a[2];
        }

        //    printf("g_a0=%f g_a1=%f g_a2=%f g_a3=%f g_a4=%f\n", g_a0,g_a1,g_a2,g_a3,g_a4);
        for (int i = 0; i < 65536; i++) {
            double val = (i) / 65535.;
            double x;

            if(gamm2 < 1.) {
                x = Color::gammareti (val, gamm, start, ts, mul , add);
            } else {
                x = Color::igammareti (val, gamm, start, ts, mul , add);
            }

            lutToneireti[i] = CLIP(x * 65535.);
        }

        retinexigamtab = &lutToneireti;
    }

    // We need a buffer with original L data to allow correct blending
    // red, green and blue still have original size of raw, but we can't use the borders
    const int HNew = H - 2 * border;
    const int WNew = W - 2 * border;

    array2D<float> LBuffer (WNew, HNew);
    float **temp = conversionBuffer[2]; // one less dereference
    LUTf dLcurve;
    LUTu hist16RET;

    if(dehacontlutili && histLRETI) {
        hist16RET(32768);
        hist16RET.clear();
        histLRETI.clear();
        dLcurve(32768);
    }

    FlatCurve* chcurve = nullptr;//curve c=f(H)
    bool chutili = false;

    if (deh.enabled && deh.retinexMethod == "highli") {
        chcurve = new FlatCurve(deh.lhcurve);

        if (!chcurve || chcurve->isIdentity()) {
            if (chcurve) {
                delete chcurve;
                chcurve = nullptr;
            }
        } else {
            chutili = true;
        }
    }



#ifdef _OPENMP
    #pragma omp parallel
#endif
    {
        // one LUT per thread
        LUTu hist16RETThr;

        if(hist16RET) {
            hist16RETThr(hist16RET.getSize());
            hist16RETThr.clear();
        }

#ifdef _OPENMP
        #pragma omp for
#endif

        for (int i = 0; i < H - 2 * border; i++ )
            if(dehacontlutili)
                for (int j = 0; j < W - 2 * border; j++) {
                    LBuffer[i][j] = cdcurve[2.f * temp[i][j]] / 2.f;

                    if(histLRETI) {
                        int pos = LBuffer[i][j];
                        hist16RETThr[pos]++; //histogram in Curve
                    }
                }
            else
                for (int j = 0; j < W - 2 * border; j++) {
                    LBuffer[i][j] = temp[i][j];
                }

#ifdef _OPENMP
        #pragma omp critical
#endif
        {
            if(hist16RET) {
                hist16RET += hist16RETThr; // Add per Thread LUT to global LUT
            }
        }
    }

    if(hist16RET) {//update histogram
        // TODO : When rgbcurvesspeedup branch is merged into master, replace this by the following 1-liner
        // hist16RET.compressTo(histLRETI);
        // also remove declaration and init of dLcurve some lines above then and finally remove this comment :)
        for (int i = 0; i < 32768; i++) {
            float val = (double)i / 32767.0;
            dLcurve[i] = val;
        }

        for (int i = 0; i < 32768; i++) {
            float hval = dLcurve[i];
            int hi = (int)(255.0f * hval);
            histLRETI[hi] += hist16RET[i];
        }
    }

    MSR(LBuffer, conversionBuffer[2], conversionBuffer[3], mapcurve, mapcontlutili, WNew, HNew, deh, dehatransmissionCurve, dehagaintransmissionCurve, minCD, maxCD, mini, maxi, Tmean, Tsigma, Tmin, Tmax);

    if(useHsl) {
        if(chutili) {
#ifdef _OPENMP
            #pragma omp parallel for
#endif

            for (int i = border; i < H - border; i++ ) {
                int j = border;

                for (; j < W - border; j++) {

                    float valp = (chcurve->getVal(conversionBuffer[3][i - border][j - border]) - 0.5f);
                    conversionBuffer[1][i - border][j - border] *= (1.f + 2.f * valp);

                }
            }
        }

#ifdef _OPENMP
        #pragma omp parallel for
#endif

        for (int i = border; i < H - border; i++ ) {
            int j = border;
#ifdef __SSE2__
            vfloat c32768 = F2V(32768.f);

            for (; j < W - border - 3; j += 4) {
                vfloat R, G, B;
                Color::hsl2rgb(LVFU(conversionBuffer[0][i - border][j - border]), LVFU(conversionBuffer[1][i - border][j - border]), LVFU(LBuffer[i - border][j - border]) / c32768, R, G, B);

                STVFU(red[i][j], R);
                STVFU(green[i][j], G);
                STVFU(blue[i][j], B);
            }

#endif

            for (; j < W - border; j++) {
                Color::hsl2rgbfloat(conversionBuffer[0][i - border][j - border], conversionBuffer[1][i - border][j - border], LBuffer[i - border][j - border] / 32768.f, red[i][j], green[i][j], blue[i][j]);
            }
        }

    } else {
        TMatrix wiprof = ICCStore::getInstance()->workingSpaceInverseMatrix (cmp.working);

        double wip[3][3] = {
            {wiprof[0][0], wiprof[0][1], wiprof[0][2]},
            {wiprof[1][0], wiprof[1][1], wiprof[1][2]},
            {wiprof[2][0], wiprof[2][1], wiprof[2][2]}
        };
        // gamut control only in Lab mode
        const bool highlight = Tc.hrenabled;
#ifdef _OPENMP
        #pragma omp parallel
#endif
        {
#ifdef __SSE2__
            // we need some line buffers to precalculate some expensive stuff using SSE
            float atan2Buffer[W] ALIGNED16;
            float sqrtBuffer[W] ALIGNED16;
            float sincosxBuffer[W] ALIGNED16;
            float sincosyBuffer[W] ALIGNED16;
            const vfloat c327d68v = F2V(327.68);
            const vfloat onev = F2V(1.f);
#endif // __SSE2__
#ifdef _OPENMP
            #pragma omp for
#endif

            for (int i = border; i < H - border; i++ ) {
#ifdef __SSE2__
                // vectorized precalculation
                {
                    int j = border;

                    for (; j < W - border - 3; j += 4)
                    {
                        vfloat av = LVFU(conversionBuffer[0][i - border][j - border]);
                        vfloat bv = LVFU(conversionBuffer[1][i - border][j - border]);
                        vfloat chprovv = vsqrtf(SQRV(av) + SQRV(bv));
                        STVF(sqrtBuffer[j - border], chprovv / c327d68v);
                        vfloat HHv = xatan2f(bv, av);
                        STVF(atan2Buffer[j - border], HHv);
                        av /= chprovv;
                        bv /= chprovv;
                        vmask selMask = vmaskf_eq(chprovv, ZEROV);
                        STVF(sincosyBuffer[j - border], vself(selMask, onev, av));
                        STVF(sincosxBuffer[j - border], vselfnotzero(selMask, bv));
                    }

                    for (; j < W - border; j++)
                    {
                        float aa = conversionBuffer[0][i - border][j - border];
                        float bb = conversionBuffer[1][i - border][j - border];
                        float Chprov1 = sqrt(SQR(aa) + SQR(bb)) / 327.68f;
                        sqrtBuffer[j - border] = Chprov1;
                        float HH = xatan2f(bb, aa);
                        atan2Buffer[j - border] = HH;

                        if(Chprov1 == 0.0f) {
                            sincosyBuffer[j - border] = 1.f;
                            sincosxBuffer[j - border] = 0.0f;
                        } else {
                            sincosyBuffer[j - border] = aa / (Chprov1 * 327.68f);
                            sincosxBuffer[j - border] = bb / (Chprov1 * 327.68f);
                        }
                    }
                }
#endif // __SSE2__

                for (int j = border; j < W - border; j++) {
                    float Lprov1 = (LBuffer[i - border][j - border]) / 327.68f;
#ifdef __SSE2__
                    float Chprov1 = sqrtBuffer[j - border];
                    float  HH = atan2Buffer[j - border];
                    float2 sincosval;
                    sincosval.x = sincosxBuffer[j - border];
                    sincosval.y = sincosyBuffer[j - border];

#else
                    float aa = conversionBuffer[0][i - border][j - border];
                    float bb = conversionBuffer[1][i - border][j - border];
                    float Chprov1 = sqrt(SQR(aa) + SQR(bb)) / 327.68f;
                    float  HH = xatan2f(bb, aa);
                    float2 sincosval;// = xsincosf(HH);

                    if(Chprov1 == 0.0f) {
                        sincosval.y = 1.f;
                        sincosval.x = 0.0f;
                    } else {
                        sincosval.y = aa / (Chprov1 * 327.68f);
                        sincosval.x = bb / (Chprov1 * 327.68f);
                    }

#endif

                    if(chutili) {  // c=f(H)
                        float valp = float((chcurve->getVal(Color::huelab_to_huehsv2(HH)) - 0.5f));
                        Chprov1 *= (1.f + 2.f * valp);
                    }

                    float R, G, B;
#ifdef _DEBUG
                    bool neg = false;
                    bool more_rgb = false;
                    //gamut control : Lab values are in gamut
                    Color::gamutLchonly(HH, sincosval, Lprov1, Chprov1, R, G, B, wip, highlight, 0.15f, 0.96f, neg, more_rgb);
#else
                    //gamut control : Lab values are in gamut
                    Color::gamutLchonly(HH, sincosval, Lprov1, Chprov1, R, G, B, wip, highlight, 0.15f, 0.96f);
#endif



                    conversionBuffer[0][i - border][j - border] = 327.68f * Chprov1 * sincosval.y;
                    conversionBuffer[1][i - border][j - border] = 327.68f * Chprov1 * sincosval.x;
                    LBuffer[i - border][j - border] = Lprov1 * 327.68f;
                }
            }
        }
        //end gamut control
#ifdef __SSE2__
        vfloat wipv[3][3];

        for(int i = 0; i < 3; i++)
            for(int j = 0; j < 3; j++) {
                wipv[i][j] = F2V(wiprof[i][j]);
            }

#endif // __SSE2__
#ifdef _OPENMP
        #pragma omp parallel for
#endif

        for (int i = border; i < H - border; i++ ) {
            int j = border;
#ifdef __SSE2__

            for (; j < W - border - 3; j += 4) {
                vfloat x_, y_, z_;
                vfloat R, G, B;
                Color::Lab2XYZ(LVFU(LBuffer[i - border][j - border]), LVFU(conversionBuffer[0][i - border][j - border]), LVFU(conversionBuffer[1][i - border][j - border]), x_, y_, z_) ;
                Color::xyz2rgb(x_, y_, z_, R, G, B, wipv);

                STVFU(red[i][j], R);
                STVFU(green[i][j], G);
                STVFU(blue[i][j], B);

            }

#endif

            for (; j < W - border; j++) {
                float x_, y_, z_;
                float R, G, B;
                Color::Lab2XYZ(LBuffer[i - border][j - border], conversionBuffer[0][i - border][j - border], conversionBuffer[1][i - border][j - border], x_, y_, z_) ;
                Color::xyz2rgb(x_, y_, z_, R, G, B, wip);
                red[i][j] = R;
                green[i][j] = G;
                blue[i][j] = B;
            }
        }
    }

    if (chcurve) {
        delete chcurve;
    }

    if(deh.gammaretinex != "none"  && deh.str != 0) { //inverse gamma
#ifdef _OPENMP
        #pragma omp parallel for
#endif

        for (int i = border; i < H - border; i++ ) {
            for (int j = border; j < W - border; j++ ) {
                float R_, G_, B_;
                R_ = red[i][j];
                G_ = green[i][j];
                B_ = blue[i][j];
                red[i][j] = (*retinexigamtab)[R_];
                green[i][j] = (*retinexigamtab)[G_];
                blue[i][j] = (*retinexigamtab)[B_];
            }
        }
    }

    rgbSourceModified = false; // tricky handling for Color propagation

    t5.set();

    if( settings->verbose ) {
        printf("Retinex=%d usec\n",  t5.etime(t4));
    }

}

void RawImageSource::flushRawData()
{
    if(cache) {
        delete [] cache;
        cache = nullptr;
    }

    if (rawData) {
        rawData(0, 0);
    }
}

void RawImageSource::flushRGB()
{
    if (green) {
        green(0, 0);
    }

    if (red) {
        red(0, 0);
    }

    if (blue) {
        blue(0, 0);
    }
}

void RawImageSource::HLRecovery_Global(ToneCurveParams hrp)
{
    if (hrp.hrenabled && hrp.method == "Color") {
        if(!rgbSourceModified) {
            if (settings->verbose) {
                printf ("Applying Highlight Recovery: Color propagation...\n");
            }

            HLRecovery_inpaint (red, green, blue);
            rgbSourceModified = true;
        }
    }

}


void RawImageSource::processFlatField(const RAWParams &raw, RawImage *riFlatFile, unsigned short black[4])
{
//    BENCHFUN
    float *cfablur = (float (*)) malloc (H * W * sizeof * cfablur);
    int BS = raw.ff_BlurRadius;
    BS += BS & 1;

    //function call to cfabloxblur
    if (raw.ff_BlurType == RAWParams::ff_BlurTypestring[RAWParams::v_ff]) {
        cfaboxblur(riFlatFile, cfablur, 2 * BS, 0);
    } else if (raw.ff_BlurType == RAWParams::ff_BlurTypestring[RAWParams::h_ff]) {
        cfaboxblur(riFlatFile, cfablur, 0, 2 * BS);
    } else if (raw.ff_BlurType == RAWParams::ff_BlurTypestring[RAWParams::vh_ff]) {
        //slightly more complicated blur if trying to correct both vertical and horizontal anomalies
        cfaboxblur(riFlatFile, cfablur, BS, BS);    //first do area blur to correct vignette
    } else { //(raw.ff_BlurType == RAWParams::ff_BlurTypestring[RAWParams::area_ff])
        cfaboxblur(riFlatFile, cfablur, BS, BS);
    }

    if(ri->getSensorType() == ST_BAYER) {
        float refcolor[2][2];

        //find centre average values by channel
        for (int m = 0; m < 2; m++)
            for (int n = 0; n < 2; n++) {
                int row = 2 * (H >> 2) + m;
                int col = 2 * (W >> 2) + n;
                int c  = FC(row, col);
                int c4 = ( c == 1 && !(row & 1) ) ? 3 : c;
                refcolor[m][n] = max(0.0f, cfablur[row * W + col] - black[c4]);
            }

        float limitFactor = 1.f;

        if(raw.ff_AutoClipControl) {
//            int clipControlGui = 0;

            for (int m = 0; m < 2; m++)
                for (int n = 0; n < 2; n++) {
                    float maxval = 0.f;
                    int c  = FC(m, n);
                    int c4 = ( c == 1 && !(m & 1) ) ? 3 : c;
#ifdef _OPENMP
                    #pragma omp parallel
#endif
                    {
                        float maxvalthr = 0.f;
#ifdef _OPENMP
                        #pragma omp for
#endif

                        for (int row = 0; row < H - m; row += 2) {
                            for (int col = 0; col < W - n; col += 2) {
                                float tempval = (rawData[row + m][col + n] - black[c4]) * ( refcolor[m][n] / max(1e-5f, cfablur[(row + m) * W + col + n] - black[c4]) );

                                if(tempval > maxvalthr) {
                                    maxvalthr = tempval;
                                }
                            }
                        }

#ifdef _OPENMP
                        #pragma omp critical
#endif
                        {

                            if(maxvalthr > maxval) {
                                maxval = maxvalthr;
                            }

                        }
                    }

                    // now we have the max value for the channel
                    // if it clips, calculate factor to avoid clipping
                    if(maxval + black[c4] >= ri->get_white(c4)) {
                        limitFactor = min(limitFactor, ri->get_white(c4) / (maxval + black[c4]));
                    }
                }

//            clipControlGui = (1.f - limitFactor) * 100.f;           // this value can be used to set the clip control slider in gui
        } else {
            limitFactor = max((float)(100 - raw.ff_clipControl) / 100.f, 0.01f);
        }

        for (int m = 0; m < 2; m++)
            for (int n = 0; n < 2; n++) {
                refcolor[m][n] *= limitFactor;
            }


        unsigned int c[2][2]  = {{FC(0, 0), FC(0, 1)}, {FC(1, 0), FC(1, 1)}};
        unsigned int c4[2][2];
        c4[0][0] = ( c[0][0] == 1) ? 3 : c[0][0];
        c4[0][1] = ( c[0][1] == 1) ? 3 : c[0][1];
        c4[1][0] = c[1][0];
        c4[1][1] = c[1][1];

#ifdef __SSE2__
        vfloat refcolorv[2] = {_mm_set_ps(refcolor[0][1], refcolor[0][0], refcolor[0][1], refcolor[0][0]),
                               _mm_set_ps(refcolor[1][1], refcolor[1][0], refcolor[1][1], refcolor[1][0])
                              };
        vfloat blackv[2] = {_mm_set_ps(black[c4[0][1]], black[c4[0][0]], black[c4[0][1]], black[c4[0][0]]),
                            _mm_set_ps(black[c4[1][1]], black[c4[1][0]], black[c4[1][1]], black[c4[1][0]])
                           };

        vfloat epsv = F2V(1e-5f);
#endif
#ifdef _OPENMP
        #pragma omp parallel for schedule(dynamic,16)
#endif

        for (int row = 0; row < H; row ++) {
            int col = 0;
#ifdef __SSE2__
            vfloat rowBlackv = blackv[row & 1];
            vfloat rowRefcolorv = refcolorv[row & 1];

            for (; col < W - 3; col += 4) {
                vfloat vignettecorrv = rowRefcolorv / vmaxf(epsv, LVFU(cfablur[(row) * W + col]) - rowBlackv);
                vfloat valv = LVFU(rawData[row][col]);
                valv -= rowBlackv;
                STVFU(rawData[row][col], valv * vignettecorrv + rowBlackv);
            }

#endif

            for (; col < W; col ++) {
                float vignettecorr = refcolor[row & 1][col & 1] / max(1e-5f, cfablur[(row) * W + col] - black[c4[row & 1][col & 1]]);
                rawData[row][col] = (rawData[row][col] - black[c4[row & 1][col & 1]]) * vignettecorr + black[c4[row & 1][col & 1]];
            }
        }
    } else if(ri->getSensorType() == ST_FUJI_XTRANS) {
        float refcolor[3] = {0.f};
        int cCount[3] = {0};

        //find center ave values by channel
        for (int m = -3; m < 3; m++)
            for (int n = -3; n < 3; n++) {
                int row = 2 * (H >> 2) + m;
                int col = 2 * (W >> 2) + n;
                int c  = riFlatFile->XTRANSFC(row, col);
                refcolor[c] += max(0.0f, cfablur[row * W + col] - black[c]);
                cCount[c] ++;
            }

        for(int c = 0; c < 3; c++) {
            refcolor[c] = refcolor[c] / cCount[c];
        }

        float limitFactor = 1.f;

        if(raw.ff_AutoClipControl) {
            // determine maximum calculated value to avoid clipping
//            int clipControlGui = 0;
            float maxval = 0.f;
            // xtrans files have only one black level actually, so we can simplify the code a bit
#ifdef _OPENMP
            #pragma omp parallel
#endif
            {
                float maxvalthr = 0.f;
#ifdef _OPENMP
                #pragma omp for schedule(dynamic,16) nowait
#endif

                for (int row = 0; row < H; row++) {
                    for (int col = 0; col < W; col++) {
                        float tempval = (rawData[row][col] - black[0]) * ( refcolor[ri->XTRANSFC(row, col)] / max(1e-5f, cfablur[(row) * W + col] - black[0]) );

                        if(tempval > maxvalthr) {
                            maxvalthr = tempval;
                        }
                    }
                }

#ifdef _OPENMP
                #pragma omp critical
#endif
                {
                    if(maxvalthr > maxval) {
                        maxval = maxvalthr;
                    }
                }
            }

            // there's only one white level for xtrans
            if(maxval + black[0] > ri->get_white(0)) {
                limitFactor = ri->get_white(0) / (maxval + black[0]);
//                clipControlGui = (1.f - limitFactor) * 100.f;           // this value can be used to set the clip control slider in gui
            }
        } else {
            limitFactor = max((float)(100 - raw.ff_clipControl) / 100.f, 0.01f);
        }


        for(int c = 0; c < 3; c++) {
            refcolor[c] *= limitFactor;
        }

#ifdef _OPENMP
        #pragma omp parallel for
#endif

        for (int row = 0; row < H; row++) {
            for (int col = 0; col < W; col++) {
                int c  = ri->XTRANSFC(row, col);
                float vignettecorr = ( refcolor[c] / max(1e-5f, cfablur[(row) * W + col] - black[c]) );
                rawData[row][col] = (rawData[row][col] - black[c]) * vignettecorr + black[c];
            }
        }
    }

    if (raw.ff_BlurType == RAWParams::ff_BlurTypestring[RAWParams::vh_ff]) {
        float *cfablur1 = (float (*)) malloc (H * W * sizeof * cfablur1);
        float *cfablur2 = (float (*)) malloc (H * W * sizeof * cfablur2);
        //slightly more complicated blur if trying to correct both vertical and horizontal anomalies
        cfaboxblur(riFlatFile, cfablur1, 0, 2 * BS); //now do horizontal blur
        cfaboxblur(riFlatFile, cfablur2, 2 * BS, 0); //now do vertical blur

        if(ri->getSensorType() == ST_BAYER) {
            unsigned int c[2][2]  = {{FC(0, 0), FC(0, 1)}, {FC(1, 0), FC(1, 1)}};
            unsigned int c4[2][2];
            c4[0][0] = ( c[0][0] == 1) ? 3 : c[0][0];
            c4[0][1] = ( c[0][1] == 1) ? 3 : c[0][1];
            c4[1][0] = c[1][0];
            c4[1][1] = c[1][1];

#ifdef __SSE2__
            vfloat blackv[2] = {_mm_set_ps(black[c4[0][1]], black[c4[0][0]], black[c4[0][1]], black[c4[0][0]]),
                                _mm_set_ps(black[c4[1][1]], black[c4[1][0]], black[c4[1][1]], black[c4[1][0]])
                               };

            vfloat epsv = F2V(1e-5f);
#endif
#ifdef _OPENMP
            #pragma omp parallel for schedule(dynamic,16)
#endif

            for (int row = 0; row < H; row ++) {
                int col = 0;
#ifdef __SSE2__
                vfloat rowBlackv = blackv[row & 1];

                for (; col < W - 3; col += 4) {
                    vfloat linecorrv = SQRV(vmaxf(epsv, LVFU(cfablur[row * W + col]) - rowBlackv)) /
                                       (vmaxf(epsv, LVFU(cfablur1[row * W + col]) - rowBlackv) * vmaxf(epsv, LVFU(cfablur2[row * W + col]) - rowBlackv));
                    vfloat valv = LVFU(rawData[row][col]);
                    valv -= rowBlackv;
                    STVFU(rawData[row][col], valv * linecorrv + rowBlackv);
                }

#endif

                for (; col < W; col ++) {
                    float linecorr = SQR(max(1e-5f, cfablur[row * W + col] - black[c4[row & 1][col & 1]])) /
                                     (max(1e-5f, cfablur1[row * W + col] - black[c4[row & 1][col & 1]]) * max(1e-5f, cfablur2[row * W + col] - black[c4[row & 1][col & 1]])) ;
                    rawData[row][col] = (rawData[row][col] - black[c4[row & 1][col & 1]]) * linecorr + black[c4[row & 1][col & 1]];
                }
            }
        } else if(ri->getSensorType() == ST_FUJI_XTRANS) {
#ifdef _OPENMP
            #pragma omp parallel for
#endif

            for (int row = 0; row < H; row++) {
                for (int col = 0; col < W; col++) {
                    int c  = ri->XTRANSFC(row, col);
                    float hlinecorr = (max(1e-5f, cfablur[(row) * W + col] - black[c]) / max(1e-5f, cfablur1[(row) * W + col] - black[c]) );
                    float vlinecorr = (max(1e-5f, cfablur[(row) * W + col] - black[c]) / max(1e-5f, cfablur2[(row) * W + col] - black[c]) );
                    rawData[row][col] = ((rawData[row][col] - black[c]) * hlinecorr * vlinecorr + black[c]);
                }
            }

        }

        free (cfablur1);
        free (cfablur2);
    }

    free (cfablur);
}

//%%%%%%%%%%%%%%%%%%%%%%%%%%%%%%%%%%%%%%%

/* Copy original pixel data and
 * subtract dark frame (if present) from current image and apply flat field correction (if present)
 */
void RawImageSource::copyOriginalPixels(const RAWParams &raw, RawImage *src, RawImage *riDark, RawImage *riFlatFile, array2D<float> &rawData )
{
    // TODO: Change type of black[] to float to avoid conversions
    unsigned short black[4] = {
        (unsigned short)ri->get_cblack(0), (unsigned short)ri->get_cblack(1),
        (unsigned short)ri->get_cblack(2), (unsigned short)ri->get_cblack(3)
    };

    if (ri->getSensorType() == ST_BAYER || ri->getSensorType() == ST_FUJI_XTRANS) {
        if (!rawData) {
            rawData(W, H);
        }

        if (riDark && W == riDark->get_width() && H == riDark->get_height()) { // This works also for xtrans-sensors, because black[0] to black[4] are equal for these
            for (int row = 0; row < H; row++) {
                for (int col = 0; col < W; col++) {
                    int c  = FC(row, col);
                    int c4 = ( c == 1 && !(row & 1) ) ? 3 : c;
                    rawData[row][col] = max(src->data[row][col] + black[c4] - riDark->data[row][col], 0.0f);
                }
            }
        } else {
#ifdef _OPENMP
            #pragma omp parallel for
#endif

            for (int row = 0; row < H; row++) {
                for (int col = 0; col < W; col++) {
                    rawData[row][col] = src->data[row][col];
                }
            }
        }


        if (riFlatFile && W == riFlatFile->get_width() && H == riFlatFile->get_height()) {
            processFlatField(raw, riFlatFile, black);
        }  // flatfield
    } else if (ri->get_colors() == 1) {
        // Monochrome
        if (!rawData) {
            rawData(W, H);
        }

        if (riDark && W == riDark->get_width() && H == riDark->get_height()) {
            for (int row = 0; row < H; row++) {
                for (int col = 0; col < W; col++) {
                    rawData[row][col] = max(src->data[row][col] + black[0] - riDark->data[row][col], 0.0f);
                }
            }
        } else {
            for (int row = 0; row < H; row++) {
                for (int col = 0; col < W; col++) {
                    rawData[row][col] = src->data[row][col];
                }
            }
        }
    } else {
        // No bayer pattern
        // TODO: Is there a flat field correction possible?
        if (!rawData) {
            rawData(3 * W, H);
        }

        if (riDark && W == riDark->get_width() && H == riDark->get_height()) {
            for (int row = 0; row < H; row++) {
                for (int col = 0; col < W; col++) {
                    int c  = FC(row, col);
                    int c4 = ( c == 1 && !(row & 1) ) ? 3 : c;
                    rawData[row][3 * col + 0] = max(src->data[row][3 * col + 0] + black[c4] - riDark->data[row][3 * col + 0], 0.0f);
                    rawData[row][3 * col + 1] = max(src->data[row][3 * col + 1] + black[c4] - riDark->data[row][3 * col + 1], 0.0f);
                    rawData[row][3 * col + 2] = max(src->data[row][3 * col + 2] + black[c4] - riDark->data[row][3 * col + 2], 0.0f);
                }
            }
        } else {
            for (int row = 0; row < H; row++) {
                for (int col = 0; col < W; col++) {
                    rawData[row][3 * col + 0] = src->data[row][3 * col + 0];
                    rawData[row][3 * col + 1] = src->data[row][3 * col + 1];
                    rawData[row][3 * col + 2] = src->data[row][3 * col + 2];
                }
            }
        }
    }
}

SSEFUNCTION void RawImageSource::cfaboxblur(RawImage *riFlatFile, float* cfablur, const int boxH, const int boxW)
{

    if(boxW == 0 && boxH == 0) { // nothing to blur
        memcpy(cfablur, riFlatFile->data[0], W * H * sizeof(float));
        return;
    }

    float *tmpBuffer = nullptr;
    float *cfatmp = nullptr;
    float *srcVertical = nullptr;


    if(boxH > 0 && boxW > 0) {
        // we need a temporary buffer if we have to blur both directions
        tmpBuffer = (float (*)) calloc (H * W, sizeof * tmpBuffer);
    }

    if(boxH == 0) {
        // if boxH == 0 we can skip the vertical blur and process the horizontal blur from riFlatFile to cfablur without using a temporary buffer
        cfatmp = cfablur;
    } else {
        cfatmp = tmpBuffer;
    }

    if(boxW == 0) {
        // if boxW == 0 we can skip the horizontal blur and process the vertical blur from riFlatFile to cfablur without using a temporary buffer
        srcVertical = riFlatFile->data[0];
    } else {
        srcVertical = cfatmp;
    }

#ifdef _OPENMP
    #pragma omp parallel
#endif
    {

        if(boxW > 0) {
            //box blur cfa image; box size = BS
            //horizontal blur
#ifdef _OPENMP
            #pragma omp for
#endif

            for (int row = 0; row < H; row++) {
                int len = boxW / 2 + 1;
                cfatmp[row * W + 0] = riFlatFile->data[row][0] / len;
                cfatmp[row * W + 1] = riFlatFile->data[row][1] / len;

                for (int j = 2; j <= boxW; j += 2) {
                    cfatmp[row * W + 0] += riFlatFile->data[row][j] / len;
                    cfatmp[row * W + 1] += riFlatFile->data[row][j + 1] / len;
                }

                for (int col = 2; col <= boxW; col += 2) {
                    cfatmp[row * W + col] = (cfatmp[row * W + col - 2] * len + riFlatFile->data[row][boxW + col]) / (len + 1);
                    cfatmp[row * W + col + 1] = (cfatmp[row * W + col - 1] * len + riFlatFile->data[row][boxW + col + 1]) / (len + 1);
                    len ++;
                }

                for (int col = boxW + 2; col < W - boxW; col++) {
                    cfatmp[row * W + col] = cfatmp[row * W + col - 2] + (riFlatFile->data[row][boxW + col] - cfatmp[row * W + col - boxW - 2]) / len;
                }

                for (int col = W - boxW; col < W; col += 2) {
                    cfatmp[row * W + col] = (cfatmp[row * W + col - 2] * len - cfatmp[row * W + col - boxW - 2]) / (len - 1);

                    if (col + 1 < W) {
                        cfatmp[row * W + col + 1] = (cfatmp[row * W + col - 1] * len - cfatmp[row * W + col - boxW - 1]) / (len - 1);
                    }

                    len --;
                }
            }
        }

        if(boxH > 0) {
            //vertical blur
#ifdef __SSE2__
            vfloat  leninitv = F2V(boxH / 2 + 1);
            vfloat  onev = F2V( 1.0f );
            vfloat  temp1v, temp2v, temp3v, temp4v, lenv, lenp1v, lenm1v;
            int row;
#ifdef _OPENMP
            #pragma omp for nowait
#endif

            for (int col = 0; col < W - 7; col += 8) {
                lenv = leninitv;
                temp1v = LVFU(srcVertical[0 * W + col]) / lenv;
                temp2v = LVFU(srcVertical[1 * W + col]) / lenv;
                temp3v = LVFU(srcVertical[0 * W + col + 4]) / lenv;
                temp4v = LVFU(srcVertical[1 * W + col + 4]) / lenv;

                for (int i = 2; i < boxH + 2; i += 2) {
                    temp1v += LVFU(srcVertical[i * W + col]) / lenv;
                    temp2v += LVFU(srcVertical[(i + 1) * W + col]) / lenv;
                    temp3v += LVFU(srcVertical[i * W + col + 4]) / lenv;
                    temp4v += LVFU(srcVertical[(i + 1) * W + col + 4]) / lenv;
                }

                STVFU(cfablur[0 * W + col], temp1v);
                STVFU(cfablur[1 * W + col], temp2v);
                STVFU(cfablur[0 * W + col + 4], temp3v);
                STVFU(cfablur[1 * W + col + 4], temp4v);

                for (row = 2; row < boxH + 2; row += 2) {
                    lenp1v = lenv + onev;
                    temp1v = (temp1v * lenv + LVFU(srcVertical[(row + boxH) * W + col])) / lenp1v;
                    temp2v = (temp2v * lenv + LVFU(srcVertical[(row + boxH + 1) * W + col])) / lenp1v;
                    temp3v = (temp3v * lenv + LVFU(srcVertical[(row + boxH) * W + col + 4])) / lenp1v;
                    temp4v = (temp4v * lenv + LVFU(srcVertical[(row + boxH + 1) * W + col + 4])) / lenp1v;
                    STVFU(cfablur[row * W + col], temp1v);
                    STVFU(cfablur[(row + 1)*W + col], temp2v);
                    STVFU(cfablur[row * W + col + 4], temp3v);
                    STVFU(cfablur[(row + 1)*W + col + 4], temp4v);
                    lenv = lenp1v;
                }

                for (; row < H - boxH - 1; row += 2) {
                    temp1v = temp1v + (LVFU(srcVertical[(row + boxH) * W + col]) - LVFU(srcVertical[(row - boxH - 2) * W + col])) / lenv;
                    temp2v = temp2v + (LVFU(srcVertical[(row + 1 + boxH) * W + col]) - LVFU(srcVertical[(row + 1 - boxH - 2) * W + col])) / lenv;
                    temp3v = temp3v + (LVFU(srcVertical[(row + boxH) * W + col + 4]) - LVFU(srcVertical[(row - boxH - 2) * W + col + 4])) / lenv;
                    temp4v = temp4v + (LVFU(srcVertical[(row + 1 + boxH) * W + col + 4]) - LVFU(srcVertical[(row + 1 - boxH - 2) * W + col + 4])) / lenv;
                    STVFU(cfablur[row * W + col], temp1v);
                    STVFU(cfablur[(row + 1)*W + col], temp2v);
                    STVFU(cfablur[row * W + col + 4], temp3v);
                    STVFU(cfablur[(row + 1)*W + col + 4], temp4v);
                }

                for(; row < H - boxH; row++) {
                    temp1v = temp1v + (LVFU(srcVertical[(row + boxH) * W + col]) - LVFU(srcVertical[(row - boxH - 2) * W + col])) / lenv;
                    temp3v = temp3v + (LVFU(srcVertical[(row + boxH) * W + col + 4]) - LVFU(srcVertical[(row - boxH - 2) * W + col + 4])) / lenv;
                    STVFU(cfablur[row * W + col], temp1v);
                    STVFU(cfablur[row * W + col + 4], temp3v);
                    vfloat swapv = temp1v;
                    temp1v = temp2v;
                    temp2v = swapv;
                    swapv = temp3v;
                    temp3v = temp4v;
                    temp4v = swapv;
                }

                for (; row < H - 1; row += 2) {
                    lenm1v = lenv - onev;
                    temp1v = (temp1v * lenv - LVFU(srcVertical[(row - boxH - 2) * W + col])) / lenm1v;
                    temp2v = (temp2v * lenv - LVFU(srcVertical[(row - boxH - 1) * W + col])) / lenm1v;
                    temp3v = (temp3v * lenv - LVFU(srcVertical[(row - boxH - 2) * W + col + 4])) / lenm1v;
                    temp4v = (temp4v * lenv - LVFU(srcVertical[(row - boxH - 1) * W + col + 4])) / lenm1v;
                    STVFU(cfablur[row * W + col], temp1v);
                    STVFU(cfablur[(row + 1)*W + col], temp2v);
                    STVFU(cfablur[row * W + col + 4], temp3v);
                    STVFU(cfablur[(row + 1)*W + col + 4], temp4v);
                    lenv = lenm1v;
                }

                for(; row < H; row++) {
                    lenm1v = lenv - onev;
                    temp1v = (temp1v * lenv - LVFU(srcVertical[(row - boxH - 2) * W + col])) / lenm1v;
                    temp3v = (temp3v * lenv - LVFU(srcVertical[(row - boxH - 2) * W + col + 4])) / lenm1v;
                    STVFU(cfablur[(row)*W + col], temp1v);
                    STVFU(cfablur[(row)*W + col + 4], temp3v);
                }

            }

            #pragma omp single

            for (int col = W - (W % 8); col < W; col++) {
                int len = boxH / 2 + 1;
                cfablur[0 * W + col] = srcVertical[0 * W + col] / len;
                cfablur[1 * W + col] = srcVertical[1 * W + col] / len;

                for (int i = 2; i < boxH + 2; i += 2) {
                    cfablur[0 * W + col] += srcVertical[i * W + col] / len;
                    cfablur[1 * W + col] += srcVertical[(i + 1) * W + col] / len;
                }

                for (int row = 2; row < boxH + 2; row += 2) {
                    cfablur[row * W + col] = (cfablur[(row - 2) * W + col] * len + srcVertical[(row + boxH) * W + col]) / (len + 1);
                    cfablur[(row + 1)*W + col] = (cfablur[(row - 1) * W + col] * len + srcVertical[(row + boxH + 1) * W + col]) / (len + 1);
                    len ++;
                }

                for (int row = boxH + 2; row < H - boxH; row++) {
                    cfablur[row * W + col] = cfablur[(row - 2) * W + col] + (srcVertical[(row + boxH) * W + col] - srcVertical[(row - boxH - 2) * W + col]) / len;
                }

                for (int row = H - boxH; row < H; row += 2) {
                    cfablur[row * W + col] = (cfablur[(row - 2) * W + col] * len - srcVertical[(row - boxH - 2) * W + col]) / (len - 1);

                    if (row + 1 < H) {
                        cfablur[(row + 1)*W + col] = (cfablur[(row - 1) * W + col] * len - srcVertical[(row - boxH - 1) * W + col]) / (len - 1);
                    }

                    len --;
                }
            }

#else
#ifdef _OPENMP
            #pragma omp for
#endif

            for (int col = 0; col < W; col++) {
                int len = boxH / 2 + 1;
                cfablur[0 * W + col] = srcVertical[0 * W + col] / len;
                cfablur[1 * W + col] = srcVertical[1 * W + col] / len;

                for (int i = 2; i < boxH + 2; i += 2) {
                    cfablur[0 * W + col] += srcVertical[i * W + col] / len;
                    cfablur[1 * W + col] += srcVertical[(i + 1) * W + col] / len;
                }

                for (int row = 2; row < boxH + 2; row += 2) {
                    cfablur[row * W + col] = (cfablur[(row - 2) * W + col] * len + srcVertical[(row + boxH) * W + col]) / (len + 1);
                    cfablur[(row + 1)*W + col] = (cfablur[(row - 1) * W + col] * len + srcVertical[(row + boxH + 1) * W + col]) / (len + 1);
                    len ++;
                }

                for (int row = boxH + 2; row < H - boxH; row++) {
                    cfablur[row * W + col] = cfablur[(row - 2) * W + col] + (srcVertical[(row + boxH) * W + col] - srcVertical[(row - boxH - 2) * W + col]) / len;
                }

                for (int row = H - boxH; row < H; row += 2) {
                    cfablur[row * W + col] = (cfablur[(row - 2) * W + col] * len - srcVertical[(row - boxH - 2) * W + col]) / (len - 1);

                    if (row + 1 < H) {
                        cfablur[(row + 1)*W + col] = (cfablur[(row - 1) * W + col] * len - srcVertical[(row - boxH - 1) * W + col]) / (len - 1);
                    }

                    len --;
                }
            }

#endif
        }
    }

    if(tmpBuffer) {
        free (tmpBuffer);
    }
}


// Scale original pixels into the range 0 65535 using black offsets and multipliers
void RawImageSource::scaleColors(int winx, int winy, int winw, int winh, const RAWParams &raw, array2D<float> &rawData)
{
    chmax[0] = chmax[1] = chmax[2] = chmax[3] = 0; //channel maxima
    float black_lev[4] = {0.f};//black level

    //adjust black level  (eg Canon)
    bool isMono = false;

    if (getSensorType() == ST_BAYER || getSensorType() == ST_FOVEON ) {

        black_lev[0] = raw.bayersensor.black1; //R
        black_lev[1] = raw.bayersensor.black0; //G1
        black_lev[2] = raw.bayersensor.black2; //B
        black_lev[3] = raw.bayersensor.black3; //G2

        isMono = RAWParams::BayerSensor::methodstring[RAWParams::BayerSensor::mono] == raw.bayersensor.method;
    } else if (getSensorType() == ST_FUJI_XTRANS) {

        black_lev[0] = raw.xtranssensor.blackred; //R
        black_lev[1] = raw.xtranssensor.blackgreen; //G1
        black_lev[2] = raw.xtranssensor.blackblue; //B
        black_lev[3] = raw.xtranssensor.blackgreen; //G2  (set, only used with a Bayer filter)

        isMono = RAWParams::XTransSensor::methodstring[RAWParams::XTransSensor::mono] == raw.xtranssensor.method;
    }

    for(int i = 0; i < 4 ; i++) {
        cblacksom[i] = max( c_black[i] + black_lev[i], 0.0f );    // adjust black level
    }

    initialGain = calculate_scale_mul(scale_mul, ref_pre_mul, c_white, cblacksom, isMono, ri->get_colors()); // recalculate scale colors with adjusted levels

    //fprintf(stderr, "recalc: %f [%f %f %f %f]\n", initialGain, scale_mul[0], scale_mul[1], scale_mul[2], scale_mul[3]);
    for(int i = 0; i < 4 ; i++) {
        clmax[i] = (c_white[i] - cblacksom[i]) * scale_mul[i];    // raw clip level
    }

    // this seems strange, but it works

    // scale image colors

    if( ri->getSensorType() == ST_BAYER) {
#ifdef _OPENMP
        #pragma omp parallel
#endif
        {
            float tmpchmax[3];
            tmpchmax[0] = tmpchmax[1] = tmpchmax[2] = 0.0f;
#ifdef _OPENMP
            #pragma omp for nowait
#endif

            for (int row = winy; row < winy + winh; row ++)
            {
                for (int col = winx; col < winx + winw; col++) {
                    float val = rawData[row][col];
                    int c  = FC(row, col);                        // three colors,  0=R, 1=G,  2=B
                    int c4 = ( c == 1 && !(row & 1) ) ? 3 : c;    // four  colors,  0=R, 1=G1, 2=B, 3=G2
                    val -= cblacksom[c4];
                    val *= scale_mul[c4];
                    rawData[row][col] = (val);
                    tmpchmax[c] = max(tmpchmax[c], val);
                }
            }

#ifdef _OPENMP
            #pragma omp critical
#endif
            {
                chmax[0] = max(tmpchmax[0], chmax[0]);
                chmax[1] = max(tmpchmax[1], chmax[1]);
                chmax[2] = max(tmpchmax[2], chmax[2]);
            }
        }
    } else if ( ri->get_colors() == 1 ) {
#ifdef _OPENMP
        #pragma omp parallel
#endif
        {
            float tmpchmax = 0.0f;
#ifdef _OPENMP
            #pragma omp for nowait
#endif

            for (int row = winy; row < winy + winh; row ++)
            {
                for (int col = winx; col < winx + winw; col++) {
                    float val = rawData[row][col];
                    val -= cblacksom[0];
                    val *= scale_mul[0];
                    rawData[row][col] = (val);
                    tmpchmax = max(tmpchmax, val);
                }
            }

#ifdef _OPENMP
            #pragma omp critical
#endif
            {
                chmax[0] = chmax[1] = chmax[2] = chmax[3] = max(tmpchmax, chmax[0]);
            }
        }
    } else if(ri->getSensorType() == ST_FUJI_XTRANS) {
#ifdef _OPENMP
        #pragma omp parallel
#endif
        {
            float tmpchmax[3];
            tmpchmax[0] = tmpchmax[1] = tmpchmax[2] = 0.0f;
#ifdef _OPENMP
            #pragma omp for nowait
#endif

            for (int row = winy; row < winy + winh; row ++)
            {
                for (int col = winx; col < winx + winw; col++) {
                    float val = rawData[row][col];
                    int c = ri->XTRANSFC(row, col);
                    val -= cblacksom[c];
                    val *= scale_mul[c];

                    rawData[row][col] = (val);
                    tmpchmax[c] = max(tmpchmax[c], val);
                }
            }

#ifdef _OPENMP
            #pragma omp critical
#endif
            {
                chmax[0] = max(tmpchmax[0], chmax[0]);
                chmax[1] = max(tmpchmax[1], chmax[1]);
                chmax[2] = max(tmpchmax[2], chmax[2]);
            }
        }
    } else {
#ifdef _OPENMP
        #pragma omp parallel
#endif
        {
            float tmpchmax[3];
            tmpchmax[0] = tmpchmax[1] = tmpchmax[2] = 0.0f;
#ifdef _OPENMP
            #pragma omp for nowait
#endif

            for (int row = winy; row < winy + winh; row ++)
            {
                for (int col = winx; col < winx + winw; col++) {
                    for (int c = 0; c < 3; c++) {                 // three colors,  0=R, 1=G,  2=B
                        float val = rawData[row][3 * col + c];
                        val -= cblacksom[c];
                        val *= scale_mul[c];
                        rawData[row][3 * col + c] = (val);
                        tmpchmax[c] = max(tmpchmax[c], val);
                    }
                }
            }

#ifdef _OPENMP
            #pragma omp critical
#endif
            {
                chmax[0] = max(tmpchmax[0], chmax[0]);
                chmax[1] = max(tmpchmax[1], chmax[1]);
                chmax[2] = max(tmpchmax[2], chmax[2]);
            }
        }
        chmax[3] = chmax[1];
    }

}

//%%%%%%%%%%%%%%%%%%%%%%%%%%%%%%%%%%%%%%%

int RawImageSource::defTransform (int tran)
{

    int deg = ri->get_rotateDegree();

    if ((tran & TR_ROT) == TR_R180) {
        deg += 180;
    } else if ((tran & TR_ROT) == TR_R90) {
        deg += 90;
    } else if ((tran & TR_ROT) == TR_R270) {
        deg += 270;
    }

    deg %= 360;

    int ret = 0;

    if (deg == 90) {
        ret |= TR_R90;
    } else if (deg == 180) {
        ret |= TR_R180;
    } else if (deg == 270) {
        ret |= TR_R270;
    }

    if (tran & TR_HFLIP) {
        ret |= TR_HFLIP;
    }

    if (tran & TR_VFLIP) {
        ret |= TR_VFLIP;
    }

    return ret;
}

//%%%%%%%%%%%%%%%%%%%%%%%%%%%%%%%%%%%%%%%

// Thread called part
void RawImageSource::processFalseColorCorrectionThread  (Imagefloat* im, array2D<float> &rbconv_Y, array2D<float> &rbconv_I, array2D<float> &rbconv_Q, array2D<float> &rbout_I, array2D<float> &rbout_Q, const int row_from, const int row_to)
{

    const int W = im->getWidth();
    constexpr float onebynine = 1.f / 9.f;

#ifdef __SSE2__
    vfloat buffer[12];
    vfloat* pre1 = &buffer[0];
    vfloat* pre2 = &buffer[3];
    vfloat* post1 = &buffer[6];
    vfloat* post2 = &buffer[9];
#else
    float buffer[12];
    float* pre1 = &buffer[0];
    float* pre2 = &buffer[3];
    float* post1 = &buffer[6];
    float* post2 = &buffer[9];
#endif

    int px = (row_from - 1) % 3, cx = row_from % 3, nx = 0;

    convert_row_to_YIQ (im->r(row_from - 1), im->g(row_from - 1), im->b(row_from - 1), rbconv_Y[px], rbconv_I[px], rbconv_Q[px], W);
    convert_row_to_YIQ (im->r(row_from), im->g(row_from), im->b(row_from), rbconv_Y[cx], rbconv_I[cx], rbconv_Q[cx], W);

    for (int j = 0; j < W; j++) {
        rbout_I[px][j] = rbconv_I[px][j];
        rbout_Q[px][j] = rbconv_Q[px][j];
    }

    for (int i = row_from; i < row_to; i++) {

        px = (i - 1) % 3;
        cx = i % 3;
        nx = (i + 1) % 3;

        convert_row_to_YIQ (im->r(i + 1), im->g(i + 1), im->b(i + 1), rbconv_Y[nx], rbconv_I[nx], rbconv_Q[nx], W);

#ifdef __SSE2__
        pre1[0] = _mm_setr_ps(rbconv_I[px][0], rbconv_Q[px][0], 0, 0) , pre1[1] = _mm_setr_ps(rbconv_I[cx][0], rbconv_Q[cx][0], 0, 0), pre1[2] = _mm_setr_ps(rbconv_I[nx][0], rbconv_Q[nx][0], 0, 0);
        pre2[0] = _mm_setr_ps(rbconv_I[px][1], rbconv_Q[px][1], 0, 0) , pre2[1] = _mm_setr_ps(rbconv_I[cx][1], rbconv_Q[cx][1], 0, 0), pre2[2] = _mm_setr_ps(rbconv_I[nx][1], rbconv_Q[nx][1], 0, 0);

        // fill first element in rbout_I and rbout_Q
        rbout_I[cx][0] = rbconv_I[cx][0];
        rbout_Q[cx][0] = rbconv_Q[cx][0];

        // median I channel
        for (int j = 1; j < W - 2; j += 2) {
            post1[0] = _mm_setr_ps(rbconv_I[px][j + 1], rbconv_Q[px][j + 1], 0, 0), post1[1] = _mm_setr_ps(rbconv_I[cx][j + 1], rbconv_Q[cx][j + 1], 0, 0), post1[2] = _mm_setr_ps(rbconv_I[nx][j + 1], rbconv_Q[nx][j + 1], 0, 0);
            const auto middle = middle4of6(pre2[0], pre2[1], pre2[2], post1[0], post1[1], post1[2]);
            vfloat medianval = median(pre1[0], pre1[1], pre1[2], middle[0], middle[1], middle[2], middle[3]);
            rbout_I[cx][j] = medianval[0];
            rbout_Q[cx][j] = medianval[1];
            post2[0] = _mm_setr_ps(rbconv_I[px][j + 2], rbconv_Q[px][j + 2], 0, 0), post2[1] = _mm_setr_ps(rbconv_I[cx][j + 2], rbconv_Q[cx][j + 2], 0, 0), post2[2] = _mm_setr_ps(rbconv_I[nx][j + 2], rbconv_Q[nx][j + 2], 0, 0);
            medianval = median(post2[0], post2[1], post2[2], middle[0], middle[1], middle[2], middle[3]);
            rbout_I[cx][j + 1] = medianval[0];
            rbout_Q[cx][j + 1] = medianval[1];
            std::swap(pre1, post1);
            std::swap(pre2, post2);
        }

        // fill last elements in rbout_I and rbout_Q
        rbout_I[cx][W - 1] = rbconv_I[cx][W - 1];
        rbout_I[cx][W - 2] = rbconv_I[cx][W - 2];
        rbout_Q[cx][W - 1] = rbconv_Q[cx][W - 1];
        rbout_Q[cx][W - 2] = rbconv_Q[cx][W - 2];

#else
        pre1[0] = rbconv_I[px][0], pre1[1] = rbconv_I[cx][0], pre1[2] = rbconv_I[nx][0];
        pre2[0] = rbconv_I[px][1], pre2[1] = rbconv_I[cx][1], pre2[2] = rbconv_I[nx][1];

        // fill first element in rbout_I
        rbout_I[cx][0] = rbconv_I[cx][0];

        // median I channel
        for (int j = 1; j < W - 2; j += 2) {
            post1[0] = rbconv_I[px][j + 1], post1[1] = rbconv_I[cx][j + 1], post1[2] = rbconv_I[nx][j + 1];
            const auto middle = middle4of6(pre2[0], pre2[1], pre2[2], post1[0], post1[1], post1[2]);
            rbout_I[cx][j] = median(pre1[0], pre1[1], pre1[2], middle[0], middle[1], middle[2], middle[3]);
            post2[0] = rbconv_I[px][j + 2], post2[1] = rbconv_I[cx][j + 2], post2[2] = rbconv_I[nx][j + 2];
            rbout_I[cx][j + 1] = median(post2[0], post2[1], post2[2], middle[0], middle[1], middle[2], middle[3]);
            std::swap(pre1, post1);
            std::swap(pre2, post2);
        }

        // fill last elements in rbout_I
        rbout_I[cx][W - 1] = rbconv_I[cx][W - 1];
        rbout_I[cx][W - 2] = rbconv_I[cx][W - 2];

        pre1[0] = rbconv_Q[px][0], pre1[1] = rbconv_Q[cx][0], pre1[2] = rbconv_Q[nx][0];
        pre2[0] = rbconv_Q[px][1], pre2[1] = rbconv_Q[cx][1], pre2[2] = rbconv_Q[nx][1];

        // fill first element in rbout_Q
        rbout_Q[cx][0] = rbconv_Q[cx][0];

        // median Q channel
        for (int j = 1; j < W - 2; j += 2) {
            post1[0] = rbconv_Q[px][j + 1], post1[1] = rbconv_Q[cx][j + 1], post1[2] = rbconv_Q[nx][j + 1];
            const auto middle = middle4of6(pre2[0], pre2[1], pre2[2], post1[0], post1[1], post1[2]);
            rbout_Q[cx][j] = median(pre1[0], pre1[1], pre1[2], middle[0], middle[1], middle[2], middle[3]);
            post2[0] = rbconv_Q[px][j + 2], post2[1] = rbconv_Q[cx][j + 2], post2[2] = rbconv_Q[nx][j + 2];
            rbout_Q[cx][j + 1] = median(post2[0], post2[1], post2[2], middle[0], middle[1], middle[2], middle[3]);
            std::swap(pre1, post1);
            std::swap(pre2, post2);
        }

        // fill last elements in rbout_Q
        rbout_Q[cx][W - 1] = rbconv_Q[cx][W - 1];
        rbout_Q[cx][W - 2] = rbconv_Q[cx][W - 2];
#endif

        // blur i-1th row
        if (i > row_from) {
            convert_to_RGB (im->r(i - 1, 0), im->g(i - 1, 0), im->b(i - 1, 0), rbconv_Y[px][0], rbout_I[px][0], rbout_Q[px][0]);

#ifdef _OPENMP
            #pragma omp simd
#endif

            for (int j = 1; j < W - 1; j++) {
                float I = (rbout_I[px][j - 1] + rbout_I[px][j] + rbout_I[px][j + 1] + rbout_I[cx][j - 1] + rbout_I[cx][j] + rbout_I[cx][j + 1] + rbout_I[nx][j - 1] + rbout_I[nx][j] + rbout_I[nx][j + 1]) * onebynine;
                float Q = (rbout_Q[px][j - 1] + rbout_Q[px][j] + rbout_Q[px][j + 1] + rbout_Q[cx][j - 1] + rbout_Q[cx][j] + rbout_Q[cx][j + 1] + rbout_Q[nx][j - 1] + rbout_Q[nx][j] + rbout_Q[nx][j + 1]) * onebynine;
                convert_to_RGB (im->r(i - 1, j), im->g(i - 1, j), im->b(i - 1, j), rbconv_Y[px][j], I, Q);
            }

            convert_to_RGB (im->r(i - 1, W - 1), im->g(i - 1, W - 1), im->b(i - 1, W - 1), rbconv_Y[px][W - 1], rbout_I[px][W - 1], rbout_Q[px][W - 1]);
        }
    }

    // blur last 3 row and finalize H-1th row
    convert_to_RGB (im->r(row_to - 1, 0), im->g(row_to - 1, 0), im->b(row_to - 1, 0), rbconv_Y[cx][0], rbout_I[cx][0], rbout_Q[cx][0]);
#ifdef _OPENMP
    #pragma omp simd
#endif

    for (int j = 1; j < W - 1; j++) {
        float I = (rbout_I[px][j - 1] + rbout_I[px][j] + rbout_I[px][j + 1] + rbout_I[cx][j - 1] + rbout_I[cx][j] + rbout_I[cx][j + 1] + rbconv_I[nx][j - 1] + rbconv_I[nx][j] + rbconv_I[nx][j + 1]) * onebynine;
        float Q = (rbout_Q[px][j - 1] + rbout_Q[px][j] + rbout_Q[px][j + 1] + rbout_Q[cx][j - 1] + rbout_Q[cx][j] + rbout_Q[cx][j + 1] + rbconv_Q[nx][j - 1] + rbconv_Q[nx][j] + rbconv_Q[nx][j + 1]) * onebynine;
        convert_to_RGB (im->r(row_to - 1, j), im->g(row_to - 1, j), im->b(row_to - 1, j), rbconv_Y[cx][j], I, Q);
    }

    convert_to_RGB (im->r(row_to - 1, W - 1), im->g(row_to - 1, W - 1), im->b(row_to - 1, W - 1), rbconv_Y[cx][W - 1], rbout_I[cx][W - 1], rbout_Q[cx][W - 1]);
}

//%%%%%%%%%%%%%%%%%%%%%%%%%%%%%%%%%%%%%%%

// correction_YIQ_LQ
void RawImageSource::processFalseColorCorrection  (Imagefloat* im, const int steps)
{

    if (im->getHeight() < 4 || steps < 1) {
        return;
    }

#ifdef _OPENMP
    #pragma omp parallel
    {
        multi_array2D<float, 5> buffer (W, 3);
        int tid = omp_get_thread_num();
        int nthreads = omp_get_num_threads();
        int blk = (im->getHeight() - 2) / nthreads;

        for (int t = 0; t < steps; t++) {

            if (tid < nthreads - 1) {
                processFalseColorCorrectionThread (im, buffer[0], buffer[1], buffer[2], buffer[3], buffer[4], 1 + tid * blk, 1 + (tid + 1)*blk);
            } else {
                processFalseColorCorrectionThread (im, buffer[0], buffer[1], buffer[2], buffer[3], buffer[4], 1 + tid * blk, im->getHeight() - 1);
            }

            #pragma omp barrier
        }
    }
#else
    multi_array2D<float, 5> buffer (W, 3);

    for (int t = 0; t < steps; t++) {
        processFalseColorCorrectionThread (im, buffer[0], buffer[1], buffer[2], buffer[3], buffer[4], 1 , im->getHeight() - 1);
    }

#endif
}

// Some camera input profiles need gamma preprocessing
// gamma is applied before the CMS, correct line fac=lineFac*rawPixel+LineSum after the CMS
void RawImageSource::getProfilePreprocParams(cmsHPROFILE in, float& gammaFac, float& lineFac, float& lineSum)
{
    gammaFac = 0;
    lineFac = 1;
    lineSum = 0;

    char copyright[256];
    copyright[0] = 0;

    if (cmsGetProfileInfoASCII(in, cmsInfoCopyright, cmsNoLanguage, cmsNoCountry, copyright, 256) > 0) {
        if (strstr(copyright, "Phase One") != nullptr) {
            gammaFac = 0.55556;    // 1.8
        } else if (strstr(copyright, "Nikon Corporation") != nullptr) {
            gammaFac = 0.5;
            lineFac = -0.4;
            lineSum = 1.35; // determined in reverse by measuring NX an RT developed colorchecker PNGs
        }
    }
}

//%%%%%%%%%%%%%%%%%%%%%%%%%%%%%%%%%%%%%%%

static void
lab2ProphotoRgbD50(float L, float A, float B, float& r, float& g, float& b)
{
    float X;
    float Y;
    float Z;
#define CLIP01(a) ((a)>0?((a)<1?(a):1):0)
    {
        // convert from Lab to XYZ
        float x, y, z, fx, fy, fz;

        fy = (L + 16.0f) / 116.0f;
        fx = A / 500.0f + fy;
        fz = fy - B / 200.0f;

        if (fy > 24.0f / 116.0f) {
            y = fy * fy * fy;
        } else {
            y = (fy - 16.0f / 116.0f) / 7.787036979f;
        }

        if (fx > 24.0f / 116.0f) {
            x = fx * fx * fx;
        } else {
            x = (fx - 16.0 / 116.0) / 7.787036979f;
        }

        if (fz > 24.0f / 116.0f) {
            z = fz * fz * fz;
        } else {
            z = (fz - 16.0f / 116.0f) / 7.787036979f;
        }

        //0.9642, 1.0000, 0.8249 D50
        X = x * 0.9642;
        Y = y;
        Z = z * 0.8249;
    }
    r = prophoto_xyz[0][0] * X + prophoto_xyz[0][1] * Y + prophoto_xyz[0][2] * Z;
    g = prophoto_xyz[1][0] * X + prophoto_xyz[1][1] * Y + prophoto_xyz[1][2] * Z;
    b = prophoto_xyz[2][0] * X + prophoto_xyz[2][1] * Y + prophoto_xyz[2][2] * Z;
    r = CLIP01(r);
    g = CLIP01(g);
    b = CLIP01(b);
}

// Converts raw image including ICC input profile to working space - floating point version
void RawImageSource::colorSpaceConversion_ (Imagefloat* im, ColorManagementParams &cmp, const ColorTemp &wb, double pre_mul[3], cmsHPROFILE embedded, cmsHPROFILE camprofile, double camMatrix[3][3], const std::string &camName)
{

//    MyTime t1, t2, t3;
//    t1.set ();
    cmsHPROFILE in;
    DCPProfile *dcpProf;

    if (!findInputProfile(cmp.input, embedded, camName, &dcpProf, in)) {
        return;
    }

    if (dcpProf != nullptr) {
        // DCP processing
        const DCPProfile::Triple pre_mul_row = {
            pre_mul[0],
            pre_mul[1],
            pre_mul[2]
        };
        const DCPProfile::Matrix cam_matrix = {{
                {camMatrix[0][0], camMatrix[0][1], camMatrix[0][2]},
                {camMatrix[1][0], camMatrix[1][1], camMatrix[1][2]},
                {camMatrix[2][0], camMatrix[2][1], camMatrix[2][2]}
            }
        };
        dcpProf->apply(im, cmp.dcpIlluminant, cmp.working, wb, pre_mul_row, cam_matrix, cmp.applyHueSatMap);
        return;
    }

    if (in == nullptr) {
        // use default camprofile, supplied by dcraw
        // in this case we avoid using the slllllooooooowwww lcms

        // Calculate matrix for direct conversion raw>working space
        TMatrix work = ICCStore::getInstance()->workingSpaceInverseMatrix (cmp.working);
        double mat[3][3] = {{0, 0, 0}, {0, 0, 0}, {0, 0, 0}};

        for (int i = 0; i < 3; i++)
            for (int j = 0; j < 3; j++)
                for (int k = 0; k < 3; k++) {
                    mat[i][j] += work[i][k] * camMatrix[k][j];    // rgb_xyz * imatrices.xyz_cam
                }

#ifdef _OPENMP
        #pragma omp parallel for
#endif

        for (int i = 0; i < im->getHeight(); i++)
            for (int j = 0; j < im->getWidth(); j++) {

                float newr = mat[0][0] * im->r(i, j) + mat[0][1] * im->g(i, j) + mat[0][2] * im->b(i, j);
                float newg = mat[1][0] * im->r(i, j) + mat[1][1] * im->g(i, j) + mat[1][2] * im->b(i, j);
                float newb = mat[2][0] * im->r(i, j) + mat[2][1] * im->g(i, j) + mat[2][2] * im->b(i, j);

                im->r(i, j) = newr;
                im->g(i, j) = newg;
                im->b(i, j) = newb;

            }
    } else {
        const bool working_space_is_prophoto = (cmp.working == "ProPhoto");

        // use supplied input profile

        /*
          The goal here is to in addition to user-made custom ICC profiles also support profiles
          supplied with other popular raw converters. As curves affect color rendering and
          different raw converters deal with them differently (and few if any is as flexible
          as RawTherapee) we cannot really expect to get the *exact* same color rendering here.
          However we try hard to make the best out of it.

          Third-party input profiles that contain a LUT (usually A2B0 tag) often needs some preprocessing,
          as ICC LUTs are not really designed for dealing with linear camera data. Generally one
          must apply some sort of curve to get efficient use of the LUTs. Unfortunately how you
          should preprocess is not standardized so there are almost as many ways as there are
          software makers, and for each one we have to reverse engineer to find out how it has
          been done. (The ICC files made for RT has linear LUTs)

          ICC profiles which only contain the <r,g,b>XYZ tags (ie only a color matrix) should
          (hopefully) not require any pre-processing.

          Some LUT ICC profiles apply a contrast curve and desaturate highlights (to give a "film-like"
          behavior. These will generally work with RawTherapee, but will not produce good results when
          you enable highlight recovery/reconstruction, as that data is added linearly on top of the
          original range. RawTherapee works best with linear ICC profiles.
        */

        enum camera_icc_type {
            CAMERA_ICC_TYPE_GENERIC, // Generic, no special pre-processing required, RTs own is this way
            CAMERA_ICC_TYPE_PHASE_ONE, // Capture One profiles
            CAMERA_ICC_TYPE_LEAF, // Leaf profiles, former Leaf Capture now in Capture One, made for Leaf digital backs
            CAMERA_ICC_TYPE_NIKON // Nikon NX profiles
        } camera_icc_type = CAMERA_ICC_TYPE_GENERIC;

        float leaf_prophoto_mat[3][3];
        {
            // identify ICC type
            char copyright[256] = "";
            char description[256] = "";

            cmsGetProfileInfoASCII(in, cmsInfoCopyright, cmsNoLanguage, cmsNoCountry, copyright, 256);
            cmsGetProfileInfoASCII(in, cmsInfoDescription, cmsNoLanguage, cmsNoCountry, description, 256);
            camera_icc_type = CAMERA_ICC_TYPE_GENERIC;

            // Note: order the identification with the most detailed matching first since the more general ones may also match the more detailed
            if ((strstr(copyright, "Leaf") != nullptr ||
                    strstr(copyright, "Phase One A/S") != nullptr ||
                    strstr(copyright, "Kodak") != nullptr ||
                    strstr(copyright, "Creo") != nullptr) &&
                    (strstr(description, "LF2 ") == description ||
                     strstr(description, "LF3 ") == description ||
                     strstr(description, "LeafLF2") == description ||
                     strstr(description, "LeafLF3") == description ||
                     strstr(description, "LeafLF4") == description ||
                     strstr(description, "MamiyaLF2") == description ||
                     strstr(description, "MamiyaLF3") == description)) {
                camera_icc_type = CAMERA_ICC_TYPE_LEAF;
            } else if (strstr(copyright, "Phase One A/S") != nullptr) {
                camera_icc_type = CAMERA_ICC_TYPE_PHASE_ONE;
            } else if (strstr(copyright, "Nikon Corporation") != nullptr) {
                camera_icc_type = CAMERA_ICC_TYPE_NIKON;
            }
        }

        // Initialize transform
        cmsHTRANSFORM hTransform;
        cmsHPROFILE prophoto = ICCStore::getInstance()->workingSpace("ProPhoto"); // We always use Prophoto to apply the ICC profile to minimize problems with clipping in LUT conversion.
        bool transform_via_pcs_lab = false;
        bool separate_pcs_lab_highlights = false;
        lcmsMutex->lock ();

        switch (camera_icc_type) {
            case CAMERA_ICC_TYPE_PHASE_ONE:
            case CAMERA_ICC_TYPE_LEAF: {
                // These profiles have a RGB to Lab cLUT, gives gamma 1.8 output, and expects a "film-like" curve on input
                transform_via_pcs_lab = true;
                separate_pcs_lab_highlights = true;
                // We transform to Lab because we can and that we avoid getting an unnecessary unmatched gamma conversion which we would need to revert.
                hTransform = cmsCreateTransform (in, TYPE_RGB_FLT, nullptr, TYPE_Lab_FLT, INTENT_RELATIVE_COLORIMETRIC, cmsFLAGS_NOOPTIMIZE | cmsFLAGS_NOCACHE );

                for (int i = 0; i < 3; i++) {
                    for (int j = 0; j < 3; j++) {
                        leaf_prophoto_mat[i][j] = 0;

                        for (int k = 0; k < 3; k++) {
                            leaf_prophoto_mat[i][j] += prophoto_xyz[i][k] * camMatrix[k][j];
                        }
                    }
                }

                break;
            }

            case CAMERA_ICC_TYPE_NIKON:
            case CAMERA_ICC_TYPE_GENERIC:
            default:
                hTransform = cmsCreateTransform (in, TYPE_RGB_FLT, prophoto, TYPE_RGB_FLT, INTENT_RELATIVE_COLORIMETRIC, cmsFLAGS_NOOPTIMIZE | cmsFLAGS_NOCACHE );  // NOCACHE is important for thread safety
                break;
        }

        lcmsMutex->unlock ();

        if (hTransform == nullptr) {
            // Fallback: create transform from camera profile. Should not happen normally.
            lcmsMutex->lock ();
            hTransform = cmsCreateTransform (camprofile, TYPE_RGB_FLT, prophoto, TYPE_RGB_FLT, INTENT_RELATIVE_COLORIMETRIC, cmsFLAGS_NOOPTIMIZE | cmsFLAGS_NOCACHE );
            lcmsMutex->unlock ();
        }

        TMatrix toxyz = {}, torgb = {};

        if (!working_space_is_prophoto) {
            toxyz = ICCStore::getInstance()->workingSpaceMatrix ("ProPhoto");
            torgb = ICCStore::getInstance()->workingSpaceInverseMatrix (cmp.working); //sRGB .. Adobe...Wide...
        }

#ifdef _OPENMP
        #pragma omp parallel
#endif
        {
            AlignedBuffer<float> buffer(im->getWidth() * 3);
            AlignedBuffer<float> hl_buffer(im->getWidth() * 3);
            AlignedBuffer<float> hl_scale(im->getWidth());
#ifdef _OPENMP
            #pragma omp for schedule(static)
#endif

            for ( int h = 0; h < im->getHeight(); ++h ) {
                float *p = buffer.data, *pR = im->r(h), *pG = im->g(h), *pB = im->b(h);

                // Apply pre-processing
                for ( int w = 0; w < im->getWidth(); ++w ) {
                    float r = *(pR++);
                    float g = *(pG++);
                    float b = *(pB++);

                    // convert to 0-1 range as LCMS expects that
                    r /= 65535.0f;
                    g /= 65535.0f;
                    b /= 65535.0f;

                    float maxc = max(r, g, b);

                    if (maxc <= 1.0) {
                        hl_scale.data[w] = 1.0;
                    } else {
                        // highlight recovery extend the range past the clip point, which means we can get values larger than 1.0 here.
                        // LUT ICC profiles only work in the 0-1 range so we scale down to fit and restore after conversion.
                        hl_scale.data[w] = 1.0 / maxc;
                        r *= hl_scale.data[w];
                        g *= hl_scale.data[w];
                        b *= hl_scale.data[w];
                    }

                    switch (camera_icc_type) {
                        case CAMERA_ICC_TYPE_PHASE_ONE:
                            // Here we apply a curve similar to Capture One's "Film Standard" + gamma, the reason is that the LUTs embedded in the
                            // ICCs are designed to work on such input, and if you provide it with a different curve you don't get as good result.
                            // We will revert this curve after we've made the color transform. However when we revert the curve, we'll notice that
                            // highlight rendering suffers due to that the LUT transform don't expand well, therefore we do a less compressed
                            // conversion too and mix them, this gives us the highest quality and most flexible result.
                            hl_buffer.data[3 * w + 0] = pow_F(r, 1.0 / 1.8);
                            hl_buffer.data[3 * w + 1] = pow_F(g, 1.0 / 1.8);
                            hl_buffer.data[3 * w + 2] = pow_F(b, 1.0 / 1.8);
                            r = phaseOneIccCurveInv->getVal(r);
                            g = phaseOneIccCurveInv->getVal(g);
                            b = phaseOneIccCurveInv->getVal(b);
                            break;

                        case CAMERA_ICC_TYPE_LEAF: {
                            // Leaf profiles expect that the camera native RGB has been converted to Prophoto RGB
                            float newr = leaf_prophoto_mat[0][0] * r + leaf_prophoto_mat[0][1] * g + leaf_prophoto_mat[0][2] * b;
                            float newg = leaf_prophoto_mat[1][0] * r + leaf_prophoto_mat[1][1] * g + leaf_prophoto_mat[1][2] * b;
                            float newb = leaf_prophoto_mat[2][0] * r + leaf_prophoto_mat[2][1] * g + leaf_prophoto_mat[2][2] * b;
                            hl_buffer.data[3 * w + 0] = pow_F(newr, 1.0 / 1.8);
                            hl_buffer.data[3 * w + 1] = pow_F(newg, 1.0 / 1.8);
                            hl_buffer.data[3 * w + 2] = pow_F(newb, 1.0 / 1.8);
                            r = phaseOneIccCurveInv->getVal(newr);
                            g = phaseOneIccCurveInv->getVal(newg);
                            b = phaseOneIccCurveInv->getVal(newb);
                            break;
                        }

                        case CAMERA_ICC_TYPE_NIKON:
                            // gamma 0.5
                            r = sqrtf(r);
                            g = sqrtf(g);
                            b = sqrtf(b);
                            break;

                        case CAMERA_ICC_TYPE_GENERIC:
                        default:
                            // do nothing
                            break;
                    }

                    *(p++) = r;
                    *(p++) = g;
                    *(p++) = b;
                }

                // Run icc transform
                cmsDoTransform (hTransform, buffer.data, buffer.data, im->getWidth());

                if (separate_pcs_lab_highlights) {
                    cmsDoTransform (hTransform, hl_buffer.data, hl_buffer.data, im->getWidth());
                }

                // Apply post-processing
                p = buffer.data;
                pR = im->r(h);
                pG = im->g(h);
                pB = im->b(h);

                for ( int w = 0; w < im->getWidth(); ++w ) {

                    float r, g, b, hr, hg, hb;

                    if (transform_via_pcs_lab) {
                        float L = *(p++);
                        float A = *(p++);
                        float B = *(p++);
                        // profile connection space CIELAB should have D50 illuminant
                        lab2ProphotoRgbD50(L, A, B, r, g, b);

                        if (separate_pcs_lab_highlights) {
                            lab2ProphotoRgbD50(hl_buffer.data[3 * w + 0], hl_buffer.data[3 * w + 1], hl_buffer.data[3 * w + 2], hr, hg, hb);
                        }
                    } else {
                        r = *(p++);
                        g = *(p++);
                        b = *(p++);
                    }

                    // restore pre-processing and/or add post-processing for the various ICC types
                    switch (camera_icc_type) {
                        default:
                            break;

                        case CAMERA_ICC_TYPE_PHASE_ONE:
                        case CAMERA_ICC_TYPE_LEAF: {
                            // note the 1/1.8 gamma, it's the gamma that the profile has applied, which we must revert before we can revert the curve
                            r = phaseOneIccCurve->getVal(pow_F(r, 1.0 / 1.8));
                            g = phaseOneIccCurve->getVal(pow_F(g, 1.0 / 1.8));
                            b = phaseOneIccCurve->getVal(pow_F(b, 1.0 / 1.8));
                            const float mix = 0.25; // may seem a low number, but remember this is linear space, mixing starts 2 stops from clipping
                            const float maxc = max(r, g, b);

                            if (maxc > mix) {
                                float fac = (maxc - mix) / (1.0 - mix);
                                fac = sqrtf(sqrtf(fac)); // gamma 0.25 to mix in highlight render relatively quick
                                r = (1.0 - fac) * r + fac * hr;
                                g = (1.0 - fac) * g + fac * hg;
                                b = (1.0 - fac) * b + fac * hb;
                            }

                            break;
                        }

                        case CAMERA_ICC_TYPE_NIKON: {
                            const float lineFac = -0.4;
                            const float lineSum = 1.35;
                            r *= r * lineFac + lineSum;
                            g *= g * lineFac + lineSum;
                            b *= b * lineFac + lineSum;
                            break;
                        }
                    }

                    // restore highlight scaling if any
                    if (hl_scale.data[w] != 1.0) {
                        float fac = 1.0 / hl_scale.data[w];
                        r *= fac;
                        g *= fac;
                        b *= fac;
                    }

                    // If we don't have ProPhoto as chosen working profile, convert. This conversion is clipless, ie if we convert
                    // to a small space such as sRGB we may end up with negative values and values larger than max.
                    if (!working_space_is_prophoto) {
                        //convert from Prophoto to XYZ
                        float x = (toxyz[0][0] * r + toxyz[0][1] * g + toxyz[0][2] * b ) ;
                        float y = (toxyz[1][0] * r + toxyz[1][1] * g + toxyz[1][2] * b ) ;
                        float z = (toxyz[2][0] * r + toxyz[2][1] * g + toxyz[2][2] * b ) ;
                        //convert from XYZ to cmp.working  (sRGB...Adobe...Wide..)
                        r = ((torgb[0][0] * x + torgb[0][1] * y + torgb[0][2] * z)) ;
                        g = ((torgb[1][0] * x + torgb[1][1] * y + torgb[1][2] * z)) ;
                        b = ((torgb[2][0] * x + torgb[2][1] * y + torgb[2][2] * z)) ;
                    }

                    // return to the 0.0 - 65535.0 range (with possible negative and > max values present)
                    r *= 65535.0;
                    g *= 65535.0;
                    b *= 65535.0;

                    *(pR++) = r;
                    *(pG++) = g;
                    *(pB++) = b;
                }
            }
        } // End of parallelization
        cmsDeleteTransform(hTransform);
    }

//t3.set ();
//        printf ("ICM TIME: %d usec\n", t3.etime(t1));
}


// Determine RAW input and output profiles. Returns TRUE on success
bool RawImageSource::findInputProfile(Glib::ustring inProfile, cmsHPROFILE embedded, std::string camName, DCPProfile **dcpProf, cmsHPROFILE& in)
{
    in = nullptr; // cam will be taken on NULL
    *dcpProf = nullptr;

    if (inProfile == "(none)") {
        return false;
    }

    if (inProfile == "(embedded)" && embedded) {
        in = embedded;
    } else if (inProfile == "(cameraICC)") {
        // DCPs have higher quality, so use them first
        *dcpProf = DCPStore::getInstance()->getStdProfile(camName);

        if (*dcpProf == nullptr) {
            in = ICCStore::getInstance()->getStdProfile(camName);
        }
    } else if (inProfile != "(camera)" && inProfile != "") {
        Glib::ustring normalName = inProfile;

        if (!inProfile.compare (0, 5, "file:")) {
            normalName = inProfile.substr(5);
        }

        if (DCPStore::getInstance()->isValidDCPFileName(normalName)) {
            *dcpProf = DCPStore::getInstance()->getProfile(normalName);
        }

        if (*dcpProf == nullptr) {
            in = ICCStore::getInstance()->getProfile (inProfile);
        }
    }

    // "in" might be NULL because of "not found". That's ok, we take the cam profile then

    return true;
}

//%%%%%%%%%%%%%%%%%%%%%%%%%%%%%%%%%%%%%%%
// derived from Dcraw "blend_highlights()"
//  very effective to reduce (or remove) the magenta, but with levels of grey !
void RawImageSource::HLRecovery_blend(float* rin, float* gin, float* bin, int width, float maxval, float* hlmax)
{
    const int ColorCount = 3;

    // Transform matrixes rgb>lab and back
    static const float trans[2][ColorCount][ColorCount] = {
        { { 1, 1, 1 }, { 1.7320508, -1.7320508, 0 }, { -1, -1, 2 } },
        { { 1, 1, 1 }, { 1, -1, 1 }, { 1, 1, -1 } }
    };
    static const float itrans[2][ColorCount][ColorCount] = {
        { { 1, 0.8660254, -0.5 }, { 1, -0.8660254, -0.5 }, { 1, 0, 1 } },
        { { 1, 1, 1 }, { 1, -1, 1 }, { 1, 1, -1 } }
    };

#define FOREACHCOLOR for (int c=0; c < ColorCount; c++)

    float minpt = min(hlmax[0], hlmax[1], hlmax[2]); //min of the raw clip points
    //float maxpt=max(hlmax[0],hlmax[1],hlmax[2]);//max of the raw clip points
    //float medpt=hlmax[0]+hlmax[1]+hlmax[2]-minpt-maxpt;//median of the raw clip points
    float maxave = (hlmax[0] + hlmax[1] + hlmax[2]) / 3; //ave of the raw clip points
    //some thresholds:
    const float clipthresh = 0.95;
    const float fixthresh = 0.5;
    const float satthresh = 0.5;

    float clip[3];
    FOREACHCOLOR clip[c] = min(maxave, hlmax[c]);

    // Determine the maximum level (clip) of all channels
    const float clippt = clipthresh * maxval;
    const float fixpt = fixthresh * minpt;
    const float desatpt = satthresh * maxave + (1 - satthresh) * maxval;

    for (int col = 0; col < width; col++) {
        float rgb[ColorCount], cam[2][ColorCount], lab[2][ColorCount], sum[2], chratio, lratio = 0;
        float L, C, H;

        // Copy input pixel to rgb so it's easier to access in loops
        rgb[0] = rin[col];
        rgb[1] = gin[col];
        rgb[2] = bin[col];

        // If no channel is clipped, do nothing on pixel
        int c;

        for (c = 0; c < ColorCount; c++) {
            if (rgb[c] > clippt) {
                break;
            }
        }

        if (c == ColorCount) {
            continue;
        }

        // Initialize cam with raw input [0] and potentially clipped input [1]
        FOREACHCOLOR {
            lratio += min(rgb[c], clip[c]);
            cam[0][c] = rgb[c];
            cam[1][c] = min(cam[0][c], maxval);
        }

        // Calculate the lightness correction ratio (chratio)
        for (int i = 0; i < 2; i++) {
            FOREACHCOLOR {
                lab[i][c] = 0;

                for (int j = 0; j < ColorCount; j++)
                {
                    lab[i][c] += trans[ColorCount - 3][c][j] * cam[i][j];
                }
            }

            sum[i] = 0;

            for (int c = 1; c < ColorCount; c++) {
                sum[i] += SQR(lab[i][c]);
            }
        }

        chratio = (sqrt(sum[1] / sum[0]));

        // Apply ratio to lightness in LCH space
        for (int c = 1; c < ColorCount; c++) {
            lab[0][c] *= chratio;
        }

        // Transform back from LCH to RGB
        FOREACHCOLOR {
            cam[0][c] = 0;

            for (int j = 0; j < ColorCount; j++)
            {
                cam[0][c] += itrans[ColorCount - 3][c][j] * lab[0][j];
            }
        }
        FOREACHCOLOR rgb[c] = cam[0][c] / ColorCount;

        // Copy converted pixel back
        if (rin[col] > fixpt) {
            float rfrac = SQR((min(clip[0], rin[col]) - fixpt) / (clip[0] - fixpt));
            rin[col] = min(maxave, rfrac * rgb[0] + (1 - rfrac) * rin[col]);
        }

        if (gin[col] > fixpt) {
            float gfrac = SQR((min(clip[1], gin[col]) - fixpt) / (clip[1] - fixpt));
            gin[col] = min(maxave, gfrac * rgb[1] + (1 - gfrac) * gin[col]);
        }

        if (bin[col] > fixpt) {
            float bfrac = SQR((min(clip[2], bin[col]) - fixpt) / (clip[2] - fixpt));
            bin[col] = min(maxave, bfrac * rgb[2] + (1 - bfrac) * bin[col]);
        }

        lratio /= (rin[col] + gin[col] + bin[col]);
        L = (rin[col] + gin[col] + bin[col]) / 3;
        C = lratio * 1.732050808 * (rin[col] - gin[col]);
        H = lratio * (2 * bin[col] - rin[col] - gin[col]);
        rin[col] = L - H / 6.0 + C / 3.464101615;
        gin[col] = L - H / 6.0 - C / 3.464101615;
        bin[col] = L + H / 3.0;

        if ((L = (rin[col] + gin[col] + bin[col]) / 3) > desatpt) {
            float Lfrac = max(0.0f, (maxave - L) / (maxave - desatpt));
            C = Lfrac * 1.732050808 * (rin[col] - gin[col]);
            H = Lfrac * (2 * bin[col] - rin[col] - gin[col]);
            rin[col] = L - H / 6.0 + C / 3.464101615;
            gin[col] = L - H / 6.0 - C / 3.464101615;
            bin[col] = L + H / 3.0;
        }
    }
}

void RawImageSource::HLRecovery_Luminance (float* rin, float* gin, float* bin, float* rout, float* gout, float* bout, int width, float maxval)
{

    for (int i = 0; i < width; i++) {
        float r = rin[i], g = gin[i], b = bin[i];

        if (r > maxval || g > maxval || b > maxval) {
            float ro = min(r, maxval);
            float go = min(g, maxval);
            float bo = min(b, maxval);
            double L = r + g + b;
            double C = 1.732050808 * (r - g);
            double H = 2 * b - r - g;
            double Co = 1.732050808 * (ro - go);
            double Ho = 2 * bo - ro - go;

            if (r != g && g != b) {
                double ratio = sqrt ((Co * Co + Ho * Ho) / (C * C + H * H));
                C *= ratio;
                H *= ratio;
            }

            float rr = L / 3.0 - H / 6.0 + C / 3.464101615;
            float gr = L / 3.0 - H / 6.0 - C / 3.464101615;
            float br = L / 3.0 + H / 3.0;
            rout[i] = rr;
            gout[i] = gr;
            bout[i] = br;
        } else {
            rout[i] = rin[i];
            gout[i] = gin[i];
            bout[i] = bin[i];
        }
    }
}

//%%%%%%%%%%%%%%%%%%%%%%%%%%%%%%%%%%%%%%%

void RawImageSource::HLRecovery_CIELab (float* rin, float* gin, float* bin, float* rout, float* gout, float* bout,
                                        int width, float maxval, double xyz_cam[3][3], double cam_xyz[3][3])
{

    //static bool crTableReady = false;

    // lookup table for Lab conversion
    // perhaps should be centralized, universally defined so we don't keep remaking it???
    /*for (int ix=0; ix < 0x10000; ix++) {
            float rx = ix / 65535.0;
            fv[ix] = rx > 0.008856 ? exp(1.0/3 * log(rx)) : 7.787*rx + 16/116.0;
        }*/
    //crTableReady = true;


    for (int i = 0; i < width; i++) {
        float r = rin[i], g = gin[i], b = bin[i];

        if (r > maxval || g > maxval || b > maxval) {
            float ro = min(r, maxval);
            float go = min(g, maxval);
            float bo = min(b, maxval);
            float yy = xyz_cam[1][0] * r + xyz_cam[1][1] * g + xyz_cam[1][2] * b;
            float fy = (yy < 65535.0 ? Color::cachef[yy] / 327.68 : std::cbrt(yy / MAXVALD));
            // compute LCH decompostion of the clipped pixel (only color information, thus C and H will be used)
            float x = xyz_cam[0][0] * ro + xyz_cam[0][1] * go + xyz_cam[0][2] * bo;
            float y = xyz_cam[1][0] * ro + xyz_cam[1][1] * go + xyz_cam[1][2] * bo;
            float z = xyz_cam[2][0] * ro + xyz_cam[2][1] * go + xyz_cam[2][2] * bo;
            x = (x < 65535.0 ? Color::cachef[x] / 327.68 : std::cbrt(x / MAXVALD));
            y = (y < 65535.0 ? Color::cachef[y] / 327.68 : std::cbrt(y / MAXVALD));
            z = (z < 65535.0 ? Color::cachef[z] / 327.68 : std::cbrt(z / MAXVALD));
            // convert back to rgb
            double fz = fy - y + z;
            double fx = fy + x - y;

            double zr = Color::f2xyz(fz);
            double xr = Color::f2xyz(fx);

            x = xr * 65535.0 ;
            y = yy;
            z = zr * 65535.0 ;
            float rr = cam_xyz[0][0] * x + cam_xyz[0][1] * y + cam_xyz[0][2] * z;
            float gr = cam_xyz[1][0] * x + cam_xyz[1][1] * y + cam_xyz[1][2] * z;
            float br = cam_xyz[2][0] * x + cam_xyz[2][1] * y + cam_xyz[2][2] * z;
            rout[i] = (rr);
            gout[i] = (gr);
            bout[i] = (br);
        } else {
            rout[i] = (rin[i]);
            gout[i] = (gin[i]);
            bout[i] = (bin[i]);
        }
    }
}

//%%%%%%%%%%%%%%%%%%%%%%%%%%%%%%%%%%%%%%%

void RawImageSource::hlRecovery (const std::string &method, float* red, float* green, float* blue, int width, float* hlmax )
{

    if (method == "Luminance") {
        HLRecovery_Luminance (red, green, blue, red, green, blue, width, 65535.0);
    } else if (method == "CIELab blending") {
        HLRecovery_CIELab (red, green, blue, red, green, blue, width, 65535.0, imatrices.xyz_cam, imatrices.cam_xyz);
    }
    else if (method == "Blend") { // derived from Dcraw
        HLRecovery_blend(red, green, blue, width, 65535.0, hlmax);
    }

}

//%%%%%%%%%%%%%%%%%%%%%%%%%%%%%%%%%%%%%%%

void RawImageSource::getAutoExpHistogram (LUTu & histogram, int& histcompr)
{
//    BENCHFUN
    histcompr = 3;

    histogram(65536 >> histcompr);
    histogram.clear();
    const float refwb[3] = {static_cast<float>(refwb_red  / (1 << histcompr)), static_cast<float>(refwb_green / (1 << histcompr)), static_cast<float>(refwb_blue / (1 << histcompr))};

#ifdef _OPENMP
    #pragma omp parallel
#endif
    {
        LUTu tmphistogram(histogram.getSize());
        tmphistogram.clear();
#ifdef _OPENMP
        #pragma omp for schedule(dynamic,16) nowait
#endif

        for (int i = border; i < H - border; i++) {
            int start, end;
            getRowStartEnd (i, start, end);

            if (ri->getSensorType() == ST_BAYER) {
                // precalculate factors to avoid expensive per pixel calculations
                float refwb0 =  refwb[ri->FC(i, start)];
                float refwb1 =  refwb[ri->FC(i, start + 1)];
                int j;

                for (j = start; j < end - 1; j += 2) {
                    tmphistogram[(int)(refwb0 * rawData[i][j])] += 4;
                    tmphistogram[(int)(refwb1 * rawData[i][j + 1])] += 4;
                }

                if(j < end) {
                    tmphistogram[(int)(refwb0 * rawData[i][j])] += 4;
                }
            } else if (ri->getSensorType() == ST_FUJI_XTRANS) {
                // precalculate factors to avoid expensive per pixel calculations
                float refwb0 =  refwb[ri->XTRANSFC(i, start)];
                float refwb1 =  refwb[ri->XTRANSFC(i, start + 1)];
                float refwb2 =  refwb[ri->XTRANSFC(i, start + 2)];
                float refwb3 =  refwb[ri->XTRANSFC(i, start + 3)];
                float refwb4 =  refwb[ri->XTRANSFC(i, start + 4)];
                float refwb5 =  refwb[ri->XTRANSFC(i, start + 5)];
                int j;

                for (j = start; j < end - 5; j += 6) {
                    tmphistogram[(int)(refwb0 * rawData[i][j])] += 4;
                    tmphistogram[(int)(refwb1 * rawData[i][j + 1])] += 4;
                    tmphistogram[(int)(refwb2 * rawData[i][j + 2])] += 4;
                    tmphistogram[(int)(refwb3 * rawData[i][j + 3])] += 4;
                    tmphistogram[(int)(refwb4 * rawData[i][j + 4])] += 4;
                    tmphistogram[(int)(refwb5 * rawData[i][j + 5])] += 4;
                }

                for (; j < end; j++) {
                    tmphistogram[(int)(refwb[ri->XTRANSFC(i, j)] * rawData[i][j])] += 4;
                }
            } else if (ri->get_colors() == 1) {
                for (int j = start; j < end; j++) {
                    tmphistogram[(int)(refwb[0] * rawData[i][j])]++;
                }
            } else {
                for (int j = start; j < end; j++) {
                    tmphistogram[(int)(refwb[0] * rawData[i][3 * j + 0])]++;
                    tmphistogram[(int)(refwb[1] * rawData[i][3 * j + 1])]++;
                    tmphistogram[(int)(refwb[2] * rawData[i][3 * j + 2])]++;
                }
            }
        }

#ifdef _OPENMP
        #pragma omp critical
#endif
        {
            histogram += tmphistogram;
        }
    }
}

// Histogram MUST be 256 in size; gamma is applied, blackpoint and gain also
void RawImageSource::getRAWHistogram (LUTu & histRedRaw, LUTu & histGreenRaw, LUTu & histBlueRaw)
{
//    BENCHFUN
    histRedRaw.clear();
    histGreenRaw.clear();
    histBlueRaw.clear();
    const float mult[4] = { 65535.0f / ri->get_white(0),
                            65535.0f / ri->get_white(1),
                            65535.0f / ri->get_white(2),
                            65535.0f / ri->get_white(3)
                          };

    const bool fourColours = ri->getSensorType() == ST_BAYER && ((mult[1] != mult[3] || cblacksom[1] != cblacksom[3]) || FC(0, 0) == 3 || FC(0, 1) == 3 || FC(1, 0) == 3 || FC(1, 1) == 3);

    constexpr int histoSize = 65536;
    LUTu hist[4];
    hist[0](histoSize);
    hist[0].clear();

    if (ri->get_colors() > 1) {
        hist[1](histoSize);
        hist[1].clear();
        hist[2](histoSize);
        hist[2].clear();
    }

    if (fourColours) {
        hist[3](histoSize);
        hist[3].clear();
    }

#ifdef _OPENMP
    int numThreads;
    // reduce the number of threads under certain conditions to avoid overhead of too many critical regions
    numThreads = sqrt((((H - 2 * border) * (W - 2 * border)) / 262144.f));
    numThreads = std::min(std::max(numThreads, 1), omp_get_max_threads());

    #pragma omp parallel num_threads(numThreads)
#endif
    {
        // we need one LUT per color and thread, which corresponds to 1 MB per thread
        LUTu tmphist[4];
        tmphist[0](histoSize);
        tmphist[0].clear();

        if (ri->get_colors() > 1) {
            tmphist[1](histoSize);
            tmphist[1].clear();
            tmphist[2](histoSize);
            tmphist[2].clear();

            if (fourColours) {
                tmphist[3](histoSize);
                tmphist[3].clear();
            }
        }

#ifdef _OPENMP
        #pragma omp for nowait
#endif

        for (int i = border; i < H - border; i++) {
            int start, end;
            getRowStartEnd (i, start, end);

            if (ri->getSensorType() == ST_BAYER) {
                int j;
                int c1 = FC(i, start);
                c1 = ( fourColours && c1 == 1 && !(i & 1) ) ? 3 : c1;
                int c2 = FC(i, start + 1);
                c2 = ( fourColours && c2 == 1 && !(i & 1) ) ? 3 : c2;

                for (j = start; j < end - 1; j += 2) {
                    tmphist[c1][(int)ri->data[i][j]]++;
                    tmphist[c2][(int)ri->data[i][j + 1]]++;
                }

                if(j < end) { // last pixel of row if width is odd
                    tmphist[c1][(int)ri->data[i][j]]++;
                }
            } else if (ri->get_colors() == 1) {
                for (int j = start; j < end; j++) {
                    tmphist[0][(int)ri->data[i][j]]++;
                }
            } else if(ri->getSensorType() == ST_FUJI_XTRANS) {
                for (int j = start; j < end - 1; j += 2) {
                    int c = ri->XTRANSFC(i, j);
                    tmphist[c][(int)ri->data[i][j]]++;
                }
            } else {
                for (int j = start; j < end; j++) {
                    for (int c = 0; c < 3; c++) {
                        tmphist[c][(int)ri->data[i][3 * j + c]]++;
                    }
                }
            }
        }

#ifdef _OPENMP
        #pragma omp critical
#endif
        {
            hist[0] += tmphist[0];

            if (ri->get_colors() > 1) {
                hist[1] += tmphist[1];
                hist[2] += tmphist[2];

                if (fourColours) {
                    hist[3] += tmphist[3];
                }
            }
        } // end of critical region
    } // end of parallel region

    for(int i = 0; i < 65536; i++) {
        int idx;
        idx = CLIP((int)Color::gamma(mult[0] * (i - (cblacksom[0]/*+black_lev[0]*/))));
        histRedRaw[idx >> 8] += hist[0][i];

        if (ri->get_colors() > 1) {
            idx = CLIP((int)Color::gamma(mult[1] * (i - (cblacksom[1]/*+black_lev[1]*/))));
            histGreenRaw[idx >> 8] += hist[1][i];

            if (fourColours) {
                idx = CLIP((int)Color::gamma(mult[3] * (i - (cblacksom[3]/*+black_lev[3]*/))));
                histGreenRaw[idx >> 8] += hist[3][i];
            }

            idx = CLIP((int)Color::gamma(mult[2] * (i - (cblacksom[2]/*+black_lev[2]*/))));
            histBlueRaw[idx >> 8] += hist[2][i];
        }
    }

    if (ri->getSensorType() == ST_BAYER)    // since there are twice as many greens, correct for it
        for (int i = 0; i < 256; i++) {
            histGreenRaw[i] >>= 1;
        }
    else if(ri->getSensorType() == ST_FUJI_XTRANS)  // since Xtrans has 2.5 as many greens, correct for it
        for (int i = 0; i < 256; i++) {
            histGreenRaw[i] = (histGreenRaw[i] * 2) / 5;
        }
    else if(ri->get_colors() == 1) { // monochrome sensor => set all histograms equal
        histGreenRaw += histRedRaw;
        histBlueRaw += histRedRaw;
    }

}

//%%%%%%%%%%%%%%%%%%%%%%%%%%%%%%%%%%%%%%%

void RawImageSource::getRowStartEnd (int x, int &start, int &end)
{
    if (fuji) {
        int fw = ri->get_FujiWidth();
        start = ABS(fw - x) + border;
        end = min(H + W - fw - x, fw + x) - border;
    } else {
        start = border;
        end = W - border;
    }
}

//%%%%%%%%%%%%%%%%%%%%%%%%%%%%%%%%%%%%%%%
void RawImageSource::getAutoWBMultipliers (double &rm, double &gm, double &bm)
{
//    BENCHFUN
    constexpr double clipHigh = 64000.0;

    if (ri->get_colors() == 1) {
        rm = gm = bm = 1;
        return;
    }

    if (redAWBMul != -1.) {
        rm = redAWBMul;
        gm = greenAWBMul;
        bm = blueAWBMul;
        return;
    }

    if (!isWBProviderReady()) {
        rm = -1.0;
        gm = -1.0;
        bm = -1.0;
        return;
    }

    double avg_r = 0;
    double avg_g = 0;
    double avg_b = 0;
    int rn = 0, gn = 0, bn = 0;

    if (fuji) {
        for (int i = 32; i < H - 32; i++) {
            int fw = ri->get_FujiWidth();
            int start = ABS(fw - i) + 32;
            int end = min(H + W - fw - i, fw + i) - 32;

            for (int j = start; j < end; j++) {
                if (ri->getSensorType() != ST_BAYER) {
                    double dr = CLIP(initialGain * (rawData[i][3 * j]  ));
                    double dg = CLIP(initialGain * (rawData[i][3 * j + 1]));
                    double db = CLIP(initialGain * (rawData[i][3 * j + 2]));

                    if (dr > clipHigh || dg > clipHigh || db > clipHigh) {
                        continue;
                    }

                    avg_r += dr;
                    avg_g += dg;
                    avg_b += db;
                    rn = gn = ++bn;
                } else {
                    int c = FC( i, j);
                    double d = CLIP(initialGain * (rawData[i][j]));

                    if (d > clipHigh) {
                        continue;
                    }

                    // Let's test green first, because they are more numerous
                    if (c == 1) {
                        avg_g += d;
                        gn++;
                    } else if (c == 0) {
                        avg_r += d;
                        rn++;
                    } else { /*if (c==2)*/
                        avg_b += d;
                        bn++;
                    }
                }
            }
        }
    } else {
        if (ri->getSensorType() != ST_BAYER) {
            if(ri->getSensorType() == ST_FUJI_XTRANS) {
                const double compval = clipHigh / initialGain;
#ifdef _OPENMP
                #pragma omp parallel
#endif
                {
                    double avg_c[3] = {0.0};
                    int cn[3] = {0};
#ifdef _OPENMP
                    #pragma omp for schedule(dynamic,16) nowait
#endif

                    for (int i = 32; i < H - 32; i++) {
                        for (int j = 32; j < W - 32; j++) {
                            // each loop read 1 rgb triplet value
                            double d = rawData[i][j];

                            if (d > compval) {
                                continue;
                            }

                            int c = ri->XTRANSFC(i, j);
                            avg_c[c] += d;
                            cn[c]++;
                        }
                    }

#ifdef _OPENMP
                    #pragma omp critical
#endif
                    {
                        avg_r += avg_c[0];
                        avg_g += avg_c[1];
                        avg_b += avg_c[2];
                        rn += cn[0];
                        gn += cn[1];
                        bn += cn[2];
                    }
                }
                avg_r *= initialGain;
                avg_g *= initialGain;
                avg_b *= initialGain;
            } else {
                for (int i = 32; i < H - 32; i++)
                    for (int j = 32; j < W - 32; j++) {
                        // each loop read 1 rgb triplet value

                        double dr = CLIP(initialGain * (rawData[i][3 * j]  ));
                        double dg = CLIP(initialGain * (rawData[i][3 * j + 1]));
                        double db = CLIP(initialGain * (rawData[i][3 * j + 2]));

                        if (dr > clipHigh || dg > clipHigh || db > clipHigh) {
                            continue;
                        }

                        avg_r += dr;
                        rn++;
                        avg_g += dg;
                        avg_b += db;
                    }

                gn = rn;
                bn = rn;
            }
        } else {
            //determine GRBG coset; (ey,ex) is the offset of the R subarray
            int ey, ex;

            if (ri->ISGREEN(0, 0)) { //first pixel is G
                if (ri->ISRED(0, 1)) {
                    ey = 0;
                    ex = 1;
                } else {
                    ey = 1;
                    ex = 0;
                }
            } else {//first pixel is R or B
                if (ri->ISRED(0, 0)) {
                    ey = 0;
                    ex = 0;
                } else {
                    ey = 1;
                    ex = 1;
                }
            }

            const double compval = clipHigh / initialGain;
#ifdef _OPENMP
            #pragma omp parallel for reduction(+:avg_r,avg_g,avg_b,rn,gn,bn) schedule(dynamic,8)
#endif

            for (int i = 32; i < H - 32; i += 2)
                for (int j = 32; j < W - 32; j += 2) {
                    //average each Bayer quartet component individually if non-clipped
                    double d[2][2];
                    d[0][0] = rawData[i][j];
                    d[0][1] = rawData[i][j + 1];
                    d[1][0] = rawData[i + 1][j];
                    d[1][1] = rawData[i + 1][j + 1];

                    if (d[ey][ex] <= compval) {
                        avg_r += d[ey][ex];
                        rn++;
                    }

                    if (d[1 - ey][ex] <= compval) {
                        avg_g += d[1 - ey][ex];
                        gn++;
                    }

                    if (d[ey][1 - ex] <= compval) {
                        avg_g += d[ey][1 - ex];
                        gn++;
                    }

                    if (d[1 - ey][1 - ex] <= compval) {
                        avg_b += d[1 - ey][1 - ex];
                        bn++;
                    }
                }

            avg_r *= initialGain;
            avg_g *= initialGain;
            avg_b *= initialGain;

        }
    }

    if( settings->verbose ) {
        printf ("AVG: %g %g %g\n", avg_r / std::max(1, rn), avg_g / std::max(1, gn), avg_b / std::max(1, bn));
    }

    //    return ColorTemp (pow(avg_r/rn, 1.0/6.0)*img_r, pow(avg_g/gn, 1.0/6.0)*img_g, pow(avg_b/bn, 1.0/6.0)*img_b);

    double reds   = avg_r / std::max(1, rn) * refwb_red;
    double greens = avg_g / std::max(1, gn) * refwb_green;
    double blues  = avg_b / std::max(1, bn) * refwb_blue;

    redAWBMul   = rm = imatrices.rgb_cam[0][0] * reds + imatrices.rgb_cam[0][1] * greens + imatrices.rgb_cam[0][2] * blues;
    greenAWBMul = gm = imatrices.rgb_cam[1][0] * reds + imatrices.rgb_cam[1][1] * greens + imatrices.rgb_cam[1][2] * blues;
    blueAWBMul  = bm = imatrices.rgb_cam[2][0] * reds + imatrices.rgb_cam[2][1] * greens + imatrices.rgb_cam[2][2] * blues;
}

//%%%%%%%%%%%%%%%%%%%%%%%%%%%%%%%%%%%%%%%


ColorTemp RawImageSource::getSpotWB (std::vector<Coord2D> &red, std::vector<Coord2D> &green, std::vector<Coord2D> &blue, int tran, double equal)
{

    int x;
    int y;
    double reds = 0, greens = 0, blues = 0;
    unsigned int rn = 0;

    if (ri->getSensorType() != ST_BAYER) {
        if(ri->getSensorType() == ST_FUJI_XTRANS) {
            int d[9][2] = {{0, 0}, { -1, -1}, { -1, 0}, { -1, 1}, {0, -1}, {0, 1}, {1, -1}, {1, 0}, {1, 1}};

            for (size_t i = 0; i < red.size(); i++) {
                transformPosition (red[i].x, red[i].y, tran, x, y);
                double rloc, gloc, bloc;
                int rnbrs, gnbrs, bnbrs;
                rloc = gloc = bloc = rnbrs = gnbrs = bnbrs = 0;

                for (int k = 0; k < 9; k++) {
                    int xv = x + d[k][0];
                    int yv = y + d[k][1];

                    if(xv >= 0 && yv >= 0 && xv < W && yv < H) {
                        if (ri->ISXTRANSRED(yv, xv)) { //RED
                            rloc += (rawData[yv][xv]);
                            rnbrs++;
                            continue;
                        } else if (ri->ISXTRANSBLUE(yv, xv)) { //BLUE
                            bloc += (rawData[yv][xv]);
                            bnbrs++;
                            continue;
                        } else { // GREEN
                            gloc += (rawData[yv][xv]);
                            gnbrs++;
                            continue;
                        }
                    }
                }

                rloc /= rnbrs;
                gloc /= gnbrs;
                bloc /= bnbrs;

                if (rloc * initialGain < 64000. && gloc * initialGain < 64000. && bloc * initialGain < 64000.) {
                    reds += rloc;
                    greens += gloc;
                    blues += bloc;
                    rn++;
                }
            }

        } else {
            int xmin, xmax, ymin, ymax;
            int xr, xg, xb, yr, yg, yb;

            for (size_t i = 0; i < red.size(); i++) {
                transformPosition (red[i].x, red[i].y, tran, xr, yr);
                transformPosition (green[i].x, green[i].y, tran, xg, yg);
                transformPosition (blue[i].x, blue[i].y, tran, xb, yb);

                if (initialGain * (rawData[yr][3 * xr]  ) > 52500 ||
                        initialGain * (rawData[yg][3 * xg + 1]) > 52500 ||
                        initialGain * (rawData[yb][3 * xb + 2]) > 52500) {
                    continue;
                }

                xmin = min(xr, xg, xb);
                xmax = max(xr, xg, xb);
                ymin = min(yr, yg, yb);
                ymax = max(yr, yg, yb);

                if (xmin >= 0 && ymin >= 0 && xmax < W && ymax < H) {
                    reds    += (rawData[yr][3 * xr]  );
                    greens  += (rawData[yg][3 * xg + 1]);
                    blues   += (rawData[yb][3 * xb + 2]);
                    rn++;
                }
            }
        }

    } else {

        int d[9][2] = {{0, 0}, { -1, -1}, { -1, 0}, { -1, 1}, {0, -1}, {0, 1}, {1, -1}, {1, 0}, {1, 1}};

        for (size_t i = 0; i < red.size(); i++) {
            transformPosition (red[i].x, red[i].y, tran, x, y);
            double rloc, gloc, bloc;
            int rnbrs, gnbrs, bnbrs;
            rloc = gloc = bloc = rnbrs = gnbrs = bnbrs = 0;

            for (int k = 0; k < 9; k++) {
                int xv = x + d[k][0];
                int yv = y + d[k][1];
                int c = FC(yv, xv);

                if(xv >= 0 && yv >= 0 && xv < W && yv < H) {
                    if (c == 0) { //RED
                        rloc += (rawData[yv][xv]);
                        rnbrs++;
                        continue;
                    } else if (c == 2) { //BLUE
                        bloc += (rawData[yv][xv]);
                        bnbrs++;
                        continue;
                    } else { // GREEN
                        gloc += (rawData[yv][xv]);
                        gnbrs++;
                        continue;
                    }
                }
            }

            rloc /= std::max(1, rnbrs);
            gloc /= std::max(1, gnbrs);
            bloc /= std::max(1, bnbrs);

            if (rloc * initialGain < 64000. && gloc * initialGain < 64000. && bloc * initialGain < 64000.) {
                reds += rloc;
                greens += gloc;
                blues += bloc;
                rn++;
            }

            transformPosition (green[i].x, green[i].y, tran, x, y);//these are redundant now ??? if not, repeat for these blocks same as for red[]
            rloc = gloc = bloc = rnbrs = gnbrs = bnbrs = 0;

            for (int k = 0; k < 9; k++) {
                int xv = x + d[k][0];
                int yv = y + d[k][1];
                int c = FC(yv, xv);

                if(xv >= 0 && yv >= 0 && xv < W && yv < H) {
                    if (c == 0) { //RED
                        rloc += (rawData[yv][xv]);
                        rnbrs++;
                        continue;
                    } else if (c == 2) { //BLUE
                        bloc += (rawData[yv][xv]);
                        bnbrs++;
                        continue;
                    } else { // GREEN
                        gloc += (rawData[yv][xv]);
                        gnbrs++;
                        continue;
                    }
                }
            }

            rloc /= std::max(rnbrs, 1);
            gloc /= std::max(gnbrs, 1);
            bloc /= std::max(bnbrs, 1);

            if (rloc * initialGain < 64000. && gloc * initialGain < 64000. && bloc * initialGain < 64000.) {
                reds += rloc;
                greens += gloc;
                blues += bloc;
                rn++;
            }

            transformPosition (blue[i].x, blue[i].y, tran, x, y);
            rloc = gloc = bloc = rnbrs = gnbrs = bnbrs = 0;

            for (int k = 0; k < 9; k++) {
                int xv = x + d[k][0];
                int yv = y + d[k][1];
                int c = FC(yv, xv);

                if(xv >= 0 && yv >= 0 && xv < W && yv < H) {
                    if (c == 0) { //RED
                        rloc += (rawData[yv][xv]);
                        rnbrs++;
                        continue;
                    } else if (c == 2) { //BLUE
                        bloc += (rawData[yv][xv]);
                        bnbrs++;
                        continue;
                    } else { // GREEN
                        gloc += (rawData[yv][xv]);
                        gnbrs++;
                        continue;
                    }
                }
            }

            rloc /= std::max(rnbrs, 1);
            gloc /= std::max(gnbrs, 1);
            bloc /= std::max(bnbrs, 1);

            if (rloc * initialGain < 64000. && gloc * initialGain < 64000. && bloc * initialGain < 64000.) {
                reds += rloc;
                greens += gloc;
                blues += bloc;
                rn++;
            }
        }
    }

    if (2u * rn < red.size()) {
        return ColorTemp (equal);
    } else {
        reds = reds / std::max(1u, rn) * refwb_red;
        greens = greens / std::max(1u, rn) * refwb_green;
        blues = blues / std::max(1u, rn) * refwb_blue;

        double rm = imatrices.rgb_cam[0][0] * reds + imatrices.rgb_cam[0][1] * greens + imatrices.rgb_cam[0][2] * blues;
        double gm = imatrices.rgb_cam[1][0] * reds + imatrices.rgb_cam[1][1] * greens + imatrices.rgb_cam[1][2] * blues;
        double bm = imatrices.rgb_cam[2][0] * reds + imatrices.rgb_cam[2][1] * greens + imatrices.rgb_cam[2][2] * blues;

        return ColorTemp (rm, gm, bm, equal);
    }
}


//%%%%%%%%%%%%%%%%%%%%%%%%%%%%%%%%%%%%%%%

void RawImageSource::transformPosition (int x, int y, int tran, int& ttx, int& tty)
{

    tran = defTransform (tran);

    x += border;
    y += border;

    if (d1x) {
        if ((tran & TR_ROT) == TR_R90 || (tran & TR_ROT) == TR_R270) {
            x /= 2;
        } else {
            y /= 2;
        }
    }

    int w = W, h = H;

    if (fuji) {
        w = ri->get_FujiWidth() * 2 + 1;
        h = (H - ri->get_FujiWidth()) * 2 + 1;
    }

    int sw = w, sh = h;

    if ((tran & TR_ROT) == TR_R90 || (tran & TR_ROT) == TR_R270) {
        sw = h;
        sh = w;
    }

    int ppx = x, ppy = y;

    if (tran & TR_HFLIP) {
        ppx = sw - 1 - x ;
    }

    if (tran & TR_VFLIP) {
        ppy = sh - 1 - y;
    }

    int tx = ppx;
    int ty = ppy;

    if ((tran & TR_ROT) == TR_R180) {
        tx = w - 1 - ppx;
        ty = h - 1 - ppy;
    } else if ((tran & TR_ROT) == TR_R90) {
        tx = ppy;
        ty = h - 1 - ppx;
    } else if ((tran & TR_ROT) == TR_R270) {
        tx = w - 1 - ppy;
        ty = ppx;
    }

    if (fuji) {
        ttx = (tx + ty) / 2;
        tty = (ty - tx) / 2 + ri->get_FujiWidth();
    } else {
        ttx = tx;
        tty = ty;
    }
}

//%%%%%%%%%%%%%%%%%%%%%%%%%%%%%%%%%%%%%%%

void RawImageSource::inverse33 (const double (*rgb_cam)[3], double (*cam_rgb)[3])
{
    double nom = (rgb_cam[0][2] * rgb_cam[1][1] * rgb_cam[2][0] - rgb_cam[0][1] * rgb_cam[1][2] * rgb_cam[2][0] -
                  rgb_cam[0][2] * rgb_cam[1][0] * rgb_cam[2][1] + rgb_cam[0][0] * rgb_cam[1][2] * rgb_cam[2][1] +
                  rgb_cam[0][1] * rgb_cam[1][0] * rgb_cam[2][2] - rgb_cam[0][0] * rgb_cam[1][1] * rgb_cam[2][2] );
    cam_rgb[0][0] = (rgb_cam[1][2] * rgb_cam[2][1] - rgb_cam[1][1] * rgb_cam[2][2]) / nom;
    cam_rgb[0][1] = -(rgb_cam[0][2] * rgb_cam[2][1] - rgb_cam[0][1] * rgb_cam[2][2]) / nom;
    cam_rgb[0][2] = (rgb_cam[0][2] * rgb_cam[1][1] - rgb_cam[0][1] * rgb_cam[1][2]) / nom;
    cam_rgb[1][0] = -(rgb_cam[1][2] * rgb_cam[2][0] - rgb_cam[1][0] * rgb_cam[2][2]) / nom;
    cam_rgb[1][1] = (rgb_cam[0][2] * rgb_cam[2][0] - rgb_cam[0][0] * rgb_cam[2][2]) / nom;
    cam_rgb[1][2] = -(rgb_cam[0][2] * rgb_cam[1][0] - rgb_cam[0][0] * rgb_cam[1][2]) / nom;
    cam_rgb[2][0] = (rgb_cam[1][1] * rgb_cam[2][0] - rgb_cam[1][0] * rgb_cam[2][1]) / nom;
    cam_rgb[2][1] = -(rgb_cam[0][1] * rgb_cam[2][0] - rgb_cam[0][0] * rgb_cam[2][1]) / nom;
    cam_rgb[2][2] = (rgb_cam[0][1] * rgb_cam[1][0] - rgb_cam[0][0] * rgb_cam[1][1]) / nom;
}

DiagonalCurve* RawImageSource::phaseOneIccCurve;
DiagonalCurve* RawImageSource::phaseOneIccCurveInv;

void RawImageSource::init ()
{

    {
        // Initialize Phase One ICC curves

        /* This curve is derived from TIFFTAG_TRANSFERFUNCTION of a Capture One P25+ image with applied film curve,
           exported to TIFF with embedded camera ICC. It's assumed to be similar to most standard curves in
           Capture One. It's not necessary to be exactly the same, it's just to be close to a typical curve to
           give the Phase One ICC files a good working space. */
        const double phase_one_forward[] = {
            0.0000000000, 0.0000000000, 0.0152590219, 0.0029602502, 0.0305180438, 0.0058899825, 0.0457770657, 0.0087739376, 0.0610360876, 0.0115968566,
            0.0762951095, 0.0143587396, 0.0915541314, 0.0171969177, 0.1068131533, 0.0201876860, 0.1220721752, 0.0232852674, 0.1373311971, 0.0264744030,
            0.1525902190, 0.0297245747, 0.1678492409, 0.0330205234, 0.1831082628, 0.0363775082, 0.1983672847, 0.0397802701, 0.2136263066, 0.0432593271,
            0.2288853285, 0.0467841611, 0.2441443503, 0.0503700313, 0.2594033722, 0.0540474556, 0.2746623941, 0.0577859159, 0.2899214160, 0.0616159304,
            0.3051804379, 0.0655222400, 0.3204394598, 0.0695353628, 0.3356984817, 0.0736552987, 0.3509575036, 0.0778973068, 0.3662165255, 0.0822461280,
            0.3814755474, 0.0867170214, 0.3967345693, 0.0913252461, 0.4119935912, 0.0960860609, 0.4272526131, 0.1009994659, 0.4425116350, 0.1060654612,
            0.4577706569, 0.1113298238, 0.4730296788, 0.1167925536, 0.4882887007, 0.1224841688, 0.5035477226, 0.1284046693, 0.5188067445, 0.1345540551,
            0.5340657664, 0.1409781033, 0.5493247883, 0.1476615549, 0.5645838102, 0.1546501869, 0.5798428321, 0.1619287404, 0.5951018540, 0.1695277333,
            0.6103608759, 0.1774776837, 0.6256198978, 0.1858091096, 0.6408789197, 0.1945525292, 0.6561379416, 0.2037384604, 0.6713969635, 0.2134279393,
            0.6866559854, 0.2236667430, 0.7019150072, 0.2345159075, 0.7171740291, 0.2460517281, 0.7324330510, 0.2583047227, 0.7476920729, 0.2714122225,
            0.7629510948, 0.2854352636, 0.7782101167, 0.3004959182, 0.7934691386, 0.3167620356, 0.8087281605, 0.3343862058, 0.8239871824, 0.3535820554,
            0.8392462043, 0.3745937285, 0.8545052262, 0.3977111467, 0.8697642481, 0.4232547494, 0.8850232700, 0.4515754940, 0.9002822919, 0.4830701152,
            0.9155413138, 0.5190966659, 0.9308003357, 0.5615320058, 0.9460593576, 0.6136263066, 0.9613183795, 0.6807965209, 0.9765774014, 0.7717402914,
            0.9918364233, 0.9052109560, 1.0000000000, 1.0000000000
        };
        std::vector<double> cForwardPoints;
        cForwardPoints.push_back(double(DCT_Spline));  // The first value is the curve type
        std::vector<double> cInversePoints;
        cInversePoints.push_back(double(DCT_Spline));  // The first value is the curve type

        for (unsigned int i = 0; i < sizeof(phase_one_forward) / sizeof(phase_one_forward[0]); i += 2) {
            cForwardPoints.push_back(phase_one_forward[i + 0]);
            cForwardPoints.push_back(phase_one_forward[i + 1]);
            cInversePoints.push_back(phase_one_forward[i + 1]);
            cInversePoints.push_back(phase_one_forward[i + 0]);
        }

        phaseOneIccCurve = new DiagonalCurve(cForwardPoints, CURVES_MIN_POLY_POINTS);
        phaseOneIccCurveInv = new DiagonalCurve(cInversePoints, CURVES_MIN_POLY_POINTS);
    }
}

void RawImageSource::getRawValues(int x, int y, int rotate, int &R, int &G, int &B)
{
    int xnew = x + border;
    int ynew = y + border;
    rotate += ri->get_rotateDegree();
    rotate %= 360;
    if (rotate == 90) {
        std::swap(xnew,ynew);
        ynew = H - 1 - ynew;
    } else if (rotate == 180) {
        xnew = W - 1 - xnew;
        ynew = H - 1 - ynew;
    } else if (rotate == 270) {
        std::swap(xnew,ynew);
        ynew = H - 1 - ynew;
        xnew = W - 1 - xnew;
        ynew = H - 1 - ynew;
    }

    int c = ri->getSensorType() == ST_FUJI_XTRANS ? ri->XTRANSFC(ynew,xnew) : ri->FC(ynew,xnew);
    int val = round(rawData[ynew][xnew] / scale_mul[c]);
    if(c == 0) {
        R = val; G = 0; B = 0;
    } else if(c == 2) {
        R = 0; G = 0; B = val;
    } else {
        R = 0; G = val; B = 0;
    }
}

void RawImageSource::cleanup ()
{
    delete phaseOneIccCurve;
    delete phaseOneIccCurveInv;
}

} /* namespace */<|MERGE_RESOLUTION|>--- conflicted
+++ resolved
@@ -1856,15 +1856,11 @@
 
     // Correct vignetting of lens profile
     if (!hasFlatField && lensProf.useVign) {
-<<<<<<< HEAD
         std::unique_ptr<LensCorrection> pmap;
         if (lensProf.useLensfun) {
             pmap.reset(LFDatabase::findModifier(lensProf, idata, W, H, coarse, -1));
         } else {
-            LCPProfile *pLCPProf = lcpStore->getProfile(lensProf.lcpFile);
-=======
-        const std::shared_ptr<LCPProfile> pLCPProf = LCPStore::getInstance()->getProfile(lensProf.lcpFile);
->>>>>>> d442f7a8
+            const std::shared_ptr<LCPProfile> pLCPProf = LCPStore::getInstance()->getProfile(lensProf.lcpFile);
 
             if (pLCPProf) { // don't check focal length to allow distortion correction for lenses without chip, also pass dummy focal length 1 in case of 0
                 pmap.reset(new LCPMapper(pLCPProf, max(idata->getFocalLen(), 1.0), idata->getFocalLen35mm(), idata->getFocusDist(), idata->getFNumber(), true, false, W, H, coarse, -1));
