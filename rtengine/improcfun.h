/*
 *  This file is part of RawTherapee.
 *
 *  Copyright (c) 2004-2010 Gabor Horvath <hgabor@rawtherapee.com>
 *
 *  RawTherapee is free software: you can redistribute it and/or modify
 *  it under the terms of the GNU General Public License as published by
 *  the Free Software Foundation, either version 3 of the License, or
 *  (at your option) any later version.
 *
 *  RawTherapee is distributed in the hope that it will be useful,
 *  but WITHOUT ANY WARRANTY; without even the implied warranty of
 *  MERCHANTABILITY or FITNESS FOR A PARTICULAR PURPOSE.  See the
 *  GNU General Public License for more details.
 *
 *  You should have received a copy of the GNU General Public License
 *  along with RawTherapee.  If not, see <http://www.gnu.org/licenses/>.
 */
#ifndef _IMPROCFUN_H_
#define _IMPROCFUN_H_

#include "imagefloat.h"
#include "image16.h"
#include "image8.h"
#include "procparams.h"
#include "shmap.h"
#include "coord2d.h"
#include "color.h"
#include "labimage.h"
#include "cieimage.h"
#include "LUT.h"
#include "lcp.h"
#include "dcp.h"
#include "curves.h"
#include "cplx_wavelet_dec.h"
#include "pipettebuffer.h"

namespace rtengine
{

using namespace procparams;

class ImProcFunctions
{


    cmsHTRANSFORM monitorTransform;
    cmsHTRANSFORM lab2outputTransform;
    cmsHTRANSFORM output2monitorTransform;

    const ProcParams* params;
    double scale;
    bool multiThread;

    void calcVignettingParams (int oW, int oH, const VignettingParams& vignetting, double &w2, double &h2, double& maxRadius, double &v, double &b, double &mul);

    void transformLuminanceOnly (Imagefloat* original, Imagefloat* transformed, int cx, int cy, int oW, int oH, int fW, int fH);
    void transformGeneral(bool highQuality, Imagefloat *original, Imagefloat *transformed, int cx, int cy, int sx, int sy, int oW, int oH, int fW, int fH, const LensCorrection *pLCPMap);
    void transformLCPCAOnly(Imagefloat *original, Imagefloat *transformed, int cx, int cy, const LensCorrection *pLCPMap);

    void sharpenHaloCtrl    (float** luminance, float** blurmap, float** base, int W, int H, const SharpeningParams &sharpenParam);
    void sharpenHaloCtrl    (LabImage* lab, float** blurmap, float** base, int W, int H, SharpeningParams &sharpenParam);
    void sharpenHaloCtrlcam (CieImage* ncie, float** blurmap, float** base, int W, int H);
    void dcdamping          (float** aI, float** aO, float damping, int W, int H);

    bool needsCA            ();
    bool needsDistortion    ();
    bool needsRotation      ();
    bool needsPerspective   ();
    bool needsGradient      ();
    bool needsVignetting    ();
    bool needsLCP           ();
    bool needsLensfun();
//   static cmsUInt8Number* Mempro = NULL;

    inline void interpolateTransformCubic (Imagefloat* src, int xs, int ys, double Dx, double Dy, float *r, float *g, float *b, double mul)
    {
        const double A = -0.85;

        double w[4];

        {
            double t1, t2;
            t1 = -A * (Dx - 1.0) * Dx;
            t2 = (3.0 - 2.0 * Dx) * Dx * Dx;
            w[3] = t1 * Dx;
            w[2] = t1 * (Dx - 1.0) + t2;
            w[1] = -t1 * Dx + 1.0 - t2;
            w[0] = -t1 * (Dx - 1.0);
        }

        double rd, gd, bd;
        double yr[4] = {0.0}, yg[4] = {0.0}, yb[4] = {0.0};

        for (int k = ys, kx = 0; k < ys + 4; k++, kx++) {
            rd = gd = bd = 0.0;

            for (int i = xs, ix = 0; i < xs + 4; i++, ix++) {
                rd += src->r (k, i) * w[ix];
                gd += src->g (k, i) * w[ix];
                bd += src->b (k, i) * w[ix];
            }

            yr[kx] = rd;
            yg[kx] = gd;
            yb[kx] = bd;
        }


        {
            double t1, t2;

            t1 = -A * (Dy - 1.0) * Dy;
            t2 = (3.0 - 2.0 * Dy) * Dy * Dy;
            w[3] = t1 * Dy;
            w[2] = t1 * (Dy - 1.0) + t2;
            w[1] = -t1 * Dy + 1.0 - t2;
            w[0] = -t1 * (Dy - 1.0);
        }

        rd = gd = bd = 0.0;

        for (int i = 0; i < 4; i++) {
            rd += yr[i] * w[i];
            gd += yg[i] * w[i];
            bd += yb[i] * w[i];
        }

        *r = rd * mul;
        *g = gd * mul;
        *b = bd * mul;

        //  if (xs==100 && ys==100)
        //    printf ("r=%g, g=%g\n", *r, *g);
    }

    inline void interpolateTransformChannelsCubic (float** src, int xs, int ys, double Dx, double Dy, float *r, double mul)
    {
        const double A = -0.85;

        double w[4];

        {
            double t1, t2;
            t1 = -A * (Dx - 1.0) * Dx;
            t2 = (3.0 - 2.0 * Dx) * Dx * Dx;
            w[3] = t1 * Dx;
            w[2] = t1 * (Dx - 1.0) + t2;
            w[1] = -t1 * Dx + 1.0 - t2;
            w[0] = -t1 * (Dx - 1.0);
        }

        double rd;
        double yr[4] = {0.0};

        for (int k = ys, kx = 0; k < ys + 4; k++, kx++) {
            rd = 0.0;

            for (int i = xs, ix = 0; i < xs + 4; i++, ix++) {
                rd += src[k][i] * w[ix];
            }

            yr[kx] = rd;
        }


        {
            double t1, t2;
            t1 = -A * (Dy - 1.0) * Dy;
            t2 = (3.0 - 2.0 * Dy) * Dy * Dy;
            w[3] = t1 * Dy;
            w[2] = t1 * (Dy - 1.0) + t2;
            w[1] = -t1 * Dy + 1.0 - t2;
            w[0] = -t1 * (Dy - 1.0);
        }

        rd = 0.0;

        for (int i = 0; i < 4; i++) {
            rd += yr[i] * w[i];
        }

        *r = rd * mul;
    }


public:
    enum class Median {
        TYPE_3X3_SOFT,
        TYPE_3X3_STRONG,
        TYPE_5X5_SOFT,
        TYPE_5X5_STRONG,
        TYPE_7X7,
        TYPE_9X9
    };

    double lumimul[3];

    ImProcFunctions       (const ProcParams* iparams, bool imultiThread = true)
        : monitorTransform (nullptr), lab2outputTransform (nullptr), output2monitorTransform (nullptr), params (iparams), scale (1), multiThread (imultiThread), lumimul{} {}
    ~ImProcFunctions      ();
    bool needsLuminanceOnly() { return !(needsCA() || needsDistortion() || needsRotation() || needsPerspective() || needsLCP() || needsLensfun()) && (needsVignetting() || needsPCVignetting() || needsGradient());}
    void setScale         (double iscale);

    bool needsTransform   ();
    bool needsPCVignetting ();

    void firstAnalysis    (const Imagefloat* const working, const ProcParams &params, LUTu & vhist16);
    void updateColorProfiles (const Glib::ustring& monitorProfile, RenderingIntent monitorIntent, bool softProof, bool gamutCheck);
    void rgbProc          (Imagefloat* working, LabImage* lab, PipetteBuffer *pipetteBuffer, LUTf & hltonecurve, LUTf & shtonecurve, LUTf & tonecurve,
                           SHMap* shmap, int sat, LUTf & rCurve, LUTf & gCurve, LUTf & bCurve, float satLimit, float satLimitOpacity, const ColorGradientCurve & ctColorCurve, const OpacityCurve & ctOpacityCurve, bool opautili, LUTf & clcurve, LUTf & cl2curve, const ToneCurve & customToneCurve1, const ToneCurve & customToneCurve2,
                           const ToneCurve & customToneCurvebw1, const ToneCurve & customToneCurvebw2, double &rrm, double &ggm, double &bbm, float &autor, float &autog, float &autob, DCPProfile *dcpProf, const DCPProfile::ApplyState &asIn, LUTu &histToneCurve );
    void rgbProc          (Imagefloat* working, LabImage* lab, PipetteBuffer *pipetteBuffer, LUTf & hltonecurve, LUTf & shtonecurve, LUTf & tonecurve,
                           SHMap* shmap, int sat, LUTf & rCurve, LUTf & gCurve, LUTf & bCurve, float satLimit, float satLimitOpacity, const ColorGradientCurve & ctColorCurve, const OpacityCurve & ctOpacityCurve, bool opautili, LUTf & clcurve, LUTf & cl2curve, const ToneCurve & customToneCurve1, const ToneCurve & customToneCurve2,
                           const ToneCurve & customToneCurvebw1, const ToneCurve & customToneCurvebw2, double &rrm, double &ggm, double &bbm, float &autor, float &autog, float &autob,
                           double expcomp, int hlcompr, int hlcomprthresh, DCPProfile *dcpProf, const DCPProfile::ApplyState &asIn, LUTu &histToneCurve);
    void labtoning (float r, float g, float b, float &ro, float &go, float &bo, int algm, int metchrom, int twoc, float satLimit, float satLimitOpacity, const ColorGradientCurve & ctColorCurve, const OpacityCurve & ctOpacityCurve, LUTf & clToningcurve, LUTf & cl2Toningcurve, float iplow, float iphigh, double wp[3][3], double wip[3][3]  );
    void toning2col (float r, float g, float b, float &ro, float &go, float &bo, float iplow, float iphigh, float rl, float gl, float bl, float rh, float gh, float bh, float SatLow, float SatHigh, float balanS, float balanH, float reducac, int mode, int preser, float strProtect);
    void toningsmh  (float r, float g, float b, float &ro, float &go, float &bo, float RedLow, float GreenLow, float BlueLow, float RedMed, float GreenMed, float BlueMed, float RedHigh, float GreenHigh, float BlueHigh, float reducac, int mode, float strProtect);
    void toningsmh2 (float r, float g, float b, float &ro, float &go, float &bo, float low[3], float satLow, float med[3], float satMed, float high[3], float satHigh, float reducac, int mode, int preser);
    void secondeg_begin (float reducac, float vend, float &aam, float &bbm);
    void secondeg_end (float reducac, float vinf, float &aa, float &bb, float &cc);

    void retreavergb (float &r, float &g, float &b);
    void moyeqt (Imagefloat* working, float &moyS, float &eqty);

    void luminanceCurve   (LabImage* lold, LabImage* lnew, LUTf &curve);
    void ciecam_02float   (CieImage* ncie, float adap, int pW, int pwb, LabImage* lab, const ProcParams* params,
                           const ColorAppearance & customColCurve1, const ColorAppearance & customColCurve, const ColorAppearance & customColCurve3,
                           LUTu &histLCAM, LUTu &histCCAM, LUTf & CAMBrightCurveJ, LUTf & CAMBrightCurveQ, float &mean, int Iterates, int scale, bool execsharp, float &d, float &dj, float &yb, int rtt);
    void ciecam_02        (CieImage* ncie, double adap, int pW, int pwb, LabImage* lab, const ProcParams* params,
                           const ColorAppearance & customColCurve1, const ColorAppearance & customColCurve, const ColorAppearance & customColCurve3,
                           LUTu &histLCAM, LUTu &histCCAM, LUTf & CAMBrightCurveJ, LUTf & CAMBrightCurveQ, float &mean, int Iterates, int scale, bool execsharp, double &d, double &dj, int rtt);
    void chromiLuminanceCurve (PipetteBuffer *pipetteBuffer, int pW, LabImage* lold, LabImage* lnew, LUTf &acurve, LUTf &bcurve, LUTf & satcurve, LUTf & satclcurve, LUTf &clcurve, LUTf &curve, bool utili, bool autili, bool butili, bool ccutili, bool cclutili, bool clcutili, LUTu &histCCurve, LUTu &histLurve);
    void vibrance         (LabImage* lab);//Jacques' vibrance
//    void colorCurve       (LabImage* lold, LabImage* lnew);
    void sharpening       (LabImage* lab, float** buffer, SharpeningParams &sharpenParam);
    void sharpeningcam    (CieImage* ncie, float** buffer);
    void transform        (Imagefloat* original, Imagefloat* transformed, int cx, int cy, int sx, int sy, int oW, int oH, int fW, int fH, const FramesMetaData *metadata, int rawRotationDeg, bool fullImage);
    float resizeScale     (const ProcParams* params, int fw, int fh, int &imw, int &imh);
    void lab2monitorRgb   (LabImage* lab, Image8* image);
    void resize           (Image16* src, Image16* dst, float dScale);
    void Lanczos (const LabImage* src, LabImage* dst, float scale);
    void Lanczos (const Image16* src, Image16* dst, float scale);

    void deconvsharpening (float** luminance, float** buffer, int W, int H, const SharpeningParams &sharpenParam);
    void MLsharpen (LabImage* lab);// Manuel's clarity / sharpening
    void MLmicrocontrast (float** luminance, int W, int H ); //Manuel's microcontrast
    void MLmicrocontrast (LabImage* lab ); //Manuel's microcontrast
    void MLmicrocontrastcam (CieImage* ncie ); //Manuel's microcontrast

    void impulsedenoise   (LabImage* lab);//Emil's impulse denoise
    void impulsedenoisecam   (CieImage* ncie, float **buffers[3]);
    void impulse_nr (LabImage* lab, double thresh);
    void impulse_nrcam (CieImage* ncie, double thresh, float **buffers[3]);

    void dirpyrdenoise    (LabImage* src);//Emil's pyramid denoise
    void dirpyrequalizer  (LabImage* lab, int scale);//Emil's wavelet


    void EPDToneMapResid (float * WavCoeffs_L0, unsigned int Iterates,  int skip, struct cont_params& cp, int W_L, int H_L, float max0, float min0);
    float *CompressDR (float *Source, int W_L, int H_L, float Compression, float DetailBoost, float *Compressed);
    void ContrastResid (float * WavCoeffs_L0, struct cont_params &cp, int W_L, int H_L, float max0, float min0);
    float *ContrastDR (float *Source, int W_L, int H_L, float *Contrast = nullptr);

    void EPDToneMap (LabImage *lab, unsigned int Iterates = 0, int skip = 1);
    void EPDToneMapCIE (CieImage *ncie, float a_w, float c_, int Wid, int Hei, float minQ, float maxQ, unsigned int Iterates = 0, int skip = 1);

    // pyramid denoise
    procparams::DirPyrDenoiseParams dnparams;
    void dirpyr           (LabImage* data_fine, LabImage* data_coarse, int level, LUTf &rangefn_L, LUTf &rangefn_ab,
                           int pitch, int scale, const int luma, int chroma );
    void idirpyr          (LabImage* data_coarse, LabImage* data_fine, int level, LUTf &rangefn_L, LUTf & nrwt_l, LUTf & nrwt_ab,
                           int pitch, int scale, const int luma, const int chroma/*, LUTf & Lcurve, LUTf & abcurve*/ );

    // FT denoise
    //void RGB_InputTransf(Imagefloat * src, LabImage * dst, const procparams::DirPyrDenoiseParams & dnparams, const procparams::DefringeParams & defringe);
    //void RGB_OutputTransf(LabImage * src, Imagefloat * dst, const procparams::DirPyrDenoiseParams & dnparams);
    //void output_tile_row (float *Lbloxrow, float ** Lhipassdn, float ** tilemask, int height, int width, int top, int blkrad );

//    void MSR(LabImage* lab, int width, int height, int skip);
    void MSRWav (float** luminance, const float* const *originalLuminance, const int width, const int height, const WaveletParams &deh, const WavretiCurve &wavRETCcurve,  const WavretigainCurve &wavRETgainCcurve, const int skip, const int chrome, const int scall, const float krad, float &minCD, float &maxCD, float &mini, float &maxi, float &Tmean, float &Tsigma, float &Tmin, float &Tmax);


    void Tile_calc (int tilesize, int overlap, int kall, int imwidth, int imheight, int &numtiles_W, int &numtiles_H, int &tilewidth, int &tileheight, int &tileWskip, int &tileHskip);
<<<<<<< HEAD
//    void ip_wavelet(LabImage * lab, LabImage * dst, float *****stylev, LabImage *styres, int stytype, LabImage * cropmergelab, int mtwo, int merge_two[6], int ush, int kall, const procparams::WaveletParams & waparams, const Wavmerg2Curve & wavMER2Curve, const WavCurve & wavCLVCcurve, const WavretiCurve & wavRETCcurve, const WavretigainCurve & wavRETgainCcurve,  const WavstyCurve & wavSTYCurve, const Wavsty2Curve & wavSTY2Curve, const WavOpacityCurveRG & waOpacityCurveRG, const WavOpacityCurveBY & waOpacityCurveBY,  const WavOpacityCurveW & waOpacityCurveW, const WavOpacityCurveWL & waOpacityCurveWL, LUTf &wavclCurve, bool wavcontlutili, int skip,
//                    float &minCD, float &maxCD, float &mini, float &maxi, float &Tmean, float &Tsigma, float &Tmin, float &Tmax
//                   );

    void ip_wavelet (LabImage * lab, LabImage * dst, float *****stylev, LabImage *styres, int stytype, LabImage * cropmergelab, int mtwo, int merge_two[6], int ush, int kall, const procparams::WaveletParams & waparams, const Wavmerg2Curve & wavMER2Curve, const WavCurve & wavCLVCcurve, const WavretiCurve & wavRETCcurve, const WavretigainCurve & wavRETgainCcurve,  const WavstyCurve & wavSTYCurve, const Wavsty2Curve & wavSTY2Curve, const WavOpacityCurveRG & waOpacityCurveRG, const WavOpacityCurveBY & waOpacityCurveBY,  const WavOpacityCurveW & waOpacityCurveW, const WavOpacityCurveWL & waOpacityCurveWL, LUTf &wavclCurve, bool wavcontlutili, int skip,
                     float &minCD, float &maxCD, float &mini, float &maxi, float &Tmean, float &Tsigma, float &Tmin, float &Tmax
                    );

    void WaveletcontAllL (LabImage * lab, float *****stylev, LabImage *styres, int stytype, LabImage * cropmergelab, int merge_two[6], float **varhue, float **varchrom, wavelet_decomposition &WaveletCoeffs_L,
                          struct cont_params &cp, int skip, int minlevwavL, float *mean, float *meanN, float *sigma, float *sigmaN, float *MaxP, float *MaxN,  const Wavmerg2Curve & wavMER2Curve, const WavCurve & wavCLVCcurve, const WavretiCurve & wavRETCcurve, const WavretigainCurve & wavRETgainCcurve, const WavstyCurve & wavSTYCurve, const Wavsty2Curve & wavSTY2Curve, const WavOpacityCurveW & waOpacityCurveW, const WavOpacityCurveWL & waOpacityCurveWL, FlatCurve* ChCurve, bool Chutili,
                          FlatCurve* shstyCurve, bool shstyutili, float &minCD, float &maxCD, float &mini, float &maxi, float &Tmean, float &Tsigma, float &Tmin, float &Tmax
                         );
    void WaveletmergeL (LabImage * lab, int posit, bool first, float *****stylev, LabImage *styres, int stytype, LabImage * cropmergelab, int merge_two[6], float **varhue, float **varchrom, wavelet_decomposition &WaveletCoeffs_L,
                        struct cont_params &cp, int skip, int minlevwavL, float *mean, float *meanN, float *sigma, float *sigmaN, float *MaxP, float *MaxN,  const Wavmerg2Curve & wavMER2Curve, const WavCurve & wavCLVCcurve, const WavretiCurve & wavRETCcurve, const WavretigainCurve & wavRETgainCcurve, const WavstyCurve & wavSTYCurve, const Wavsty2Curve & wavSTY2Curve, const WavOpacityCurveW & waOpacityCurveW, const WavOpacityCurveWL & waOpacityCurveWL, FlatCurve* ChCurve, bool Chutili,
                        FlatCurve* shstyCurve, bool shstyutili, float &minCD, float &maxCD, float &mini, float &maxi, float &Tmean, float &Tsigma, float &Tmin, float &Tmax
                       );

    void WaveletcontAllLfinal (wavelet_decomposition &WaveletCoeffs_L, struct cont_params &cp, float *mean, float *sigma, float *MaxP, const WavOpacityCurveWL & waOpacityCurveWL);
    void WaveletcontAllAB (LabImage * lab, float *****stylev, LabImage *styres, int stytype, LabImage * cropmergelab, int merge_two[6], float **varhue, float **varchrom, wavelet_decomposition &WaveletCoeffs_a, const Wavmerg2Curve & wavMER2Curve, const WavOpacityCurveW & waOpacityCurveW, const WavstyCurve & wavSTYCurve, const Wavsty2Curve & wavSTY2Curve,
                           FlatCurve* shstyCurve, bool shstyutili, struct cont_params &cp, const bool useChannelA);
    void WaveletmergeAB (LabImage * lab, int posit, bool first, float *****stylev, LabImage *styres, int stytype, LabImage * cropmergelab, int merge_two[6], float **varhue, float **varchrom, wavelet_decomposition &WaveletCoeffs_a, const Wavmerg2Curve & wavMER2Curve, const WavOpacityCurveW & waOpacityCurveW, const WavstyCurve & wavSTYCurve, const Wavsty2Curve & wavSTY2Curve,
                         FlatCurve* shstyCurve, bool shstyutili, struct cont_params &cp, const bool useChannelA);
    void WaveletAandBAllAB (LabImage * lab, float **varhue, float **varchrom, const WavretiCurve & wavRETCcurve, const WavretigainCurve & wavRETgainCcurve, wavelet_decomposition &WaveletCoeffs_a, wavelet_decomposition &WaveletCoeffs_b,
                            struct cont_params &cp, const WavOpacityCurveW & waOpacityCurveW, FlatCurve* hhcurve, bool hhutili);

    void ContAllL (float **koeLi, float *maxkoeLi, bool lipschitz, int maxlvl, int minlevwavL, LabImage * lab, float **varhue, float **varchrom, float ** WavCoeffs_L, float * WavCoeffs_L0, int level, int dir, struct cont_params &cp,
                   int W_L, int H_L, int skip, float *mean, float *meanN, float *sigma, float *sigmaN, float *MaxP, float *MaxN,  const WavCurve & wavCLVCcurve, const WavOpacityCurveW & waOpacityCurveW, FlatCurve* ChCurve, bool Chutili);

=======
    void ip_wavelet (LabImage * lab, LabImage * dst, int kall, const procparams::WaveletParams & waparams, const WavCurve & wavCLVCcurve, const WavOpacityCurveRG & waOpacityCurveRG, const WavOpacityCurveBY & waOpacityCurveBY,  const WavOpacityCurveW & waOpacityCurveW, const WavOpacityCurveWL & waOpacityCurveWL, LUTf &wavclCurve, int skip);

    void WaveletcontAllL (LabImage * lab, float **varhue, float **varchrom, wavelet_decomposition &WaveletCoeffs_L,
                          struct cont_params &cp, int skip, float *mean, float *sigma, float *MaxP, float *MaxN,  const WavCurve & wavCLVCcurve, const WavOpacityCurveW & waOpacityCurveW, FlatCurve* ChCurve, bool Chutili);
    void WaveletcontAllLfinal (wavelet_decomposition &WaveletCoeffs_L, struct cont_params &cp, float *mean, float *sigma, float *MaxP, const WavOpacityCurveWL & waOpacityCurveWL);
    void WaveletcontAllAB (LabImage * lab, float **varhue, float **varchrom, wavelet_decomposition &WaveletCoeffs_a, const WavOpacityCurveW & waOpacityCurveW,
                           struct cont_params &cp, const bool useChannelA);
    void WaveletAandBAllAB (wavelet_decomposition &WaveletCoeffs_a, wavelet_decomposition &WaveletCoeffs_b,
                            struct cont_params &cp, FlatCurve* hhcurve, bool hhutili);
    void ContAllL (float **koeLi, float *maxkoeLi, bool lipschitz, int maxlvl, LabImage * lab, float **varhue, float **varchrom, float ** WavCoeffs_L, float * WavCoeffs_L0, int level, int dir, struct cont_params &cp,
                   int W_L, int H_L, int skip, float *mean, float *sigma, float *MaxP, float *MaxN,  const WavCurve & wavCLVCcurve, const WavOpacityCurveW & waOpacityCurveW, FlatCurve* ChCurve, bool Chutili);
>>>>>>> 503fe902
    void finalContAllL (float ** WavCoeffs_L, float * WavCoeffs_L0, int level, int dir, struct cont_params &cp,
                        int W_L, int H_L, float *mean, float *sigma, float *MaxP, const WavOpacityCurveWL & waOpacityCurveWL);
    void ContAllAB (LabImage * lab, int maxlvl, float **varhue, float **varchrom, float ** WavCoeffs_a, float * WavCoeffs_a0, int level, int dir, const WavOpacityCurveW & waOpacityCurveW, struct cont_params &cp,
                    int W_ab, int H_ab, const bool useChannelA);

    void Neuraltwo (float *** tempneur, float neuthree[3][3], int W_L, int H_L, int maxlvl,
                    const struct cont_params& cp, int ind, float **mea, float **sig, float **maxi, float *mean, float *meanN, float *sigma, float *sigmaN, float *MaxP, float *MaxN, float *textp, float *textn, int *indnklev);


    void Evaluate2 (wavelet_decomposition &WaveletCoeffs_L,
<<<<<<< HEAD
                    const struct cont_params& cp, int ind, float *mean, float *meanN, float *sigma, float *sigmaN, float *MaxP, float *MaxN, float madL[8][3], float *textp, float *textn);
    void Eval2 (float ** WavCoeffs_L, int level, const struct cont_params& cp,
                int W_L, int H_L, int skip_L, int ind, float *mean, float *meanN, float *sigma, float *sigmaN, float *MaxP, float *MaxN, float *madL, float *textp, float *textn);

    void Evaluateab (wavelet_decomposition &WaveletCoeffs_ab,
                     const struct cont_params& cp, int ind, float *mean, float *meanN, float *sigma, float *sigmaN, float *MaxP, float *MaxN);
    void Evalab (float ** WavCoeffs_ab, int level, const struct cont_params& cp,
                 int W_L, int H_L, int skip_L, int ind, float *mean, float *meanN, float *sigma, float *sigmaN, float *MaxP, float *MaxN);
=======
                    float *mean, float *meanN, float *sigma, float *sigmaN, float *MaxP, float *MaxN);
    void Eval2 (float ** WavCoeffs_L, int level,
                int W_L, int H_L, float *mean, float *meanN, float *sigma, float *sigmaN, float *MaxP, float *MaxN);
>>>>>>> 503fe902

    void Aver (float * HH_Coeffs, int datalen, float &averagePlus, float &averageNeg, float &max, float &min);
    void Sigma (float * HH_Coeffs, int datalen, float averagePlus, float averageNeg, float &sigmaPlus, float &sigmaNeg);
    void Textur (float * HH_Coeffs, int datalen, float averagePlus, float sigmaPlus, float &textp);
    void Averneur ( float ***tempneur, int datalen, int lvl, int dir, float &averagePlus, float &max);
    void calckoe (float ** WavCoeffs_LL, const struct cont_params& cp, float ** koeLi, int level, int dir, int W_L, int H_L, float edd, float *maxkoeLi, float **tmC = nullptr);



    void Median_Denoise ( float **src, float **dst, int width, int height, Median medianType, int iterations, int numThreads, float **buffer = nullptr);
<<<<<<< HEAD

    void RGB_denoise (int kall, Imagefloat * src, Imagefloat * dst, Imagefloat * calclum, float * ch_M, float *max_r, float *max_b, bool isRAW, const procparams::DirPyrDenoiseParams & dnparams, const double expcomp, const NoiseCurve & ctNoisCurve , const NoiseCurve & ctNoisCCcurve , float &chaut, float &redaut, float &blueaut, float &maxredaut, float & maxblueaut, float &nresi, float &highresi);
=======
    void Median_Denoise ( float **src, float **dst, float upperBound, int width, int height, Median medianType, int iterations, int numThreads, float **buffer = nullptr);
    void RGB_denoise (int kall, Imagefloat * src, Imagefloat * dst, Imagefloat * calclum, float * ch_M, float *max_r, float *max_b, bool isRAW, const procparams::DirPyrDenoiseParams & dnparams, const double expcomp, const NoiseCurve & noiseLCurve, const NoiseCurve & noiseCCurve, float &nresi, float &highresi);
>>>>>>> 503fe902
    void RGB_denoise_infoGamCurve (const procparams::DirPyrDenoiseParams & dnparams, const bool isRAW, LUTf &gamcurve, float &gam, float &gamthresh, float &gamslope);
//   void RGB_denoise_info (Imagefloat * src, Imagefloat * calclum, bool isRAW, LUTf &gamcurve, float gam, float gamthresh, float gamslope, const procparams::DirPyrDenoiseParams & dnparams, const double expcomp, float &chaut, int &Nb, float &redaut, float &blueaut, float &maxredaut, float & maxblueaut, float &minredaut, float & minblueaut, float &nresi, float &highresi, float &chromina, float &sigma, float &lumema, float &sigma_L, float &redyel, float &skinc, float &nsknc, bool multiThread = false);
//   void RGB_denoise_info(Imagefloat * src, Imagefloat * provicalc, bool isRAW, LUTf &gamcurve, float gam, float gamthresh, float gamslope, const procparams::DirPyrDenoiseParams & dnparams, const double expcomp, float &chaut, int &Nb, float &redaut, float &blueaut, float &maxredaut, float & maxblueaut, float &minredaut, float & minblueaut, float &chromina, float &sigma, float &lumema, float &sigma_L, float &redyel, float &skinc, float &nsknc, bool multiThread = false);
    void RGB_denoise_info (Imagefloat * src, Imagefloat * provicalc, bool isRAW, LUTf &gamcurve, float gam, float gamthresh, float gamslope, const procparams::DirPyrDenoiseParams & dnparams, const double expcomp, float &chaut, int &Nb, float &redaut, float &blueaut, float &maxredaut, float & maxblueaut, float &minredaut, float & minblueaut, float &chromina, float &sigma, float &lumema, float &sigma_L, float &redyel, float &skinc, float &nsknc, bool multiThread = false);


//    void RGB_denoise(int kall, Imagefloat * src, Imagefloat * dst, Imagefloat * calclum, float * ch_M, float *max_r, float *max_b, bool isRAW, const procparams::DirPyrDenoiseParams & dnparams, const double expcomp, const NoiseCurve & noiseLCurve , const NoiseCurve & noiseCCurve , float &chaut, float &redaut, float &blueaut, float &maxredaut, float & maxblueaut, float &nresi, float &highresi);
//    void RGB_denoise_infoGamCurve(const procparams::DirPyrDenoiseParams & dnparams, const bool isRAW, LUTf &gamcurve, float &gam, float &gamthresh, float &gamslope);
//    void RGB_denoise_info(Imagefloat * src, Imagefloat * calclum, bool isRAW, LUTf &gamcurve, float gam, float gamthresh, float gamslope, const procparams::DirPyrDenoiseParams & dnparams, const double expcomp, float &chaut, int &Nb, float &redaut, float &blueaut, float &maxredaut, float & maxblueaut, float &minredaut, float & minblueaut, float &nresi, float &highresi, float &chromina, float &sigma, float &lumema, float &sigma_L, float &redyel, float &skinc, float &nsknc, bool multiThread = false);
    void RGBtile_denoise (float * fLblox, int hblproc, float noisevar_L, float * nbrwt, float * blurbuffer );   //for DCT
    void RGBoutput_tile_row (float *Lbloxrow, float ** Ldetail, float ** tilemask_out, int height, int width, int top );
    bool WaveletDenoiseAllL (wavelet_decomposition &WaveletCoeffs_L, float *noisevarlum, float madL[8][3], float * vari, int minlevwavL, int edge);
    bool WaveletDenoiseAllAB (wavelet_decomposition &WaveletCoeffs_L, wavelet_decomposition &WaveletCoeffs_ab, float *noisevarchrom, float madL[8][3], float noisevar_ab, const bool useNoiseCCurve, bool autoch, bool denoiseMethodRgb);
    void WaveletDenoiseAll_info (int levwav, wavelet_decomposition &WaveletCoeffs_a,
                                 wavelet_decomposition &WaveletCoeffs_b, float **noisevarlum, float **noisevarchrom, float **noisevarhue, float &chaut, int &Nb, float &redaut, float &blueaut, float &maxredaut, float &maxblueaut, float &minredaut, float & minblueaut, int schoice, float &chromina, float &sigma, float &lumema, float &sigma_L, float &redyel, float &skinc, float &nsknc,
                                 float &maxchred, float &maxchblue, float &minchred, float &minchblue, int &nb, float &chau, float &chred, float &chblue, bool denoiseMethodRgb);

    bool WaveletDenoiseAll_BiShrinkL (wavelet_decomposition &WaveletCoeffs_L, float *noisevarlum, float madL[8][3]);
    bool WaveletDenoiseAll_BiShrinkAB (wavelet_decomposition &WaveletCoeffs_L, wavelet_decomposition &WaveletCoeffs_ab, float *noisevarchrom, float madL[8][3], float noisevar_ab,
                                       const bool useNoiseCCurve,  bool autoch, bool denoiseMethodRgb);
    void ShrinkAllL (wavelet_decomposition &WaveletCoeffs_L, float **buffer, int level, int dir, float *noisevarlum, float * madaL, float * vari, int minlevwavL, int edge);
    void ShrinkAllAB (wavelet_decomposition &WaveletCoeffs_L, wavelet_decomposition &WaveletCoeffs_ab, float **buffer, int level, int dir,
                      float *noisevarchrom, float noisevar_ab, const bool useNoiseCCurve, bool autoch, bool denoiseMethodRgb, float * madL, float * madaab = nullptr, bool madCalculated = false);
    void ShrinkAll_info (float ** WavCoeffs_a, float ** WavCoeffs_b,
                         int W_ab, int H_ab, float **noisevarlum, float **noisevarchrom, float **noisevarhue, float &chaut, int &Nb, float &redaut, float &blueaut, float &maxredaut, float &maxblueaut, float &minredaut, float &minblueaut, int schoice, int lvl, float &chromina, float &sigma, float &lumema, float &sigma_L, float &redyel, float &skinc, float &nsknc,
                         float &maxchred, float &maxchblue, float &minchred, float &minchblue, int &nb, float &chau, float &chred, float &chblue, bool denoiseMethodRgb);
    void Noise_residualAB (wavelet_decomposition &WaveletCoeffs_ab, float &chresid, float &chmaxresid, bool denoiseMethodRgb);
    void calcautodn_info (float &chaut, float &delta, int Nb, int levaut, float maxmax, float lumema, float chromina, int mode, int lissage, float redyel, float skinc, float nsknc);
    float MadMax (float * DataList, int &max, int datalen);
    float Mad (float * DataList, const int datalen);
    float MadRgb (float * DataList, const int datalen);

    // pyramid wavelet
    void dirpyr_equalizer    (float ** src, float ** dst, int srcwidth, int srcheight, float ** l_a, float ** l_b, const double * mult, const double dirpyrThreshold, const double skinprot, float b_l, float t_l, float t_r, int scale);//Emil's directional pyramid wavelet
    void dirpyr_equalizercam    (CieImage* ncie, float ** src, float ** dst, int srcwidth, int srcheight, float ** h_p, float ** C_p,  const double * mult, const double dirpyrThreshold, const double skinprot, bool execdir, float b_l, float t_l, float t_r, int scale);//Emil's directional pyramid wavelet
    void dirpyr_channel      (float ** data_fine, float ** data_coarse, int width, int height, int level, int scale);
    void idirpyr_eq_channel  (float ** data_coarse, float ** data_fine, float ** buffer, int width, int height, int level, float multi[6], const double dirpyrThreshold, float ** l_a_h, float ** l_b_c, const double skinprot, float b_l, float t_l, float t_r);
    void idirpyr_eq_channelcam  (float ** data_coarse, float ** data_fine, float ** buffer, int width, int height, int level, float multi[6], const double dirpyrThreshold, float ** l_a_h, float ** l_b_c, const double skinprot, float b_l, float t_l, float t_r);
    void defringe       (LabImage* lab);
    void defringecam    (CieImage* ncie);
    void badpixcam      (CieImage* ncie, double rad, int thr, int mode, float skinprot, float chrom, int hotbad);
    void badpixlab      (LabImage* lab, double rad, int thr, int mode, float skinprot, float chrom);

    void PF_correct_RT    (LabImage * src, LabImage * dst, double radius, int thresh);
    void PF_correct_RTcam (CieImage * src, CieImage * dst, double radius, int thresh);
    void Badpixelscam (CieImage * src, CieImage * dst, double radius, int thresh, int mode, float skinprot, float chrom, int hotbad);
    void BadpixelsLab (LabImage * src, LabImage * dst, double radius, int thresh, int mode, float skinprot, float chrom);

    void ToneMapFattal02(Imagefloat *rgb);
    
    Image8*     lab2rgb   (LabImage* lab, int cx, int cy, int cw, int ch, const procparams::ColorManagementParams &icm);
    Image16*    lab2rgb16 (LabImage* lab, int cx, int cy, int cw, int ch, const procparams::ColorManagementParams &icm, GammaValues *ga = nullptr);
    // CieImage *ciec;

    bool transCoord       (int W, int H, int x, int y, int w, int h, int& xv, int& yv, int& wv, int& hv, double ascaleDef = -1, const LensCorrection *pLCPMap = nullptr);
    bool transCoord       (int W, int H, const std::vector<Coord2D> &src, std::vector<Coord2D> &red,  std::vector<Coord2D> &green, std::vector<Coord2D> &blue, double ascaleDef = -1, const LensCorrection *pLCPMap = nullptr);
    static void getAutoExp       (const LUTu & histogram, int histcompr, double clip, double& expcomp, int& bright, int& contr, int& black, int& hlcompr, int& hlcomprthresh);
    static double getAutoDistor  (const Glib::ustring& fname, int thumb_size);
    double getTransformAutoFill (int oW, int oH, const LensCorrection *pLCPMap = nullptr);
    void rgb2lab (const Imagefloat &src, LabImage &dst, const Glib::ustring &workingSpace);
    void lab2rgb (const LabImage &src, Imagefloat &dst, const Glib::ustring &workingSpace);
};
}
#endif<|MERGE_RESOLUTION|>--- conflicted
+++ resolved
@@ -259,9 +259,9 @@
 
 
     void EPDToneMapResid (float * WavCoeffs_L0, unsigned int Iterates,  int skip, struct cont_params& cp, int W_L, int H_L, float max0, float min0);
-    float *CompressDR (float *Source, int W_L, int H_L, float Compression, float DetailBoost, float *Compressed);
-    void ContrastResid (float * WavCoeffs_L0, struct cont_params &cp, int W_L, int H_L, float max0, float min0);
-    float *ContrastDR (float *Source, int W_L, int H_L, float *Contrast = nullptr);
+    float *CompressDR (float *Source, int skip, struct cont_params &cp, int W_L, int H_L, float Compression, float DetailBoost, float max0, float min0, float ave, float ah, float bh, float al, float bl, float factorx, float *Compressed);
+    void ContrastResid (float * WavCoeffs_L0, unsigned int Iterates,  int skip, struct cont_params &cp, int W_L, int H_L, float max0, float min0, float ave, float ah, float bh, float al, float bl, float factorx);
+    float *ContrastDR (float *Source, int skip, struct cont_params &cp, int W_L, int H_L, float Compression, float DetailBoost, float max0, float min0, float ave, float ah, float bh, float al, float bl, float factorx, float *Contrast = nullptr);
 
     void EPDToneMap (LabImage *lab, unsigned int Iterates = 0, int skip = 1);
     void EPDToneMapCIE (CieImage *ncie, float a_w, float c_, int Wid, int Hei, float minQ, float maxQ, unsigned int Iterates = 0, int skip = 1);
@@ -283,7 +283,6 @@
 
 
     void Tile_calc (int tilesize, int overlap, int kall, int imwidth, int imheight, int &numtiles_W, int &numtiles_H, int &tilewidth, int &tileheight, int &tileWskip, int &tileHskip);
-<<<<<<< HEAD
 //    void ip_wavelet(LabImage * lab, LabImage * dst, float *****stylev, LabImage *styres, int stytype, LabImage * cropmergelab, int mtwo, int merge_two[6], int ush, int kall, const procparams::WaveletParams & waparams, const Wavmerg2Curve & wavMER2Curve, const WavCurve & wavCLVCcurve, const WavretiCurve & wavRETCcurve, const WavretigainCurve & wavRETgainCcurve,  const WavstyCurve & wavSTYCurve, const Wavsty2Curve & wavSTY2Curve, const WavOpacityCurveRG & waOpacityCurveRG, const WavOpacityCurveBY & waOpacityCurveBY,  const WavOpacityCurveW & waOpacityCurveW, const WavOpacityCurveWL & waOpacityCurveWL, LUTf &wavclCurve, bool wavcontlutili, int skip,
 //                    float &minCD, float &maxCD, float &mini, float &maxi, float &Tmean, float &Tsigma, float &Tmin, float &Tmax
 //                   );
@@ -312,19 +311,6 @@
     void ContAllL (float **koeLi, float *maxkoeLi, bool lipschitz, int maxlvl, int minlevwavL, LabImage * lab, float **varhue, float **varchrom, float ** WavCoeffs_L, float * WavCoeffs_L0, int level, int dir, struct cont_params &cp,
                    int W_L, int H_L, int skip, float *mean, float *meanN, float *sigma, float *sigmaN, float *MaxP, float *MaxN,  const WavCurve & wavCLVCcurve, const WavOpacityCurveW & waOpacityCurveW, FlatCurve* ChCurve, bool Chutili);
 
-=======
-    void ip_wavelet (LabImage * lab, LabImage * dst, int kall, const procparams::WaveletParams & waparams, const WavCurve & wavCLVCcurve, const WavOpacityCurveRG & waOpacityCurveRG, const WavOpacityCurveBY & waOpacityCurveBY,  const WavOpacityCurveW & waOpacityCurveW, const WavOpacityCurveWL & waOpacityCurveWL, LUTf &wavclCurve, int skip);
-
-    void WaveletcontAllL (LabImage * lab, float **varhue, float **varchrom, wavelet_decomposition &WaveletCoeffs_L,
-                          struct cont_params &cp, int skip, float *mean, float *sigma, float *MaxP, float *MaxN,  const WavCurve & wavCLVCcurve, const WavOpacityCurveW & waOpacityCurveW, FlatCurve* ChCurve, bool Chutili);
-    void WaveletcontAllLfinal (wavelet_decomposition &WaveletCoeffs_L, struct cont_params &cp, float *mean, float *sigma, float *MaxP, const WavOpacityCurveWL & waOpacityCurveWL);
-    void WaveletcontAllAB (LabImage * lab, float **varhue, float **varchrom, wavelet_decomposition &WaveletCoeffs_a, const WavOpacityCurveW & waOpacityCurveW,
-                           struct cont_params &cp, const bool useChannelA);
-    void WaveletAandBAllAB (wavelet_decomposition &WaveletCoeffs_a, wavelet_decomposition &WaveletCoeffs_b,
-                            struct cont_params &cp, FlatCurve* hhcurve, bool hhutili);
-    void ContAllL (float **koeLi, float *maxkoeLi, bool lipschitz, int maxlvl, LabImage * lab, float **varhue, float **varchrom, float ** WavCoeffs_L, float * WavCoeffs_L0, int level, int dir, struct cont_params &cp,
-                   int W_L, int H_L, int skip, float *mean, float *sigma, float *MaxP, float *MaxN,  const WavCurve & wavCLVCcurve, const WavOpacityCurveW & waOpacityCurveW, FlatCurve* ChCurve, bool Chutili);
->>>>>>> 503fe902
     void finalContAllL (float ** WavCoeffs_L, float * WavCoeffs_L0, int level, int dir, struct cont_params &cp,
                         int W_L, int H_L, float *mean, float *sigma, float *MaxP, const WavOpacityCurveWL & waOpacityCurveWL);
     void ContAllAB (LabImage * lab, int maxlvl, float **varhue, float **varchrom, float ** WavCoeffs_a, float * WavCoeffs_a0, int level, int dir, const WavOpacityCurveW & waOpacityCurveW, struct cont_params &cp,
@@ -335,7 +321,6 @@
 
 
     void Evaluate2 (wavelet_decomposition &WaveletCoeffs_L,
-<<<<<<< HEAD
                     const struct cont_params& cp, int ind, float *mean, float *meanN, float *sigma, float *sigmaN, float *MaxP, float *MaxN, float madL[8][3], float *textp, float *textn);
     void Eval2 (float ** WavCoeffs_L, int level, const struct cont_params& cp,
                 int W_L, int H_L, int skip_L, int ind, float *mean, float *meanN, float *sigma, float *sigmaN, float *MaxP, float *MaxN, float *madL, float *textp, float *textn);
@@ -344,11 +329,6 @@
                      const struct cont_params& cp, int ind, float *mean, float *meanN, float *sigma, float *sigmaN, float *MaxP, float *MaxN);
     void Evalab (float ** WavCoeffs_ab, int level, const struct cont_params& cp,
                  int W_L, int H_L, int skip_L, int ind, float *mean, float *meanN, float *sigma, float *sigmaN, float *MaxP, float *MaxN);
-=======
-                    float *mean, float *meanN, float *sigma, float *sigmaN, float *MaxP, float *MaxN);
-    void Eval2 (float ** WavCoeffs_L, int level,
-                int W_L, int H_L, float *mean, float *meanN, float *sigma, float *sigmaN, float *MaxP, float *MaxN);
->>>>>>> 503fe902
 
     void Aver (float * HH_Coeffs, int datalen, float &averagePlus, float &averageNeg, float &max, float &min);
     void Sigma (float * HH_Coeffs, int datalen, float averagePlus, float averageNeg, float &sigmaPlus, float &sigmaNeg);
@@ -359,13 +339,8 @@
 
 
     void Median_Denoise ( float **src, float **dst, int width, int height, Median medianType, int iterations, int numThreads, float **buffer = nullptr);
-<<<<<<< HEAD
-
-    void RGB_denoise (int kall, Imagefloat * src, Imagefloat * dst, Imagefloat * calclum, float * ch_M, float *max_r, float *max_b, bool isRAW, const procparams::DirPyrDenoiseParams & dnparams, const double expcomp, const NoiseCurve & ctNoisCurve , const NoiseCurve & ctNoisCCcurve , float &chaut, float &redaut, float &blueaut, float &maxredaut, float & maxblueaut, float &nresi, float &highresi);
-=======
     void Median_Denoise ( float **src, float **dst, float upperBound, int width, int height, Median medianType, int iterations, int numThreads, float **buffer = nullptr);
     void RGB_denoise (int kall, Imagefloat * src, Imagefloat * dst, Imagefloat * calclum, float * ch_M, float *max_r, float *max_b, bool isRAW, const procparams::DirPyrDenoiseParams & dnparams, const double expcomp, const NoiseCurve & noiseLCurve, const NoiseCurve & noiseCCurve, float &nresi, float &highresi);
->>>>>>> 503fe902
     void RGB_denoise_infoGamCurve (const procparams::DirPyrDenoiseParams & dnparams, const bool isRAW, LUTf &gamcurve, float &gam, float &gamthresh, float &gamslope);
 //   void RGB_denoise_info (Imagefloat * src, Imagefloat * calclum, bool isRAW, LUTf &gamcurve, float gam, float gamthresh, float gamslope, const procparams::DirPyrDenoiseParams & dnparams, const double expcomp, float &chaut, int &Nb, float &redaut, float &blueaut, float &maxredaut, float & maxblueaut, float &minredaut, float & minblueaut, float &nresi, float &highresi, float &chromina, float &sigma, float &lumema, float &sigma_L, float &redyel, float &skinc, float &nsknc, bool multiThread = false);
 //   void RGB_denoise_info(Imagefloat * src, Imagefloat * provicalc, bool isRAW, LUTf &gamcurve, float gam, float gamthresh, float gamslope, const procparams::DirPyrDenoiseParams & dnparams, const double expcomp, float &chaut, int &Nb, float &redaut, float &blueaut, float &maxredaut, float & maxblueaut, float &minredaut, float & minblueaut, float &chromina, float &sigma, float &lumema, float &sigma_L, float &redyel, float &skinc, float &nsknc, bool multiThread = false);
