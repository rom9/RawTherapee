/*
 *  This file is part of RawTherapee.
 *
 *  Copyright (c) 2004-2010 Gabor Horvath <hgabor@rawtherapee.com>
 *
 *  RawTherapee is free software: you can redistribute it and/or modify
 *  it under the terms of the GNU General Public License as published by
 *  the Free Software Foundation, either version 3 of the License, or
 *  (at your option) any later version.
 *
 *  RawTherapee is distributed in the hope that it will be useful,
 *  but WITHOUT ANY WARRANTY; without even the implied warranty of
 *  MERCHANTABILITY or FITNESS FOR A PARTICULAR PURPOSE.  See the
 *  GNU General Public License for more details.
 *
 *  You should have received a copy of the GNU General Public License
 *  along with RawTherapee.  If not, see <http://www.gnu.org/licenses/>.
 */
#ifndef _IMPROCFUN_H_
#define _IMPROCFUN_H_

#include "imagefloat.h"
#include "image16.h"
#include "image8.h"
#include "procparams.h"
#include "shmap.h"
#include "coord2d.h"
#include "color.h"
#include "labimage.h"
#include "cieimage.h"
#include "LUT.h"
#include "lcp.h"
#include "dcp.h"
#include "curves.h"
#include "cplx_wavelet_dec.h"
#include "pipettebuffer.h"

namespace rtengine
{

using namespace procparams;

class ImProcFunctions
{


    cmsHTRANSFORM monitorTransform;
    cmsHTRANSFORM lab2outputTransform;
    cmsHTRANSFORM output2monitorTransform;

    const ProcParams* params;
    double scale;
    bool multiThread;

    void calcVignettingParams(int oW, int oH, const VignettingParams& vignetting, double &w2, double &h2, double& maxRadius, double &v, double &b, double &mul);

    void transformPreview       (Imagefloat* original, Imagefloat* transformed, int cx, int cy, int sx, int sy, int oW, int oH, int fW, int fH, const LCPMapper *pLCPMap);
    void transformLuminanceOnly (Imagefloat* original, Imagefloat* transformed, int cx, int cy, int oW, int oH, int fW, int fH);
    void transformHighQuality   (Imagefloat* original, Imagefloat* transformed, int cx, int cy, int sx, int sy, int oW, int oH, int fW, int fH, const LCPMapper *pLCPMap, bool fullImage);

    void sharpenHaloCtrl    (float** luminance, float** blurmap, float** base, int W, int H, const SharpeningParams &sharpenParam);
    void sharpenHaloCtrl    (LabImage* lab, float** blurmap, float** base, int W, int H, SharpeningParams &sharpenParam);
    void sharpenHaloCtrlcam (CieImage* ncie, float** blurmap, float** base, int W, int H);
    void dcdamping          (float** aI, float** aO, float damping, int W, int H);

    bool needsCA            ();
    bool needsDistortion    ();
    bool needsRotation      ();
    bool needsPerspective   ();
    bool needsGradient      ();
    bool needsVignetting    ();
    bool needsLCP           ();
//   static cmsUInt8Number* Mempro = NULL;

    inline void interpolateTransformCubic (Imagefloat* src, int xs, int ys, double Dx, double Dy, float *r, float *g, float *b, double mul)
    {
        const double A = -0.85;

        double w[4];

        {
            double t1, t2;
            t1 = -A * (Dx - 1.0) * Dx;
            t2 = (3.0 - 2.0 * Dx) * Dx * Dx;
            w[3] = t1 * Dx;
            w[2] = t1 * (Dx - 1.0) + t2;
            w[1] = -t1 * Dx + 1.0 - t2;
            w[0] = -t1 * (Dx - 1.0);
        }

        double rd, gd, bd;
        double yr[4], yg[4], yb[4];

        for (int k = ys, kx = 0; k < ys + 4; k++, kx++) {
            rd = gd = bd = 0.0;

            for (int i = xs, ix = 0; i < xs + 4; i++, ix++) {
                rd += src->r(k, i) * w[ix];
                gd += src->g(k, i) * w[ix];
                bd += src->b(k, i) * w[ix];
            }

            yr[kx] = rd;
            yg[kx] = gd;
            yb[kx] = bd;
        }


        {
            double t1, t2;

            t1 = -A * (Dy - 1.0) * Dy;
            t2 = (3.0 - 2.0 * Dy) * Dy * Dy;
            w[3] = t1 * Dy;
            w[2] = t1 * (Dy - 1.0) + t2;
            w[1] = -t1 * Dy + 1.0 - t2;
            w[0] = -t1 * (Dy - 1.0);
        }

        rd = gd = bd = 0.0;

        for (int i = 0; i < 4; i++) {
            rd += yr[i] * w[i];
            gd += yg[i] * w[i];
            bd += yb[i] * w[i];
        }

        *r = rd * mul;
        *g = gd * mul;
        *b = bd * mul;

        //  if (xs==100 && ys==100)
        //    printf ("r=%g, g=%g\n", *r, *g);
    }

    inline void interpolateTransformChannelsCubic (float** src, int xs, int ys, double Dx, double Dy, float *r, double mul)
    {
        const double A = -0.85;

        double w[4];

        {
            double t1, t2;
            t1 = -A * (Dx - 1.0) * Dx;
            t2 = (3.0 - 2.0 * Dx) * Dx * Dx;
            w[3] = t1 * Dx;
            w[2] = t1 * (Dx - 1.0) + t2;
            w[1] = -t1 * Dx + 1.0 - t2;
            w[0] = -t1 * (Dx - 1.0);
        }

        double rd;
        double yr[4];

        for (int k = ys, kx = 0; k < ys + 4; k++, kx++) {
            rd = 0.0;

            for (int i = xs, ix = 0; i < xs + 4; i++, ix++) {
                rd += src[k][i] * w[ix];
            }

            yr[kx] = rd;
        }


        {
            double t1, t2;
            t1 = -A * (Dy - 1.0) * Dy;
            t2 = (3.0 - 2.0 * Dy) * Dy * Dy;
            w[3] = t1 * Dy;
            w[2] = t1 * (Dy - 1.0) + t2;
            w[1] = -t1 * Dy + 1.0 - t2;
            w[0] = -t1 * (Dy - 1.0);
        }

        rd = 0.0;

        for (int i = 0; i < 4; i++) {
            rd += yr[i] * w[i];
        }

        *r = rd * mul;
    }


public:
    enum class Median {
        TYPE_3X3_SOFT,
        TYPE_3X3_STRONG,
        TYPE_5X5_SOFT,
        TYPE_5X5_STRONG,
        TYPE_7X7,
        TYPE_9X9
    };

    double lumimul[3];

    ImProcFunctions       (const ProcParams* iparams, bool imultiThread = true)
<<<<<<< HEAD
        : monitorTransform(nullptr), lab2outputTransform(nullptr), output2monitorTransform(nullptr), params(iparams), scale(1), multiThread(imultiThread) {}
=======
        : monitorTransform(NULL), lab2outputTransform(NULL), output2monitorTransform(NULL), params(iparams), scale(1), multiThread(imultiThread), lumimul{} {}
>>>>>>> cced5756
    ~ImProcFunctions      ();

    void setScale         (double iscale);

    bool needsTransform   ();
    bool needsPCVignetting ();

    void firstAnalysis    (const Imagefloat* const working, const ProcParams &params, LUTu & vhist16);
    void updateColorProfiles (const ColorManagementParams& icm, const Glib::ustring& monitorProfile, RenderingIntent monitorIntent, bool softProof, bool gamutCheck);
    void rgbProc          (Imagefloat* working, LabImage* lab, PipetteBuffer *pipetteBuffer, LUTf & hltonecurve, LUTf & shtonecurve, LUTf & tonecurve,
                           SHMap* shmap, int sat, LUTf & rCurve, LUTf & gCurve, LUTf & bCurve, float satLimit , float satLimitOpacity, const ColorGradientCurve & ctColorCurve, const OpacityCurve & ctOpacityCurve, bool opautili, LUTf & clcurve, LUTf & cl2curve, const ToneCurve & customToneCurve1, const ToneCurve & customToneCurve2,
                           const ToneCurve & customToneCurvebw1, const ToneCurve & customToneCurvebw2, double &rrm, double &ggm, double &bbm, float &autor, float &autog, float &autob, DCPProfile *dcpProf, const DCPProfile::ApplyState &asIn );
    void rgbProc          (Imagefloat* working, LabImage* lab, PipetteBuffer *pipetteBuffer, LUTf & hltonecurve, LUTf & shtonecurve, LUTf & tonecurve,
                           SHMap* shmap, int sat, LUTf & rCurve, LUTf & gCurve, LUTf & bCurve, float satLimit , float satLimitOpacity, const ColorGradientCurve & ctColorCurve, const OpacityCurve & ctOpacityCurve, bool opautili, LUTf & clcurve, LUTf & cl2curve, const ToneCurve & customToneCurve1, const ToneCurve & customToneCurve2,
                           const ToneCurve & customToneCurvebw1, const ToneCurve & customToneCurvebw2, double &rrm, double &ggm, double &bbm, float &autor, float &autog, float &autob,
                           double expcomp, int hlcompr, int hlcomprthresh, DCPProfile *dcpProf, const DCPProfile::ApplyState &asIn );
    void labtoning (float r, float g, float b, float &ro, float &go, float &bo, int algm, int metchrom, int twoc, float satLimit, float satLimitOpacity, const ColorGradientCurve & ctColorCurve, const OpacityCurve & ctOpacityCurve, LUTf & clToningcurve, LUTf & cl2Toningcurve, float iplow, float iphigh, double wp[3][3], double wip[3][3]  );
    void toning2col (float r, float g, float b, float &ro, float &go, float &bo, float iplow, float iphigh, float rl, float gl, float bl, float rh, float gh, float bh, float SatLow, float SatHigh, float balanS, float balanH, float reducac, int mode, int preser, float strProtect);
    void toningsmh  (float r, float g, float b, float &ro, float &go, float &bo, float RedLow, float GreenLow, float BlueLow, float RedMed, float GreenMed, float BlueMed, float RedHigh, float GreenHigh, float BlueHigh, float reducac, int mode, int preser, float strProtect);
    void toningsmh2 (float r, float g, float b, float &ro, float &go, float &bo, float low[3], float satLow, float med[3], float satMed, float high[3], float satHigh, float reducac, int mode, int preser);
    void secondeg_begin (float reducac, float vend, float &aam, float &bbm);
    void secondeg_end (float reducac, float vinf, float &aa, float &bb, float &cc);

    void retreavergb (float &r, float &g, float &b);
    void moyeqt (Imagefloat* working, float &moyS, float &eqty);

    void luminanceCurve   (LabImage* lold, LabImage* lnew, LUTf &curve);
    void ciecam_02float   (CieImage* ncie, float adap, int begh, int endh,  int pW, int pwb, LabImage* lab, const ProcParams* params,
                           const ColorAppearance & customColCurve1, const ColorAppearance & customColCurve, const ColorAppearance & customColCurve3,
                           LUTu &histLCAM, LUTu &histCCAM, LUTf & CAMBrightCurveJ, LUTf & CAMBrightCurveQ, float &mean, int Iterates, int scale, bool execsharp, float &d, int scalecd, int rtt);
    void ciecam_02        (CieImage* ncie, double adap, int begh, int endh,  int pW, int pwb, LabImage* lab, const ProcParams* params,
                           const ColorAppearance & customColCurve1, const ColorAppearance & customColCurve, const ColorAppearance & customColCurve3,
                           LUTu &histLCAM, LUTu &histCCAM, LUTf & CAMBrightCurveJ, LUTf & CAMBrightCurveQ, float &mean, int Iterates, int scale, bool execsharp, double &d, int scalecd, int rtt);
    void chromiLuminanceCurve (PipetteBuffer *pipetteBuffer, int pW, LabImage* lold, LabImage* lnew, LUTf &acurve, LUTf &bcurve, LUTf & satcurve, LUTf & satclcurve, LUTf &clcurve, LUTf &curve, bool utili, bool autili, bool butili, bool ccutili, bool cclutili, bool clcutili, LUTu &histCCurve, LUTu &histLurve);
    void vibrance         (LabImage* lab);//Jacques' vibrance
    void colorCurve       (LabImage* lold, LabImage* lnew);
    void sharpening       (LabImage* lab, float** buffer, SharpeningParams &sharpenParam);
    void sharpeningcam    (CieImage* ncie, float** buffer);
    void transform        (Imagefloat* original, Imagefloat* transformed, int cx, int cy, int sx, int sy, int oW, int oH, int fW, int fH,
                           double focalLen, double focalLen35mm, float focusDist, int rawRotationDeg, bool fullImage);
    float resizeScale     (const ProcParams* params, int fw, int fh, int &imw, int &imh);
    void lab2monitorRgb   (LabImage* lab, Image8* image);
    void resize           (Image16* src, Image16* dst, float dScale);
    void Lanczos (const LabImage* src, LabImage* dst, float scale);
    void Lanczos (const Image16* src, Image16* dst, float scale);

    void deconvsharpening (float** luminance, float** buffer, int W, int H, const SharpeningParams &sharpenParam);
    void MLsharpen (LabImage* lab);// Manuel's clarity / sharpening
    void MLmicrocontrast(float** luminance, int W, int H ); //Manuel's microcontrast
    void MLmicrocontrast(LabImage* lab ); //Manuel's microcontrast
    void MLmicrocontrastcam(CieImage* ncie ); //Manuel's microcontrast

    void impulsedenoise   (LabImage* lab);//Emil's impulse denoise
    void impulsedenoisecam   (CieImage* ncie, float **buffers[3]);
    void impulse_nr (LabImage* lab, double thresh);
    void impulse_nrcam (CieImage* ncie, double thresh, float **buffers[3]);

    void dirpyrdenoise    (LabImage* src);//Emil's pyramid denoise
    void dirpyrequalizer  (LabImage* lab, int scale);//Emil's wavelet


    void EPDToneMapResid(float * WavCoeffs_L0, unsigned int Iterates,  int skip, struct cont_params& cp, int W_L, int H_L, float max0, float min0);
    float *CompressDR(float *Source, int skip, struct cont_params &cp, int W_L, int H_L, float Compression, float DetailBoost, float max0, float min0, float ave, float ah, float bh, float al, float bl, float factorx, float *Compressed);
    void ContrastResid(float * WavCoeffs_L0, unsigned int Iterates,  int skip, struct cont_params &cp, int W_L, int H_L, float max0, float min0, float ave, float ah, float bh, float al, float bl, float factorx);
    float *ContrastDR(float *Source, int skip, struct cont_params &cp, int W_L, int H_L, float Compression, float DetailBoost, float max0, float min0, float ave, float ah, float bh, float al, float bl, float factorx, float *Contrast = nullptr);

    void EPDToneMap(LabImage *lab, unsigned int Iterates = 0, int skip = 1);
    void EPDToneMapCIE(CieImage *ncie, float a_w, float c_, float w_h, int Wid, int Hei, int begh, int endh, float minQ, float maxQ, unsigned int Iterates = 0, int skip = 1);

    // pyramid denoise
    procparams::DirPyrDenoiseParams dnparams;
    void dirpyr           (LabImage* data_fine, LabImage* data_coarse, int level, LUTf &rangefn_L, LUTf &rangefn_ab,
                           int pitch, int scale, const int luma, int chroma );
    void idirpyr          (LabImage* data_coarse, LabImage* data_fine, int level, LUTf &rangefn_L, LUTf & nrwt_l, LUTf & nrwt_ab,
                           int pitch, int scale, const int luma, const int chroma/*, LUTf & Lcurve, LUTf & abcurve*/ );

    void Tile_calc (int tilesize, int overlap, int kall, int imwidth, int imheight, int &numtiles_W, int &numtiles_H, int &tilewidth, int &tileheight, int &tileWskip, int &tileHskip);
    void ip_wavelet(LabImage * lab, LabImage * dst, int kall, const procparams::WaveletParams & waparams, const WavCurve & wavCLVCcurve, const WavOpacityCurveRG & waOpacityCurveRG, const WavOpacityCurveBY & waOpacityCurveBY,  const WavOpacityCurveW & waOpacityCurveW, const WavOpacityCurveWL & waOpacityCurveWL, LUTf &wavclCurve, bool wavcontlutili, int skip);

    void WaveletcontAllL(LabImage * lab, float **varhue, float **varchrom, wavelet_decomposition &WaveletCoeffs_L,
                         struct cont_params &cp, int skip, float *mean, float *meanN, float *sigma, float *sigmaN, float *MaxP, float *MaxN,  const WavCurve & wavCLVCcurve, const WavOpacityCurveW & waOpacityCurveW, const WavOpacityCurveWL & waOpacityCurveWL, FlatCurve* ChCurve, bool Chutili);
    void WaveletcontAllLfinal(wavelet_decomposition &WaveletCoeffs_L, struct cont_params &cp, float *mean, float *sigma, float *MaxP, const WavOpacityCurveWL & waOpacityCurveWL);
    void WaveletcontAllAB(LabImage * lab, float **varhue, float **varchrom, wavelet_decomposition &WaveletCoeffs_a, const WavOpacityCurveW & waOpacityCurveW,
                          struct cont_params &cp, const bool useChannelA);
    void WaveletAandBAllAB(LabImage * lab, float **varhue, float **varchrom, wavelet_decomposition &WaveletCoeffs_a, wavelet_decomposition &WaveletCoeffs_b,
                           struct cont_params &cp, const WavOpacityCurveW & waOpacityCurveW, FlatCurve* hhcurve, bool hhutili);
    void ContAllL (float **koeLi, float *maxkoeLi, bool lipschitz, int maxlvl, LabImage * lab, float **varhue, float **varchrom, float ** WavCoeffs_L, float * WavCoeffs_L0, int level, int dir, struct cont_params &cp,
                   int W_L, int H_L, int skip, float *mean, float *meanN, float *sigma, float *sigmaN, float *MaxP, float *MaxN,  const WavCurve & wavCLVCcurve, const WavOpacityCurveW & waOpacityCurveW, FlatCurve* ChCurve, bool Chutili);
    void finalContAllL (float ** WavCoeffs_L, float * WavCoeffs_L0, int level, int dir, struct cont_params &cp,
                        int W_L, int H_L, float *mean, float *sigma, float *MaxP, const WavOpacityCurveWL & waOpacityCurveWL);
    void ContAllAB (LabImage * lab, int maxlvl, float **varhue, float **varchrom, float ** WavCoeffs_a, float * WavCoeffs_a0, int level, int dir, const WavOpacityCurveW & waOpacityCurveW, struct cont_params &cp,
                    int W_ab, int H_ab, const bool useChannelA);
    void Evaluate2(wavelet_decomposition &WaveletCoeffs_L,
                   const struct cont_params& cp, int ind, float *mean, float *meanN, float *sigma, float *sigmaN, float *MaxP, float *MaxN, float madL[8][3]);
    void Eval2 (float ** WavCoeffs_L, int level, const struct cont_params& cp,
                int W_L, int H_L, int skip_L, int ind, float *mean, float *meanN, float *sigma, float *sigmaN, float *MaxP, float *MaxN, float *madL);

    void Aver(float * HH_Coeffs, int datalen, float &averagePlus, float &averageNeg, float &max, float &min);
    void Sigma(float * HH_Coeffs, int datalen, float averagePlus, float averageNeg, float &sigmaPlus, float &sigmaNeg);
    void calckoe(float ** WavCoeffs_LL, const struct cont_params& cp, float ** koeLi, int level, int dir, int W_L, int H_L, float edd, float *maxkoeLi, float **tmC = nullptr);



    void Median_Denoise( float **src, float **dst, int width, int height, Median medianType, int iterations, int numThreads, float **buffer = nullptr);
    void RGB_denoise(int kall, Imagefloat * src, Imagefloat * dst, Imagefloat * calclum, float * ch_M, float *max_r, float *max_b, bool isRAW, const procparams::DirPyrDenoiseParams & dnparams, const double expcomp, const NoiseCurve & noiseLCurve , const NoiseCurve & noiseCCurve , float &chaut, float &redaut, float &blueaut, float &maxredaut, float & maxblueaut, float &nresi, float &highresi);
    void RGB_denoise_infoGamCurve(const procparams::DirPyrDenoiseParams & dnparams, const bool isRAW, LUTf &gamcurve, float &gam, float &gamthresh, float &gamslope);
    void RGB_denoise_info(Imagefloat * src, Imagefloat * provicalc, bool isRAW, LUTf &gamcurve, float gam, float gamthresh, float gamslope, const procparams::DirPyrDenoiseParams & dnparams, const double expcomp, float &chaut, int &Nb, float &redaut, float &blueaut, float &maxredaut, float & maxblueaut, float &minredaut, float & minblueaut, float &chromina, float &sigma, float &lumema, float &sigma_L, float &redyel, float &skinc, float &nsknc, bool multiThread = false);
    void RGBtile_denoise (float * fLblox, int hblproc, float noisevar_Ldetail, float * nbrwt, float * blurbuffer );   //for DCT
    void RGBoutput_tile_row (float *bloxrow_L, float ** Ldetail, float ** tilemask_out, int height, int width, int top );
    bool WaveletDenoiseAllL(wavelet_decomposition &WaveletCoeffs_L, float *noisevarlum, float madL[8][3], float * vari, int edge);
    bool WaveletDenoiseAllAB(wavelet_decomposition &WaveletCoeffs_L, wavelet_decomposition &WaveletCoeffs_ab, float *noisevarchrom, float madL[8][3], float noisevar_ab, const bool useNoiseCCurve, bool autoch, bool denoiseMethodRgb);
    void WaveletDenoiseAll_info(int levwav, wavelet_decomposition &WaveletCoeffs_a,
                                wavelet_decomposition &WaveletCoeffs_b, float **noisevarlum, float **noisevarchrom, float **noisevarhue, int width, int height, float noisevar_abr, float noisevar_abb, LabImage * noi, float &chaut, int &Nb, float &redaut, float &blueaut, float &maxredaut, float &maxblueaut, float &minredaut, float & minblueaut, int schoice, bool autoch, float &chromina, float &sigma, float &lumema, float &sigma_L, float &redyel, float &skinc, float &nsknc,
                                float &maxchred, float &maxchblue, float &minchred, float &minchblue, int &nb, float &chau, float &chred, float &chblue, bool denoiseMethodRgb, bool multiThread);

    bool WaveletDenoiseAll_BiShrinkL(wavelet_decomposition &WaveletCoeffs_L, float *noisevarlum, float madL[8][3]);
    bool WaveletDenoiseAll_BiShrinkAB(wavelet_decomposition &WaveletCoeffs_L, wavelet_decomposition &WaveletCoeffs_ab, float *noisevarchrom, float madL[8][3], float noisevar_ab,
                                      const bool useNoiseCCurve,  bool autoch, bool denoiseMethodRgb);
    void ShrinkAllL(wavelet_decomposition &WaveletCoeffs_L, float **buffer, int level, int dir, float *noisevarlum, float * madL, float * vari, int edge);
    void ShrinkAllAB(wavelet_decomposition &WaveletCoeffs_L, wavelet_decomposition &WaveletCoeffs_ab, float **buffer, int level, int dir,
                     float *noisevarchrom, float noisevar_ab, const bool useNoiseCCurve, bool autoch, bool denoiseMethodRgb, float * madL, float * madaab = nullptr, bool madCalculated = false);
    void ShrinkAll_info(float ** WavCoeffs_a, float ** WavCoeffs_b, int level,
                        int W_ab, int H_ab, int skip_ab, float **noisevarlum, float **noisevarchrom, float **noisevarhue, int width, int height, float noisevar_abr, float noisevar_abb, LabImage * noi, float &chaut, int &Nb, float &redaut, float &blueaut, float &maxredaut, float &maxblueaut, float &minredaut, float &minblueaut, bool autoch, int schoice, int lvl, float &chromina, float &sigma, float &lumema, float &sigma_L, float &redyel, float &skinc, float &nsknc,
                        float &maxchred, float &maxchblue, float &minchred, float &minchblue, int &nb, float &chau, float &chred, float &chblue, bool denoiseMethodRgb, bool multiThread);
    void Noise_residualAB(wavelet_decomposition &WaveletCoeffs_ab, float &chresid, float &chmaxresid, bool denoiseMethodRgb);
    void calcautodn_info (float &chaut, float &delta, int Nb, int levaut, float maxmax, float lumema, float chromina, int mode, int lissage, float redyel, float skinc, float nsknc);
    float MadMax(float * DataList, int &max, int datalen);
    float Mad(float * DataList, const int datalen);
    float MadRgb(float * DataList, const int datalen);

    // pyramid wavelet
    void dirpyr_equalizer    (float ** src, float ** dst, int srcwidth, int srcheight, float ** l_a, float ** l_b, float ** dest_a, float ** dest_b, const double * mult, const double dirpyrThreshold, const double skinprot, const bool gamutlab, float b_l, float t_l, float t_r, float b_r,  int choice, int scale);//Emil's directional pyramid wavelet
    void dirpyr_equalizercam    (CieImage* ncie, float ** src, float ** dst, int srcwidth, int srcheight, float ** h_p, float ** C_p,  const double * mult, const double dirpyrThreshold, const double skinprot, bool execdir, const bool gamutlab, float b_l, float t_l, float t_r, float b_r,  int choice, int scale);//Emil's directional pyramid wavelet
    void dirpyr_channel      (float ** data_fine, float ** data_coarse, int width, int height, int level, int scale);
    void idirpyr_eq_channel  (float ** data_coarse, float ** data_fine, float ** buffer, int width, int height, int level, float multi[5], const double dirpyrThreshold, float ** l_a_h, float ** l_b_c, const double skinprot, const bool gamutlab, float b_l, float t_l, float t_r, float b_r,  int choice);
    void idirpyr_eq_channelcam  (float ** data_coarse, float ** data_fine, float ** buffer, int width, int height, int level, float multi[5], const double dirpyrThreshold, float ** l_a_h, float ** l_b_c, const double skinprot, float b_l, float t_l, float t_r);
    void defringe       (LabImage* lab);
    void defringecam    (CieImage* ncie);
    void badpixcam      (CieImage* ncie, double rad, int thr, int mode, float b_l, float t_l, float t_r, float b_r, float skinprot, float chrom, int hotbad);
    void badpixlab      (LabImage* lab, double rad, int thr, int mode, float b_l, float t_l, float t_r, float b_r, float skinprot, float chrom);

    void PF_correct_RT    (LabImage * src, LabImage * dst, double radius, int thresh);
    void PF_correct_RTcam (CieImage * src, CieImage * dst, double radius, int thresh);
    void Badpixelscam(CieImage * src, CieImage * dst, double radius, int thresh, int mode,  float b_l, float t_l, float t_r, float b_r, float skinprot, float chrom, int hotbad);
    void BadpixelsLab(LabImage * src, LabImage * dst, double radius, int thresh, int mode, float b_l, float t_l, float t_r, float b_r, float skinprot, float chrom);

    Image8*     lab2rgb   (LabImage* lab, int cx, int cy, int cw, int ch, const procparams::ColorManagementParams &icm);
    Image16*    lab2rgb16 (LabImage* lab, int cx, int cy, int cw, int ch, const procparams::ColorManagementParams &icm, bool bw, GammaValues *ga=NULL);
    // CieImage *ciec;

    bool transCoord       (int W, int H, int x, int y, int w, int h, int& xv, int& yv, int& wv, int& hv, double ascaleDef = -1, const LCPMapper *pLCPMap = nullptr);
    bool transCoord       (int W, int H, const std::vector<Coord2D> &src, std::vector<Coord2D> &red,  std::vector<Coord2D> &green, std::vector<Coord2D> &blue, double ascaleDef = -1, const LCPMapper *pLCPMap = nullptr);
    static void getAutoExp       (const LUTu & histogram, int histcompr, double defgain, double clip, double& expcomp, int& bright, int& contr, int& black, int& hlcompr, int& hlcomprthresh);
    static double getAutoDistor  (const Glib::ustring& fname, int thumb_size);
    double getTransformAutoFill (int oW, int oH, const LCPMapper *pLCPMap = nullptr);
    void rgb2lab(const Imagefloat &src, LabImage &dst, const Glib::ustring &workingSpace);
    void lab2rgb(const LabImage &src, Imagefloat &dst, const Glib::ustring &workingSpace);
};
}
#endif<|MERGE_RESOLUTION|>--- conflicted
+++ resolved
@@ -196,11 +196,7 @@
     double lumimul[3];
 
     ImProcFunctions       (const ProcParams* iparams, bool imultiThread = true)
-<<<<<<< HEAD
-        : monitorTransform(nullptr), lab2outputTransform(nullptr), output2monitorTransform(nullptr), params(iparams), scale(1), multiThread(imultiThread) {}
-=======
         : monitorTransform(NULL), lab2outputTransform(NULL), output2monitorTransform(NULL), params(iparams), scale(1), multiThread(imultiThread), lumimul{} {}
->>>>>>> cced5756
     ~ImProcFunctions      ();
 
     void setScale         (double iscale);
@@ -265,7 +261,7 @@
     void EPDToneMapResid(float * WavCoeffs_L0, unsigned int Iterates,  int skip, struct cont_params& cp, int W_L, int H_L, float max0, float min0);
     float *CompressDR(float *Source, int skip, struct cont_params &cp, int W_L, int H_L, float Compression, float DetailBoost, float max0, float min0, float ave, float ah, float bh, float al, float bl, float factorx, float *Compressed);
     void ContrastResid(float * WavCoeffs_L0, unsigned int Iterates,  int skip, struct cont_params &cp, int W_L, int H_L, float max0, float min0, float ave, float ah, float bh, float al, float bl, float factorx);
-    float *ContrastDR(float *Source, int skip, struct cont_params &cp, int W_L, int H_L, float Compression, float DetailBoost, float max0, float min0, float ave, float ah, float bh, float al, float bl, float factorx, float *Contrast = nullptr);
+    float *ContrastDR(float *Source, int skip, struct cont_params &cp, int W_L, int H_L, float Compression, float DetailBoost, float max0, float min0, float ave, float ah, float bh, float al, float bl, float factorx, float *Contrast = NULL);
 
     void EPDToneMap(LabImage *lab, unsigned int Iterates = 0, int skip = 1);
     void EPDToneMapCIE(CieImage *ncie, float a_w, float c_, float w_h, int Wid, int Hei, int begh, int endh, float minQ, float maxQ, unsigned int Iterates = 0, int skip = 1);
@@ -300,11 +296,11 @@
 
     void Aver(float * HH_Coeffs, int datalen, float &averagePlus, float &averageNeg, float &max, float &min);
     void Sigma(float * HH_Coeffs, int datalen, float averagePlus, float averageNeg, float &sigmaPlus, float &sigmaNeg);
-    void calckoe(float ** WavCoeffs_LL, const struct cont_params& cp, float ** koeLi, int level, int dir, int W_L, int H_L, float edd, float *maxkoeLi, float **tmC = nullptr);
-
-
-
-    void Median_Denoise( float **src, float **dst, int width, int height, Median medianType, int iterations, int numThreads, float **buffer = nullptr);
+    void calckoe(float ** WavCoeffs_LL, const struct cont_params& cp, float ** koeLi, int level, int dir, int W_L, int H_L, float edd, float *maxkoeLi, float **tmC = NULL);
+
+
+
+    void Median_Denoise( float **src, float **dst, int width, int height, Median medianType, int iterations, int numThreads, float **buffer = NULL);
     void RGB_denoise(int kall, Imagefloat * src, Imagefloat * dst, Imagefloat * calclum, float * ch_M, float *max_r, float *max_b, bool isRAW, const procparams::DirPyrDenoiseParams & dnparams, const double expcomp, const NoiseCurve & noiseLCurve , const NoiseCurve & noiseCCurve , float &chaut, float &redaut, float &blueaut, float &maxredaut, float & maxblueaut, float &nresi, float &highresi);
     void RGB_denoise_infoGamCurve(const procparams::DirPyrDenoiseParams & dnparams, const bool isRAW, LUTf &gamcurve, float &gam, float &gamthresh, float &gamslope);
     void RGB_denoise_info(Imagefloat * src, Imagefloat * provicalc, bool isRAW, LUTf &gamcurve, float gam, float gamthresh, float gamslope, const procparams::DirPyrDenoiseParams & dnparams, const double expcomp, float &chaut, int &Nb, float &redaut, float &blueaut, float &maxredaut, float & maxblueaut, float &minredaut, float & minblueaut, float &chromina, float &sigma, float &lumema, float &sigma_L, float &redyel, float &skinc, float &nsknc, bool multiThread = false);
@@ -321,7 +317,7 @@
                                       const bool useNoiseCCurve,  bool autoch, bool denoiseMethodRgb);
     void ShrinkAllL(wavelet_decomposition &WaveletCoeffs_L, float **buffer, int level, int dir, float *noisevarlum, float * madL, float * vari, int edge);
     void ShrinkAllAB(wavelet_decomposition &WaveletCoeffs_L, wavelet_decomposition &WaveletCoeffs_ab, float **buffer, int level, int dir,
-                     float *noisevarchrom, float noisevar_ab, const bool useNoiseCCurve, bool autoch, bool denoiseMethodRgb, float * madL, float * madaab = nullptr, bool madCalculated = false);
+                     float *noisevarchrom, float noisevar_ab, const bool useNoiseCCurve, bool autoch, bool denoiseMethodRgb, float * madL, float * madaab = NULL, bool madCalculated = false);
     void ShrinkAll_info(float ** WavCoeffs_a, float ** WavCoeffs_b, int level,
                         int W_ab, int H_ab, int skip_ab, float **noisevarlum, float **noisevarchrom, float **noisevarhue, int width, int height, float noisevar_abr, float noisevar_abb, LabImage * noi, float &chaut, int &Nb, float &redaut, float &blueaut, float &maxredaut, float &maxblueaut, float &minredaut, float &minblueaut, bool autoch, int schoice, int lvl, float &chromina, float &sigma, float &lumema, float &sigma_L, float &redyel, float &skinc, float &nsknc,
                         float &maxchred, float &maxchblue, float &minchred, float &minchblue, int &nb, float &chau, float &chred, float &chblue, bool denoiseMethodRgb, bool multiThread);
@@ -351,11 +347,11 @@
     Image16*    lab2rgb16 (LabImage* lab, int cx, int cy, int cw, int ch, const procparams::ColorManagementParams &icm, bool bw, GammaValues *ga=NULL);
     // CieImage *ciec;
 
-    bool transCoord       (int W, int H, int x, int y, int w, int h, int& xv, int& yv, int& wv, int& hv, double ascaleDef = -1, const LCPMapper *pLCPMap = nullptr);
-    bool transCoord       (int W, int H, const std::vector<Coord2D> &src, std::vector<Coord2D> &red,  std::vector<Coord2D> &green, std::vector<Coord2D> &blue, double ascaleDef = -1, const LCPMapper *pLCPMap = nullptr);
+    bool transCoord       (int W, int H, int x, int y, int w, int h, int& xv, int& yv, int& wv, int& hv, double ascaleDef = -1, const LCPMapper *pLCPMap = NULL);
+    bool transCoord       (int W, int H, const std::vector<Coord2D> &src, std::vector<Coord2D> &red,  std::vector<Coord2D> &green, std::vector<Coord2D> &blue, double ascaleDef = -1, const LCPMapper *pLCPMap = NULL);
     static void getAutoExp       (const LUTu & histogram, int histcompr, double defgain, double clip, double& expcomp, int& bright, int& contr, int& black, int& hlcompr, int& hlcomprthresh);
     static double getAutoDistor  (const Glib::ustring& fname, int thumb_size);
-    double getTransformAutoFill (int oW, int oH, const LCPMapper *pLCPMap = nullptr);
+    double getTransformAutoFill (int oW, int oH, const LCPMapper *pLCPMap = NULL);
     void rgb2lab(const Imagefloat &src, LabImage &dst, const Glib::ustring &workingSpace);
     void lab2rgb(const LabImage &src, Imagefloat &dst, const Glib::ustring &workingSpace);
 };
