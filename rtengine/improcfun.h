--- conflicted
+++ resolved
@@ -89,121 +89,6 @@
     bool needsLCP();
     bool needsLensfun();
 //   static cmsUInt8Number* Mempro = NULL;
-
-<<<<<<< HEAD
-
-    inline void interpolateTransformCubic(Imagefloat* src, int xs, int ys, double Dx, double Dy, float *r, float *g, float *b, double mul)
-    {
-        const double A = -0.85;
-
-        double w[4];
-
-        {
-            double t1, t2;
-            t1 = -A * (Dx - 1.0) * Dx;
-            t2 = (3.0 - 2.0 * Dx) * Dx * Dx;
-            w[3] = t1 * Dx;
-            w[2] = t1 * (Dx - 1.0) + t2;
-            w[1] = -t1 * Dx + 1.0 - t2;
-            w[0] = -t1 * (Dx - 1.0);
-        }
-
-        double rd, gd, bd;
-        double yr[4] = {0.0}, yg[4] = {0.0}, yb[4] = {0.0};
-
-        for (int k = ys, kx = 0; k < ys + 4; k++, kx++) {
-            rd = gd = bd = 0.0;
-
-            for (int i = xs, ix = 0; i < xs + 4; i++, ix++) {
-                rd += src->r(k, i) * w[ix];
-                gd += src->g(k, i) * w[ix];
-                bd += src->b(k, i) * w[ix];
-            }
-
-            yr[kx] = rd;
-            yg[kx] = gd;
-            yb[kx] = bd;
-        }
-
-
-        {
-            double t1, t2;
-
-            t1 = -A * (Dy - 1.0) * Dy;
-            t2 = (3.0 - 2.0 * Dy) * Dy * Dy;
-            w[3] = t1 * Dy;
-            w[2] = t1 * (Dy - 1.0) + t2;
-            w[1] = -t1 * Dy + 1.0 - t2;
-            w[0] = -t1 * (Dy - 1.0);
-        }
-
-        rd = gd = bd = 0.0;
-
-        for (int i = 0; i < 4; i++) {
-            rd += yr[i] * w[i];
-            gd += yg[i] * w[i];
-            bd += yb[i] * w[i];
-        }
-
-        *r = rd * mul;
-        *g = gd * mul;
-        *b = bd * mul;
-
-        //  if (xs==100 && ys==100)
-        //    printf ("r=%g, g=%g\n", *r, *g);
-    }
-
-    inline void interpolateTransformChannelsCubic(float** src, int xs, int ys, double Dx, double Dy, float *r, double mul)
-    {
-        const double A = -0.85;
-
-        double w[4];
-
-        {
-            double t1, t2;
-            t1 = -A * (Dx - 1.0) * Dx;
-            t2 = (3.0 - 2.0 * Dx) * Dx * Dx;
-            w[3] = t1 * Dx;
-            w[2] = t1 * (Dx - 1.0) + t2;
-            w[1] = -t1 * Dx + 1.0 - t2;
-            w[0] = -t1 * (Dx - 1.0);
-        }
-
-        double rd;
-        double yr[4] = {0.0};
-
-        for (int k = ys, kx = 0; k < ys + 4; k++, kx++) {
-            rd = 0.0;
-
-            for (int i = xs, ix = 0; i < xs + 4; i++, ix++) {
-                rd += src[k][i] * w[ix];
-            }
-
-            yr[kx] = rd;
-        }
-
-
-        {
-            double t1, t2;
-            t1 = -A * (Dy - 1.0) * Dy;
-            t2 = (3.0 - 2.0 * Dy) * Dy * Dy;
-            w[3] = t1 * Dy;
-            w[2] = t1 * (Dy - 1.0) + t2;
-            w[1] = -t1 * Dy + 1.0 - t2;
-            w[0] = -t1 * (Dy - 1.0);
-        }
-
-        rd = 0.0;
-
-        for (int i = 0; i < 4; i++) {
-            rd += yr[i] * w[i];
-        }
-
-        *r = rd * mul;
-    }
-
-=======
->>>>>>> c88a74e8
 
 public:
     enum class Median {
