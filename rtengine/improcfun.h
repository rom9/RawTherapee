/*
 *  This file is part of RawTherapee.
 *
 *  Copyright (c) 2004-2010 Gabor Horvath <hgabor@rawtherapee.com>
 *
 *  RawTherapee is free software: you can redistribute it and/or modify
 *  it under the terms of the GNU General Public License as published by
 *  the Free Software Foundation, either version 3 of the License, or
 *  (at your option) any later version.
 *
 *  RawTherapee is distributed in the hope that it will be useful,
 *  but WITHOUT ANY WARRANTY; without even the implied warranty of
 *  MERCHANTABILITY or FITNESS FOR A PARTICULAR PURPOSE.  See the
 *  GNU General Public License for more details.
 *
 *  You should have received a copy of the GNU General Public License
 *  along with RawTherapee.  If not, see <http://www.gnu.org/licenses/>.
 */
#ifndef _IMPROCFUN_H_
#define _IMPROCFUN_H_

#include "imagefloat.h"
#include "image16.h"
#include "image8.h"
#include "procparams.h"
#include "shmap.h"
#include "coord2d.h"
#include "color.h"
#include "labimage.h"
#include "cieimage.h"
#include "LUT.h"
#include "lcp.h"
#include "dcp.h"
#include "curves.h"
#include "cplx_wavelet_dec.h"
#include "pipettebuffer.h"

namespace rtengine
{

using namespace procparams;

class ImProcFunctions
{


    cmsHTRANSFORM monitorTransform;
    cmsHTRANSFORM lab2outputTransform;
    cmsHTRANSFORM output2monitorTransform;

    const ProcParams* params;
    double scale;
    bool multiThread;

    void calcVignettingParams (int oW, int oH, const VignettingParams& vignetting, double &w2, double &h2, double& maxRadius, double &v, double &b, double &mul);

    void transformPreview       (Imagefloat* original, Imagefloat* transformed, int cx, int cy, int sx, int sy, int oW, int oH, int fW, int fH, const LCPMapper *pLCPMap);
    void transformLuminanceOnly (Imagefloat* original, Imagefloat* transformed, int cx, int cy, int oW, int oH, int fW, int fH);
    void transformHighQuality   (Imagefloat* original, Imagefloat* transformed, int cx, int cy, int sx, int sy, int oW, int oH, int fW, int fH, const LCPMapper *pLCPMap, bool fullImage);

    void sharpenHaloCtrl    (float** luminance, float** blurmap, float** base, int W, int H, const SharpeningParams &sharpenParam);
    void sharpenHaloCtrl    (LabImage* lab, float** blurmap, float** base, int W, int H, SharpeningParams &sharpenParam);
    void sharpenHaloCtrlcam (CieImage* ncie, float** blurmap, float** base, int W, int H);
    void dcdamping          (float** aI, float** aO, float damping, int W, int H);

    bool needsCA            ();
    bool needsDistortion    ();
    bool needsRotation      ();
    bool needsPerspective   ();
    bool needsGradient      ();
    bool needsVignetting    ();
    bool needsLCP           ();
//   static cmsUInt8Number* Mempro = NULL;

    inline void interpolateTransformCubic (Imagefloat* src, int xs, int ys, double Dx, double Dy, float *r, float *g, float *b, double mul)
    {
        const double A = -0.85;

        double w[4];

        {
            double t1, t2;
            t1 = -A * (Dx - 1.0) * Dx;
            t2 = (3.0 - 2.0 * Dx) * Dx * Dx;
            w[3] = t1 * Dx;
            w[2] = t1 * (Dx - 1.0) + t2;
            w[1] = -t1 * Dx + 1.0 - t2;
            w[0] = -t1 * (Dx - 1.0);
        }

        double rd, gd, bd;
        double yr[4] = {0.0}, yg[4] = {0.0}, yb[4] = {0.0};

        for (int k = ys, kx = 0; k < ys + 4; k++, kx++) {
            rd = gd = bd = 0.0;

            for (int i = xs, ix = 0; i < xs + 4; i++, ix++) {
                rd += src->r (k, i) * w[ix];
                gd += src->g (k, i) * w[ix];
                bd += src->b (k, i) * w[ix];
            }

            yr[kx] = rd;
            yg[kx] = gd;
            yb[kx] = bd;
        }


        {
            double t1, t2;

            t1 = -A * (Dy - 1.0) * Dy;
            t2 = (3.0 - 2.0 * Dy) * Dy * Dy;
            w[3] = t1 * Dy;
            w[2] = t1 * (Dy - 1.0) + t2;
            w[1] = -t1 * Dy + 1.0 - t2;
            w[0] = -t1 * (Dy - 1.0);
        }

        rd = gd = bd = 0.0;

        for (int i = 0; i < 4; i++) {
            rd += yr[i] * w[i];
            gd += yg[i] * w[i];
            bd += yb[i] * w[i];
        }

        *r = rd * mul;
        *g = gd * mul;
        *b = bd * mul;

        //  if (xs==100 && ys==100)
        //    printf ("r=%g, g=%g\n", *r, *g);
    }

    inline void interpolateTransformChannelsCubic (float** src, int xs, int ys, double Dx, double Dy, float *r, double mul)
    {
        const double A = -0.85;

        double w[4];

        {
            double t1, t2;
            t1 = -A * (Dx - 1.0) * Dx;
            t2 = (3.0 - 2.0 * Dx) * Dx * Dx;
            w[3] = t1 * Dx;
            w[2] = t1 * (Dx - 1.0) + t2;
            w[1] = -t1 * Dx + 1.0 - t2;
            w[0] = -t1 * (Dx - 1.0);
        }

        double rd;
        double yr[4] = {0.0};

        for (int k = ys, kx = 0; k < ys + 4; k++, kx++) {
            rd = 0.0;

            for (int i = xs, ix = 0; i < xs + 4; i++, ix++) {
                rd += src[k][i] * w[ix];
            }

            yr[kx] = rd;
        }


        {
            double t1, t2;
            t1 = -A * (Dy - 1.0) * Dy;
            t2 = (3.0 - 2.0 * Dy) * Dy * Dy;
            w[3] = t1 * Dy;
            w[2] = t1 * (Dy - 1.0) + t2;
            w[1] = -t1 * Dy + 1.0 - t2;
            w[0] = -t1 * (Dy - 1.0);
        }

        rd = 0.0;

        for (int i = 0; i < 4; i++) {
            rd += yr[i] * w[i];
        }

        *r = rd * mul;
    }


public:
    enum class Median {
        TYPE_3X3_SOFT,
        TYPE_3X3_STRONG,
        TYPE_5X5_SOFT,
        TYPE_5X5_STRONG,
        TYPE_7X7,
        TYPE_9X9
    };

    double lumimul[3];

    ImProcFunctions       (const ProcParams* iparams, bool imultiThread = true)
        : monitorTransform (nullptr), lab2outputTransform (nullptr), output2monitorTransform (nullptr), params (iparams), scale (1), multiThread (imultiThread), lumimul{} {}
    ~ImProcFunctions      ();

    void setScale         (double iscale);

    bool needsTransform   ();
    bool needsPCVignetting ();

    void firstAnalysis    (const Imagefloat* const working, const ProcParams &params, LUTu & vhist16);
    void updateColorProfiles (const Glib::ustring& monitorProfile, RenderingIntent monitorIntent, bool softProof, bool gamutCheck);
    void rgbProc          (Imagefloat* working, LabImage* lab, PipetteBuffer *pipetteBuffer, LUTf & hltonecurve, LUTf & shtonecurve, LUTf & tonecurve,
                           SHMap* shmap, int sat, LUTf & rCurve, LUTf & gCurve, LUTf & bCurve, float satLimit, float satLimitOpacity, const ColorGradientCurve & ctColorCurve, const OpacityCurve & ctOpacityCurve, bool opautili, LUTf & clcurve, LUTf & cl2curve, const ToneCurve & customToneCurve1, const ToneCurve & customToneCurve2,
                           const ToneCurve & customToneCurvebw1, const ToneCurve & customToneCurvebw2, double &rrm, double &ggm, double &bbm, float &autor, float &autog, float &autob, DCPProfile *dcpProf, const DCPProfile::ApplyState &asIn, LUTu &histToneCurve );
    void rgbProc          (Imagefloat* working, LabImage* lab, PipetteBuffer *pipetteBuffer, LUTf & hltonecurve, LUTf & shtonecurve, LUTf & tonecurve,
                           SHMap* shmap, int sat, LUTf & rCurve, LUTf & gCurve, LUTf & bCurve, float satLimit, float satLimitOpacity, const ColorGradientCurve & ctColorCurve, const OpacityCurve & ctOpacityCurve, bool opautili, LUTf & clcurve, LUTf & cl2curve, const ToneCurve & customToneCurve1, const ToneCurve & customToneCurve2,
                           const ToneCurve & customToneCurvebw1, const ToneCurve & customToneCurvebw2, double &rrm, double &ggm, double &bbm, float &autor, float &autog, float &autob,
                           double expcomp, int hlcompr, int hlcomprthresh, DCPProfile *dcpProf, const DCPProfile::ApplyState &asIn, LUTu &histToneCurve);
    void labtoning (float r, float g, float b, float &ro, float &go, float &bo, int algm, int metchrom, int twoc, float satLimit, float satLimitOpacity, const ColorGradientCurve & ctColorCurve, const OpacityCurve & ctOpacityCurve, LUTf & clToningcurve, LUTf & cl2Toningcurve, float iplow, float iphigh, double wp[3][3], double wip[3][3]  );
    void toning2col (float r, float g, float b, float &ro, float &go, float &bo, float iplow, float iphigh, float rl, float gl, float bl, float rh, float gh, float bh, float SatLow, float SatHigh, float balanS, float balanH, float reducac, int mode, int preser, float strProtect);
    void toningsmh  (float r, float g, float b, float &ro, float &go, float &bo, float RedLow, float GreenLow, float BlueLow, float RedMed, float GreenMed, float BlueMed, float RedHigh, float GreenHigh, float BlueHigh, float reducac, int mode, int preser, float strProtect);
    void toningsmh2 (float r, float g, float b, float &ro, float &go, float &bo, float low[3], float satLow, float med[3], float satMed, float high[3], float satHigh, float reducac, int mode, int preser);
    void secondeg_begin (float reducac, float vend, float &aam, float &bbm);
    void secondeg_end (float reducac, float vinf, float &aa, float &bb, float &cc);

    void retreavergb (float &r, float &g, float &b);
    void moyeqt (Imagefloat* working, float &moyS, float &eqty);

    void luminanceCurve   (LabImage* lold, LabImage* lnew, LUTf &curve);
    void ciecam_02float   (CieImage* ncie, float adap, int begh, int endh,  int pW, int pwb, LabImage* lab, const ProcParams* params,
                           const ColorAppearance & customColCurve1, const ColorAppearance & customColCurve, const ColorAppearance & customColCurve3,
                           LUTu &histLCAM, LUTu &histCCAM, LUTf & CAMBrightCurveJ, LUTf & CAMBrightCurveQ, float &mean, int Iterates, int scale, bool execsharp, float &d, float &dj, float &yb, int rtt);
    void ciecam_02        (CieImage* ncie, double adap, int begh, int endh,  int pW, int pwb, LabImage* lab, const ProcParams* params,
                           const ColorAppearance & customColCurve1, const ColorAppearance & customColCurve, const ColorAppearance & customColCurve3,
                           LUTu &histLCAM, LUTu &histCCAM, LUTf & CAMBrightCurveJ, LUTf & CAMBrightCurveQ, float &mean, int Iterates, int scale, bool execsharp, double &d, double &dj, double &yb, int rtt);
    void chromiLuminanceCurve (PipetteBuffer *pipetteBuffer, int pW, LabImage* lold, LabImage* lnew, LUTf &acurve, LUTf &bcurve, LUTf & satcurve, LUTf & satclcurve, LUTf &clcurve, LUTf &curve, bool utili, bool autili, bool butili, bool ccutili, bool cclutili, bool clcutili, LUTu &histCCurve, LUTu &histLurve);
    void vibrance         (LabImage* lab);//Jacques' vibrance
    void colorCurve       (LabImage* lold, LabImage* lnew);
    void sharpening       (LabImage* lab, float** buffer, SharpeningParams &sharpenParam);
    void sharpeningcam    (CieImage* ncie, float** buffer);
    void transform        (Imagefloat* original, Imagefloat* transformed, int cx, int cy, int sx, int sy, int oW, int oH, int fW, int fH,
                           double focalLen, double focalLen35mm, float focusDist, double fNumber, int rawRotationDeg, bool fullImage);
    float resizeScale     (const ProcParams* params, int fw, int fh, int &imw, int &imh);
    void lab2monitorRgb   (LabImage* lab, Image8* image);
    void resize           (Image16* src, Image16* dst, float dScale);
    void Lanczos (const LabImage* src, LabImage* dst, float scale);
    void Lanczos (const Image16* src, Image16* dst, float scale);

    void deconvsharpening (float** luminance, float** buffer, int W, int H, const SharpeningParams &sharpenParam);
    void MLsharpen (LabImage* lab);// Manuel's clarity / sharpening
    void MLmicrocontrast (float** luminance, int W, int H ); //Manuel's microcontrast
    void MLmicrocontrast (LabImage* lab ); //Manuel's microcontrast
    void MLmicrocontrastcam (CieImage* ncie ); //Manuel's microcontrast

    void impulsedenoise   (LabImage* lab);//Emil's impulse denoise
    void impulsedenoisecam   (CieImage* ncie, float **buffers[3]);
    void impulse_nr (LabImage* lab, double thresh);
    void impulse_nrcam (CieImage* ncie, double thresh, float **buffers[3]);

    void dirpyrdenoise    (LabImage* src);//Emil's pyramid denoise
    void dirpyrequalizer  (LabImage* lab, int scale);//Emil's wavelet


    void EPDToneMapResid (float * WavCoeffs_L0, unsigned int Iterates,  int skip, struct cont_params& cp, int W_L, int H_L, float max0, float min0);
    float *CompressDR (float *Source, int skip, struct cont_params &cp, int W_L, int H_L, float Compression, float DetailBoost, float max0, float min0, float ave, float ah, float bh, float al, float bl, float factorx, float *Compressed);
    void ContrastResid (float * WavCoeffs_L0, unsigned int Iterates,  int skip, struct cont_params &cp, int W_L, int H_L, float max0, float min0, float ave, float ah, float bh, float al, float bl, float factorx);
    float *ContrastDR (float *Source, int skip, struct cont_params &cp, int W_L, int H_L, float Compression, float DetailBoost, float max0, float min0, float ave, float ah, float bh, float al, float bl, float factorx, float *Contrast = nullptr);

    void EPDToneMap (LabImage *lab, unsigned int Iterates = 0, int skip = 1);
    void EPDToneMapCIE (CieImage *ncie, float a_w, float c_, float w_h, int Wid, int Hei, int begh, int endh, float minQ, float maxQ, unsigned int Iterates = 0, int skip = 1);

    // pyramid denoise
    procparams::DirPyrDenoiseParams dnparams;
    void dirpyr           (LabImage* data_fine, LabImage* data_coarse, int level, LUTf &rangefn_L, LUTf &rangefn_ab,
                           int pitch, int scale, const int luma, int chroma );
    void idirpyr          (LabImage* data_coarse, LabImage* data_fine, int level, LUTf &rangefn_L, LUTf & nrwt_l, LUTf & nrwt_ab,
                           int pitch, int scale, const int luma, const int chroma/*, LUTf & Lcurve, LUTf & abcurve*/ );

    // FT denoise
    //void RGB_InputTransf(Imagefloat * src, LabImage * dst, const procparams::DirPyrDenoiseParams & dnparams, const procparams::DefringeParams & defringe);
    //void RGB_OutputTransf(LabImage * src, Imagefloat * dst, const procparams::DirPyrDenoiseParams & dnparams);
    //void output_tile_row (float *Lbloxrow, float ** Lhipassdn, float ** tilemask, int height, int width, int top, int blkrad );

//    void MSR(LabImage* lab, int width, int height, int skip);
    void MSRWav (float** luminance, const float* const *originalLuminance, const int width, const int height, const WaveletParams &deh, const WavretiCurve &wavRETCcurve,  const WavretigainCurve &wavRETgainCcurve, const int skip, const int chrome, const int scall, const float krad, float &minCD, float &maxCD, float &mini, float &maxi, float &Tmean, float &Tsigma, float &Tmin, float &Tmax);


    void Tile_calc (int tilesize, int overlap, int kall, int imwidth, int imheight, int &numtiles_W, int &numtiles_H, int &tilewidth, int &tileheight, int &tileWskip, int &tileHskip);
<<<<<<< HEAD
//    void ip_wavelet(LabImage * lab, LabImage * dst, float *****stylev, LabImage *styres, int stytype, LabImage * cropmergelab, int mtwo, int merge_two[6], int ush, int kall, const procparams::WaveletParams & waparams, const Wavmerg2Curve & wavMER2Curve, const WavCurve & wavCLVCcurve, const WavretiCurve & wavRETCcurve, const WavretigainCurve & wavRETgainCcurve,  const WavstyCurve & wavSTYCurve, const Wavsty2Curve & wavSTY2Curve, const WavOpacityCurveRG & waOpacityCurveRG, const WavOpacityCurveBY & waOpacityCurveBY,  const WavOpacityCurveW & waOpacityCurveW, const WavOpacityCurveWL & waOpacityCurveWL, LUTf &wavclCurve, bool wavcontlutili, int skip,
//                    float &minCD, float &maxCD, float &mini, float &maxi, float &Tmean, float &Tsigma, float &Tmin, float &Tmax
//                   );

    void ip_wavelet (LabImage * lab, LabImage * dst, float *****stylev, LabImage *styres, int stytype, LabImage * cropmergelab, int mtwo, int merge_two[6], int ush, int kall, const procparams::WaveletParams & waparams, const Wavmerg2Curve & wavMER2Curve, const WavCurve & wavCLVCcurve, const WavretiCurve & wavRETCcurve, const WavretigainCurve & wavRETgainCcurve,  const WavstyCurve & wavSTYCurve, const Wavsty2Curve & wavSTY2Curve, const WavOpacityCurveRG & waOpacityCurveRG, const WavOpacityCurveBY & waOpacityCurveBY,  const WavOpacityCurveW & waOpacityCurveW, const WavOpacityCurveWL & waOpacityCurveWL, LUTf &wavclCurve, bool wavcontlutili, int skip,
                     float &minCD, float &maxCD, float &mini, float &maxi, float &Tmean, float &Tsigma, float &Tmin, float &Tmax
                    );

    void WaveletcontAllL (LabImage * lab, float *****stylev, LabImage *styres, int stytype, LabImage * cropmergelab, int merge_two[6], float **varhue, float **varchrom, wavelet_decomposition &WaveletCoeffs_L,
                          struct cont_params &cp, int skip, int minlevwavL, float *mean, float *meanN, float *sigma, float *sigmaN, float *MaxP, float *MaxN,  const Wavmerg2Curve & wavMER2Curve, const WavCurve & wavCLVCcurve, const WavretiCurve & wavRETCcurve, const WavretigainCurve & wavRETgainCcurve, const WavstyCurve & wavSTYCurve, const Wavsty2Curve & wavSTY2Curve, const WavOpacityCurveW & waOpacityCurveW, const WavOpacityCurveWL & waOpacityCurveWL, FlatCurve* ChCurve, bool Chutili,
                          FlatCurve* shstyCurve, bool shstyutili, float &minCD, float &maxCD, float &mini, float &maxi, float &Tmean, float &Tsigma, float &Tmin, float &Tmax
                         );
    void WaveletmergeL (LabImage * lab, int posit, bool first, float *****stylev, LabImage *styres, int stytype, LabImage * cropmergelab, int merge_two[6], float **varhue, float **varchrom, wavelet_decomposition &WaveletCoeffs_L,
                        struct cont_params &cp, int skip, int minlevwavL, float *mean, float *meanN, float *sigma, float *sigmaN, float *MaxP, float *MaxN,  const Wavmerg2Curve & wavMER2Curve, const WavCurve & wavCLVCcurve, const WavretiCurve & wavRETCcurve, const WavretigainCurve & wavRETgainCcurve, const WavstyCurve & wavSTYCurve, const Wavsty2Curve & wavSTY2Curve, const WavOpacityCurveW & waOpacityCurveW, const WavOpacityCurveWL & waOpacityCurveWL, FlatCurve* ChCurve, bool Chutili,
                        FlatCurve* shstyCurve, bool shstyutili, float &minCD, float &maxCD, float &mini, float &maxi, float &Tmean, float &Tsigma, float &Tmin, float &Tmax
                       );

    void WaveletcontAllLfinal (wavelet_decomposition &WaveletCoeffs_L, struct cont_params &cp, float *mean, float *sigma, float *MaxP, const WavOpacityCurveWL & waOpacityCurveWL);
    void WaveletcontAllAB (LabImage * lab, float *****stylev, LabImage *styres, int stytype, LabImage * cropmergelab, int merge_two[6], float **varhue, float **varchrom, wavelet_decomposition &WaveletCoeffs_a, const Wavmerg2Curve & wavMER2Curve, const WavOpacityCurveW & waOpacityCurveW, const WavstyCurve & wavSTYCurve, const Wavsty2Curve & wavSTY2Curve,
                           FlatCurve* shstyCurve, bool shstyutili, struct cont_params &cp, const bool useChannelA);
    void WaveletmergeAB (LabImage * lab, int posit, bool first, float *****stylev, LabImage *styres, int stytype, LabImage * cropmergelab, int merge_two[6], float **varhue, float **varchrom, wavelet_decomposition &WaveletCoeffs_a, const Wavmerg2Curve & wavMER2Curve, const WavOpacityCurveW & waOpacityCurveW, const WavstyCurve & wavSTYCurve, const Wavsty2Curve & wavSTY2Curve,
                         FlatCurve* shstyCurve, bool shstyutili, struct cont_params &cp, const bool useChannelA);
    void WaveletAandBAllAB (LabImage * lab, float **varhue, float **varchrom, const WavretiCurve & wavRETCcurve, const WavretigainCurve & wavRETgainCcurve, wavelet_decomposition &WaveletCoeffs_a, wavelet_decomposition &WaveletCoeffs_b,
                            struct cont_params &cp, const WavOpacityCurveW & waOpacityCurveW, FlatCurve* hhcurve, bool hhutili);

    void ContAllL (float **koeLi, float *maxkoeLi, bool lipschitz, int maxlvl, int minlevwavL, LabImage * lab, float **varhue, float **varchrom, float ** WavCoeffs_L, float * WavCoeffs_L0, int level, int dir, struct cont_params &cp,
=======
    void ip_wavelet (LabImage * lab, LabImage * dst, int kall, const procparams::WaveletParams & waparams, const WavCurve & wavCLVCcurve, const WavOpacityCurveRG & waOpacityCurveRG, const WavOpacityCurveBY & waOpacityCurveBY,  const WavOpacityCurveW & waOpacityCurveW, const WavOpacityCurveWL & waOpacityCurveWL, LUTf &wavclCurve, bool wavcontlutili, int skip);

    void WaveletcontAllL (LabImage * lab, float **varhue, float **varchrom, wavelet_decomposition &WaveletCoeffs_L,
                          struct cont_params &cp, int skip, float *mean, float *meanN, float *sigma, float *sigmaN, float *MaxP, float *MaxN,  const WavCurve & wavCLVCcurve, const WavOpacityCurveW & waOpacityCurveW, const WavOpacityCurveWL & waOpacityCurveWL, FlatCurve* ChCurve, bool Chutili);
    void WaveletcontAllLfinal (wavelet_decomposition &WaveletCoeffs_L, struct cont_params &cp, float *mean, float *sigma, float *MaxP, const WavOpacityCurveWL & waOpacityCurveWL);
    void WaveletcontAllAB (LabImage * lab, float **varhue, float **varchrom, wavelet_decomposition &WaveletCoeffs_a, const WavOpacityCurveW & waOpacityCurveW,
                           struct cont_params &cp, const bool useChannelA);
    void WaveletAandBAllAB (LabImage * lab, float **varhue, float **varchrom, wavelet_decomposition &WaveletCoeffs_a, wavelet_decomposition &WaveletCoeffs_b,
                            struct cont_params &cp, const WavOpacityCurveW & waOpacityCurveW, FlatCurve* hhcurve, bool hhutili);
    void ContAllL (float **koeLi, float *maxkoeLi, bool lipschitz, int maxlvl, LabImage * lab, float **varhue, float **varchrom, float ** WavCoeffs_L, float * WavCoeffs_L0, int level, int dir, struct cont_params &cp,
>>>>>>> 8aed0100
                   int W_L, int H_L, int skip, float *mean, float *meanN, float *sigma, float *sigmaN, float *MaxP, float *MaxN,  const WavCurve & wavCLVCcurve, const WavOpacityCurveW & waOpacityCurveW, FlatCurve* ChCurve, bool Chutili);

    void finalContAllL (float ** WavCoeffs_L, float * WavCoeffs_L0, int level, int dir, struct cont_params &cp,
                        int W_L, int H_L, float *mean, float *sigma, float *MaxP, const WavOpacityCurveWL & waOpacityCurveWL);
    void ContAllAB (LabImage * lab, int maxlvl, float **varhue, float **varchrom, float ** WavCoeffs_a, float * WavCoeffs_a0, int level, int dir, const WavOpacityCurveW & waOpacityCurveW, struct cont_params &cp,
                    int W_ab, int H_ab, const bool useChannelA);
<<<<<<< HEAD

    void Neuraltwo (float *** tempneur, float neuthree[3][3], int W_L, int H_L, int maxlvl,
                    const struct cont_params& cp, int ind, float **mea, float **sig, float **maxi, float *mean, float *meanN, float *sigma, float *sigmaN, float *MaxP, float *MaxN, float *textp, float *textn, int *indnklev);


    void Evaluate2 (wavelet_decomposition &WaveletCoeffs_L,
                    const struct cont_params& cp, int ind, float *mean, float *meanN, float *sigma, float *sigmaN, float *MaxP, float *MaxN, float madL[8][3], float *textp, float *textn);
    void Eval2 (float ** WavCoeffs_L, int level, const struct cont_params& cp,
                int W_L, int H_L, int skip_L, int ind, float *mean, float *meanN, float *sigma, float *sigmaN, float *MaxP, float *MaxN, float *madL, float *textp, float *textn);

    void Evaluateab (wavelet_decomposition &WaveletCoeffs_ab,
                     const struct cont_params& cp, int ind, float *mean, float *meanN, float *sigma, float *sigmaN, float *MaxP, float *MaxN);
    void Evalab (float ** WavCoeffs_ab, int level, const struct cont_params& cp,
                 int W_L, int H_L, int skip_L, int ind, float *mean, float *meanN, float *sigma, float *sigmaN, float *MaxP, float *MaxN);

    void Aver (float * HH_Coeffs, int datalen, float &averagePlus, float &averageNeg, float &max, float &min);
    void Sigma (float * HH_Coeffs, int datalen, float averagePlus, float averageNeg, float &sigmaPlus, float &sigmaNeg);
    void Textur (float * HH_Coeffs, int datalen, float averagePlus, float sigmaPlus, float &textp);
    void Averneur ( float ***tempneur, int datalen, int lvl, int dir, float &averagePlus, float &max);
=======
    void Evaluate2 (wavelet_decomposition &WaveletCoeffs_L,
                    const struct cont_params& cp, int ind, float *mean, float *meanN, float *sigma, float *sigmaN, float *MaxP, float *MaxN, float madL[8][3]);
    void Eval2 (float ** WavCoeffs_L, int level, const struct cont_params& cp,
                int W_L, int H_L, int skip_L, int ind, float *mean, float *meanN, float *sigma, float *sigmaN, float *MaxP, float *MaxN, float *madL);

    void Aver (float * HH_Coeffs, int datalen, float &averagePlus, float &averageNeg, float &max, float &min);
    void Sigma (float * HH_Coeffs, int datalen, float averagePlus, float averageNeg, float &sigmaPlus, float &sigmaNeg);
>>>>>>> 8aed0100
    void calckoe (float ** WavCoeffs_LL, const struct cont_params& cp, float ** koeLi, int level, int dir, int W_L, int H_L, float edd, float *maxkoeLi, float **tmC = nullptr);



    void Median_Denoise ( float **src, float **dst, int width, int height, Median medianType, int iterations, int numThreads, float **buffer = nullptr);
<<<<<<< HEAD

    void RGB_denoise (int kall, Imagefloat * src, Imagefloat * dst, Imagefloat * calclum, float * ch_M, float *max_r, float *max_b, bool isRAW, const procparams::DirPyrDenoiseParams & dnparams, const double expcomp, const NoiseCurve & ctNoisCurve , const NoiseCurve & ctNoisCCcurve , float &chaut, float &redaut, float &blueaut, float &maxredaut, float & maxblueaut, float &nresi, float &highresi);
    void RGB_denoise_infoGamCurve (const procparams::DirPyrDenoiseParams & dnparams, const bool isRAW, LUTf &gamcurve, float &gam, float &gamthresh, float &gamslope);
//   void RGB_denoise_info (Imagefloat * src, Imagefloat * calclum, bool isRAW, LUTf &gamcurve, float gam, float gamthresh, float gamslope, const procparams::DirPyrDenoiseParams & dnparams, const double expcomp, float &chaut, int &Nb, float &redaut, float &blueaut, float &maxredaut, float & maxblueaut, float &minredaut, float & minblueaut, float &nresi, float &highresi, float &chromina, float &sigma, float &lumema, float &sigma_L, float &redyel, float &skinc, float &nsknc, bool multiThread = false);
//   void RGB_denoise_info(Imagefloat * src, Imagefloat * provicalc, bool isRAW, LUTf &gamcurve, float gam, float gamthresh, float gamslope, const procparams::DirPyrDenoiseParams & dnparams, const double expcomp, float &chaut, int &Nb, float &redaut, float &blueaut, float &maxredaut, float & maxblueaut, float &minredaut, float & minblueaut, float &chromina, float &sigma, float &lumema, float &sigma_L, float &redyel, float &skinc, float &nsknc, bool multiThread = false);
    void RGB_denoise_info (Imagefloat * src, Imagefloat * provicalc, bool isRAW, LUTf &gamcurve, float gam, float gamthresh, float gamslope, const procparams::DirPyrDenoiseParams & dnparams, const double expcomp, float &chaut, int &Nb, float &redaut, float &blueaut, float &maxredaut, float & maxblueaut, float &minredaut, float & minblueaut, float &chromina, float &sigma, float &lumema, float &sigma_L, float &redyel, float &skinc, float &nsknc, bool multiThread = false);


//    void RGB_denoise(int kall, Imagefloat * src, Imagefloat * dst, Imagefloat * calclum, float * ch_M, float *max_r, float *max_b, bool isRAW, const procparams::DirPyrDenoiseParams & dnparams, const double expcomp, const NoiseCurve & noiseLCurve , const NoiseCurve & noiseCCurve , float &chaut, float &redaut, float &blueaut, float &maxredaut, float & maxblueaut, float &nresi, float &highresi);
//    void RGB_denoise_infoGamCurve(const procparams::DirPyrDenoiseParams & dnparams, const bool isRAW, LUTf &gamcurve, float &gam, float &gamthresh, float &gamslope);
//    void RGB_denoise_info(Imagefloat * src, Imagefloat * calclum, bool isRAW, LUTf &gamcurve, float gam, float gamthresh, float gamslope, const procparams::DirPyrDenoiseParams & dnparams, const double expcomp, float &chaut, int &Nb, float &redaut, float &blueaut, float &maxredaut, float & maxblueaut, float &minredaut, float & minblueaut, float &nresi, float &highresi, float &chromina, float &sigma, float &lumema, float &sigma_L, float &redyel, float &skinc, float &nsknc, bool multiThread = false);
    void RGBtile_denoise (float * fLblox, int hblproc, float noisevar_L, float * nbrwt, float * blurbuffer );   //for DCT
    void RGBoutput_tile_row (float *Lbloxrow, float ** Ldetail, float ** tilemask_out, int height, int width, int top );
    bool WaveletDenoiseAllL (wavelet_decomposition &WaveletCoeffs_L, float *noisevarlum, float madL[8][3], float * vari, int minlevwavL, int edge);
=======
    void RGB_denoise (int kall, Imagefloat * src, Imagefloat * dst, Imagefloat * calclum, float * ch_M, float *max_r, float *max_b, bool isRAW, const procparams::DirPyrDenoiseParams & dnparams, const double expcomp, const NoiseCurve & noiseLCurve, const NoiseCurve & noiseCCurve, float &chaut, float &redaut, float &blueaut, float &maxredaut, float & maxblueaut, float &nresi, float &highresi);
    void RGB_denoise_infoGamCurve (const procparams::DirPyrDenoiseParams & dnparams, const bool isRAW, LUTf &gamcurve, float &gam, float &gamthresh, float &gamslope);
    void RGB_denoise_info (Imagefloat * src, Imagefloat * provicalc, bool isRAW, LUTf &gamcurve, float gam, float gamthresh, float gamslope, const procparams::DirPyrDenoiseParams & dnparams, const double expcomp, float &chaut, int &Nb, float &redaut, float &blueaut, float &maxredaut, float & maxblueaut, float &minredaut, float & minblueaut, float &chromina, float &sigma, float &lumema, float &sigma_L, float &redyel, float &skinc, float &nsknc, bool multiThread = false);
    void RGBtile_denoise (float * fLblox, int hblproc, float noisevar_Ldetail, float * nbrwt, float * blurbuffer );   //for DCT
    void RGBoutput_tile_row (float *bloxrow_L, float ** Ldetail, float ** tilemask_out, int height, int width, int top );
    bool WaveletDenoiseAllL (wavelet_decomposition &WaveletCoeffs_L, float *noisevarlum, float madL[8][3], float * vari, int edge);
>>>>>>> 8aed0100
    bool WaveletDenoiseAllAB (wavelet_decomposition &WaveletCoeffs_L, wavelet_decomposition &WaveletCoeffs_ab, float *noisevarchrom, float madL[8][3], float noisevar_ab, const bool useNoiseCCurve, bool autoch, bool denoiseMethodRgb);
    void WaveletDenoiseAll_info (int levwav, wavelet_decomposition &WaveletCoeffs_a,
                                 wavelet_decomposition &WaveletCoeffs_b, float **noisevarlum, float **noisevarchrom, float **noisevarhue, int width, int height, float noisevar_abr, float noisevar_abb, LabImage * noi, float &chaut, int &Nb, float &redaut, float &blueaut, float &maxredaut, float &maxblueaut, float &minredaut, float & minblueaut, int schoice, bool autoch, float &chromina, float &sigma, float &lumema, float &sigma_L, float &redyel, float &skinc, float &nsknc,
                                 float &maxchred, float &maxchblue, float &minchred, float &minchblue, int &nb, float &chau, float &chred, float &chblue, bool denoiseMethodRgb, bool multiThread);

    bool WaveletDenoiseAll_BiShrinkL (wavelet_decomposition &WaveletCoeffs_L, float *noisevarlum, float madL[8][3]);
    bool WaveletDenoiseAll_BiShrinkAB (wavelet_decomposition &WaveletCoeffs_L, wavelet_decomposition &WaveletCoeffs_ab, float *noisevarchrom, float madL[8][3], float noisevar_ab,
                                       const bool useNoiseCCurve,  bool autoch, bool denoiseMethodRgb);
<<<<<<< HEAD
    void ShrinkAllL (wavelet_decomposition &WaveletCoeffs_L, float **buffer, int level, int dir, float *noisevarlum, float * madaL, float * vari, int minlevwavL, int edge);
=======
    void ShrinkAllL (wavelet_decomposition &WaveletCoeffs_L, float **buffer, int level, int dir, float *noisevarlum, float * madL, float * vari, int edge);
>>>>>>> 8aed0100
    void ShrinkAllAB (wavelet_decomposition &WaveletCoeffs_L, wavelet_decomposition &WaveletCoeffs_ab, float **buffer, int level, int dir,
                      float *noisevarchrom, float noisevar_ab, const bool useNoiseCCurve, bool autoch, bool denoiseMethodRgb, float * madL, float * madaab = nullptr, bool madCalculated = false);
    void ShrinkAll_info (float ** WavCoeffs_a, float ** WavCoeffs_b, int level,
                         int W_ab, int H_ab, int skip_ab, float **noisevarlum, float **noisevarchrom, float **noisevarhue, int width, int height, float noisevar_abr, float noisevar_abb, LabImage * noi, float &chaut, int &Nb, float &redaut, float &blueaut, float &maxredaut, float &maxblueaut, float &minredaut, float &minblueaut, bool autoch, int schoice, int lvl, float &chromina, float &sigma, float &lumema, float &sigma_L, float &redyel, float &skinc, float &nsknc,
                         float &maxchred, float &maxchblue, float &minchred, float &minchblue, int &nb, float &chau, float &chred, float &chblue, bool denoiseMethodRgb, bool multiThread);
    void Noise_residualAB (wavelet_decomposition &WaveletCoeffs_ab, float &chresid, float &chmaxresid, bool denoiseMethodRgb);
    void calcautodn_info (float &chaut, float &delta, int Nb, int levaut, float maxmax, float lumema, float chromina, int mode, int lissage, float redyel, float skinc, float nsknc);
    float MadMax (float * DataList, int &max, int datalen);
    float Mad (float * DataList, const int datalen);
    float MadRgb (float * DataList, const int datalen);

    // pyramid wavelet
    void dirpyr_equalizer    (float ** src, float ** dst, int srcwidth, int srcheight, float ** l_a, float ** l_b, float ** dest_a, float ** dest_b, const double * mult, const double dirpyrThreshold, const double skinprot, const bool gamutlab, float b_l, float t_l, float t_r, float b_r,  int choice, int scale);//Emil's directional pyramid wavelet
    void dirpyr_equalizercam    (CieImage* ncie, float ** src, float ** dst, int srcwidth, int srcheight, float ** h_p, float ** C_p,  const double * mult, const double dirpyrThreshold, const double skinprot, bool execdir, const bool gamutlab, float b_l, float t_l, float t_r, float b_r,  int choice, int scale);//Emil's directional pyramid wavelet
    void dirpyr_channel      (float ** data_fine, float ** data_coarse, int width, int height, int level, int scale);
    void idirpyr_eq_channel  (float ** data_coarse, float ** data_fine, float ** buffer, int width, int height, int level, float multi[6], const double dirpyrThreshold, float ** l_a_h, float ** l_b_c, const double skinprot, const bool gamutlab, float b_l, float t_l, float t_r, float b_r,  int choice);
    void idirpyr_eq_channelcam  (float ** data_coarse, float ** data_fine, float ** buffer, int width, int height, int level, float multi[6], const double dirpyrThreshold, float ** l_a_h, float ** l_b_c, const double skinprot, float b_l, float t_l, float t_r);
    void defringe       (LabImage* lab);
    void defringecam    (CieImage* ncie);
    void badpixcam      (CieImage* ncie, double rad, int thr, int mode, float b_l, float t_l, float t_r, float b_r, float skinprot, float chrom, int hotbad);
    void badpixlab      (LabImage* lab, double rad, int thr, int mode, float b_l, float t_l, float t_r, float b_r, float skinprot, float chrom);

    void PF_correct_RT    (LabImage * src, LabImage * dst, double radius, int thresh);
    void PF_correct_RTcam (CieImage * src, CieImage * dst, double radius, int thresh);
    void Badpixelscam (CieImage * src, CieImage * dst, double radius, int thresh, int mode,  float b_l, float t_l, float t_r, float b_r, float skinprot, float chrom, int hotbad);
    void BadpixelsLab (LabImage * src, LabImage * dst, double radius, int thresh, int mode, float b_l, float t_l, float t_r, float b_r, float skinprot, float chrom);

    Image8*     lab2rgb   (LabImage* lab, int cx, int cy, int cw, int ch, const procparams::ColorManagementParams &icm);
    Image16*    lab2rgb16 (LabImage* lab, int cx, int cy, int cw, int ch, const procparams::ColorManagementParams &icm, bool bw, GammaValues *ga = nullptr);
    // CieImage *ciec;

    bool transCoord       (int W, int H, int x, int y, int w, int h, int& xv, int& yv, int& wv, int& hv, double ascaleDef = -1, const LCPMapper *pLCPMap = nullptr);
    bool transCoord       (int W, int H, const std::vector<Coord2D> &src, std::vector<Coord2D> &red,  std::vector<Coord2D> &green, std::vector<Coord2D> &blue, double ascaleDef = -1, const LCPMapper *pLCPMap = nullptr);
    static void getAutoExp       (const LUTu & histogram, int histcompr, double defgain, double clip, double& expcomp, int& bright, int& contr, int& black, int& hlcompr, int& hlcomprthresh);
    static double getAutoDistor  (const Glib::ustring& fname, int thumb_size);
    double getTransformAutoFill (int oW, int oH, const LCPMapper *pLCPMap = nullptr);
    void rgb2lab (const Imagefloat &src, LabImage &dst, const Glib::ustring &workingSpace);
    void lab2rgb (const LabImage &src, Imagefloat &dst, const Glib::ustring &workingSpace);
};
}
#endif<|MERGE_RESOLUTION|>--- conflicted
+++ resolved
@@ -283,7 +283,6 @@
 
 
     void Tile_calc (int tilesize, int overlap, int kall, int imwidth, int imheight, int &numtiles_W, int &numtiles_H, int &tilewidth, int &tileheight, int &tileWskip, int &tileHskip);
-<<<<<<< HEAD
 //    void ip_wavelet(LabImage * lab, LabImage * dst, float *****stylev, LabImage *styres, int stytype, LabImage * cropmergelab, int mtwo, int merge_two[6], int ush, int kall, const procparams::WaveletParams & waparams, const Wavmerg2Curve & wavMER2Curve, const WavCurve & wavCLVCcurve, const WavretiCurve & wavRETCcurve, const WavretigainCurve & wavRETgainCcurve,  const WavstyCurve & wavSTYCurve, const Wavsty2Curve & wavSTY2Curve, const WavOpacityCurveRG & waOpacityCurveRG, const WavOpacityCurveBY & waOpacityCurveBY,  const WavOpacityCurveW & waOpacityCurveW, const WavOpacityCurveWL & waOpacityCurveWL, LUTf &wavclCurve, bool wavcontlutili, int skip,
 //                    float &minCD, float &maxCD, float &mini, float &maxi, float &Tmean, float &Tsigma, float &Tmin, float &Tmax
 //                   );
@@ -310,25 +309,12 @@
                             struct cont_params &cp, const WavOpacityCurveW & waOpacityCurveW, FlatCurve* hhcurve, bool hhutili);
 
     void ContAllL (float **koeLi, float *maxkoeLi, bool lipschitz, int maxlvl, int minlevwavL, LabImage * lab, float **varhue, float **varchrom, float ** WavCoeffs_L, float * WavCoeffs_L0, int level, int dir, struct cont_params &cp,
-=======
-    void ip_wavelet (LabImage * lab, LabImage * dst, int kall, const procparams::WaveletParams & waparams, const WavCurve & wavCLVCcurve, const WavOpacityCurveRG & waOpacityCurveRG, const WavOpacityCurveBY & waOpacityCurveBY,  const WavOpacityCurveW & waOpacityCurveW, const WavOpacityCurveWL & waOpacityCurveWL, LUTf &wavclCurve, bool wavcontlutili, int skip);
-
-    void WaveletcontAllL (LabImage * lab, float **varhue, float **varchrom, wavelet_decomposition &WaveletCoeffs_L,
-                          struct cont_params &cp, int skip, float *mean, float *meanN, float *sigma, float *sigmaN, float *MaxP, float *MaxN,  const WavCurve & wavCLVCcurve, const WavOpacityCurveW & waOpacityCurveW, const WavOpacityCurveWL & waOpacityCurveWL, FlatCurve* ChCurve, bool Chutili);
-    void WaveletcontAllLfinal (wavelet_decomposition &WaveletCoeffs_L, struct cont_params &cp, float *mean, float *sigma, float *MaxP, const WavOpacityCurveWL & waOpacityCurveWL);
-    void WaveletcontAllAB (LabImage * lab, float **varhue, float **varchrom, wavelet_decomposition &WaveletCoeffs_a, const WavOpacityCurveW & waOpacityCurveW,
-                           struct cont_params &cp, const bool useChannelA);
-    void WaveletAandBAllAB (LabImage * lab, float **varhue, float **varchrom, wavelet_decomposition &WaveletCoeffs_a, wavelet_decomposition &WaveletCoeffs_b,
-                            struct cont_params &cp, const WavOpacityCurveW & waOpacityCurveW, FlatCurve* hhcurve, bool hhutili);
-    void ContAllL (float **koeLi, float *maxkoeLi, bool lipschitz, int maxlvl, LabImage * lab, float **varhue, float **varchrom, float ** WavCoeffs_L, float * WavCoeffs_L0, int level, int dir, struct cont_params &cp,
->>>>>>> 8aed0100
                    int W_L, int H_L, int skip, float *mean, float *meanN, float *sigma, float *sigmaN, float *MaxP, float *MaxN,  const WavCurve & wavCLVCcurve, const WavOpacityCurveW & waOpacityCurveW, FlatCurve* ChCurve, bool Chutili);
 
     void finalContAllL (float ** WavCoeffs_L, float * WavCoeffs_L0, int level, int dir, struct cont_params &cp,
                         int W_L, int H_L, float *mean, float *sigma, float *MaxP, const WavOpacityCurveWL & waOpacityCurveWL);
     void ContAllAB (LabImage * lab, int maxlvl, float **varhue, float **varchrom, float ** WavCoeffs_a, float * WavCoeffs_a0, int level, int dir, const WavOpacityCurveW & waOpacityCurveW, struct cont_params &cp,
                     int W_ab, int H_ab, const bool useChannelA);
-<<<<<<< HEAD
 
     void Neuraltwo (float *** tempneur, float neuthree[3][3], int W_L, int H_L, int maxlvl,
                     const struct cont_params& cp, int ind, float **mea, float **sig, float **maxi, float *mean, float *meanN, float *sigma, float *sigmaN, float *MaxP, float *MaxN, float *textp, float *textn, int *indnklev);
@@ -348,21 +334,11 @@
     void Sigma (float * HH_Coeffs, int datalen, float averagePlus, float averageNeg, float &sigmaPlus, float &sigmaNeg);
     void Textur (float * HH_Coeffs, int datalen, float averagePlus, float sigmaPlus, float &textp);
     void Averneur ( float ***tempneur, int datalen, int lvl, int dir, float &averagePlus, float &max);
-=======
-    void Evaluate2 (wavelet_decomposition &WaveletCoeffs_L,
-                    const struct cont_params& cp, int ind, float *mean, float *meanN, float *sigma, float *sigmaN, float *MaxP, float *MaxN, float madL[8][3]);
-    void Eval2 (float ** WavCoeffs_L, int level, const struct cont_params& cp,
-                int W_L, int H_L, int skip_L, int ind, float *mean, float *meanN, float *sigma, float *sigmaN, float *MaxP, float *MaxN, float *madL);
-
-    void Aver (float * HH_Coeffs, int datalen, float &averagePlus, float &averageNeg, float &max, float &min);
-    void Sigma (float * HH_Coeffs, int datalen, float averagePlus, float averageNeg, float &sigmaPlus, float &sigmaNeg);
->>>>>>> 8aed0100
     void calckoe (float ** WavCoeffs_LL, const struct cont_params& cp, float ** koeLi, int level, int dir, int W_L, int H_L, float edd, float *maxkoeLi, float **tmC = nullptr);
 
 
 
     void Median_Denoise ( float **src, float **dst, int width, int height, Median medianType, int iterations, int numThreads, float **buffer = nullptr);
-<<<<<<< HEAD
 
     void RGB_denoise (int kall, Imagefloat * src, Imagefloat * dst, Imagefloat * calclum, float * ch_M, float *max_r, float *max_b, bool isRAW, const procparams::DirPyrDenoiseParams & dnparams, const double expcomp, const NoiseCurve & ctNoisCurve , const NoiseCurve & ctNoisCCcurve , float &chaut, float &redaut, float &blueaut, float &maxredaut, float & maxblueaut, float &nresi, float &highresi);
     void RGB_denoise_infoGamCurve (const procparams::DirPyrDenoiseParams & dnparams, const bool isRAW, LUTf &gamcurve, float &gam, float &gamthresh, float &gamslope);
@@ -377,14 +353,6 @@
     void RGBtile_denoise (float * fLblox, int hblproc, float noisevar_L, float * nbrwt, float * blurbuffer );   //for DCT
     void RGBoutput_tile_row (float *Lbloxrow, float ** Ldetail, float ** tilemask_out, int height, int width, int top );
     bool WaveletDenoiseAllL (wavelet_decomposition &WaveletCoeffs_L, float *noisevarlum, float madL[8][3], float * vari, int minlevwavL, int edge);
-=======
-    void RGB_denoise (int kall, Imagefloat * src, Imagefloat * dst, Imagefloat * calclum, float * ch_M, float *max_r, float *max_b, bool isRAW, const procparams::DirPyrDenoiseParams & dnparams, const double expcomp, const NoiseCurve & noiseLCurve, const NoiseCurve & noiseCCurve, float &chaut, float &redaut, float &blueaut, float &maxredaut, float & maxblueaut, float &nresi, float &highresi);
-    void RGB_denoise_infoGamCurve (const procparams::DirPyrDenoiseParams & dnparams, const bool isRAW, LUTf &gamcurve, float &gam, float &gamthresh, float &gamslope);
-    void RGB_denoise_info (Imagefloat * src, Imagefloat * provicalc, bool isRAW, LUTf &gamcurve, float gam, float gamthresh, float gamslope, const procparams::DirPyrDenoiseParams & dnparams, const double expcomp, float &chaut, int &Nb, float &redaut, float &blueaut, float &maxredaut, float & maxblueaut, float &minredaut, float & minblueaut, float &chromina, float &sigma, float &lumema, float &sigma_L, float &redyel, float &skinc, float &nsknc, bool multiThread = false);
-    void RGBtile_denoise (float * fLblox, int hblproc, float noisevar_Ldetail, float * nbrwt, float * blurbuffer );   //for DCT
-    void RGBoutput_tile_row (float *bloxrow_L, float ** Ldetail, float ** tilemask_out, int height, int width, int top );
-    bool WaveletDenoiseAllL (wavelet_decomposition &WaveletCoeffs_L, float *noisevarlum, float madL[8][3], float * vari, int edge);
->>>>>>> 8aed0100
     bool WaveletDenoiseAllAB (wavelet_decomposition &WaveletCoeffs_L, wavelet_decomposition &WaveletCoeffs_ab, float *noisevarchrom, float madL[8][3], float noisevar_ab, const bool useNoiseCCurve, bool autoch, bool denoiseMethodRgb);
     void WaveletDenoiseAll_info (int levwav, wavelet_decomposition &WaveletCoeffs_a,
                                  wavelet_decomposition &WaveletCoeffs_b, float **noisevarlum, float **noisevarchrom, float **noisevarhue, int width, int height, float noisevar_abr, float noisevar_abb, LabImage * noi, float &chaut, int &Nb, float &redaut, float &blueaut, float &maxredaut, float &maxblueaut, float &minredaut, float & minblueaut, int schoice, bool autoch, float &chromina, float &sigma, float &lumema, float &sigma_L, float &redyel, float &skinc, float &nsknc,
@@ -393,11 +361,7 @@
     bool WaveletDenoiseAll_BiShrinkL (wavelet_decomposition &WaveletCoeffs_L, float *noisevarlum, float madL[8][3]);
     bool WaveletDenoiseAll_BiShrinkAB (wavelet_decomposition &WaveletCoeffs_L, wavelet_decomposition &WaveletCoeffs_ab, float *noisevarchrom, float madL[8][3], float noisevar_ab,
                                        const bool useNoiseCCurve,  bool autoch, bool denoiseMethodRgb);
-<<<<<<< HEAD
     void ShrinkAllL (wavelet_decomposition &WaveletCoeffs_L, float **buffer, int level, int dir, float *noisevarlum, float * madaL, float * vari, int minlevwavL, int edge);
-=======
-    void ShrinkAllL (wavelet_decomposition &WaveletCoeffs_L, float **buffer, int level, int dir, float *noisevarlum, float * madL, float * vari, int edge);
->>>>>>> 8aed0100
     void ShrinkAllAB (wavelet_decomposition &WaveletCoeffs_L, wavelet_decomposition &WaveletCoeffs_ab, float **buffer, int level, int dir,
                       float *noisevarchrom, float noisevar_ab, const bool useNoiseCCurve, bool autoch, bool denoiseMethodRgb, float * madL, float * madaab = nullptr, bool madCalculated = false);
     void ShrinkAll_info (float ** WavCoeffs_a, float ** WavCoeffs_b, int level,
