--- conflicted
+++ resolved
@@ -216,13 +216,8 @@
     void firstAnalysis(const Imagefloat* const working, const ProcParams &params, LUTu & vhist16);
     void updateColorProfiles(const Glib::ustring& monitorProfile, RenderingIntent monitorIntent, bool softProof, bool gamutCheck);
     void rgbProc(Imagefloat* working, LabImage* lab, PipetteBuffer *pipetteBuffer, LUTf & hltonecurve, LUTf & shtonecurve, LUTf & tonecurve,
-<<<<<<< HEAD
                  int sat, LUTf & rCurve, LUTf & gCurve, LUTf & bCurve, float satLimit, float satLimitOpacity, const ColorGradientCurve & ctColorCurve, const OpacityCurve & ctOpacityCurve, bool opautili, LUTf & clcurve, LUTf & cl2curve, const ToneCurve & customToneCurve1, const ToneCurve & customToneCurve2,
-                 const ToneCurve & customToneCurvebw1, const ToneCurve & customToneCurvebw2, double &rrm, double &ggm, double &bbm, float &autor, float &autog, float &autob, DCPProfile *dcpProf, const DCPProfile::ApplyState &asIn, LUTu &histToneCurve);
-=======
-                           int sat, LUTf & rCurve, LUTf & gCurve, LUTf & bCurve, float satLimit, float satLimitOpacity, const ColorGradientCurve & ctColorCurve, const OpacityCurve & ctOpacityCurve, bool opautili, LUTf & clcurve, LUTf & cl2curve, const ToneCurve & customToneCurve1, const ToneCurve & customToneCurve2,
                  const ToneCurve & customToneCurvebw1, const ToneCurve & customToneCurvebw2, double &rrm, double &ggm, double &bbm, float &autor, float &autog, float &autob, DCPProfile *dcpProf, const DCPProfile::ApplyState &asIn, LUTu &histToneCurve, size_t chunkSize = 1, bool measure = false);
->>>>>>> 28bf4f0d
     void rgbProc(Imagefloat* working, LabImage* lab, PipetteBuffer *pipetteBuffer, LUTf & hltonecurve, LUTf & shtonecurve, LUTf & tonecurve,
                  int sat, LUTf & rCurve, LUTf & gCurve, LUTf & bCurve, float satLimit, float satLimitOpacity, const ColorGradientCurve & ctColorCurve, const OpacityCurve & ctOpacityCurve, bool opautili, LUTf & clcurve, LUTf & cl2curve, const ToneCurve & customToneCurve1, const ToneCurve & customToneCurve2,
                  const ToneCurve & customToneCurvebw1, const ToneCurve & customToneCurvebw2, double &rrm, double &ggm, double &bbm, float &autor, float &autog, float &autob,
