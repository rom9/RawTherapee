/*
 *  This file is part of RawTherapee.
 *
 *  Copyright (c) 2004-2010 Gabor Horvath <hgabor@rawtherapee.com>
 *
 *  RawTherapee is free software: you can redistribute it and/or modify
 *  it under the terms of the GNU General Public License as published by
 *  the Free Software Foundation, either version 3 of the License, or
 *  (at your option) any later version.
 *
 *  RawTherapee is distributed in the hope that it will be useful,
 *  but WITHOUT ANY WARRANTY; without even the implied warranty of
 *  MERCHANTABILITY or FITNESS FOR A PARTICULAR PURPOSE.  See the
 *  GNU General Public License for more details.
 *
 *  You should have received a copy of the GNU General Public License
 *  along with RawTherapee.  If not, see <http://www.gnu.org/licenses/>.
 */
#ifndef _IMPROCFUN_H_
#define _IMPROCFUN_H_

#include "imagefloat.h"
#include "image16.h"
#include "image8.h"
#include "procparams.h"
#include "shmap.h"
#include "coord2d.h"
#include "color.h"
#include "labimage.h"
#include "cieimage.h"
#include "LUT.h"
#include "lcp.h"
#include "dcp.h"
#include "curves.h"
#include "cplx_wavelet_dec.h"
#include "pipettebuffer.h"

namespace rtengine
{

using namespace procparams;

class ImProcFunctions
{


    cmsHTRANSFORM monitorTransform;
    cmsHTRANSFORM lab2outputTransform;
    cmsHTRANSFORM output2monitorTransform;

    const ProcParams* params;
    double scale;
    bool multiThread;

    void calcVignettingParams(int oW, int oH, const VignettingParams& vignetting, double &w2, double &h2, double& maxRadius, double &v, double &b, double &mul);

    void transformLuminanceOnly(Imagefloat* original, Imagefloat* transformed, int cx, int cy, int oW, int oH, int fW, int fH);
    void transformGeneral(bool highQuality, Imagefloat *original, Imagefloat *transformed, int cx, int cy, int sx, int sy, int oW, int oH, int fW, int fH, const LensCorrection *pLCPMap);
    void transformLCPCAOnly(Imagefloat *original, Imagefloat *transformed, int cx, int cy, const LensCorrection *pLCPMap);

    void sharpenHaloCtrl(float** luminance, float** blurmap, float** base, int W, int H, const SharpeningParams &sharpenParam);
    void sharpenHaloCtrl(LabImage* lab, float** blurmap, float** base, int W, int H, SharpeningParams &sharpenParam);
    void sharpenHaloCtrlcam(CieImage* ncie, float** blurmap, float** base, int W, int H);
    void dcdamping(float** aI, float** aO, float damping, int W, int H);

    bool needsCA();
    bool needsDistortion();
    bool needsRotation();
    bool needsPerspective();
    bool needsGradient();
    bool needsVignetting();
    bool needsLCP();
    bool needsLensfun();
//   static cmsUInt8Number* Mempro = NULL;

    inline void interpolateTransformCubic(Imagefloat* src, int xs, int ys, double Dx, double Dy, float *r, float *g, float *b, double mul)
    {
        const double A = -0.85;

        double w[4];

        {
            double t1, t2;
            t1 = -A * (Dx - 1.0) * Dx;
            t2 = (3.0 - 2.0 * Dx) * Dx * Dx;
            w[3] = t1 * Dx;
            w[2] = t1 * (Dx - 1.0) + t2;
            w[1] = -t1 * Dx + 1.0 - t2;
            w[0] = -t1 * (Dx - 1.0);
        }

        double rd, gd, bd;
        double yr[4] = {0.0}, yg[4] = {0.0}, yb[4] = {0.0};

        for (int k = ys, kx = 0; k < ys + 4; k++, kx++) {
            rd = gd = bd = 0.0;

            for (int i = xs, ix = 0; i < xs + 4; i++, ix++) {
                rd += src->r(k, i) * w[ix];
                gd += src->g(k, i) * w[ix];
                bd += src->b(k, i) * w[ix];
            }

            yr[kx] = rd;
            yg[kx] = gd;
            yb[kx] = bd;
        }


        {
            double t1, t2;

            t1 = -A * (Dy - 1.0) * Dy;
            t2 = (3.0 - 2.0 * Dy) * Dy * Dy;
            w[3] = t1 * Dy;
            w[2] = t1 * (Dy - 1.0) + t2;
            w[1] = -t1 * Dy + 1.0 - t2;
            w[0] = -t1 * (Dy - 1.0);
        }

        rd = gd = bd = 0.0;

        for (int i = 0; i < 4; i++) {
            rd += yr[i] * w[i];
            gd += yg[i] * w[i];
            bd += yb[i] * w[i];
        }

        *r = rd * mul;
        *g = gd * mul;
        *b = bd * mul;

        //  if (xs==100 && ys==100)
        //    printf ("r=%g, g=%g\n", *r, *g);
    }

    inline void interpolateTransformChannelsCubic(float** src, int xs, int ys, double Dx, double Dy, float *r, double mul)
    {
        const double A = -0.85;

        double w[4];

        {
            double t1, t2;
            t1 = -A * (Dx - 1.0) * Dx;
            t2 = (3.0 - 2.0 * Dx) * Dx * Dx;
            w[3] = t1 * Dx;
            w[2] = t1 * (Dx - 1.0) + t2;
            w[1] = -t1 * Dx + 1.0 - t2;
            w[0] = -t1 * (Dx - 1.0);
        }

        double rd;
        double yr[4] = {0.0};

        for (int k = ys, kx = 0; k < ys + 4; k++, kx++) {
            rd = 0.0;

            for (int i = xs, ix = 0; i < xs + 4; i++, ix++) {
                rd += src[k][i] * w[ix];
            }

            yr[kx] = rd;
        }


        {
            double t1, t2;
            t1 = -A * (Dy - 1.0) * Dy;
            t2 = (3.0 - 2.0 * Dy) * Dy * Dy;
            w[3] = t1 * Dy;
            w[2] = t1 * (Dy - 1.0) + t2;
            w[1] = -t1 * Dy + 1.0 - t2;
            w[0] = -t1 * (Dy - 1.0);
        }

        rd = 0.0;

        for (int i = 0; i < 4; i++) {
            rd += yr[i] * w[i];
        }

        *r = rd * mul;
    }


public:
    enum class Median {
        TYPE_3X3_SOFT,
        TYPE_3X3_STRONG,
        TYPE_5X5_SOFT,
        TYPE_5X5_STRONG,
        TYPE_7X7,
        TYPE_9X9
    };

    double lumimul[3];

    ImProcFunctions(const ProcParams* iparams, bool imultiThread = true)
        : monitorTransform(nullptr), lab2outputTransform(nullptr), output2monitorTransform(nullptr), params(iparams), scale(1), multiThread(imultiThread), lumimul{} {}
    ~ImProcFunctions();
    bool needsLuminanceOnly()
    {
        return !(needsCA() || needsDistortion() || needsRotation() || needsPerspective() || needsLCP() || needsLensfun()) && (needsVignetting() || needsPCVignetting() || needsGradient());
    }
    void setScale(double iscale);

    bool needsTransform();
    bool needsPCVignetting();

    void firstAnalysis(const Imagefloat* const working, const ProcParams &params, LUTu & vhist16);
    void updateColorProfiles(const Glib::ustring& monitorProfile, RenderingIntent monitorIntent, bool softProof, bool gamutCheck);
    void rgbProc(Imagefloat* working, LabImage* lab, PipetteBuffer *pipetteBuffer, LUTf & hltonecurve, LUTf & shtonecurve, LUTf & tonecurve,
                 SHMap* shmap, int sat, LUTf & rCurve, LUTf & gCurve, LUTf & bCurve, float satLimit, float satLimitOpacity, const ColorGradientCurve & ctColorCurve, const OpacityCurve & ctOpacityCurve, bool opautili, LUTf & clcurve, LUTf & cl2curve, const ToneCurve & customToneCurve1, const ToneCurve & customToneCurve2,
                 const ToneCurve & customToneCurvebw1, const ToneCurve & customToneCurvebw2, double &rrm, double &ggm, double &bbm, float &autor, float &autog, float &autob, DCPProfile *dcpProf, const DCPProfile::ApplyState &asIn, LUTu &histToneCurve);
    void rgbProc(Imagefloat* working, LabImage* lab, PipetteBuffer *pipetteBuffer, LUTf & hltonecurve, LUTf & shtonecurve, LUTf & tonecurve,
                 SHMap* shmap, int sat, LUTf & rCurve, LUTf & gCurve, LUTf & bCurve, float satLimit, float satLimitOpacity, const ColorGradientCurve & ctColorCurve, const OpacityCurve & ctOpacityCurve, bool opautili, LUTf & clcurve, LUTf & cl2curve, const ToneCurve & customToneCurve1, const ToneCurve & customToneCurve2,
                 const ToneCurve & customToneCurvebw1, const ToneCurve & customToneCurvebw2, double &rrm, double &ggm, double &bbm, float &autor, float &autog, float &autob,
                 double expcomp, int hlcompr, int hlcomprthresh, DCPProfile *dcpProf, const DCPProfile::ApplyState &asIn, LUTu &histToneCurve);
    void labtoning(float r, float g, float b, float &ro, float &go, float &bo, int algm, int metchrom, int twoc, float satLimit, float satLimitOpacity, const ColorGradientCurve & ctColorCurve, const OpacityCurve & ctOpacityCurve, LUTf & clToningcurve, LUTf & cl2Toningcurve, float iplow, float iphigh, double wp[3][3], double wip[3][3]);
    void toning2col(float r, float g, float b, float &ro, float &go, float &bo, float iplow, float iphigh, float rl, float gl, float bl, float rh, float gh, float bh, float SatLow, float SatHigh, float balanS, float balanH, float reducac, int mode, int preser, float strProtect);
    void toningsmh(float r, float g, float b, float &ro, float &go, float &bo, float RedLow, float GreenLow, float BlueLow, float RedMed, float GreenMed, float BlueMed, float RedHigh, float GreenHigh, float BlueHigh, float reducac, int mode, float strProtect);
    void toningsmh2(float r, float g, float b, float &ro, float &go, float &bo, float low[3], float satLow, float med[3], float satMed, float high[3], float satHigh, float reducac, int mode, int preser);
    void secondeg_begin(float reducac, float vend, float &aam, float &bbm);
    void secondeg_end(float reducac, float vinf, float &aa, float &bb, float &cc);

    void retreavergb(float &r, float &g, float &b);
    void moyeqt(Imagefloat* working, float &moyS, float &eqty);

    void luminanceCurve(LabImage* lold, LabImage* lnew, LUTf &curve);
    void ciecam_02float(CieImage* ncie, float adap, int pW, int pwb, LabImage* lab, const ProcParams* params,
                        const ColorAppearance & customColCurve1, const ColorAppearance & customColCurve, const ColorAppearance & customColCurve3,
                        LUTu &histLCAM, LUTu &histCCAM, LUTf & CAMBrightCurveJ, LUTf & CAMBrightCurveQ, float &mean, int Iterates, int scale, bool execsharp, float &d, float &dj, float &yb, int rtt);
    void ciecam_02(CieImage* ncie, double adap, int pW, int pwb, LabImage* lab, const ProcParams* params,
                   const ColorAppearance & customColCurve1, const ColorAppearance & customColCurve, const ColorAppearance & customColCurve3,
                   LUTu &histLCAM, LUTu &histCCAM, LUTf & CAMBrightCurveJ, LUTf & CAMBrightCurveQ, float &mean, int Iterates, int scale, bool execsharp, double &d, double &dj, int rtt);
    void chromiLuminanceCurve(PipetteBuffer *pipetteBuffer, int pW, LabImage* lold, LabImage* lnew, LUTf &acurve, LUTf &bcurve, LUTf & satcurve, LUTf & satclcurve, LUTf &clcurve, LUTf &curve, bool utili, bool autili, bool butili, bool ccutili, bool cclutili, bool clcutili, LUTu &histCCurve, LUTu &histLurve);
    void vibrance(LabImage* lab);         //Jacques' vibrance
//    void colorCurve       (LabImage* lold, LabImage* lnew);
    void sharpening(LabImage* lab, float** buffer, SharpeningParams &sharpenParam);
    void sharpeningcam(CieImage* ncie, float** buffer);
    void transform(Imagefloat* original, Imagefloat* transformed, int cx, int cy, int sx, int sy, int oW, int oH, int fW, int fH, const FramesMetaData *metadata, int rawRotationDeg, bool fullImage);
    float resizeScale(const ProcParams* params, int fw, int fh, int &imw, int &imh);
    void lab2monitorRgb(LabImage* lab, Image8* image);
    void resize(Imagefloat* src, Imagefloat* dst, float dScale);
    void Lanczos(const LabImage* src, LabImage* dst, float scale);
    void Lanczos(const Imagefloat* src, Imagefloat* dst, float scale);

    void deconvsharpening(float** luminance, float** buffer, int W, int H, const SharpeningParams &sharpenParam);
    void MLsharpen(LabImage* lab); // Manuel's clarity / sharpening
    void MLmicrocontrast(float** luminance, int W, int H);   //Manuel's microcontrast
    void MLmicrocontrast(LabImage* lab);   //Manuel's microcontrast
    void MLmicrocontrastcam(CieImage* ncie);   //Manuel's microcontrast

    void impulsedenoise(LabImage* lab);   //Emil's impulse denoise
    void impulsedenoisecam(CieImage* ncie, float **buffers[3]);
    void impulse_nr(LabImage* lab, double thresh);
    void impulse_nrcam(CieImage* ncie, double thresh, float **buffers[3]);

    void dirpyrdenoise(LabImage* src);    //Emil's pyramid denoise
    void dirpyrequalizer(LabImage* lab, int scale);  //Emil's wavelet


    void EPDToneMapResid(float * WavCoeffs_L0, unsigned int Iterates,  int skip, struct cont_params& cp, int W_L, int H_L, float max0, float min0);
    float *CompressDR(float *Source, int W_L, int H_L, float Compression, float DetailBoost, float *Compressed);
    void ContrastResid(float * WavCoeffs_L0, struct cont_params &cp, int W_L, int H_L, float max0, float min0);
    float *ContrastDR(float *Source, int W_L, int H_L, float *Contrast = nullptr);

    void EPDToneMap(LabImage *lab, unsigned int Iterates = 0, int skip = 1);
    void EPDToneMapCIE(CieImage *ncie, float a_w, float c_, int Wid, int Hei, float minQ, float maxQ, unsigned int Iterates = 0, int skip = 1);

    // pyramid denoise
    procparams::DirPyrDenoiseParams dnparams;
    void dirpyr(LabImage* data_fine, LabImage* data_coarse, int level, LUTf &rangefn_L, LUTf &rangefn_ab,
                int pitch, int scale, const int luma, int chroma);
    void idirpyr(LabImage* data_coarse, LabImage* data_fine, int level, LUTf &rangefn_L, LUTf & nrwt_l, LUTf & nrwt_ab,
                 int pitch, int scale, const int luma, const int chroma/*, LUTf & Lcurve, LUTf & abcurve*/);


    void calcrgb_ref(LabImage * original, LabImage * transformed, int sk, int sx, int sy, int cx, int cy, int oW, int oH,  int fw, int fh, double & hueref, double & chromaref, double & lumaref);

    static void strcurv_data(std::string retistr, int *s_datc, int &siz);

    //locargb
    void WB_Local(ImageSource* imgsrc, int call, int sp, int sx, int sy, int cx, int cy, int oW, int oH,  int fw, int fh, Imagefloat* imageoriginal, Imagefloat* imagetransformed, const ColorTemp &ctemp, int tran, Imagefloat* orig_prev, const PreviewProps &pp, const ToneCurveParams &hrp, const ColorManagementParams &cmp, const RAWParams &raw, const LocrgbParams & wbl, const ColorAppearanceParams &cap, double &ptemp, double &pgreen);
    void Whitebalance_Local(int call, int sp, Imagefloat* bufimage, const struct local_params & lp, Imagefloat* imageoriginal, Imagefloat* imagetransformed, int cx, int cy);

    void Tile_calc(int tilesize, int overlap, int kall, int imwidth, int imheight, int &numtiles_W, int &numtiles_H, int &tilewidth, int &tileheight, int &tileWskip, int &tileHskip);
    void ip_wavelet(LabImage * lab, LabImage * dst, int kall, const procparams::WaveletParams & waparams, const WavCurve & wavCLVCcurve, const WavOpacityCurveRG & waOpacityCurveRG, const WavOpacityCurveBY & waOpacityCurveBY,  const WavOpacityCurveW & waOpacityCurveW, const WavOpacityCurveWL & waOpacityCurveWL, LUTf &wavclCurve, int skip);

    void WaveletcontAllL(LabImage * lab, float **varhue, float **varchrom, wavelet_decomposition &WaveletCoeffs_L,
                         struct cont_params &cp, int skip, float *mean, float *sigma, float *MaxP, float *MaxN,  const WavCurve & wavCLVCcurve, const WavOpacityCurveW & waOpacityCurveW, FlatCurve* ChCurve, bool Chutili);
    void WaveletcontAllLfinal(wavelet_decomposition &WaveletCoeffs_L, struct cont_params &cp, float *mean, float *sigma, float *MaxP, const WavOpacityCurveWL & waOpacityCurveWL);
    void WaveletcontAllAB(LabImage * lab, float **varhue, float **varchrom, wavelet_decomposition &WaveletCoeffs_a, const WavOpacityCurveW & waOpacityCurveW,
                          struct cont_params &cp, const bool useChannelA);
    void WaveletAandBAllAB(wavelet_decomposition &WaveletCoeffs_a, wavelet_decomposition &WaveletCoeffs_b,
                           struct cont_params &cp, FlatCurve* hhcurve, bool hhutili);
    void ContAllL(float **koeLi, float *maxkoeLi, bool lipschitz, int maxlvl, LabImage * lab, float **varhue, float **varchrom, float ** WavCoeffs_L, float * WavCoeffs_L0, int level, int dir, struct cont_params &cp,
                  int W_L, int H_L, int skip, float *mean, float *sigma, float *MaxP, float *MaxN,  const WavCurve & wavCLVCcurve, const WavOpacityCurveW & waOpacityCurveW, FlatCurve* ChCurve, bool Chutili);
    void finalContAllL(float ** WavCoeffs_L, float * WavCoeffs_L0, int level, int dir, struct cont_params &cp,
                       int W_L, int H_L, float *mean, float *sigma, float *MaxP, const WavOpacityCurveWL & waOpacityCurveWL);
    void ContAllAB(LabImage * lab, int maxlvl, float **varhue, float **varchrom, float ** WavCoeffs_a, float * WavCoeffs_a0, int level, int dir, const WavOpacityCurveW & waOpacityCurveW, struct cont_params &cp,
                   int W_ab, int H_ab, const bool useChannelA);
    void Evaluate2(wavelet_decomposition &WaveletCoeffs_L,
                   float *mean, float *meanN, float *sigma, float *sigmaN, float *MaxP, float *MaxN);
    void Eval2(float ** WavCoeffs_L, int level,
               int W_L, int H_L, float *mean, float *meanN, float *sigma, float *sigmaN, float *MaxP, float *MaxN);

    void Aver(float * HH_Coeffs, int datalen, float &averagePlus, float &averageNeg, float &max, float &min);
    void Sigma(float * HH_Coeffs, int datalen, float averagePlus, float averageNeg, float &sigmaPlus, float &sigmaNeg);
    void calckoe(float ** WavCoeffs_LL, const struct cont_params& cp, float ** koeLi, int level, int dir, int W_L, int H_L, float edd, float *maxkoeLi, float **tmC = nullptr);



    void Median_Denoise(float **src, float **dst, int width, int height, Median medianType, int iterations, int numThreads, float **buffer = nullptr);
    void Median_Denoise(float **src, float **dst, float upperBound, int width, int height, Median medianType, int iterations, int numThreads, float **buffer = nullptr);
    void RGB_denoise(int kall, Imagefloat * src, Imagefloat * dst, Imagefloat * calclum, float * ch_M, float *max_r, float *max_b, bool isRAW, const procparams::DirPyrDenoiseParams & dnparams, const double expcomp, const NoiseCurve & noiseLCurve, const NoiseCurve & noiseCCurve, float &nresi, float &highresi);
    void RGB_denoise_infoGamCurve(const procparams::DirPyrDenoiseParams & dnparams, const bool isRAW, LUTf &gamcurve, float &gam, float &gamthresh, float &gamslope);
    void RGB_denoise_info(Imagefloat * src, Imagefloat * provicalc, bool isRAW, LUTf &gamcurve, float gam, float gamthresh, float gamslope, const procparams::DirPyrDenoiseParams & dnparams, const double expcomp, float &chaut, int &Nb, float &redaut, float &blueaut, float &maxredaut, float & maxblueaut, float &minredaut, float & minblueaut, float &chromina, float &sigma, float &lumema, float &sigma_L, float &redyel, float &skinc, float &nsknc, bool multiThread = false);
    void RGBtile_denoise(float * fLblox, int hblproc, float noisevar_Ldetail, float * nbrwt, float * blurbuffer);     //for DCT
    void RGBoutput_tile_row(float *bloxrow_L, float ** Ldetail, float ** tilemask_out, int height, int width, int top);
    bool WaveletDenoiseAllL(wavelet_decomposition &WaveletCoeffs_L, float *noisevarlum, float madL[8][3], float * vari, int edge);
    bool WaveletDenoiseAllAB(wavelet_decomposition &WaveletCoeffs_L, wavelet_decomposition &WaveletCoeffs_ab, float *noisevarchrom, float madL[8][3], float noisevar_ab, const bool useNoiseCCurve, bool autoch, bool denoiseMethodRgb);
    void WaveletDenoiseAll_info(int levwav, wavelet_decomposition &WaveletCoeffs_a,
                                wavelet_decomposition &WaveletCoeffs_b, float **noisevarlum, float **noisevarchrom, float **noisevarhue, float &chaut, int &Nb, float &redaut, float &blueaut, float &maxredaut, float &maxblueaut, float &minredaut, float & minblueaut, int schoice, float &chromina, float &sigma, float &lumema, float &sigma_L, float &redyel, float &skinc, float &nsknc,
                                float &maxchred, float &maxchblue, float &minchred, float &minchblue, int &nb, float &chau, float &chred, float &chblue, bool denoiseMethodRgb);

    bool WaveletDenoiseAll_BiShrinkL(wavelet_decomposition &WaveletCoeffs_L, float *noisevarlum, float madL[8][3]);
    bool WaveletDenoiseAll_BiShrinkAB(wavelet_decomposition &WaveletCoeffs_L, wavelet_decomposition &WaveletCoeffs_ab, float *noisevarchrom, float madL[8][3], float noisevar_ab,
                                      const bool useNoiseCCurve,  bool autoch, bool denoiseMethodRgb);
    void ShrinkAllL(wavelet_decomposition &WaveletCoeffs_L, float **buffer, int level, int dir, float *noisevarlum, float * madL, float * vari, int edge);
    void ShrinkAllAB(wavelet_decomposition &WaveletCoeffs_L, wavelet_decomposition &WaveletCoeffs_ab, float **buffer, int level, int dir,
                     float *noisevarchrom, float noisevar_ab, const bool useNoiseCCurve, bool autoch, bool denoiseMethodRgb, float * madL, float * madaab = nullptr, bool madCalculated = false);
    void ShrinkAll_info(float ** WavCoeffs_a, float ** WavCoeffs_b,
                        int W_ab, int H_ab, float **noisevarlum, float **noisevarchrom, float **noisevarhue, float &chaut, int &Nb, float &redaut, float &blueaut, float &maxredaut, float &maxblueaut, float &minredaut, float &minblueaut, int schoice, int lvl, float &chromina, float &sigma, float &lumema, float &sigma_L, float &redyel, float &skinc, float &nsknc,
                        float &maxchred, float &maxchblue, float &minchred, float &minchblue, int &nb, float &chau, float &chred, float &chblue, bool denoiseMethodRgb);
    void Noise_residualAB(wavelet_decomposition &WaveletCoeffs_ab, float &chresid, float &chmaxresid, bool denoiseMethodRgb);
    void calcautodn_info(float &chaut, float &delta, int Nb, int levaut, float maxmax, float lumema, float chromina, int mode, int lissage, float redyel, float skinc, float nsknc);
    float MadMax(float * DataList, int &max, int datalen);
    float Mad(float * DataList, const int datalen);
    float MadRgb(float * DataList, const int datalen);

    // pyramid wavelet
    void dirpyr_equalizer(float ** src, float ** dst, int srcwidth, int srcheight, float ** l_a, float ** l_b, const double * mult, const double dirpyrThreshold, const double skinprot, float b_l, float t_l, float t_r, int scale);    //Emil's directional pyramid wavelet
    void dirpyr_equalizercam(CieImage* ncie, float ** src, float ** dst, int srcwidth, int srcheight, float ** h_p, float ** C_p,  const double * mult, const double dirpyrThreshold, const double skinprot, bool execdir, float b_l, float t_l, float t_r, int scale);    //Emil's directional pyramid wavelet
    void dirpyr_channel(float ** data_fine, float ** data_coarse, int width, int height, int level, int scale);
    void idirpyr_eq_channel(float ** data_coarse, float ** data_fine, float ** buffer, int width, int height, int level, float multi[6], const double dirpyrThreshold, float ** l_a_h, float ** l_b_c, const double skinprot, float b_l, float t_l, float t_r);
    void idirpyr_eq_channelcam(float ** data_coarse, float ** data_fine, float ** buffer, int width, int height, int level, float multi[6], const double dirpyrThreshold, float ** l_a_h, float ** l_b_c, const double skinprot, float b_l, float t_l, float t_r);
    void defringe(LabImage* lab);
    void defringecam(CieImage* ncie);
    void badpixcam(CieImage* ncie, double rad, int thr, int mode, float skinprot, float chrom, int hotbad);
    void badpixlab(LabImage* lab, double rad, int thr, int mode, float skinprot, float chrom);

    void PF_correct_RT(LabImage * src, LabImage * dst, double radius, int thresh);
    void PF_correct_RTcam(CieImage * src, CieImage * dst, double radius, int thresh);
    void Badpixelscam(CieImage * src, CieImage * dst, double radius, int thresh, int mode, float skinprot, float chrom, int hotbad);
    void BadpixelsLab(LabImage * src, LabImage * dst, double radius, int thresh, int mode, float skinprot, float chrom);

    void ToneMapFattal02(Imagefloat *rgb);
    void localContrast(LabImage *lab);
<<<<<<< HEAD

    Image8*     lab2rgb(LabImage* lab, int cx, int cy, int cw, int ch, const procparams::ColorManagementParams &icm);
    Imagefloat*    lab2rgbOut(LabImage* lab, int cx, int cy, int cw, int ch, const procparams::ColorManagementParams &icm, GammaValues *ga = nullptr);
=======
    void colorToningLabGrid(LabImage *lab, int xstart, int xend, int ystart, int yend, bool MultiThread);
    
    Image8*     lab2rgb   (LabImage* lab, int cx, int cy, int cw, int ch, const procparams::ColorManagementParams &icm);
    Imagefloat*    lab2rgbOut (LabImage* lab, int cx, int cy, int cw, int ch, const procparams::ColorManagementParams &icm, GammaValues *ga = nullptr);
>>>>>>> b762804b
    // CieImage *ciec;

    bool transCoord(int W, int H, int x, int y, int w, int h, int& xv, int& yv, int& wv, int& hv, double ascaleDef = -1, const LensCorrection *pLCPMap = nullptr);
    bool transCoord(int W, int H, const std::vector<Coord2D> &src, std::vector<Coord2D> &red,  std::vector<Coord2D> &green, std::vector<Coord2D> &blue, double ascaleDef = -1, const LensCorrection *pLCPMap = nullptr);
    static void getAutoExp(const LUTu & histogram, int histcompr, double clip, double& expcomp, int& bright, int& contr, int& black, int& hlcompr, int& hlcomprthresh);
    static double getAutoDistor(const Glib::ustring& fname, int thumb_size);
    double getTransformAutoFill(int oW, int oH, const LensCorrection *pLCPMap = nullptr);
    void rgb2lab(const Imagefloat &src, LabImage &dst, const Glib::ustring &workingSpace);
    void lab2rgb(const LabImage &src, Imagefloat &dst, const Glib::ustring &workingSpace);
};
}
#endif<|MERGE_RESOLUTION|>--- conflicted
+++ resolved
@@ -358,16 +358,10 @@
 
     void ToneMapFattal02(Imagefloat *rgb);
     void localContrast(LabImage *lab);
-<<<<<<< HEAD
+    void colorToningLabGrid(LabImage *lab, int xstart, int xend, int ystart, int yend, bool MultiThread);
 
     Image8*     lab2rgb(LabImage* lab, int cx, int cy, int cw, int ch, const procparams::ColorManagementParams &icm);
     Imagefloat*    lab2rgbOut(LabImage* lab, int cx, int cy, int cw, int ch, const procparams::ColorManagementParams &icm, GammaValues *ga = nullptr);
-=======
-    void colorToningLabGrid(LabImage *lab, int xstart, int xend, int ystart, int yend, bool MultiThread);
-    
-    Image8*     lab2rgb   (LabImage* lab, int cx, int cy, int cw, int ch, const procparams::ColorManagementParams &icm);
-    Imagefloat*    lab2rgbOut (LabImage* lab, int cx, int cy, int cw, int ch, const procparams::ColorManagementParams &icm, GammaValues *ga = nullptr);
->>>>>>> b762804b
     // CieImage *ciec;
 
     bool transCoord(int W, int H, int x, int y, int w, int h, int& xv, int& yv, int& wv, int& hv, double ascaleDef = -1, const LensCorrection *pLCPMap = nullptr);
