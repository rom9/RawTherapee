--- conflicted
+++ resolved
@@ -404,17 +404,11 @@
     void BadpixelsLab(LabImage * src, LabImage * dst, double radius, int thresh, int mode, float skinprot, float chrom);
 
     void ToneMapFattal02(Imagefloat *rgb);
-<<<<<<< HEAD
-
-    Image8*     lab2rgb(LabImage* lab, int cx, int cy, int cw, int ch, const procparams::ColorManagementParams &icm);
-    Image16*    lab2rgb16(LabImage* lab, int cx, int cy, int cw, int ch, const procparams::ColorManagementParams &icm, GammaValues *ga = nullptr);
-=======
     //void localContrast(float *r, float *g, float *b, int width, int height);
     void localContrast(LabImage *lab);
     
     Image8*     lab2rgb   (LabImage* lab, int cx, int cy, int cw, int ch, const procparams::ColorManagementParams &icm);
     Image16*    lab2rgb16 (LabImage* lab, int cx, int cy, int cw, int ch, const procparams::ColorManagementParams &icm, GammaValues *ga = nullptr);
->>>>>>> 62585bc4
     // CieImage *ciec;
 
     bool transCoord(int W, int H, int x, int y, int w, int h, int& xv, int& yv, int& wv, int& hv, double ascaleDef = -1, const LensCorrection *pLCPMap = nullptr);
