--- conflicted
+++ resolved
@@ -60,13 +60,8 @@
     {
         return 8 * sizeof(float);
     }
-<<<<<<< HEAD
     virtual void         getScanline(int row, unsigned char* buffer, int bps);
-    virtual void         setScanline(int row, unsigned char* buffer, int bps, float *minValue = nullptr, float *maxValue = nullptr);
-=======
-    virtual void         getScanline (int row, unsigned char* buffer, int bps);
     virtual void         setScanline (int row, unsigned char* buffer, int bps, unsigned int numSamples, float *minValue = nullptr, float *maxValue = nullptr);
->>>>>>> 4511b693
 
     // functions inherited from IImagefloat:
     virtual MyMutex&     getMutex()
