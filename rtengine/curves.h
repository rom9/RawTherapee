--- conflicted
+++ resolved
@@ -1056,22 +1056,15 @@
 class AdobeToneCurve : public ToneCurve
 {
 private:
-<<<<<<< HEAD
     void RGBTone (float& r, float& g, float& b) const; // helper for tone curve
-
-public:
-    void Apply (float& r, float& g, float& b) const;
-=======
-    void RGBTone(float& r, float& g, float& b) const;  // helper for tone curve
 #ifdef __SSE2__
     void RGBTone(vfloat& r, vfloat& g, vfloat& b) const;  // helper for tone curve
 #endif
 public:
-    void Apply(float& r, float& g, float& b) const;
+    void Apply (float& r, float& g, float& b) const;
     void BatchApply(
             const size_t start, const size_t end,
             float *r, float *g, float *b) const;
->>>>>>> 86550c16
 };
 
 class SatAndValueBlendingToneCurve : public ToneCurve
