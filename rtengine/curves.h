/*
 *  This file is part of RawTherapee.
 *
 *  Copyright (c) 2004-2010 Gabor Horvath <hgabor@rawtherapee.com>
 *
 *  RawTherapee is free software: you can redistribute it and/or modify
 *  it under the terms of the GNU General Public License as published by
 *  the Free Software Foundation, either version 3 of the License, or
 *  (at your option) any later version.
 *
 *  RawTherapee is distributed in the hope that it will be useful,
 *  but WITHOUT ANY WARRANTY; without even the implied warranty of
 *  MERCHANTABILITY or FITNESS FOR A PARTICULAR PURPOSE.  See the
 *  GNU General Public License for more details.
 *
 *  You should have received a copy of the GNU General Public License
 *  along with RawTherapee.  If not, see <https://www.gnu.org/licenses/>.
 */
#pragma once

#include <map>
#include <string>
#include <vector>

#include <glibmm/ustring.h>

#include "rt_math.h"
#include "flatcurvetypes.h"
#include "diagonalcurvetypes.h"
#include "pipettebuffer.h"

#include "LUT.h"
#include "sleef.h"
#define CURVES_MIN_POLY_POINTS  1000

#include "rt_math.h"

#define CLIPI(a) ((a)>0?((a)<65534?(a):65534):0)

using namespace std;

namespace rtengine
{

class ToneCurve;
class ColorAppearance;

inline void setUnlessOOG(float &r, float &g, float &b, const float &rr, const float &gg, const float &bb)
{
    if (!OOG(r) || !OOG(g) || !OOG(b)) {
        r = rr;
        g = gg;
        b = bb;
    }
}

#ifdef __SSE2__
inline vmask OOG(const vfloat val)
{
    return vorm(vmaskf_lt(val, ZEROV), vmaskf_gt(val, F2V(65535.f)));
}


inline void setUnlessOOG(vfloat &r, vfloat &g, vfloat &b, const vfloat rr, const vfloat gg, const vfloat bb)
{
    vmask cond = vandm(vandm(OOG(r), OOG(g)), OOG(b));
    r = vself(cond, r, rr);
    g = vself(cond, g, gg);
    b = vself(cond, b, bb);
}
#endif

bool sanitizeCurve(std::vector<double>& curve);

namespace curves
{

inline void setLutVal(const LUTf &lut, float &val)
{
    if (!OOG(val)) {
        val = lut[std::max(val, 0.f)];
    } else if (val < 0.f) {
        float m = lut[0.f];
        val += m;
    } else {
        float m = lut[MAXVALF];
        val += (m - MAXVALF);
    }
}


inline void setLutVal(const LUTf &lut, float &rval, float &gval, float &bval)
{
    if (!OOG(rval) || !OOG(gval) || !OOG(bval)) {
        rval = lut[std::max(rval, 0.f)];
        gval = lut[std::max(gval, 0.f)];
        bval = lut[std::max(bval, 0.f)];
    } else {
        setLutVal(lut, rval);
        setLutVal(lut, gval);
        setLutVal(lut, bval);
    }
}


inline void setLutVal(float &val, float lutval, float maxval)
{
    if (!OOG(val)) {
        val = lutval;
    } else if (val > 0.f) {
        val += maxval - MAXVALF;
    }
}


} // namespace curves

class CurveFactory
{

    friend class Curve;

protected:

    // functions calculating the parameters of the contrast curve based on the desired slope at the center
    static double solve_upper(double m, double c, double deriv);
    static double solve_lower(double m, double c, double deriv);
    static double dupper(const double b, const double m, const double c);
    static double dlower(const double b, const double m, const double c);

    // basic convex function between (0,0) and (1,1). m1 and m2 controls the slope at the start and end point
    static inline double basel(double x, double m1, double m2)
    {
        if (x == 0.0) {
            return 0.0;
        }

        double k = sqrt((m1 - 1.0) * (m1 - m2) * 0.5) / (1.0 - m2);
        double l = (m1 - m2) / (1.0 - m2) + k;
        double lx = xlog(x);
        return m2 * x + (1.0 - m2) * (2.0 - xexp(k * lx)) * xexp(l * lx);
    }
    // basic concave function between (0,0) and (1,1). m1 and m2 controls the slope at the start and end point
    static inline double baseu(double x, double m1, double m2)
    {
        return 1.0 - basel(1.0 - x, m1, m2);
    }
    // convex curve between (0,0) and (1,1) with slope m at (0,0). hr controls the highlight recovery
    static inline double cupper(double x, double m, double hr)
    {
        if (hr > 1.0) {
            return baseu(x, m, 2.0 * (hr - 1.0) / m);
        }

        double x1 = (1.0 - hr) / m;
        double x2 = x1 + hr;

        if (x >= x2) {
            return 1.0;
        }

        if (x < x1) {
            return x * m;
        }

        return 1.0 - hr + hr * baseu((x - x1) / hr, m, 0);
    }
    // concave curve between (0,0) and (1,1) with slope m at (1,1). sr controls the shadow recovery
    static inline double clower(double x, double m, double sr)
    {
        return 1.0 - cupper(1.0 - x, m, sr);
    }
    // convex curve between (0,0) and (1,1) with slope m at (0,0). hr controls the highlight recovery
    static inline double cupper2(double x, double m, double hr)
    {
        double x1 = (1.0 - hr) / m;
        double x2 = x1 + hr;

        if (x >= x2) {
            return 1.0;
        }

        if (x < x1) {
            return x * m;
        }

        return 1.0 - hr + hr * baseu((x - x1) / hr, m, 0.3 * hr);
    }
    static inline double clower2(double x, double m, double sr)
    {
        //curve for b<0; starts with positive slope and then rolls over toward straight line to x=y=1
        double x1 = sr / 1.5 + 0.00001;

        if (x > x1 || sr < 0.001) {
            return 1 - (1 - x) * m;
        } else {
            double y1 = 1 - (1 - x1) * m;
            return y1 + m * (x - x1) - (1 - m) * SQR(SQR(1 - x / x1));
        }
    }
    // tone curve base. a: slope (from exp.comp.), b: black point normalized by 65535,
    // D: max. x value (can be>1), hr,sr: highlight,shadow recovery
    static inline double basecurve(double x, double a, double b, double D, double hr, double sr)
    {
        if (b < 0) {
            double m = 0.5;//midpoint
            double slope = 1.0 + b; //slope of straight line between (0,-b) and (1,1)
            double y = -b + m * slope; //value at midpoint

            if (x > m) {
                return y + (x - m) * slope;    //value on straight line between (m,y) and (1,1)
            } else {
                return y * clower2(x / m, slope * m / y, 2.0 - sr);
            }
        } else {
            double slope = a / (1.0 - b);
            double m = a * D > 1.0 ? b / a + (0.25) / slope : b + (1 - b) / 4;
            double y = a * D > 1.0 ? 0.25 : (m - b / a) * slope;

            if (x <= m) {
                return b == 0 ? x * slope : clower(x / m, slope * m / y, sr) * y;
            } else if (a * D > 1.0) {
                return y + (1.0 - y) * cupper2((x - m) / (D - m), slope * (D - m) / (1.0 - y), hr);
            } else {
                return y + (x - m) * slope;
            }
        }
    }
    static inline double simplebasecurve(double x, double b, double sr)
    {
        // a = 1, D = 1, hr = 0 (unused for a = D = 1)
        if (b == 0.0) {
            return x;
        } else if (b < 0) {
            double m = 0.5;//midpoint
            double slope = 1.0 + b; //slope of straight line between (0,-b) and (1,1)
            double y = -b + m * slope; //value at midpoint

            if (x > m) {
                return y + (x - m) * slope;    //value on straight line between (m,y) and (1,1)
            } else {
                return y * clower2(x / m, slope * m / y, 2.0 - sr);
            }
        } else {
            double slope = 1.0 / (1.0 - b);
            double m = b + (1 - b) * 0.25;
            double y = (m - b) * slope;

            if (x <= m) {
                return clower(x / m, slope * m / y, sr) * y;
            } else {
                return y + (x - m) * slope;
            }
        }
    }


public:
    const static double sRGBGamma;  // standard average gamma
    const static double sRGBGammaCurve;  // 2.4 in the curve


    //%%%%%%%%%%%%%%%%%%%%%%%%%%%%%%%%%%%%%%%%%%%%%%%
    // accurately determine value from integer array with float as index
    //linearly interpolate from ends of range if arg is out of bounds
    static inline float interp(int *array, float f)
    {
        int index = CLIPI(floor(f));
        float part = (float)((f) - index) * (float)(array[index + 1] - array[index]);
        return (float)array[index] + part;
    }
    //%%%%%%%%%%%%%%%%%%%%%%%%%%%%%%%%%%%%%%%%%%%%%%%
    // accurately determine value from float array with float as index
    //linearly interpolate from ends of range if arg is out of bounds
    static inline float flinterp(float *array, float f)
    {
        int index = CLIPI(floor(f));
        float part = ((f) - (float)index) * (array[index + 1] - array[index]);
        return array[index] + part;
    }
    //%%%%%%%%%%%%%%%%%%%%%%%%%%%%%%%%%%%%%%%%%%%%%%%

    static inline double centercontrast(double x, double b, double m);

    // standard srgb gamma and its inverse
    static inline double gamma2(double x)
    {
        return x <= 0.00304 ? x * 12.92310 : 1.055 * exp(log(x) / sRGBGammaCurve) - 0.055;
    }
    static inline double igamma2(double x)
    {
        return x <= 0.03928 ? x / 12.92310 : exp(log((x + 0.055) / 1.055) * sRGBGammaCurve);
    }
    static inline float gamma2(float x)
    {
        return x <= 0.00304 ? x * 12.92310 : 1.055 * expf(logf(x) / sRGBGammaCurve) - 0.055;
    }
    static inline float igamma2(float x)
    {
        return x <= 0.03928 ? x / 12.92310 : expf(logf((x + 0.055) / 1.055) * sRGBGammaCurve);
    }
    // gamma function with adjustable parameters
    static inline double gamma(double x, double gamma, double start, double slope, double mul, double add)
    {
        return (x <= start ? x*slope : exp(log(x) / gamma) * mul - add);
    }
    static inline double igamma(double x, double gamma, double start, double slope, double mul, double add)
    {
        return (x <= start * slope ? x / slope : exp(log((x + add) / mul) * gamma));
    }
    static inline float gamma(float x, float gamma, float start, float slope, float mul, float add)
    {
        return (x <= start ? x*slope : xexpf(xlogf(x) / gamma) * mul - add);
    }
    static inline float igamma(float x, float gamma, float start, float slope, float mul, float add)
    {
        return (x <= start * slope ? x / slope : xexpf(xlogf((x + add) / mul) * gamma));
    }
#ifdef __SSE2__
    static inline vfloat igamma(vfloat x, vfloat gamma, vfloat start, vfloat slope, vfloat mul, vfloat add)
    {
#if !defined(__clang__)
        return (x <= start * slope ? x / slope : xexpf(xlogf((x + add) / mul) * gamma));
#else
        return vself(vmaskf_le(x, start * slope), x / slope, xexpf(xlogf((x + add) / mul) * gamma));
#endif
    }
#endif
    static inline float hlcurve(const float exp_scale, const float comp, const float hlrange, float level)
    {
        if (comp > 0.0) {
            float val = level + (hlrange - 65536.0);

            if (val == 0.0f) { // to avoid division by zero
                val = 0.000001f;
            }

            float Y = val * exp_scale / hlrange;
            Y *= comp;

            if (Y <= -1.0) { // to avoid log(<=0)
                Y = -.999999f;
            }

            float R = hlrange / (val * comp);
            return log1p(Y) * R;
        } else {
            return exp_scale;
        }
    }


public:
    static void complexCurve(double ecomp, double black, double hlcompr, double hlcomprthresh, double shcompr, double br, double contr,
                             const std::vector<double>& curvePoints, const std::vector<double>& curvePoints2,
                             LUTu & histogram, LUTf & hlCurve, LUTf & shCurve, LUTf & outCurve, LUTu & outBeforeCCurveHistogram, ToneCurve & outToneCurve, ToneCurve & outToneCurve2,

                             int skip = 1);

    static void complexCurvelocal(double ecomp, double black, double hlcompr, double hlcomprthresh, double shcompr, double br, double cont, double lumare,
                                  LUTf & hlCurve, LUTf & shCurve, LUTf & outCurve, LUTf & lightCurveloc, float avg,
                                  int skip = 1);

    static void Curvelocalhl(double ecomp, double hlcompr, double hlcomprthresh, LUTf & hlCurve);

    static void curveBW(const std::vector<double>& curvePointsbw, const std::vector<double>& curvePointsbw2, const LUTu & histogrambw, LUTu & outBeforeCCurveHistogrambw,
                        ToneCurve & customToneCurvebw1, ToneCurve & customToneCurvebw2, int skip);

    static void curveCL(bool & clcutili, const std::vector<double>& clcurvePoints, LUTf & clCurve, int skip);

    static void curveWavContL(bool & wavcontlutili, const std::vector<double>& wavclcurvePoints, LUTf & wavclCurve,/* LUTu & histogramwavcl, LUTu & outBeforeWavCLurveHistogram,*/int skip);
    static void curveDehaContL(bool & dehacontlutili, const std::vector<double>& dehaclcurvePoints, LUTf & dehaclCurve, int skip, const LUTu & histogram, LUTu & outBeforeCurveHistogram);
    static void mapcurve(bool & mapcontlutili, const std::vector<double>& mapcurvePoints, LUTf & mapcurve, int skip, const LUTu & histogram, LUTu & outBeforeCurveHistogram);

    static void curveToning(const std::vector<double>& curvePoints, LUTf & ToningCurve, int skip);

    static void curveLocal(bool & locallutili, const std::vector<double>& curvePoints, LUTf & LocalLCurve, int skip);
    static void curveCCLocal(bool & localcutili, const std::vector<double>& curvePoints, LUTf & LocalCCurve, int skip);
    static void curveskLocal(bool & localskutili, const std::vector<double>& curvePoints, LUTf & LocalskCurve, int skip);
    static void curveexLocal(bool & localexutili, const std::vector<double>& curvePoints, LUTf & LocalexCurve, int skip);
    static void curvemaskLocal(bool & localmaskutili, const std::vector<double>& curvePoints, LUTf & LocalmaskCurve, int skip);

    static void complexsgnCurve(bool & autili,  bool & butili, bool & ccutili, bool & clcutili, const std::vector<double>& acurvePoints,
                                const std::vector<double>& bcurvePoints, const std::vector<double>& cccurvePoints, const std::vector<double>& lccurvePoints, LUTf & aoutCurve, LUTf & boutCurve, LUTf & satCurve, LUTf & lhskCurve,
                                int skip = 1);

    static void localLCurve(double br, double contr,/* const std::vector<double>& curvePoints,*/ LUTu & histogram, LUTf & outCurve, int skip, bool & utili);

    static void updatechroma(
        const std::vector<double>& cccurvePoints,
        LUTu & histogramC, LUTu & outBeforeCCurveHistogramC,//for chroma
        int skip = 1);
    static void complexLCurve(double br, double contr, const std::vector<double>& curvePoints, const LUTu & histogram, LUTf & outCurve, LUTu & outBeforeCCurveHistogram, int skip, bool & utili);

    static void curveLightBrightColor(
        const std::vector<double>& curvePoints,
        const std::vector<double>& curvePoints2,
        const std::vector<double>& curvePoints3,
        const LUTu & histogram, LUTu & outBeforeCCurveHistogram,
        const LUTu & histogramC, LUTu & outBeforeCCurveHistogramC,
        ColorAppearance & outColCurve1,
        ColorAppearance & outColCurve2,
        ColorAppearance & outColCurve3,
        int skip = 1);
    static void RGBCurve(const std::vector<double>& curvePoints, LUTf & outCurve, int skip);

};

class Curve
{

    class HashEntry
    {
    public:
        unsigned short smallerValue;
        unsigned short higherValue;
    };
protected:
    int N;
    int ppn;            // targeted polyline point number
    double* x;
    double* y;
    // begin of variables used in Parametric curves only
    double mc;
    double mfc;
    double msc;
    double mhc;
    // end of variables used in Parametric curves only
    std::vector<double> poly_x;     // X points of the faceted curve
    std::vector<double> poly_y;     // Y points of the faceted curve
    std::vector<double> dyByDx;
    std::vector<HashEntry> hash;
    unsigned short hashSize;        // hash table's size, between [10, 100, 1000]

    double* ypp;

    // Fields for the elementary curve polygonisation
    double x1, y1, x2, y2, x3, y3;
    bool firstPointIncluded;
    double increment;
    int nbr_points;

    static inline double p00(double x, double prot)
    {
        return CurveFactory::clower(x, 2.0, prot);
    }
    static inline double p11(double x, double prot)
    {
        return CurveFactory::cupper(x, 2.0, prot);
    }
    static inline double p01(double x, double prot)
    {
        return x <= 0.5 ? CurveFactory::clower(x * 2, 2.0, prot) * 0.5 : 0.5 + CurveFactory::cupper((x - 0.5) * 2, 2.0, prot) * 0.5;
    }
    static inline double p10(double x, double prot)
    {
        return x <= 0.5 ? CurveFactory::cupper(x * 2, 2.0, prot) * 0.5 : 0.5 + CurveFactory::clower((x - 0.5) * 2, 2.0, prot) * 0.5;
    }
    static inline double pfull(double x, double prot, double sh, double hl)
    {
        return (1 - sh) * (1 - hl) * p00(x, prot) + sh * hl * p11(x, prot) + (1 - sh) * hl * p01(x, prot) + sh * (1 - hl) * p10(x, prot);
    }

    void fillHash();
    void fillDyByDx();

public:
    Curve();
    virtual ~Curve() {};
    void AddPolygons();
    int getSize() const;  // return the number of control points
    void getControlPoint(int cpNum, double &x, double &y) const;
    virtual double getVal(double t) const = 0;
    virtual void   getVal(const std::vector<double>& t, std::vector<double>& res) const = 0;

    virtual bool   isIdentity() const = 0;
};

class DiagonalCurve : public Curve
{

protected:
    DiagonalCurveType kind;

    void spline_cubic_set();
    void catmull_rom_set();
    void NURBS_set();

public:
    DiagonalCurve(const std::vector<double>& points, int ppn = CURVES_MIN_POLY_POINTS);
    ~DiagonalCurve() override;

    double getVal(double t) const override;
    void   getVal(const std::vector<double>& t, std::vector<double>& res) const override;
    bool   isIdentity() const override
    {
        return kind == DCT_Empty;
    };
};

class FlatCurve : public Curve
{

private:
    FlatCurveType kind;
    double* leftTangent;
    double* rightTangent;
    double identityValue;
    bool periodic;

    void CtrlPoints_set();

public:

    FlatCurve(const std::vector<double>& points, bool isPeriodic = true, int ppn = CURVES_MIN_POLY_POINTS);
    ~FlatCurve() override;

    double getVal(double t) const override;
    void   getVal(const std::vector<double>& t, std::vector<double>& res) const override;
    bool   setIdentityValue(double iVal);
    bool   isIdentity() const override
    {
        return kind == FCT_Empty;
    };
};

class RetinextransmissionCurve
{
private:
    LUTf luttransmission;  // 0xffff range
    void Set(const Curve &pCurve);

public:
    virtual ~RetinextransmissionCurve() {};
    RetinextransmissionCurve();

    void Reset();
    void Set(const Curve *pCurve);
    void Set(const std::vector<double> &curvePoints);
    float operator[](float index) const
    {
        return luttransmission[index];
    }

    operator bool (void) const
    {
        return luttransmission;
    }
};

class RetinexgaintransmissionCurve
{
private:
    LUTf lutgaintransmission;  // 0xffff range
    void Set(const Curve &pCurve);

public:
    virtual ~RetinexgaintransmissionCurve() {};
    RetinexgaintransmissionCurve();

    void Reset();
    void Set(const Curve *pCurve);
    void Set(const std::vector<double> &curvePoints);
    float operator[](float index) const
    {
        return lutgaintransmission[index];
    }

    operator bool (void) const
    {
        return lutgaintransmission;
    }
};



class ToneCurve
{
public:
    LUTf lutToneCurve;  // 0xffff range

    virtual ~ToneCurve() {};

    void Reset();
    void Set(const Curve &pCurve, float gamma = 0);
    operator bool (void) const
    {
        return lutToneCurve;
    }
};

class OpacityCurve
{
public:
    LUTf lutOpacityCurve;  // 0xffff range

    virtual ~OpacityCurve() {};

    void Reset();
    void Set(const Curve *pCurve);
    void Set(const std::vector<double> &curvePoints, bool &opautili);

    // TODO: transfer this method to the Color class...
    float blend(float x, float lower, float upper) const
    {
        return (upper - lower) * lutOpacityCurve[x * 500.f] + lower;
    }
    void blend3f(float x, float lower1, float upper1, float &result1, float lower2, float upper2, float &result2, float lower3, float upper3, float &result3) const
    {
        float opacity = lutOpacityCurve[x * 500.f];
        result1 = (upper1 - lower1) * opacity + lower1;
        result2 = (upper2 - lower2) * opacity + lower2;
        result3 = (upper3 - lower3) * opacity + lower3;
    }

    operator bool (void) const
    {
        return lutOpacityCurve;
    }
};

class LocLHCurve
{
private:
    LUTf lutLocLHCurve;  // 0xffff range
    void Set(const Curve &pCurve);

public:
    float sum;

    virtual ~LocLHCurve() {};
    LocLHCurve();
    void Reset();
    void Set(const std::vector<double> &curvePoints, bool &LHutili);
    float getSum() const
    {
        return sum;
    }

    float operator[](float index) const
    {
        return lutLocLHCurve[index];
    }
    operator bool (void) const
    {
        return lutLocLHCurve;
    }
};

class LocHHmaskblCurve
{
private:
    LUTf lutLocHHmaskblCurve;  // 0xffff range
    void Set(const Curve &pCurve);

public:
<<<<<<< HEAD
    float sum;

    virtual ~LocHHmaskblCurve() {};
    LocHHmaskblCurve();
    void Reset();
    void Set(const std::vector<double> &curvePoints, bool & lhmasblutili);
    float getSum() const
    {
        return sum;
    }

    float operator[](float index) const
    {
        return lutLocHHmaskblCurve[index];
    }
    operator bool (void) const
    {
        return lutLocHHmaskblCurve;
    }
};
=======
    static void complexCurve (double ecomp, double black, double hlcompr, double hlcomprthresh, double shcompr, double br, double contr,
                              const std::vector<double>& curvePoints, const std::vector<double>& curvePoints2,
                              const LUTu & histogram, LUTf & hlCurve, LUTf & shCurve, LUTf & outCurve, LUTu & outBeforeCCurveHistogram, ToneCurve & outToneCurve, ToneCurve & outToneCurve2,
>>>>>>> ec5eaf9c


class LocCCmaskblCurve
{
private:
    LUTf lutLocCCmaskblCurve;  // 0xffff range
    void Set(const Curve &pCurve);

public:
    float sum;

    virtual ~LocCCmaskblCurve() {};
    LocCCmaskblCurve();
    void Reset();
    void Set(const std::vector<double> &curvePoints,  bool & lcmasblutili);
    float getSum() const
    {
        return sum;
    }

    float operator[](float index) const
    {
        return lutLocCCmaskblCurve[index];
    }
    operator bool (void) const
    {
        return lutLocCCmaskblCurve;
    }
};

class LocLLmaskblCurve
{
private:
    LUTf lutLocLLmaskblCurve;  // 0xffff range
    void Set(const Curve &pCurve);

public:
    float sum;

    virtual ~LocLLmaskblCurve() {};
    LocLLmaskblCurve();
    void Reset();
    void Set(const std::vector<double> &curvePoints, bool & llmasblutili);
    float getSum() const
    {
        return sum;
    }

    float operator[](float index) const
    {
        return lutLocLLmaskblCurve[index];
    }
    operator bool (void) const
    {
        return lutLocLLmaskblCurve;
    }
};



class LocHHmasktmCurve
{
private:
    LUTf lutLocHHmasktmCurve;  // 0xffff range
    void Set(const Curve &pCurve);

public:
    float sum;

    virtual ~LocHHmasktmCurve() {};
    LocHHmasktmCurve();
    void Reset();
    void Set(const std::vector<double> &curvePoints, bool & lhmastmutili);
    float getSum() const
    {
        return sum;
    }

    float operator[](float index) const
    {
        return lutLocHHmasktmCurve[index];
    }
    operator bool (void) const
    {
        return lutLocHHmasktmCurve;
    }
};


class LocCCmasktmCurve
{
private:
    LUTf lutLocCCmasktmCurve;  // 0xffff range
    void Set(const Curve &pCurve);

public:
    float sum;

    virtual ~LocCCmasktmCurve() {};
    LocCCmasktmCurve();
    void Reset();
    void Set(const std::vector<double> &curvePoints,  bool & lcmastmutili);
    float getSum() const
    {
        return sum;
    }

    float operator[](float index) const
    {
        return lutLocCCmasktmCurve[index];
    }
    operator bool (void) const
    {
        return lutLocCCmasktmCurve;
    }
};

class LocLLmasktmCurve
{
private:
    LUTf lutLocLLmasktmCurve;  // 0xffff range
    void Set(const Curve &pCurve);

public:
    float sum;

    virtual ~LocLLmasktmCurve() {};
    LocLLmasktmCurve();
    void Reset();
    void Set(const std::vector<double> &curvePoints, bool & llmastmutili);
    float getSum() const
    {
        return sum;
    }

    float operator[](float index) const
    {
        return lutLocLLmasktmCurve[index];
    }
    operator bool (void) const
    {
        return lutLocLLmasktmCurve;
    }
};



class LocHHmaskretiCurve
{
private:
    LUTf lutLocHHmaskretiCurve;  // 0xffff range
    void Set(const Curve &pCurve);

public:
    float sum;

    virtual ~LocHHmaskretiCurve() {};
    LocHHmaskretiCurve();
    void Reset();
    void Set(const std::vector<double> &curvePoints, bool & lhmasretiutili);
    float getSum() const
    {
        return sum;
    }

    float operator[](float index) const
    {
        return lutLocHHmaskretiCurve[index];
    }
    operator bool (void) const
    {
        return lutLocHHmaskretiCurve;
    }
};


class LocCCmaskretiCurve
{
private:
    LUTf lutLocCCmaskretiCurve;  // 0xffff range
    void Set(const Curve &pCurve);

public:
    float sum;

    virtual ~LocCCmaskretiCurve() {};
    LocCCmaskretiCurve();
    void Reset();
    void Set(const std::vector<double> &curvePoints,  bool & lcmasretiutili);
    float getSum() const
    {
        return sum;
    }

    float operator[](float index) const
    {
        return lutLocCCmaskretiCurve[index];
    }
    operator bool (void) const
    {
        return lutLocCCmaskretiCurve;
    }
};

class LocLLmaskretiCurve
{
private:
    LUTf lutLocLLmaskretiCurve;  // 0xffff range
    void Set(const Curve &pCurve);

public:
    float sum;

    virtual ~LocLLmaskretiCurve() {};
    LocLLmaskretiCurve();
    void Reset();
    void Set(const std::vector<double> &curvePoints, bool & llmasretiutili);
    float getSum() const
    {
        return sum;
    }

    float operator[](float index) const
    {
        return lutLocLLmaskretiCurve[index];
    }
    operator bool (void) const
    {
        return lutLocLLmaskretiCurve;
    }
};





class LocHHmaskcbCurve
{
private:
    LUTf lutLocHHmaskcbCurve;  // 0xffff range
    void Set(const Curve &pCurve);

public:
    float sum;

    virtual ~LocHHmaskcbCurve() {};
    LocHHmaskcbCurve();
    void Reset();
    void Set(const std::vector<double> &curvePoints, bool & lhmascbutili);
    float getSum() const
    {
        return sum;
    }

    float operator[](float index) const
    {
        return lutLocHHmaskcbCurve[index];
    }
    operator bool (void) const
    {
        return lutLocHHmaskcbCurve;
    }
};


class LocCCmaskcbCurve
{
private:
    LUTf lutLocCCmaskcbCurve;  // 0xffff range
    void Set(const Curve &pCurve);

public:
    float sum;

    virtual ~LocCCmaskcbCurve() {};
    LocCCmaskcbCurve();
    void Reset();
    void Set(const std::vector<double> &curvePoints,  bool & lcmascbutili);
    float getSum() const
    {
        return sum;
    }

    float operator[](float index) const
    {
        return lutLocCCmaskcbCurve[index];
    }
    operator bool (void) const
    {
        return lutLocCCmaskcbCurve;
    }
};

class LocLLmaskcbCurve
{
private:
    LUTf lutLocLLmaskcbCurve;  // 0xffff range
    void Set(const Curve &pCurve);

public:
    float sum;

    virtual ~LocLLmaskcbCurve() {};
    LocLLmaskcbCurve();
    void Reset();
    void Set(const std::vector<double> &curvePoints, bool & llmascbutili);
    float getSum() const
    {
        return sum;
    }

    float operator[](float index) const
    {
        return lutLocLLmaskcbCurve[index];
    }
    operator bool (void) const
    {
        return lutLocLLmaskcbCurve;
    }
};




class LocHHmaskexpCurve
{
private:
    LUTf lutLocHHmaskexpCurve;  // 0xffff range
    void Set(const Curve &pCurve);

public:
    float sum;

    virtual ~LocHHmaskexpCurve() {};
    LocHHmaskexpCurve();
    void Reset();
    void Set(const std::vector<double> &curvePoints, bool & lhmasexputili);
    float getSum() const
    {
        return sum;
    }

    float operator[](float index) const
    {
        return lutLocHHmaskexpCurve[index];
    }
    operator bool (void) const
    {
        return lutLocHHmaskexpCurve;
    }
};


class LocCCmaskexpCurve
{
private:
    LUTf lutLocCCmaskexpCurve;  // 0xffff range
    void Set(const Curve &pCurve);

public:
    float sum;

    virtual ~LocCCmaskexpCurve() {};
    LocCCmaskexpCurve();
    void Reset();
    void Set(const std::vector<double> &curvePoints,  bool & lcmasexputili);
    float getSum() const
    {
        return sum;
    }

    float operator[](float index) const
    {
        return lutLocCCmaskexpCurve[index];
    }
    operator bool (void) const
    {
        return lutLocCCmaskexpCurve;
    }
};

class LocLLmaskexpCurve
{
private:
    LUTf lutLocLLmaskexpCurve;  // 0xffff range
    void Set(const Curve &pCurve);

public:
    float sum;

    virtual ~LocLLmaskexpCurve() {};
    LocLLmaskexpCurve();
    void Reset();
    void Set(const std::vector<double> &curvePoints, bool & llmasexputili);
    float getSum() const
    {
        return sum;
    }

    float operator[](float index) const
    {
        return lutLocLLmaskexpCurve[index];
    }
    operator bool (void) const
    {
        return lutLocLLmaskexpCurve;
    }
};


class LocHHmaskSHCurve
{
private:
    LUTf lutLocHHmaskSHCurve;  // 0xffff range
    void Set(const Curve &pCurve);

public:
    float sum;

    virtual ~LocHHmaskSHCurve() {};
    LocHHmaskSHCurve();
    void Reset();
    void Set(const std::vector<double> &curvePoints, bool & lhmasSHutili);
    float getSum() const
    {
        return sum;
    }

    float operator[](float index) const
    {
        return lutLocHHmaskSHCurve[index];
    }
    operator bool (void) const
    {
        return lutLocHHmaskSHCurve;
    }
};


class LocCCmaskSHCurve
{
private:
    LUTf lutLocCCmaskSHCurve;  // 0xffff range
    void Set(const Curve &pCurve);

public:
    float sum;

    virtual ~LocCCmaskSHCurve() {};
    LocCCmaskSHCurve();
    void Reset();
    void Set(const std::vector<double> &curvePoints,  bool & lcmasSHutili);
    float getSum() const
    {
        return sum;
    }

    float operator[](float index) const
    {
        return lutLocCCmaskSHCurve[index];
    }
    operator bool (void) const
    {
        return lutLocCCmaskSHCurve;
    }
};

class LocLLmaskSHCurve
{
private:
    LUTf lutLocLLmaskSHCurve;  // 0xffff range
    void Set(const Curve &pCurve);

public:
    float sum;

    virtual ~LocLLmaskSHCurve() {};
    LocLLmaskSHCurve();
    void Reset();
    void Set(const std::vector<double> &curvePoints, bool & llmasSHutili);
    float getSum() const
    {
        return sum;
    }

    float operator[](float index) const
    {
        return lutLocLLmaskSHCurve[index];
    }
    operator bool (void) const
    {
        return lutLocLLmaskSHCurve;
    }
};




class LocHHmaskCurve
{
private:
    LUTf lutLocHHmaskCurve;  // 0xffff range
    void Set(const Curve &pCurve);

public:
    float sum;

    virtual ~LocHHmaskCurve() {};
    LocHHmaskCurve();
    void Reset();
    void Set(const std::vector<double> &curvePoints, bool & lhmasutili);
    float getSum() const
    {
        return sum;
    }

    float operator[](float index) const
    {
        return lutLocHHmaskCurve[index];
    }
    operator bool (void) const
    {
        return lutLocHHmaskCurve;
    }
};


class LocCCmaskCurve
{
private:
    LUTf lutLocCCmaskCurve;  // 0xffff range
    void Set(const Curve &pCurve);

public:
    float sum;

    virtual ~LocCCmaskCurve() {};
    LocCCmaskCurve();
    void Reset();
    void Set(const std::vector<double> &curvePoints, bool & lcmasutili);
    float getSum() const
    {
        return sum;
    }

    float operator[](float index) const
    {
        return lutLocCCmaskCurve[index];
    }
    operator bool (void) const
    {
        return lutLocCCmaskCurve;
    }
};

class LocLLmaskCurve
{
private:
    LUTf lutLocLLmaskCurve;  // 0xffff range
    void Set(const Curve &pCurve);

public:
    float sum;

    virtual ~LocLLmaskCurve() {};
    LocLLmaskCurve();
    void Reset();
    void Set(const std::vector<double> &curvePoints, bool & llmasutili);
    float getSum() const
    {
        return sum;
    }

    float operator[](float index) const
    {
        return lutLocLLmaskCurve[index];
    }
    operator bool (void) const
    {
        return lutLocLLmaskCurve;
    }
};


class LocHHCurve
{
private:
    LUTf lutLocHHCurve;  // 0xffff range
    void Set(const Curve &pCurve);

public:
    float sum;

    virtual ~LocHHCurve() {};
    LocHHCurve();
    void Reset();
    void Set(const std::vector<double> &curvePoints, bool &HHutili);
    float getSum() const
    {
        return sum;
    }

    float operator[](float index) const
    {
        return lutLocHHCurve[index];
    }
    operator bool (void) const
    {
        return lutLocHHCurve;
    }
};

class LocretigainCurve
{
private:
    LUTf lutLocretigainCurve;  // 0xffff range
    void Set(const Curve &pCurve);

public:
    float sum;

    virtual ~LocretigainCurve() {};
    LocretigainCurve();
    void Reset();
    void Set(const std::vector<double> &curvePoints);
    float getSum() const
    {
        return sum;
    }

    float operator[](float index) const
    {
        return lutLocretigainCurve[index];
    }
    operator bool (void) const
    {
        return lutLocretigainCurve;
    }
};

class LocretitransCurve
{
private:
    LUTf lutLocretitransCurve;  // 0xffff range
    void Set(const Curve &pCurve);

public:
    float sum;

    virtual ~LocretitransCurve() {};
    LocretitransCurve();
    void Reset();
    void Set(const std::vector<double> &curvePoints);
    float getSum() const
    {
        return sum;
    }

    float operator[](float index) const
    {
        return lutLocretitransCurve[index];
    }
    operator bool (void) const
    {
        return lutLocretitransCurve;
    }
};


class LocwavCurve
{
private:
    LUTf lutLocwavCurve;  // 0xffff range
    void Set(const Curve &pCurve);

public:
    float sum;

    virtual ~LocwavCurve() {};
    LocwavCurve();
    void Reset();
    void Set(const std::vector<double> &curvePoints, bool &lcwavutili);
    float getSum() const
    {
        return sum;
    }

    float operator[](float index) const
    {
        return lutLocwavCurve[index];
    }
    operator bool (void) const
    {
        return lutLocwavCurve;
    }
};


class LocretigainCurverab
{
private:
    LUTf lutLocretigainCurverab;  // 0xffff range
    void Set(const Curve &pCurve);

public:
    float sum;

    virtual ~LocretigainCurverab() {};
    LocretigainCurverab();
    void Reset();
    void Set(const std::vector<double> &curvePoints);
    float getSum() const
    {
        return sum;
    }

    float operator[](float index) const
    {
        return lutLocretigainCurverab[index];
    }
    operator bool (void) const
    {
        return lutLocretigainCurverab;
    }
};


class WavCurve
{
private:
    LUTf lutWavCurve;  // 0xffff range
    void Set(const Curve &pCurve);

public:
    float sum;

    virtual ~WavCurve() {};
    WavCurve();
    void Reset();
    void Set(const std::vector<double> &curvePoints);
    float getSum() const
    {
        return sum;
    }

    float operator[](float index) const
    {
        return lutWavCurve[index];
    }
    operator bool (void) const
    {
        return lutWavCurve;
    }
};

class WavOpacityCurveRG
{
private:
    LUTf lutOpacityCurveRG;  // 0xffff range
    void Set(const Curve &pCurve);
public:
    virtual ~WavOpacityCurveRG() {};
    WavOpacityCurveRG();

    void Reset();
    //  void Set(const std::vector<double> &curvePoints, bool &opautili);
    void Set(const std::vector<double> &curvePoints);
    float operator[](float index) const
    {
        return lutOpacityCurveRG[index];
    }

    operator bool (void) const
    {
        return lutOpacityCurveRG;
    }
};
class WavOpacityCurveBY
{
private:
    LUTf lutOpacityCurveBY;  // 0xffff range
    void Set(const Curve &pCurve);

public:
    virtual ~WavOpacityCurveBY() {};
    WavOpacityCurveBY();

    void Reset();
    void Set(const Curve *pCurve);
    void Set(const std::vector<double> &curvePoints);
    float operator[](float index) const
    {
        return lutOpacityCurveBY[index];
    }

    operator bool (void) const
    {
        return lutOpacityCurveBY;
    }
};
class WavOpacityCurveW
{
private:
    LUTf lutOpacityCurveW;  // 0xffff range
    void Set(const Curve &pCurve);

public:
    virtual ~WavOpacityCurveW() {};
    WavOpacityCurveW();

    void Reset();
    void Set(const Curve *pCurve);
    void Set(const std::vector<double> &curvePoints);
    float operator[](float index) const
    {
        return lutOpacityCurveW[index];
    }

    operator bool (void) const
    {
        return lutOpacityCurveW;
    }
};

class WavOpacityCurveWL
{
private:
    LUTf lutOpacityCurveWL;  // 0xffff range
    void Set(const Curve &pCurve);

public:
    virtual ~WavOpacityCurveWL() {};
    WavOpacityCurveWL();

    void Reset();
    void Set(const Curve *pCurve);
    void Set(const std::vector<double> &curvePoints);
    float operator[](float index) const
    {
        return lutOpacityCurveWL[index];
    }

    operator bool (void) const
    {
        return lutOpacityCurveWL;
    }
};

class NoiseCurve
{
private:
    LUTf lutNoiseCurve;  // 0xffff range
    float sum;
    void Set(const Curve &pCurve);

public:
    virtual ~NoiseCurve() {};
    NoiseCurve();
    void Reset();
    void Set(const std::vector<double> &curvePoints);

    float getSum() const
    {
        return sum;
    }
    float operator[](float index) const
    {
        return lutNoiseCurve[index];
    }
    operator bool (void) const
    {
        return lutNoiseCurve;
    }
};

class ColorGradientCurve
{
public:
    LUTf   lut1;    // [0.;1.] range (float values)
    LUTf   lut2;  // [0.;1.] range (float values)
    LUTf   lut3;   // [0.;1.] range (float values)
    double low;
    double high;

    virtual ~ColorGradientCurve() {};

    void Reset();
    void SetXYZ(const Curve *pCurve, const double xyz_rgb[3][3], float satur, float lumin);
    void SetXYZ(const std::vector<double> &curvePoints, const double xyz_rgb[3][3], float satur, float lumin);
    void SetRGB(const Curve *pCurve);
    void SetRGB(const std::vector<double> &curvePoints);

    /**
    * @brief Get the value of Red, Green and Blue corresponding to the requested index
    * @param index value in the [0 ; 1] range
    * @param r corresponding red value [0 ; 65535] (return value)
    * @param g corresponding green value [0 ; 65535] (return value)
    * @param b corresponding blue value [0 ; 65535] (return value)
    */
    void getVal(float index, float &r, float &g, float &b) const;
    operator bool (void) const
    {
        return lut1 && lut2 && lut3;
    }
};

class ColorAppearance
{
public:
    LUTf lutColCurve;  // 0xffff range

    virtual ~ColorAppearance() {};

    void Reset();
    void Set(const Curve &pCurve);
    operator bool (void) const
    {
        return lutColCurve;
    }
};

class Lightcurve : public ColorAppearance
{
public:
    void Apply(float& Li) const;
};

//lightness curve
inline void Lightcurve::Apply(float& Li) const
{

    assert(lutColCurve);

    curves::setLutVal(lutColCurve, Li);
}

class Brightcurve : public ColorAppearance
{
public:
    void Apply(float& Br) const;
};

//brightness curve
inline void Brightcurve::Apply(float& Br) const
{

    assert(lutColCurve);

    curves::setLutVal(lutColCurve, Br);
}

class Chromacurve : public ColorAppearance
{
public:
    void Apply(float& Cr) const;
};

//Chroma curve
inline void Chromacurve::Apply(float& Cr) const
{

    assert(lutColCurve);

    curves::setLutVal(lutColCurve, Cr);
}
class Saturcurve : public ColorAppearance
{
public:
    void Apply(float& Sa) const;
};

//Saturation curve
inline void Saturcurve::Apply(float& Sa) const
{

    assert(lutColCurve);

    curves::setLutVal(lutColCurve, Sa);
}

class Colorfcurve : public ColorAppearance
{
public:
    void Apply(float& Cf) const;
};

//Colorfullness curve
inline void Colorfcurve::Apply(float& Cf) const
{

    assert(lutColCurve);

    curves::setLutVal(lutColCurve, Cf);
}


class StandardToneCurve : public ToneCurve
{
public:
    void Apply(float& r, float& g, float& b) const;

    // Applies the tone curve to `r`, `g`, `b` arrays, starting at `r[start]`
    // and ending at `r[end]` (and respectively for `b` and `g`). Uses SSE
    // and requires that `r`, `g`, and `b` pointers have the same alignment.
    void BatchApply(
        const size_t start, const size_t end,
        float *r, float *g, float *b) const;
};

class AdobeToneCurve : public ToneCurve
{
private:
    void RGBTone(float& r, float& g, float& b) const;  // helper for tone curve
#ifdef __SSE2__
    void RGBTone(vfloat& r, vfloat& g, vfloat& b) const;  // helper for tone curve
#endif
public:
    void Apply(float& r, float& g, float& b) const;
    void BatchApply(
            const size_t start, const size_t end,
            float *r, float *g, float *b) const;
};

class WeightedStdToneCurve : public ToneCurve
{
private:
    float Triangle(float refX, float refY, float X2) const;
#ifdef __SSE2__
    vfloat Triangle(vfloat refX, vfloat refY, vfloat X2) const;
#endif
public:
    void Apply(float& r, float& g, float& b) const;
    void BatchApply(const size_t start, const size_t end, float *r, float *g, float *b) const;
};

class LuminanceToneCurve : public ToneCurve
{
public:
    void Apply(float& r, float& g, float& b) const;
};

class PerceptualToneCurveState
{
public:
    float Working2Prophoto[3][3];
    float Prophoto2Working[3][3];
    float cmul_contrast;
    bool isProphoto;
};

// Tone curve whose purpose is to keep the color appearance constant, that is the curve changes contrast
// but colors appears to have the same hue and saturation as before. As contrast and saturation is tightly
// coupled in human vision saturation is modulated based on the curve's contrast, and that way the appearance
// can be kept perceptually constant (within limits).
class PerceptualToneCurve : public ToneCurve
{
private:
    static float cf_range[2];
    static float cf[1000];
    // for ciecam02
    static float f, c, nc, yb, la, xw, yw, zw;
    static float n, d, nbb, ncb, cz, aw, wh, pfl, fl, pow1;

    static void cubic_spline(const float x[], const float y[], const int len, const float out_x[], float out_y[], const int out_len);
    static float find_minimum_interval_halving(float (*func)(float x, void *arg), void *arg, float a, float b, float tol, int nmax);
    static float find_tc_slope_fun(float k, void *arg);
    static float get_curve_val(float x, float range[2], float lut[], size_t lut_size);
    float calculateToneCurveContrastValue() const;
public:
    static void init();
    void initApplyState(PerceptualToneCurveState & state, Glib::ustring workingSpace) const;
    void BatchApply(const size_t start, const size_t end, float *r, float *g, float *b, const PerceptualToneCurveState &state) const;
};

// Standard tone curve
inline void StandardToneCurve::Apply(float& r, float& g, float& b) const
{

    assert(lutToneCurve);

    curves::setLutVal(lutToneCurve, r, g, b);
}

inline void StandardToneCurve::BatchApply(
    const size_t start, const size_t end,
    float *r, float *g, float *b) const
{
    assert(lutToneCurve);
    assert(lutToneCurve.getClip() & LUT_CLIP_BELOW);
    assert(lutToneCurve.getClip() & LUT_CLIP_ABOVE);

    // All pointers must have the same alignment for SSE usage. In the loop body below,
    // we will only check `r`, assuming that the same result would hold for `g` and `b`.
    assert(reinterpret_cast<uintptr_t>(r) % 16 == reinterpret_cast<uintptr_t>(g) % 16);
    assert(reinterpret_cast<uintptr_t>(g) % 16 == reinterpret_cast<uintptr_t>(b) % 16);

    size_t i = start;

    while (true) {
        if (i >= end) {
            // If we get to the end before getting to an aligned address, just return.
            // (Or, for non-SSE mode, if we get to the end.)
            return;
#ifdef __SSE2__
        } else if (reinterpret_cast<uintptr_t>(&r[i]) % 16 == 0) {
            // Otherwise, we get to the first aligned address; go to the SSE part.
            break;
#endif
        }

        setUnlessOOG(r[i], g[i], b[i], lutToneCurve[r[i]], lutToneCurve[g[i]], lutToneCurve[b[i]]);
        i++;
    }

#ifdef __SSE2__

    for (; i + 3 < end; i += 4) {
        vfloat r_val = LVF(r[i]);
        vfloat g_val = LVF(g[i]);
        vfloat b_val = LVF(b[i]);
        setUnlessOOG(r_val, g_val, b_val, lutToneCurve[r_val], lutToneCurve[g_val], lutToneCurve[b_val]);
        STVF(r[i], r_val);
        STVF(g[i], g_val);
        STVF(b[i], b_val);
    }

    // Remainder in non-SSE.
    for (; i < end; ++i) {
        setUnlessOOG(r[i], g[i], b[i], lutToneCurve[r[i]], lutToneCurve[g[i]], lutToneCurve[b[i]]);
    }

#endif
}

// Tone curve according to Adobe's reference implementation
// values in 0xffff space
// inlined to make sure there will be no cache flush when used
inline void AdobeToneCurve::Apply(float& ir, float& ig, float& ib) const
{

    assert(lutToneCurve);
    float r = CLIP(ir);
    float g = CLIP(ig);
    float b = CLIP(ib);

    if (r >= g) {
        if (g > b) {
            RGBTone(r, g, b);     // Case 1: r >= g >  b
        } else if (b > r) {
            RGBTone(b, r, g);     // Case 2: b >  r >= g
        } else if (b > g) {
            RGBTone(r, b, g);     // Case 3: r >= b >  g
        } else {                           // Case 4: r == g == b
            r = lutToneCurve[r];
            g = lutToneCurve[g];
            b = g;
        }
    } else {
        if (r >= b) {
            RGBTone(g, r, b);     // Case 5: g >  r >= b
        } else if (b >  g) {
            RGBTone(b, g, r);     // Case 6: b >  g >  r
        } else {
            RGBTone(g, b, r);     // Case 7: g >= b >  r
        }
    }

    setUnlessOOG(ir, ig, ib, r, g, b);
}

inline void AdobeToneCurve::BatchApply(
        const size_t start, const size_t end,
        float *r, float *g, float *b) const {
    assert (lutToneCurve);
    assert (lutToneCurve.getClip() & LUT_CLIP_BELOW);
    assert (lutToneCurve.getClip() & LUT_CLIP_ABOVE);

    // All pointers must have the same alignment for SSE usage. In the loop body below,
    // we will only check `r`, assuming that the same result would hold for `g` and `b`.
    assert (reinterpret_cast<uintptr_t>(r) % 16 == reinterpret_cast<uintptr_t>(g) % 16);
    assert (reinterpret_cast<uintptr_t>(g) % 16 == reinterpret_cast<uintptr_t>(b) % 16);

    size_t i = start;
    while (true) {
        if (i >= end) {
            // If we get to the end before getting to an aligned address, just return.
            // (Or, for non-SSE mode, if we get to the end.)
            return;
#ifdef __SSE2__
        } else if (reinterpret_cast<uintptr_t>(&r[i]) % 16 == 0) {
            // Otherwise, we get to the first aligned address; go to the SSE part.
            break;
#endif
        }
        Apply(r[i], g[i], b[i]);
        i++;
    }
#ifdef __SSE2__
    const vfloat upperv = F2V(MAXVALF);
    for (; i + 3 < end; i += 4) {

        vfloat rc = vclampf(LVF(r[i]), ZEROV, upperv);
        vfloat gc = vclampf(LVF(g[i]), ZEROV, upperv);
        vfloat bc = vclampf(LVF(b[i]), ZEROV, upperv);

        vfloat minval = vminf(vminf(rc, gc), bc);
        vfloat maxval = vmaxf(vmaxf(rc, gc), bc);
        vfloat medval = vmaxf(vminf(rc, gc), vminf(bc, vmaxf(rc, gc)));

        const vfloat minvalold = minval;
        const vfloat maxvalold = maxval;

        RGBTone(maxval, medval, minval);

        const vfloat nr = vself(vmaskf_eq(rc, maxvalold), maxval, vself(vmaskf_eq(rc, minvalold), minval, medval));
        const vfloat ng = vself(vmaskf_eq(gc, maxvalold), maxval, vself(vmaskf_eq(gc, minvalold), minval, medval));
        const vfloat nb = vself(vmaskf_eq(bc, maxvalold), maxval, vself(vmaskf_eq(bc, minvalold), minval, medval));

        rc = LVF(r[i]);
        gc = LVF(g[i]);
        bc = LVF(b[i]);
        setUnlessOOG(rc, gc, bc, nr, ng, nb);
        STVF(r[i], rc);
        STVF(g[i], gc);
        STVF(b[i], bc);
    }
    // Remainder in non-SSE.
    for (; i < end; ++i) {
        Apply(r[i], g[i], b[i]);
    }
#endif
}

inline void AdobeToneCurve::RGBTone (float& maxval, float& medval, float& minval) const
{
    float minvalold = minval, medvalold = medval, maxvalold = maxval;

    maxval = lutToneCurve[maxvalold];
    minval = lutToneCurve[minvalold];
    medval = minval + ((maxval - minval) * (medvalold - minvalold) / (maxvalold - minvalold));
}
#ifdef __SSE2__
inline void AdobeToneCurve::RGBTone (vfloat& maxval, vfloat& medval, vfloat& minval) const
{
    const vfloat minvalold = minval, maxvalold = maxval;

    maxval = lutToneCurve[maxvalold];
    minval = lutToneCurve[minvalold];
    medval = minval + ((maxval - minval) * (medval - minvalold) / (maxvalold - minvalold));
    medval = vself(vmaskf_eq(minvalold, maxvalold), minval, medval);
}
#endif
// Modifying the Luminance channel only
inline void LuminanceToneCurve::Apply(float &ir, float &ig, float &ib) const
{
    assert(lutToneCurve);

    float r = CLIP(ir);
    float g = CLIP(ig);
    float b = CLIP(ib);

    float currLuminance = r * 0.2126729f + g * 0.7151521f + b * 0.0721750f;

    const float newLuminance = lutToneCurve[currLuminance];
    currLuminance = currLuminance == 0.f ? 0.00001f : currLuminance;
    const float coef = newLuminance / currLuminance;
    r = LIM<float> (r * coef, 0.f, 65535.f);
    g = LIM<float> (g * coef, 0.f, 65535.f);
    b = LIM<float> (b * coef, 0.f, 65535.f);

    setUnlessOOG(ir, ig, ib, r, g, b);
}

inline float WeightedStdToneCurve::Triangle(float a, float a1, float b) const
{
    if (a != b) {
        float b1;
        float a2 = a1 - a;

        if (b < a) {
            b1 = b + a2 *      b  /     a ;
        } else       {
            b1 = b + a2 * (65535.f - b) / (65535.f - a);
        }

        return b1;
    }

    return a1;
}

#ifdef __SSE2__
inline vfloat WeightedStdToneCurve::Triangle(vfloat a, vfloat a1, vfloat b) const
{
    vmask eqmask = vmaskf_eq(b, a);
    vfloat a2 = a1 - a;
    vmask cmask = vmaskf_lt(b, a);
    vfloat b3 = vself(cmask, b, F2V(65535.f) - b);
    vfloat a3 = vself(cmask, a, F2V(65535.f) - a);
    return vself(eqmask, a1, b + a2 * b3 / a3);
}
#endif

// Tone curve modifying the value channel only, preserving hue and saturation
// values in 0xffff space
inline void WeightedStdToneCurve::Apply(float& ir, float& ig, float& ib) const
{

    assert(lutToneCurve);

    float r = CLIP(ir);
    float g = CLIP(ig);
    float b = CLIP(ib);
    float r1 = lutToneCurve[r];
    float g1 = Triangle(r, r1, g);
    float b1 = Triangle(r, r1, b);

    float g2 = lutToneCurve[g];
    float r2 = Triangle(g, g2, r);
    float b2 = Triangle(g, g2, b);

    float b3 = lutToneCurve[b];
    float r3 = Triangle(b, b3, r);
    float g3 = Triangle(b, b3, g);

    r = CLIP<float>(r1 * 0.50f + r2 * 0.25f + r3 * 0.25f);
    g = CLIP<float> (g1 * 0.25f + g2 * 0.50f + g3 * 0.25f);
    b = CLIP<float> (b1 * 0.25f + b2 * 0.25f + b3 * 0.50f);

    setUnlessOOG(ir, ig, ib, r, g, b);
}

inline void WeightedStdToneCurve::BatchApply(const size_t start, const size_t end, float *r, float *g, float *b) const
{
    assert(lutToneCurve);
    assert(lutToneCurve.getClip() & LUT_CLIP_BELOW);
    assert(lutToneCurve.getClip() & LUT_CLIP_ABOVE);

    // All pointers must have the same alignment for SSE usage. In the loop body below,
    // we will only check `r`, assuming that the same result would hold for `g` and `b`.
    assert(reinterpret_cast<uintptr_t>(r) % 16 == reinterpret_cast<uintptr_t>(g) % 16);
    assert(reinterpret_cast<uintptr_t>(g) % 16 == reinterpret_cast<uintptr_t>(b) % 16);

    size_t i = start;

    while (true) {
        if (i >= end) {
            // If we get to the end before getting to an aligned address, just return.
            // (Or, for non-SSE mode, if we get to the end.)
            return;
#ifdef __SSE2__
        } else if (reinterpret_cast<uintptr_t>(&r[i]) % 16 == 0) {
            // Otherwise, we get to the first aligned address; go to the SSE part.
            break;
#endif
        }

        Apply(r[i], g[i], b[i]);
        i++;
    }

#ifdef __SSE2__
    const vfloat c65535v = F2V(65535.f);
    const vfloat zd5v = F2V(0.5f);
    const vfloat zd25v = F2V(0.25f);

    for (; i + 3 < end; i += 4) {
        vfloat r_val = vclampf(LVF(r[i]), ZEROV, c65535v);
        vfloat g_val = vclampf(LVF(g[i]), ZEROV, c65535v);
        vfloat b_val = vclampf(LVF(b[i]), ZEROV, c65535v);
        vfloat r1 = lutToneCurve[r_val];
        vfloat g1 = Triangle(r_val, r1, g_val);
        vfloat b1 = Triangle(r_val, r1, b_val);

        vfloat g2 = lutToneCurve[g_val];
        vfloat r2 = Triangle(g_val, g2, r_val);
        vfloat b2 = Triangle(g_val, g2, b_val);

        vfloat b3 = lutToneCurve[b_val];
        vfloat r3 = Triangle(b_val, b3, r_val);
        vfloat g3 = Triangle(b_val, b3, g_val);

        vfloat r_old = LVF(r[i]);
        vfloat g_old = LVF(g[i]);
        vfloat b_old = LVF(b[i]);
        vfloat r_new = vclampf(r1 * zd5v + r2 * zd25v + r3 * zd25v, ZEROV, c65535v);
        vfloat g_new = vclampf(g1 * zd25v + g2 * zd5v + g3 * zd25v, ZEROV, c65535v);
        vfloat b_new = vclampf(b1 * zd25v + b2 * zd25v + b3 * zd5v, ZEROV, c65535v);
        setUnlessOOG(r_old, g_old, b_old, r_new, g_new, b_new);
        STVF(r[i], r_old);
        STVF(g[i], g_old);
        STVF(b[i], b_old);
    }

    // Remainder in non-SSE.
    for (; i < end; ++i) {
        Apply(r[i], g[i], b[i]);
    }

#endif
}

<<<<<<< HEAD
// Tone curve modifying the value channel only, preserving hue and saturation
// values in 0xffff space
inline void SatAndValueBlendingToneCurve::Apply(float& ir, float& ig, float& ib) const
{

    assert(lutToneCurve);

    float r = CLIP(ir);
    float g = CLIP(ig);
    float b = CLIP(ib);

    const float lum = (r + g + b) / 3.f;
    const float newLum = lutToneCurve[lum];

    if (newLum == lum) {
        return;
    }

    float h, s, v;
    Color::rgb2hsvtc(r, g, b, h, s, v);

    float dV;

    if (newLum > lum) {
        // Linearly targeting Value = 1 and Saturation = 0
        const float coef = (newLum - lum) / (65535.f - lum);
        dV = (1.f - v) * coef;
        s *= 1.f - coef;
    } else {
        // Linearly targeting Value = 0
        const float coef = (newLum - lum) / lum ;
        dV = v * coef;
    }

    Color::hsv2rgbdcp(h, s, v + dV, r, g, b);

    setUnlessOOG(ir, ig, ib, r, g, b);
=======
>>>>>>> ec5eaf9c
}

#undef CLIPI<|MERGE_RESOLUTION|>--- conflicted
+++ resolved
@@ -353,8 +353,7 @@
 public:
     static void complexCurve(double ecomp, double black, double hlcompr, double hlcomprthresh, double shcompr, double br, double contr,
                              const std::vector<double>& curvePoints, const std::vector<double>& curvePoints2,
-                             LUTu & histogram, LUTf & hlCurve, LUTf & shCurve, LUTf & outCurve, LUTu & outBeforeCCurveHistogram, ToneCurve & outToneCurve, ToneCurve & outToneCurve2,
-
+                             const LUTu & histogram, LUTf & hlCurve, LUTf & shCurve, LUTf & outCurve, LUTu & outBeforeCCurveHistogram, ToneCurve & outToneCurve, ToneCurve & outToneCurve2,
                              int skip = 1);
 
     static void complexCurvelocal(double ecomp, double black, double hlcompr, double hlcomprthresh, double shcompr, double br, double cont, double lumare,
@@ -654,7 +653,6 @@
     void Set(const Curve &pCurve);
 
 public:
-<<<<<<< HEAD
     float sum;
 
     virtual ~LocHHmaskblCurve() {};
@@ -675,12 +673,6 @@
         return lutLocHHmaskblCurve;
     }
 };
-=======
-    static void complexCurve (double ecomp, double black, double hlcompr, double hlcomprthresh, double shcompr, double br, double contr,
-                              const std::vector<double>& curvePoints, const std::vector<double>& curvePoints2,
-                              const LUTu & histogram, LUTf & hlCurve, LUTf & shCurve, LUTf & outCurve, LUTu & outBeforeCCurveHistogram, ToneCurve & outToneCurve, ToneCurve & outToneCurve2,
->>>>>>> ec5eaf9c
-
 
 class LocCCmaskblCurve
 {
@@ -2082,46 +2074,6 @@
 #endif
 }
 
-<<<<<<< HEAD
-// Tone curve modifying the value channel only, preserving hue and saturation
-// values in 0xffff space
-inline void SatAndValueBlendingToneCurve::Apply(float& ir, float& ig, float& ib) const
-{
-
-    assert(lutToneCurve);
-
-    float r = CLIP(ir);
-    float g = CLIP(ig);
-    float b = CLIP(ib);
-
-    const float lum = (r + g + b) / 3.f;
-    const float newLum = lutToneCurve[lum];
-
-    if (newLum == lum) {
-        return;
-    }
-
-    float h, s, v;
-    Color::rgb2hsvtc(r, g, b, h, s, v);
-
-    float dV;
-
-    if (newLum > lum) {
-        // Linearly targeting Value = 1 and Saturation = 0
-        const float coef = (newLum - lum) / (65535.f - lum);
-        dV = (1.f - v) * coef;
-        s *= 1.f - coef;
-    } else {
-        // Linearly targeting Value = 0
-        const float coef = (newLum - lum) / lum ;
-        dV = v * coef;
-    }
-
-    Color::hsv2rgbdcp(h, s, v + dV, r, g, b);
-
-    setUnlessOOG(ir, ig, ib, r, g, b);
-=======
->>>>>>> ec5eaf9c
 }
 
 #undef CLIPI