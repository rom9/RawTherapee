/*
 *  This file is part of RawTherapee.
 *
 *  Copyright (c) 2004-2010 Gabor Horvath <hgabor@rawtherapee.com>
 *
 *  RawTherapee is free software: you can redistribute it and/or modify
 *  it under the terms of the GNU General Public License as published by
 *  the Free Software Foundation, either version 3 of the License, or
 *  (at your option) any later version.
 *
 *  RawTherapee is distributed in the hope that it will be useful,
 *  but WITHOUT ANY WARRANTY; without even the implied warranty of
 *  MERCHANTABILITY or FITNESS FOR A PARTICULAR PURPOSE.  See the
 *  GNU General Public License for more details.
 *
 *  You should have received a copy of the GNU General Public License
 *  along with RawTherapee.  If not, see <http://www.gnu.org/licenses/>.
 */
#ifndef __CURVES_H__
#define __CURVES_H__

#include <glibmm.h>
#include <map>
#include <string>
#include "rt_math.h"
#include "../rtgui/mycurve.h"
#include "../rtgui/myflatcurve.h"
#include "../rtgui/mydiagonalcurve.h"
#include "color.h"
#include "procparams.h"
#include "pipettebuffer.h"

#include "LUT.h"

#define CURVES_MIN_POLY_POINTS  1000

#include "rt_math.h"

#define CLIPI(a) ((a)>0?((a)<65534?(a):65534):0)

using namespace std;

namespace rtengine
{
class ToneCurve;
class ColorAppearance;

class CurveFactory
{

    friend class Curve;

protected:

    // functions calculating the parameters of the contrast curve based on the desired slope at the center
    static double solve_upper (double m, double c, double deriv);
    static double solve_lower (double m, double c, double deriv);
    static double dupper (const double b, const double m, const double c);
    static double dlower (const double b, const double m, const double c);

    // basic convex function between (0,0) and (1,1). m1 and m2 controls the slope at the start and end point
    static inline double basel (double x, double m1, double m2)
    {
        if (x == 0.0) {
            return 0.0;
        }

        double k = sqrt ((m1 - 1.0) * (m1 - m2) * 0.5) / (1.0 - m2);
        double l = (m1 - m2) / (1.0 - m2) + k;
        double lx = xlog (x);
        return m2 * x + (1.0 - m2) * (2.0 - xexp (k * lx)) * xexp (l * lx);
    }
    // basic concave function between (0,0) and (1,1). m1 and m2 controls the slope at the start and end point
    static inline double baseu (double x, double m1, double m2)
    {
        return 1.0 - basel (1.0 - x, m1, m2);
    }
    // convex curve between (0,0) and (1,1) with slope m at (0,0). hr controls the highlight recovery
    static inline double cupper (double x, double m, double hr)
    {
        if (hr > 1.0) {
            return baseu (x, m, 2.0 * (hr - 1.0) / m);
        }

        double x1 = (1.0 - hr) / m;
        double x2 = x1 + hr;

        if (x >= x2) {
            return 1.0;
        }

        if (x < x1) {
            return x * m;
        }

        return 1.0 - hr + hr * baseu ((x - x1) / hr, m, 0);
    }
    // concave curve between (0,0) and (1,1) with slope m at (1,1). sr controls the shadow recovery
    static inline double clower (double x, double m, double sr)
    {
        return 1.0 - cupper (1.0 - x, m, sr);
    }
    // convex curve between (0,0) and (1,1) with slope m at (0,0). hr controls the highlight recovery
    static inline double cupper2 (double x, double m, double hr)
    {
        double x1 = (1.0 - hr) / m;
        double x2 = x1 + hr;

        if (x >= x2) {
            return 1.0;
        }

        if (x < x1) {
            return x * m;
        }

        return 1.0 - hr + hr * baseu ((x - x1) / hr, m, 0.3 * hr);
    }
    static inline double clower2 (double x, double m, double sr)
    {
        //curve for b<0; starts with positive slope and then rolls over toward straight line to x=y=1
        double x1 = sr / 1.5 + 0.00001;

        if (x > x1 || sr < 0.001) {
            return 1 - (1 - x) * m;
        } else {
            double y1 = 1 - (1 - x1) * m;
            return y1 + m * (x - x1) - (1 - m) * SQR (SQR (1 - x / x1));
        }
    }
    // tone curve base. a: slope (from exp.comp.), b: black point normalized by 65535,
    // D: max. x value (can be>1), hr,sr: highlight,shadow recovery
    static inline double basecurve (double x, double a, double b, double D, double hr, double sr)
    {
        if (b < 0) {
            double m = 0.5;//midpoint
            double slope = 1.0 + b; //slope of straight line between (0,-b) and (1,1)
            double y = -b + m * slope; //value at midpoint

            if (x > m) {
                return y + (x - m) * slope;    //value on straight line between (m,y) and (1,1)
            } else {
                return y * clower2 (x / m, slope * m / y, 2.0 - sr);
            }
        } else {
            double slope = a / (1.0 - b);
            double m = a * D > 1.0 ? b / a + (0.25) / slope : b + (1 - b) / 4;
            double y = a * D > 1.0 ? 0.25 : (m - b / a) * slope;

            if (x <= m) {
                return b == 0 ? x * slope : clower (x / m, slope * m / y, sr) * y;
            } else if (a * D > 1.0) {
                return y + (1.0 - y) * cupper2 ((x - m) / (D - m), slope * (D - m) / (1.0 - y), hr);
            } else {
                return y + (x - m) * slope;
            }
        }
    }
    static inline double simplebasecurve (double x, double b, double sr)
    {
        // a = 1, D = 1, hr = 0 (unused for a = D = 1)
        if (b == 0.0) {
            return x;
        } else if (b < 0) {
            double m = 0.5;//midpoint
            double slope = 1.0 + b; //slope of straight line between (0,-b) and (1,1)
            double y = -b + m * slope; //value at midpoint

            if (x > m) {
                return y + (x - m) * slope;    //value on straight line between (m,y) and (1,1)
            } else {
                return y * clower2 (x / m, slope * m / y, 2.0 - sr);
            }
        } else {
            double slope = 1.0 / (1.0 - b);
            double m = b + (1 - b) * 0.25;
            double y = (m - b) * slope;

            if (x <= m) {
                return clower (x / m, slope * m / y, sr) * y;
            } else {
                return y + (x - m) * slope;
            }
        }
    }


public:
    const static double sRGBGamma;  // standard average gamma
    const static double sRGBGammaCurve;  // 2.4 in the curve


    //%%%%%%%%%%%%%%%%%%%%%%%%%%%%%%%%%%%%%%%%%%%%%%%
    // accurately determine value from integer array with float as index
    //linearly interpolate from ends of range if arg is out of bounds
    static inline float interp (int *array, float f)
    {
        int index = CLIPI (floor (f));
        float part = (float) ((f) - index) * (float) (array[index + 1] - array[index]);
        return (float)array[index] + part;
    }
    //%%%%%%%%%%%%%%%%%%%%%%%%%%%%%%%%%%%%%%%%%%%%%%%
    // accurately determine value from float array with float as index
    //linearly interpolate from ends of range if arg is out of bounds
    static inline float flinterp (float *array, float f)
    {
        int index = CLIPI (floor (f));
        float part = ((f) - (float)index) * (array[index + 1] - array[index]);
        return array[index] + part;
    }
    //%%%%%%%%%%%%%%%%%%%%%%%%%%%%%%%%%%%%%%%%%%%%%%%

    static inline double centercontrast   (double x, double b, double m);

    // standard srgb gamma and its inverse
    static inline double gamma2            (double x)
    {
        return x <= 0.00304 ? x * 12.92 : 1.055 * exp (log (x) / sRGBGammaCurve) - 0.055;
    }
    static inline double igamma2           (double x)
    {
        return x <= 0.03928 ? x / 12.92 : exp (log ((x + 0.055) / 1.055) * sRGBGammaCurve);
    }
    static inline float gamma2            (float x)
    {
        return x <= 0.00304 ? x * 12.92 : 1.055 * expf (logf (x) / sRGBGammaCurve) - 0.055;
    }
    static inline float igamma2           (float x)
    {
        return x <= 0.03928 ? x / 12.92 : expf (logf ((x + 0.055) / 1.055) * sRGBGammaCurve);
    }
    // gamma function with adjustable parameters
    static inline double gamma            (double x, double gamma, double start, double slope, double mul, double add)
    {
        return (x <= start ? x*slope : exp (log (x) / gamma) * mul - add);
    }
    static inline double igamma           (double x, double gamma, double start, double slope, double mul, double add)
    {
        return (x <= start * slope ? x / slope : exp (log ((x + add) / mul) * gamma) );
    }
    static inline float gamma            (float x, float gamma, float start, float slope, float mul, float add)
    {
        return (x <= start ? x*slope : xexpf (xlogf (x) / gamma) * mul - add);
    }
    static inline float igamma           (float x, float gamma, float start, float slope, float mul, float add)
    {
        return (x <= start * slope ? x / slope : xexpf (xlogf ((x + add) / mul) * gamma) );
    }
#ifdef __SSE2__
    static inline vfloat igamma           (vfloat x, vfloat gamma, vfloat start, vfloat slope, vfloat mul, vfloat add)
    {
#if !defined(__clang__)
        return (x <= start * slope ? x / slope : xexpf (xlogf ((x + add) / mul) * gamma) );
#else
        return vself (vmaskf_le (x, start * slope), x / slope, xexpf (xlogf ((x + add) / mul) * gamma));
#endif
    }
#endif
    static inline float hlcurve (const float exp_scale, const float comp, const float hlrange, float level)
    {
        if (comp > 0.0) {
            float val = level + (hlrange - 65536.0);

            if (val == 0.0f) { // to avoid division by zero
                val = 0.000001f;
            }

            float Y = val * exp_scale / hlrange;
            Y *= comp;

            if (Y <= -1.0) { // to avoid log(<=0)
                Y = -.999999f;
            }

            float R = hlrange / (val * comp);
            return log1p (Y) * R;
        } else {
            return exp_scale;
        }
    }

    static inline float hlcurveloc (const float exp_scale, const float comp, const float hlrange, float level, float niv)
    {
        if (comp > 0.0) {
            float val = level + (hlrange - niv);//655536 32768

            if (val == 0.0f) { // to avoid division by zero
                val = 0.000001f;
            }

            float Y = val * exp_scale / hlrange;
            Y *= comp;

            if (Y <= -1.0) { // to avoid log(<=0)
                Y = -.999999f;
            }

            float R = hlrange / (val * comp);
            return log1p (Y) * R;
        } else {
            return exp_scale;
        }
    }
	
public:
    static void complexCurve (double ecomp, double black, double hlcompr, double hlcomprthresh, double shcompr, double br, double contr,
                              const std::vector<double>& curvePoints, const std::vector<double>& curvePoints2,
                              LUTu & histogram, LUTf & hlCurve, LUTf & shCurve, LUTf & outCurve, LUTu & outBeforeCCurveHistogram, ToneCurve & outToneCurve, ToneCurve & outToneCurve2,

                              int skip = 1);

    static void complexCurvelocal (double ecomp, double black, double hlcompr, double hlcomprthresh, double shcompr, double br, double contr,
                                   LUTu & histogram, LUTf & hlCurve, LUTf & shCurve, LUTf & outCurve,
                                   int skip = 1);

    static void curveBW (const std::vector<double>& curvePointsbw, const std::vector<double>& curvePointsbw2, const LUTu & histogrambw, LUTu & outBeforeCCurveHistogrambw,
                         ToneCurve & customToneCurvebw1, ToneCurve & customToneCurvebw2, int skip);

    static void curveCL ( bool & clcutili, const std::vector<double>& clcurvePoints, LUTf & clCurve, int skip);

    static void curveWavContL ( bool & wavcontlutili, const std::vector<double>& wavclcurvePoints, LUTf & wavclCurve,/* LUTu & histogramwavcl, LUTu & outBeforeWavCLurveHistogram,*/int skip);
    static void curveDehaContL ( bool & dehacontlutili, const std::vector<double>& dehaclcurvePoints, LUTf & dehaclCurve, int skip, const LUTu & histogram, LUTu & outBeforeCurveHistogram);
    static void mapcurve ( bool & mapcontlutili, const std::vector<double>& mapcurvePoints, LUTf & mapcurve, int skip, const LUTu & histogram, LUTu & outBeforeCurveHistogram);

    static void curveToning ( const std::vector<double>& curvePoints, LUTf & ToningCurve, int skip);

    static void curveLocal ( bool & locallutili, const std::vector<double>& curvePoints, LUTf & LocalLCurve, int skip);
    static void curveCCLocal ( bool & localcutili, const std::vector<double>& curvePoints, LUTf & LocalCCurve, int skip);
    static void curveskLocal ( bool & localskutili, const std::vector<double>& curvePoints, LUTf & LocalskCurve, int skip);
    static void curveexLocal ( bool & localexutili, const std::vector<double>& curvePoints, LUTf & LocalexCurve, int skip);

    static void complexsgnCurve ( bool & autili,  bool & butili, bool & ccutili, bool & clcutili, const std::vector<double>& acurvePoints,
                                  const std::vector<double>& bcurvePoints, const std::vector<double>& cccurvePoints, const std::vector<double>& lccurvePoints, LUTf & aoutCurve, LUTf & boutCurve, LUTf & satCurve, LUTf & lhskCurve,
                                  int skip = 1);

    static void localLCurve (double br, double contr,/* const std::vector<double>& curvePoints,*/ LUTu & histogram, LUTf & outCurve, int skip, bool & utili);

    static void updatechroma (
        const std::vector<double>& cccurvePoints,
        LUTu & histogramC, LUTu & outBeforeCCurveHistogramC,//for chroma
        int skip = 1);
    static void complexLCurve (double br, double contr, const std::vector<double>& curvePoints, const LUTu & histogram, LUTf & outCurve, LUTu & outBeforeCCurveHistogram, int skip, bool & utili);

    static void curveLightBrightColor (
        const std::vector<double>& curvePoints,
        const std::vector<double>& curvePoints2,
        const std::vector<double>& curvePoints3,
        const LUTu & histogram, LUTu & outBeforeCCurveHistogram,
        const LUTu & histogramC, LUTu & outBeforeCCurveHistogramC,
        ColorAppearance & outColCurve1,
        ColorAppearance & outColCurve2,
        ColorAppearance & outColCurve3,
        int skip = 1);
    static void RGBCurve (const std::vector<double>& curvePoints, LUTf & outCurve, int skip);

};

class Curve
{

    class HashEntry
    {
    public:
        unsigned short smallerValue;
        unsigned short higherValue;
    };
protected:
    int N;
    int ppn;            // targeted polyline point number
    double* x;
    double* y;
    // begin of variables used in Parametric curves only
    double mc;
    double mfc;
    double msc;
    double mhc;
    // end of variables used in Parametric curves only
    std::vector<double> poly_x;     // X points of the faceted curve
    std::vector<double> poly_y;     // Y points of the faceted curve
    std::vector<double> dyByDx;
    std::vector<HashEntry> hash;
    unsigned short hashSize;        // hash table's size, between [10, 100, 1000]

    double* ypp;

    // Fields for the elementary curve polygonisation
    double x1, y1, x2, y2, x3, y3;
    bool firstPointIncluded;
    double increment;
    int nbr_points;

    static inline double p00 (double x, double prot)
    {
        return CurveFactory::clower (x, 2.0, prot);
    }
    static inline double p11 (double x, double prot)
    {
        return CurveFactory::cupper (x, 2.0, prot);
    }
    static inline double p01 (double x, double prot)
    {
        return x <= 0.5 ? CurveFactory::clower (x * 2, 2.0, prot) * 0.5 : 0.5 + CurveFactory::cupper ((x - 0.5) * 2, 2.0, prot) * 0.5;
    }
    static inline double p10 (double x, double prot)
    {
        return x <= 0.5 ? CurveFactory::cupper (x * 2, 2.0, prot) * 0.5 : 0.5 + CurveFactory::clower ((x - 0.5) * 2, 2.0, prot) * 0.5;
    }
    static inline double pfull (double x, double prot, double sh, double hl)
    {
        return (1 - sh) * (1 - hl) * p00 (x, prot) + sh * hl * p11 (x, prot) + (1 - sh) * hl * p01 (x, prot) + sh * (1 - hl) * p10 (x, prot);
    }

    void fillHash();
    void fillDyByDx();

public:
    Curve ();
    virtual ~Curve () {};
    void AddPolygons ();
    int getSize () const; // return the number of control points
    void getControlPoint (int cpNum, double &x, double &y) const;
    virtual double getVal (double t) const = 0;
    virtual void   getVal (const std::vector<double>& t, std::vector<double>& res) const = 0;

    virtual bool   isIdentity () const = 0;
};

class DiagonalCurve : public Curve
{

protected:
    DiagonalCurveType kind;

    void spline_cubic_set ();
    void NURBS_set ();

public:
    DiagonalCurve (const std::vector<double>& points, int ppn = CURVES_MIN_POLY_POINTS);
    virtual ~DiagonalCurve ();

    double getVal     (double t) const;
    void   getVal     (const std::vector<double>& t, std::vector<double>& res) const;
    bool   isIdentity () const
    {
        return kind == DCT_Empty;
    };
};

class FlatCurve : public Curve
{

private:
    FlatCurveType kind;
    double* leftTangent;
    double* rightTangent;
    double identityValue;
    bool periodic;

    void CtrlPoints_set ();

public:

    FlatCurve (const std::vector<double>& points, bool isPeriodic = true, int ppn = CURVES_MIN_POLY_POINTS);
    virtual ~FlatCurve ();

    double getVal     (double t) const;
    void   getVal     (const std::vector<double>& t, std::vector<double>& res) const;
    bool   setIdentityValue (double iVal);
    bool   isIdentity () const
    {
        return kind == FCT_Empty;
    };
};

class RetinextransmissionCurve
{
private:
    LUTf luttransmission;  // 0xffff range
    void Set (const Curve &pCurve);

public:
    virtual ~RetinextransmissionCurve() {};
    RetinextransmissionCurve();

    void Reset();
    void Set (const Curve *pCurve);
    void Set (const std::vector<double> &curvePoints);
    float operator[] (float index) const
    {
        return luttransmission[index];
    }

    operator bool (void) const
    {
        return luttransmission;
    }
};

class RetinexgaintransmissionCurve
{
private:
    LUTf lutgaintransmission;  // 0xffff range
    void Set (const Curve &pCurve);

public:
    virtual ~RetinexgaintransmissionCurve() {};
    RetinexgaintransmissionCurve();

    void Reset();
    void Set (const Curve *pCurve);
    void Set (const std::vector<double> &curvePoints);
    float operator[] (float index) const
    {
        return lutgaintransmission[index];
    }

    operator bool (void) const
    {
        return lutgaintransmission;
    }
};



class ToneCurve
{
public:
    LUTf lutToneCurve;  // 0xffff range

    virtual ~ToneCurve() {};

    void Reset();
    void Set (const Curve &pCurve, float gamma = 0);
    operator bool (void) const
    {
        return lutToneCurve;
    }
};

class OpacityCurve
{
public:
    LUTf lutOpacityCurve;  // 0xffff range

    virtual ~OpacityCurve() {};

    void Reset();
    void Set (const Curve *pCurve);
    void Set (const std::vector<double> &curvePoints, bool &opautili);

    // TODO: transfer this method to the Color class...
    float blend (float x, float lower, float upper) const
    {
        return (upper - lower) * lutOpacityCurve[x * 500.f] + lower;
    }
    void blend3f (float x, float lower1, float upper1, float &result1, float lower2, float upper2, float &result2, float lower3, float upper3, float &result3) const
    {
        float opacity = lutOpacityCurve[x * 500.f];
        result1 = (upper1 - lower1) * opacity + lower1;
        result2 = (upper2 - lower2) * opacity + lower2;
        result3 = (upper3 - lower3) * opacity + lower3;
    }

    operator bool (void) const
    {
        return lutOpacityCurve;
    }
};

class LocLHCurve
{
private:
    LUTf lutLocLHCurve;  // 0xffff range
    void Set (const Curve &pCurve);

public:
    float sum;

    virtual ~LocLHCurve() {};
    LocLHCurve();
    void Reset();
    void Set (const std::vector<double> &curvePoints, bool &LHutili);
    float getSum() const
    {
        return sum;
    }

    float operator[] (float index) const
    {
        return lutLocLHCurve[index];
    }
    operator bool (void) const
    {
        return lutLocLHCurve;
    }
};

class LocHHCurve
{
private:
    LUTf lutLocHHCurve;  // 0xffff range
    void Set (const Curve &pCurve);

public:
    float sum;

    virtual ~LocHHCurve() {};
    LocHHCurve();
    void Reset();
    void Set (const std::vector<double> &curvePoints, bool &HHutili);
    float getSum() const
    {
        return sum;
    }

    float operator[] (float index) const
    {
        return lutLocHHCurve[index];
    }
    operator bool (void) const
    {
        return lutLocHHCurve;
    }
};

class LocretigainCurve
{
private:
    LUTf lutLocretigainCurve;  // 0xffff range
    void Set (const Curve &pCurve);

public:
    float sum;

    virtual ~LocretigainCurve() {};
    LocretigainCurve();
    void Reset();
    void Set (const std::vector<double> &curvePoints);
    float getSum() const
    {
        return sum;
    }

    float operator[] (float index) const
    {
        return lutLocretigainCurve[index];
    }
    operator bool (void) const
    {
        return lutLocretigainCurve;
    }
};

class LocretigainCurverab
{
private:
    LUTf lutLocretigainCurverab;  // 0xffff range
    void Set (const Curve &pCurve);

public:
    float sum;

    virtual ~LocretigainCurverab() {};
    LocretigainCurverab();
    void Reset();
    void Set (const std::vector<double> &curvePoints);
    float getSum() const
    {
        return sum;
    }

    float operator[] (float index) const
    {
        return lutLocretigainCurverab[index];
    }
    operator bool (void) const
    {
        return lutLocretigainCurverab;
    }
};


class WavCurve
{
private:
    LUTf lutWavCurve;  // 0xffff range
    void Set (const Curve &pCurve);

public:
    float sum;

    virtual ~WavCurve() {};
    WavCurve();
    void Reset();
    void Set (const std::vector<double> &curvePoints);
    float getSum() const
    {
        return sum;
    }

    float operator[] (float index) const
    {
        return lutWavCurve[index];
    }
    operator bool (void) const
    {
        return lutWavCurve;
    }
};

class WavOpacityCurveRG
{
private:
    LUTf lutOpacityCurveRG;  // 0xffff range
    void Set (const Curve &pCurve);
public:
    virtual ~WavOpacityCurveRG() {};
    WavOpacityCurveRG();

    void Reset();
    //  void Set(const std::vector<double> &curvePoints, bool &opautili);
    void Set (const std::vector<double> &curvePoints);
    float operator[] (float index) const
    {
        return lutOpacityCurveRG[index];
    }

    operator bool (void) const
    {
        return lutOpacityCurveRG;
    }
};
class WavOpacityCurveBY
{
private:
    LUTf lutOpacityCurveBY;  // 0xffff range
    void Set (const Curve &pCurve);

public:
    virtual ~WavOpacityCurveBY() {};
    WavOpacityCurveBY();

    void Reset();
    void Set (const Curve *pCurve);
    void Set (const std::vector<double> &curvePoints);
    float operator[] (float index) const
    {
        return lutOpacityCurveBY[index];
    }

    operator bool (void) const
    {
        return lutOpacityCurveBY;
    }
};
class WavOpacityCurveW
{
private:
    LUTf lutOpacityCurveW;  // 0xffff range
    void Set (const Curve &pCurve);

public:
    virtual ~WavOpacityCurveW() {};
    WavOpacityCurveW();

    void Reset();
    void Set (const Curve *pCurve);
    void Set (const std::vector<double> &curvePoints);
    float operator[] (float index) const
    {
        return lutOpacityCurveW[index];
    }

    operator bool (void) const
    {
        return lutOpacityCurveW;
    }
};

class WavOpacityCurveWL
{
private:
    LUTf lutOpacityCurveWL;  // 0xffff range
    void Set (const Curve &pCurve);

public:
    virtual ~WavOpacityCurveWL() {};
    WavOpacityCurveWL();

    void Reset();
    void Set (const Curve *pCurve);
    void Set (const std::vector<double> &curvePoints);
    float operator[] (float index) const
    {
        return lutOpacityCurveWL[index];
    }

    operator bool (void) const
    {
        return lutOpacityCurveWL;
    }
};

class NoiseCurve
{
private:
    LUTf lutNoiseCurve;  // 0xffff range
    float sum;
    void Set (const Curve &pCurve);

public:
    virtual ~NoiseCurve() {};
    NoiseCurve();
    void Reset();
    void Set (const std::vector<double> &curvePoints);

    float getSum() const
    {
        return sum;
    }
    float operator[] (float index) const
    {
        return lutNoiseCurve[index];
    }
    operator bool (void) const
    {
        return lutNoiseCurve;
    }
};

class ColorGradientCurve
{
public:
    LUTf   lut1;    // [0.;1.] range (float values)
    LUTf   lut2;  // [0.;1.] range (float values)
    LUTf   lut3;   // [0.;1.] range (float values)
    double low;
    double high;

    virtual ~ColorGradientCurve() {};

    void Reset();
    void SetXYZ(const Curve *pCurve, const double xyz_rgb[3][3], float satur, float lumin);
    void SetXYZ(const std::vector<double> &curvePoints, const double xyz_rgb[3][3], float satur, float lumin);
    void SetRGB(const Curve *pCurve);
    void SetRGB(const std::vector<double> &curvePoints);

    /**
    * @brief Get the value of Red, Green and Blue corresponding to the requested index
    * @param index value in the [0 ; 1] range
    * @param r corresponding red value [0 ; 65535] (return value)
    * @param g corresponding green value [0 ; 65535] (return value)
    * @param b corresponding blue value [0 ; 65535] (return value)
    */
    void getVal (float index, float &r, float &g, float &b) const;
    operator bool (void) const
    {
        return lut1 && lut2 && lut3;
    }
};

class ColorAppearance
{
public:
    LUTf lutColCurve;  // 0xffff range

    virtual ~ColorAppearance() {};

    void Reset();
    void Set (const Curve &pCurve);
    operator bool (void) const
    {
        return lutColCurve;
    }
};

class Lightcurve : public ColorAppearance
{
public:
    void Apply (float& Li) const;
};

//lightness curve
inline void Lightcurve::Apply (float& Li) const
{

    assert (lutColCurve);

    Li = lutColCurve[Li];
}

class Brightcurve : public ColorAppearance
{
public:
    void Apply (float& Br) const;
};

//brightness curve
inline void Brightcurve::Apply (float& Br) const
{

    assert (lutColCurve);

    Br = lutColCurve[Br];
}

class Chromacurve : public ColorAppearance
{
public:
    void Apply (float& Cr) const;
};

//Chroma curve
inline void Chromacurve::Apply (float& Cr) const
{

    assert (lutColCurve);

    Cr = lutColCurve[Cr];
}
class Saturcurve : public ColorAppearance
{
public:
    void Apply (float& Sa) const;
};

//Saturation curve
inline void Saturcurve::Apply (float& Sa) const
{

    assert (lutColCurve);

    Sa = lutColCurve[Sa];
}

class Colorfcurve : public ColorAppearance
{
public:
    void Apply (float& Cf) const;
};

//Colorfullness curve
inline void Colorfcurve::Apply (float& Cf) const
{

    assert (lutColCurve);

    Cf = lutColCurve[Cf];
}


class StandardToneCurve : public ToneCurve
{
public:
<<<<<<< HEAD
    void Apply (float& r, float& g, float& b) const;
=======
    void Apply(float& r, float& g, float& b) const;

    // Applies the tone curve to `r`, `g`, `b` arrays, starting at `r[start]`
    // and ending at `r[end]` (and respectively for `b` and `g`). Uses SSE
    // and requires that `r`, `g`, and `b` pointers have the same alignment.
    void BatchApply(
            const size_t start, const size_t end,
            float *r, float *g, float *b) const;
>>>>>>> 5ecb05ba
};

class AdobeToneCurve : public ToneCurve
{
private:
    void RGBTone (float& r, float& g, float& b) const; // helper for tone curve

public:
    void Apply (float& r, float& g, float& b) const;
};

class SatAndValueBlendingToneCurve : public ToneCurve
{
public:
    void Apply (float& r, float& g, float& b) const;
};

class WeightedStdToneCurve : public ToneCurve
{
private:
    float Triangle (float refX, float refY, float X2) const;
public:
    void Apply (float& r, float& g, float& b) const;
};

class LuminanceToneCurve : public ToneCurve
{
public:
    void Apply (float& r, float& g, float& b) const;
};

class PerceptualToneCurveState
{
public:
    float Working2Prophoto[3][3];
    float Prophoto2Working[3][3];
    float cmul_contrast;
    bool isProphoto;
};

// Tone curve whose purpose is to keep the color appearance constant, that is the curve changes contrast
// but colors appears to have the same hue and saturation as before. As contrast and saturation is tightly
// coupled in human vision saturation is modulated based on the curve's contrast, and that way the appearance
// can be kept perceptually constant (within limits).
class PerceptualToneCurve : public ToneCurve
{
private:
    static float cf_range[2];
    static float cf[1000];
    // for ciecam02
    static float f, c, nc, yb, la, xw, yw, zw, gamut;
    static float n, d, nbb, ncb, cz, aw, wh, pfl, fl, pow1;

    static void cubic_spline (const float x[], const float y[], const int len, const float out_x[], float out_y[], const int out_len);
    static float find_minimum_interval_halving (float (*func) (float x, void *arg), void *arg, float a, float b, float tol, int nmax);
    static float find_tc_slope_fun (float k, void *arg);
    static float get_curve_val (float x, float range[2], float lut[], size_t lut_size);
    float calculateToneCurveContrastValue() const;
public:
    static void init();
    void initApplyState (PerceptualToneCurveState & state, Glib::ustring workingSpace) const;
    void Apply (float& r, float& g, float& b, PerceptualToneCurveState & state) const;
};

// Standard tone curve
inline void StandardToneCurve::Apply (float& r, float& g, float& b) const
{

    assert (lutToneCurve);

    r = lutToneCurve[r];
    g = lutToneCurve[g];
    b = lutToneCurve[b];
}

inline void StandardToneCurve::BatchApply(
        const size_t start, const size_t end,
        float *r, float *g, float *b) const {
    assert (lutToneCurve);
    assert (lutToneCurve.getClip() & LUT_CLIP_BELOW);
    assert (lutToneCurve.getClip() & LUT_CLIP_ABOVE);

    // All pointers must have the same alignment for SSE usage. In the loop body below,
    // we will only check `r`, assuming that the same result would hold for `g` and `b`.
    assert (reinterpret_cast<uintptr_t>(r) % 16 == reinterpret_cast<uintptr_t>(g) % 16);
    assert (reinterpret_cast<uintptr_t>(g) % 16 == reinterpret_cast<uintptr_t>(b) % 16);

    size_t i = start;
    while (true) {
        if (i >= end) {
            // If we get to the end before getting to an aligned address, just return.
            // (Or, for non-SSE mode, if we get to the end.)
            return;
#if defined( __SSE2__ ) && defined( __x86_64__ )
        } else if (reinterpret_cast<uintptr_t>(&r[i]) % 16 == 0) {
            // Otherwise, we get to the first aligned address; go to the SSE part.
            break;
#endif
        }
        r[i] = lutToneCurve[r[i]];
        g[i] = lutToneCurve[g[i]];
        b[i] = lutToneCurve[b[i]];
        i++;
    }

#if defined( __SSE2__ ) && defined( __x86_64__ )
    for (; i + 3 < end; i += 4) {
        __m128 r_val = LVF(r[i]);
        __m128 g_val = LVF(g[i]);
        __m128 b_val = LVF(b[i]);
        STVF(r[i], lutToneCurve[r_val]);
        STVF(g[i], lutToneCurve[g_val]);
        STVF(b[i], lutToneCurve[b_val]);
    }

    // Remainder in non-SSE.
    for (; i < end; ++i) {
        r[i] = lutToneCurve[r[i]];
        g[i] = lutToneCurve[g[i]];
        b[i] = lutToneCurve[b[i]];
    }
#endif
}

// Tone curve according to Adobe's reference implementation
// values in 0xffff space
// inlined to make sure there will be no cache flush when used
inline void AdobeToneCurve::Apply (float& r, float& g, float& b) const
{

    assert (lutToneCurve);

    if (r >= g) {
        if      (g > b) {
            RGBTone (r, g, b);    // Case 1: r >= g >  b
        } else if (b > r) {
            RGBTone (b, r, g);    // Case 2: b >  r >= g
        } else if (b > g) {
            RGBTone (r, b, g);    // Case 3: r >= b >  g
        } else {                           // Case 4: r >= g == b
            r = lutToneCurve[r];
            g = lutToneCurve[g];
            b = g;
        }
    } else {
        if      (r >= b) {
            RGBTone (g, r, b);    // Case 5: g >  r >= b
        } else if (b >  g) {
            RGBTone (b, g, r);    // Case 6: b >  g >  r
        } else {
            RGBTone (g, b, r);    // Case 7: g >= b >  r
        }
    }
}

inline void AdobeToneCurve::RGBTone (float& r, float& g, float& b) const
{
    float rold = r, gold = g, bold = b;

    r = lutToneCurve[rold];
    b = lutToneCurve[bold];
    g = b + ((r - b) * (gold - bold) / (rold - bold));
}

// Modifying the Luminance channel only
inline void LuminanceToneCurve::Apply (float &r, float &g, float &b) const
{
    assert (lutToneCurve);

    float currLuminance = r * 0.2126729f + g * 0.7151521f + b * 0.0721750f;

    const float newLuminance = lutToneCurve[currLuminance];
    currLuminance = currLuminance == 0.f ? 0.00001f : currLuminance;
    const float coef = newLuminance / currLuminance;
    r = LIM<float> (r * coef, 0.f, 65535.f);
    g = LIM<float> (g * coef, 0.f, 65535.f);
    b = LIM<float> (b * coef, 0.f, 65535.f);
}

inline float WeightedStdToneCurve::Triangle (float a, float a1, float b) const
{
    if (a != b) {
        float b1;
        float a2 = a1 - a;

        if (b < a) {
            b1 = b + a2 *      b  /     a ;
        } else       {
            b1 = b + a2 * (65535.f - b) / (65535.f - a);
        }

        return b1;
    }

    return a1;
}

// Tone curve modifying the value channel only, preserving hue and saturation
// values in 0xffff space
inline void WeightedStdToneCurve::Apply (float& r, float& g, float& b) const
{

    assert (lutToneCurve);

    float r1 = lutToneCurve[r];
    float g1 = Triangle (r, r1, g);
    float b1 = Triangle (r, r1, b);

    float g2 = lutToneCurve[g];
    float r2 = Triangle (g, g2, r);
    float b2 = Triangle (g, g2, b);

    float b3 = lutToneCurve[b];
    float r3 = Triangle (b, b3, r);
    float g3 = Triangle (b, b3, g);

    r = CLIP<float> ( r1 * 0.50f + r2 * 0.25f + r3 * 0.25f);
    g = CLIP<float> (g1 * 0.25f + g2 * 0.50f + g3 * 0.25f);
    b = CLIP<float> (b1 * 0.25f + b2 * 0.25f + b3 * 0.50f);
}

// Tone curve modifying the value channel only, preserving hue and saturation
// values in 0xffff space
inline void SatAndValueBlendingToneCurve::Apply (float& r, float& g, float& b) const
{

    assert (lutToneCurve);

    float h, s, v;
    float lum = (r + g + b) / 3.f;
    //float lum = Color::rgbLuminance(r, g, b);
    float newLum = lutToneCurve[lum];

    if (newLum == lum) {
        return;
    }

    Color::rgb2hsv(r, g, b, h, s, v);

    float dV;
    if (newLum > lum) {
        // Linearly targeting Value = 1 and Saturation = 0
        float coef = (newLum - lum) / (65535.f - lum);
        dV = (1.f - v) * coef;
        s *= 1.f - coef;
    } else {
        // Linearly targeting Value = 0
        float coef = (newLum - lum) / lum ;
        dV = v * coef;
    }
    Color::hsv2rgb(h, s, v + dV, r, g, b);
}

}

#undef CLIPI

#endif<|MERGE_RESOLUTION|>--- conflicted
+++ resolved
@@ -952,9 +952,6 @@
 class StandardToneCurve : public ToneCurve
 {
 public:
-<<<<<<< HEAD
-    void Apply (float& r, float& g, float& b) const;
-=======
     void Apply(float& r, float& g, float& b) const;
 
     // Applies the tone curve to `r`, `g`, `b` arrays, starting at `r[start]`
@@ -963,7 +960,6 @@
     void BatchApply(
             const size_t start, const size_t end,
             float *r, float *g, float *b) const;
->>>>>>> 5ecb05ba
 };
 
 class AdobeToneCurve : public ToneCurve
