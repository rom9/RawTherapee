--- conflicted
+++ resolved
@@ -998,13 +998,8 @@
 class WeightedStdToneCurve : public ToneCurve
 {
 private:
-<<<<<<< HEAD
     float Triangle (float refX, float refY, float X2) const;
-#if defined( __SSE2__ ) && defined( __x86_64__ )
-=======
-    float Triangle(float refX, float refY, float X2) const;
 #ifdef __SSE2__
->>>>>>> 24151b31
     vfloat Triangle(vfloat refX, vfloat refY, vfloat X2) const;
 #endif
 public:
