--- conflicted
+++ resolved
@@ -31,11 +31,7 @@
 namespace rtengine
 {
 
-<<<<<<< HEAD
-SSEFUNCTION void ImProcFunctions::impulse_nr(LabImage* lab, double thresh)
-=======
 void ImProcFunctions::impulse_nr (LabImage* lab, double thresh)
->>>>>>> 24151b31
 {
     // %%%%%%%%%%%%%%%%%%%%%%%%%%%%%%%%%%%%%%%%%%%%%%%%%%%%%%%%%%%%%%%%%%%%
     // impulse noise removal
@@ -264,11 +260,7 @@
 }
 
 
-<<<<<<< HEAD
-SSEFUNCTION void ImProcFunctions::impulse_nrcam(CieImage* ncie, double thresh, float **buffers[3])
-=======
 void ImProcFunctions::impulse_nrcam (CieImage* ncie, double thresh, float **buffers[3])
->>>>>>> 24151b31
 {
     // %%%%%%%%%%%%%%%%%%%%%%%%%%%%%%%%%%%%%%%%%%%%%%%%%%%%%%%%%%%%%%%%%%%%
     // impulse noise removal
