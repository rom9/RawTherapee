/*
 *  This file is part of RawTherapee.
 *
 *  Copyright (c) 2004-2010 Gabor Horvath <hgabor@rawtherapee.com>
 *
 *  RawTherapee is free software: you can redistribute it and/or modify
 *  it under the terms of the GNU General Public License as published by
 *  the Free Software Foundation, either version 3 of the License, or
 *  (at your option) any later version.
 *
 *  RawTherapee is distributed in the hope that it will be useful,
 *  but WITHOUT ANY WARRANTY; without even the implied warranty of
 *  MERCHANTABILITY or FITNESS FOR A PARTICULAR PURPOSE.  See the
 *  GNU General Public License for more details.
 *
 *  You should have received a copy of the GNU General Public License
 *  along with RawTherapee.  If not, see <http://www.gnu.org/licenses/>.
 */
#include "image16.h"
#include "imagefloat.h"
#include "image8.h"
#include <cstdio>
#include "rtengine.h"

namespace
{

void getScanline8(const uint16_t *red, const uint16_t *green, const uint16_t *blue, int width, unsigned char* buffer)
{
    for (int i = 0, ix = 0; i < width; i++) {
        buffer[ix++] = rtengine::uint16ToUint8Rounded(red[i]);
        buffer[ix++] = rtengine::uint16ToUint8Rounded(green[i]);
        buffer[ix++] = rtengine::uint16ToUint8Rounded(blue[i]);
    }
}

void getScanline16(const uint16_t *red, const uint16_t *green, const uint16_t *blue, int width, unsigned short* buffer)
{
    for (int i = 0, ix = 0; i < width; i++) {
        buffer[ix++] = red[i];
        buffer[ix++] = green[i];
        buffer[ix++] = blue[i];
    }
}

}

using namespace rtengine;

Image16::Image16()
{
}

Image16::Image16(int w, int h)
{
    allocate(w, h);
}

Image16::~Image16()
{
}

<<<<<<< HEAD
void Image16::getScanline (int row, unsigned char* buffer, int bps, bool isFloat)
=======
void Image16::getScanline(int row, unsigned char* buffer, int bps)
>>>>>>> 3c543d2e
{

    if (data == nullptr) {
        return;
    }

    if (bps == 16) {
        getScanline16(r(row), g(row), b(row), width, (unsigned short*)buffer);
    } else if (bps == 8) {
        getScanline8(r(row), g(row), b(row), width, buffer);
    }
}

<<<<<<< HEAD
void Image16::setScanline (int row, unsigned char* buffer, int bps, unsigned int numSamples)
=======
/*
 * void Image16::setScanline (int row, unsigned char* buffer, int bps, int minValue[3], int maxValue[3]);
 * has not been implemented yet, because as of now, this method is called for IIOSF_FLOATxx sample format only
 */
void Image16::setScanline(int row, unsigned char* buffer, int bps, unsigned int numSamples, float *minValue, float *maxValue)
>>>>>>> 3c543d2e
{

    if (data == nullptr) {
        return;
    }

    switch (sampleFormat) {
        case (IIOSF_UNSIGNED_CHAR): {
            int ix = 0;

            if (numSamples == 1) {
                for (int i = 0; i < width; ++i) {
                    r(row, i) = g(row, i) = b(row, i) = static_cast<unsigned short>(buffer[ix++]) * 257;
                }
            } else {
                for (int i = 0; i < width; ++i) {
                    r(row, i) = static_cast<unsigned short>(buffer[ix++]) * 257;
                    g(row, i) = static_cast<unsigned short>(buffer[ix++]) * 257;
                    b(row, i) = static_cast<unsigned short>(buffer[ix++]) * 257;
                }
            }

            break;
        }

        case (IIOSF_UNSIGNED_SHORT): {
            unsigned short* sbuffer = (unsigned short*) buffer;
            int ix = 0;

            for (int i = 0; i < width; ++i) {
                r(row, i) = sbuffer[ix++];
                g(row, i) = sbuffer[ix++];
                b(row, i) = sbuffer[ix++];
            }

            break;
        }

        default:
            // Other types are ignored, but could be implemented if necessary
            break;
    }

    /*
     * Not used for now
     *
     */
}

Image16* Image16::copy()
{

    Image16* cp = new Image16(width, height);
    copyData(cp);
    return cp;
}

void Image16::getStdImage(ColorTemp ctemp, int tran, Imagefloat* image, PreviewProps pp, bool first, procparams::ToneCurveParams hrp)
{

    // compute channel multipliers
    float rm = 1.f, gm = 1.f, bm = 1.f;

    if (ctemp.getTemp() >= 0) {
        double drm, dgm, dbm;
        ctemp.getMultipliers(drm, dgm, dbm);
        rm = drm;
        gm = dgm;
        bm = dbm;

        rm = 1.0 / rm;
        gm = 1.0 / gm;
        bm = 1.0 / bm;
        float mul_lum = 0.299 * rm + 0.587 * gm + 0.114 * bm;
        rm /= mul_lum;
        gm /= mul_lum;
        bm /= mul_lum;
    }

    int sx1, sy1, sx2, sy2;

    transform(pp, tran, sx1, sy1, sx2, sy2);

    int imwidth = image->getWidth(); // Destination image
    int imheight = image->getHeight(); // Destination image

    if (((tran & TR_ROT) == TR_R90) || ((tran & TR_ROT) == TR_R270)) {
        int swap = imwidth;
        imwidth = imheight;
        imheight = swap;
    }

    int maxx = width; // Source image
    int maxy = height; // Source image
    int mtran = tran & TR_ROT;
    int skip = pp.getSkip();

    //if ((sx1 + skip*imwidth)>maxx) imwidth -- ; // we have a boundary condition that can cause errors

    // improve speed by integrating the area division into the multipliers
    // switched to using ints for the red/green/blue channel buffer.
    // Incidentally this improves accuracy too.
    float area = skip * skip;
    float rm2 = rm;
    float gm2 = gm;
    float bm2 = bm;
    rm /= area;
    gm /= area;
    bm /= area;

#define GCLIP( x ) Color::gamma_srgb(CLIP(x))

#ifdef _OPENMP
    #pragma omp parallel
    {
#endif
        AlignedBuffer<float> abR(imwidth);
        AlignedBuffer<float> abG(imwidth);
        AlignedBuffer<float> abB(imwidth);
        float *lineR  = abR.data;
        float *lineG  = abG.data;
        float *lineB =  abB.data;

#ifdef _OPENMP
        #pragma omp for
#endif

        // Iterating all the rows of the destination image
        for (int iy = 0; iy < imheight; iy++) {
            if (skip == 1) {
                // special case (speedup for 1:1 scale)
                // i: source image, first line of the current destination row
                int src_y = sy1 + iy;

                // overflow security check, not sure that it's necessary
                if (src_y >= maxy) {
                    continue;
                }

                for (int dst_x = 0, src_x = sx1; dst_x < imwidth; dst_x++, src_x++) {
                    // overflow security check, not sure that it's necessary
                    if (src_x >= maxx) {
                        continue;
                    }

                    lineR[dst_x] = CLIP(rm2 * r(src_y, src_x));
                    lineG[dst_x] = CLIP(gm2 * g(src_y, src_x));
                    lineB[dst_x] = CLIP(bm2 * b(src_y, src_x));
                }
            } else {
                // source image, first line of the current destination row
                int src_y = sy1 + skip * iy;

                if (src_y >= maxy) {
                    continue;
                }

                for (int dst_x = 0, src_x = sx1; dst_x < imwidth; dst_x++, src_x += skip) {
                    if (src_x >= maxx) {
                        continue;
                    }

                    int src_sub_width = MIN(maxx - src_x, skip);
                    int src_sub_height = MIN(maxy - src_y, skip);

                    float rtot, gtot, btot; // RGB accumulators
                    rtot = gtot = btot = 0.;

                    for (int src_sub_y = 0; src_sub_y < src_sub_height; src_sub_y++)
                        for (int src_sub_x = 0; src_sub_x < src_sub_width; src_sub_x++) {
                            rtot += r(src_y + src_sub_y, src_x + src_sub_x);
                            gtot += g(src_y + src_sub_y, src_x + src_sub_x);
                            btot += b(src_y + src_sub_y, src_x + src_sub_x);
                        }

                    // convert back to gamma and clip
                    if (src_sub_width == skip && src_sub_height == skip) {
                        // Common case where the sub-region is complete
                        lineR[dst_x] = CLIP(rm * rtot);
                        lineG[dst_x] = CLIP(gm * gtot);
                        lineB[dst_x] = CLIP(bm * btot);
                    } else {
                        // computing a special factor for this incomplete sub-region
                        float area = src_sub_width * src_sub_height;
                        lineR[dst_x] = CLIP(rm2 * rtot / area);
                        lineG[dst_x] = CLIP(gm2 * gtot / area);
                        lineB[dst_x] = CLIP(bm2 * btot / area);
                    }
                }
            }

            if (mtran == TR_NONE)
                for (int dst_x = 0, src_x = sx1; dst_x < imwidth; dst_x++, src_x += skip) {
                    image->r(iy, dst_x) = lineR[dst_x];
                    image->g(iy, dst_x) = lineG[dst_x];
                    image->b(iy, dst_x) = lineB[dst_x];
                } else if (mtran == TR_R180)
                for (int dst_x = 0; dst_x < imwidth; dst_x++) {
                    image->r(imheight - 1 - iy, imwidth - 1 - dst_x) = lineR[dst_x];
                    image->g(imheight - 1 - iy, imwidth - 1 - dst_x) = lineG[dst_x];
                    image->b(imheight - 1 - iy, imwidth - 1 - dst_x) = lineB[dst_x];
                } else if (mtran == TR_R90)
                for (int dst_x = 0, src_x = sx1; dst_x < imwidth; dst_x++, src_x += skip) {
                    image->r(dst_x, imheight - 1 - iy) = lineR[dst_x];
                    image->g(dst_x, imheight - 1 - iy) = lineG[dst_x];
                    image->b(dst_x, imheight - 1 - iy) = lineB[dst_x];
                } else if (mtran == TR_R270)
                for (int dst_x = 0, src_x = sx1; dst_x < imwidth; dst_x++, src_x += skip) {
                    image->r(imwidth - 1 - dst_x, iy) = lineR[dst_x];
                    image->g(imwidth - 1 - dst_x, iy) = lineG[dst_x];
                    image->b(imwidth - 1 - dst_x, iy) = lineB[dst_x];
                }
        }

#ifdef _OPENMP
    }
#endif
#undef GCLIP
}

Image8*
Image16::to8()
{
    Image8* img8 = new Image8(width, height);

    for (int h = 0; h < height; ++h) {
        for (int w = 0; w < width; ++w) {
            img8->r(h, w) = uint16ToUint8Rounded(r(h, w));
            img8->g(h, w) = uint16ToUint8Rounded(g(h, w));
            img8->b(h, w) = uint16ToUint8Rounded(b(h, w));
        }
    }

    return img8;
}

Imagefloat*
Image16::tofloat()
{
    Imagefloat* imgfloat = new Imagefloat(width, height);

    for (int h = 0; h < height; ++h) {
        for (int w = 0; w < width; ++w) {
            imgfloat->r(h, w) = r(h, w);
            imgfloat->g(h, w) = g(h, w);
            imgfloat->b(h, w) = b(h, w);
        }
    }

    return imgfloat;
}
// Parallelized transformation; create transform with cmsFLAGS_NOCACHE!
void Image16::ExecCMSTransform(cmsHTRANSFORM hTransform)
{
    //cmsDoTransform(hTransform, data, data, planestride);

    // LittleCMS cannot parallelize planar setups -- Hombre: LCMS2.4 can! But it we use this new feature, memory allocation have to be modified too
    // so build temporary buffers to allow multi processor execution
#ifdef _OPENMP
    #pragma omp parallel
#endif
    {
        AlignedBuffer<unsigned short> buffer(width * 3);

#ifdef _OPENMP
        #pragma omp for schedule(static)
#endif

        for (int y = 0; y < height; y++)
        {
            unsigned short *p = buffer.data, *pR = r(y), *pG = g(y), *pB = b(y);

            for (int x = 0; x < width; x++) {
                *(p++) = *(pR++);
                *(p++) = *(pG++);
                *(p++) = *(pB++);
            }

            cmsDoTransform(hTransform, buffer.data, buffer.data, width);

            p = buffer.data;
            pR = r(y);
            pG = g(y);
            pB = b(y);

            for (int x = 0; x < width; x++) {
                *(pR++) = *(p++);
                *(pG++) = *(p++);
                *(pB++) = *(p++);
            }
        } // End of parallelization
    }
}

// // Parallelized transformation; create transform with cmsFLAGS_NOCACHE!
// void Image16::ExecCMSTransform(cmsHTRANSFORM hTransform, const LabImage &labImage, int cx, int cy)
// {
//     // LittleCMS cannot parallelize planar Lab float images
//     // so build temporary buffers to allow multi processor execution
// #ifdef _OPENMP
//     #pragma omp parallel
// #endif
//     {
//         AlignedBuffer<float> bufferLab(width * 3);
//         AlignedBuffer<unsigned short> bufferRGB(width * 3);

// #ifdef _OPENMP
//         #pragma omp for schedule(static)
// #endif

//         for (int y = cy; y < cy + height; y++)
//         {
//             unsigned short *pRGB, *pR, *pG, *pB;
//             float *pLab, *pL, *pa, *pb;

//             pLab= bufferLab.data;
//             pL = labImage.L[y] + cx;
//             pa = labImage.a[y] + cx;
//             pb = labImage.b[y] + cx;

//             for (int x = 0; x < width; x++) {
//                 *(pLab++) = *(pL++)  / 327.68f;
//                 *(pLab++) = *(pa++)  / 327.68f;
//                 *(pLab++) = *(pb++)  / 327.68f;
//             }

//             cmsDoTransform (hTransform, bufferLab.data, bufferRGB.data, width);

//             pRGB = bufferRGB.data;
//             pR = r(y - cy);
//             pG = g(y - cy);
//             pB = b(y - cy);

//             for (int x = 0; x < width; x++) {
//                 *(pR++) = *(pRGB++);
//                 *(pG++) = *(pRGB++);
//                 *(pB++) = *(pRGB++);
//             }
//         } // End of parallelization
//     }
// }<|MERGE_RESOLUTION|>--- conflicted
+++ resolved
@@ -60,11 +60,7 @@
 {
 }
 
-<<<<<<< HEAD
-void Image16::getScanline (int row, unsigned char* buffer, int bps, bool isFloat)
-=======
-void Image16::getScanline(int row, unsigned char* buffer, int bps)
->>>>>>> 3c543d2e
+void Image16::getScanline(int row, unsigned char* buffer, int bps, bool isFloat)
 {
 
     if (data == nullptr) {
@@ -78,15 +74,7 @@
     }
 }
 
-<<<<<<< HEAD
-void Image16::setScanline (int row, unsigned char* buffer, int bps, unsigned int numSamples)
-=======
-/*
- * void Image16::setScanline (int row, unsigned char* buffer, int bps, int minValue[3], int maxValue[3]);
- * has not been implemented yet, because as of now, this method is called for IIOSF_FLOATxx sample format only
- */
-void Image16::setScanline(int row, unsigned char* buffer, int bps, unsigned int numSamples, float *minValue, float *maxValue)
->>>>>>> 3c543d2e
+void Image16::setScanline(int row, unsigned char* buffer, int bps, unsigned int numSamples)
 {
 
     if (data == nullptr) {
