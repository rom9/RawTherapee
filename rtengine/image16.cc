/*
 *  This file is part of RawTherapee.
 *
 *  Copyright (c) 2004-2010 Gabor Horvath <hgabor@rawtherapee.com>
 *
 *  RawTherapee is free software: you can redistribute it and/or modify
 *  it under the terms of the GNU General Public License as published by
 *  the Free Software Foundation, either version 3 of the License, or
 *  (at your option) any later version.
 *
 *  RawTherapee is distributed in the hope that it will be useful,
 *  but WITHOUT ANY WARRANTY; without even the implied warranty of
 *  MERCHANTABILITY or FITNESS FOR A PARTICULAR PURPOSE.  See the
 *  GNU General Public License for more details.
 *
 *  You should have received a copy of the GNU General Public License
 *  along with RawTherapee.  If not, see <http://www.gnu.org/licenses/>.
 */
#include "image16.h"
#include "imagefloat.h"
#include "image8.h"
#include <cstdio>
#include "rtengine.h"

namespace
{

void getScanline8(const uint16_t *red, const uint16_t *green, const uint16_t *blue, int width, unsigned char* buffer)
{
    for (int i = 0, ix = 0; i < width; i++) {
        buffer[ix++] = rtengine::uint16ToUint8Rounded(red[i]);
        buffer[ix++] = rtengine::uint16ToUint8Rounded(green[i]);
        buffer[ix++] = rtengine::uint16ToUint8Rounded(blue[i]);
    }
}

void getScanline16(const uint16_t *red, const uint16_t *green, const uint16_t *blue, int width, unsigned short* buffer)
{
    for (int i = 0, ix = 0; i < width; i++) {
        buffer[ix++] = red[i];
        buffer[ix++] = green[i];
        buffer[ix++] = blue[i];
    }
}

}

using namespace rtengine;

Image16::Image16()
{
}

Image16::Image16(int w, int h)
{
    allocate(w, h);
}

Image16::~Image16()
{
}

void Image16::getScanline(int row, unsigned char* buffer, int bps)
{

    if (data == nullptr) {
        return;
    }

    if (bps == 16) {
        getScanline16(r(row), g(row), b(row), width, (unsigned short*)buffer);
    } else if (bps == 8) {
        getScanline8(r(row), g(row), b(row), width, buffer);
    }
}

/*
 * void Image16::setScanline (int row, unsigned char* buffer, int bps, int minValue[3], int maxValue[3]);
 * has not been implemented yet, because as of now, this method is called for IIOSF_FLOAT sample format only
 */
void Image16::setScanline(int row, unsigned char* buffer, int bps, float *minValue, float *maxValue)
{

    if (data == nullptr) {
        return;
    }

    // For optimization purpose, we're assuming that this class never has to provide min/max bounds
    assert(!minValue);

    switch (sampleFormat) {
        case (IIOSF_UNSIGNED_CHAR): {
            int ix = 0;

            for (int i = 0; i < width; ++i) {
                r(row, i) = static_cast<unsigned short>(buffer[ix++]) * 257;
                g(row, i) = static_cast<unsigned short>(buffer[ix++]) * 257;
                b(row, i) = static_cast<unsigned short>(buffer[ix++]) * 257;
            }

            break;
        }

        case (IIOSF_UNSIGNED_SHORT): {
            unsigned short* sbuffer = (unsigned short*) buffer;
            int ix = 0;

            for (int i = 0; i < width; ++i) {
                r(row, i) = sbuffer[ix++];
                g(row, i) = sbuffer[ix++];
                b(row, i) = sbuffer[ix++];
            }

            break;
        }

        default:
            // Other types are ignored, but could be implemented if necessary
            break;
    }

    /*
     * Not used for now
     *
     */
}

Image16* Image16::copy()
{

    Image16* cp = new Image16(width, height);
    copyData(cp);
    return cp;
}

void Image16::getStdImageloc(int begx, int begy, int yEn, int xEn, int cx, int cy, ColorTemp ctemp, int tran, Imagefloat* image, Imagefloat* bufimage, PreviewProps pp, bool first, procparams::ToneCurveParams hrp)
{
    // compute channel multipliers
    double drm, dgm, dbm;
    ctemp.getMultipliers(drm, dgm, dbm);
    float rm = drm, gm = dgm, bm = dbm;

    rm = 1.0 / rm;
    gm = 1.0 / gm;
    bm = 1.0 / bm;
    float mul_lum = 0.299 * rm + 0.587 * gm + 0.114 * bm;
    rm /= mul_lum;
    gm /= mul_lum;
    bm /= mul_lum;

    int sx1, sy1, sx2, sy2;

    transform(pp, tran, sx1, sy1, sx2, sy2);

    int imwidth = image->getWidth(); // Destination image
    int imheight = image->getHeight(); // Destination image

    if (((tran & TR_ROT) == TR_R90) || ((tran & TR_ROT) == TR_R270)) {
        int swap = imwidth;
        imwidth = imheight;
        imheight = swap;
    }

    int maxx = width; // Source image
    int maxy = height; // Source image
    int mtran = tran & TR_ROT;
    int skip = pp.getSkip();

    //if ((sx1 + skip*imwidth)>maxx) imwidth -- ; // we have a boundary condition that can cause errors

    // improve speed by integrating the area division into the multipliers
    // switched to using ints for the red/green/blue channel buffer.
    // Incidentally this improves accuracy too.
    float area = skip * skip;
    float rm2 = rm;
    float gm2 = gm;
    float bm2 = bm;
    rm /= area;
    gm /= area;
    bm /= area;

#define GCLIP( x ) Color::gamma_srgb(CLIP(x))

#ifdef _OPENMP
    #pragma omp parallel
    {
#endif
        AlignedBuffer<float> abR(imwidth);
        AlignedBuffer<float> abG(imwidth);
        AlignedBuffer<float> abB(imwidth);
        float *lineR  = abR.data;
        float *lineG  = abG.data;
        float *lineB =  abB.data;

#ifdef _OPENMP
        #pragma omp for
#endif

        // Iterating all the rows of the destination image
        for (int iy = 0; iy < imheight; iy++) {
            if (skip == 1) {
                // special case (speedup for 1:1 scale)
                // i: source image, first line of the current destination row
                int src_y = sy1 + iy;

                // overflow security check, not sure that it's necessary
                if (src_y >= maxy) {
                    continue;
                }

                for (int dst_x = 0, src_x = sx1; dst_x < imwidth; dst_x++, src_x++) {
                    // overflow security check, not sure that it's necessary
                    if (src_x >= maxx) {
                        continue;
                    }

                    lineR[dst_x] = CLIP(rm2 * r(src_y, src_x));
                    lineG[dst_x] = CLIP(gm2 * g(src_y, src_x));
                    lineB[dst_x] = CLIP(bm2 * b(src_y, src_x));
                }
            } else {
                // source image, first line of the current destination row
                int src_y = sy1 + skip * iy;

                if (src_y >= maxy) {
                    continue;
                }

                for (int dst_x = 0, src_x = sx1; dst_x < imwidth; dst_x++, src_x += skip) {
                    if (src_x >= maxx) {
                        continue;
                    }

                    int src_sub_width = MIN(maxx - src_x, skip);
                    int src_sub_height = MIN(maxy - src_y, skip);

                    float rtot, gtot, btot; // RGB accumulators
                    rtot = gtot = btot = 0.;

                    for (int src_sub_y = 0; src_sub_y < src_sub_height; src_sub_y++)
                        for (int src_sub_x = 0; src_sub_x < src_sub_width; src_sub_x++) {
                            rtot += r(src_y + src_sub_y, src_x + src_sub_x);
                            gtot += g(src_y + src_sub_y, src_x + src_sub_x);
                            btot += b(src_y + src_sub_y, src_x + src_sub_x);
                        }

                    // convert back to gamma and clip
                    if (src_sub_width == skip && src_sub_height == skip) {
                        // Common case where the sub-region is complete
                        lineR[dst_x] = CLIP(rm * rtot);
                        lineG[dst_x] = CLIP(gm * gtot);
                        lineB[dst_x] = CLIP(bm * btot);
                    } else {
                        // computing a special factor for this incomplete sub-region
                        float area = src_sub_width * src_sub_height;
                        lineR[dst_x] = CLIP(rm2 * rtot / area);
                        lineG[dst_x] = CLIP(gm2 * gtot / area);
                        lineB[dst_x] = CLIP(bm2 * btot / area);
                    }
                }
            }

            if (mtran == TR_NONE)
                for (int dst_x = 0, src_x = sx1; dst_x < imwidth; dst_x++, src_x += skip) {
                    image->r(iy, dst_x) = lineR[dst_x];
                    image->g(iy, dst_x) = lineG[dst_x];
                    image->b(iy, dst_x) = lineB[dst_x];
                } else if (mtran == TR_R180)
                for (int dst_x = 0; dst_x < imwidth; dst_x++) {
                    image->r(imheight - 1 - iy, imwidth - 1 - dst_x) = lineR[dst_x];
                    image->g(imheight - 1 - iy, imwidth - 1 - dst_x) = lineG[dst_x];
                    image->b(imheight - 1 - iy, imwidth - 1 - dst_x) = lineB[dst_x];
                } else if (mtran == TR_R90)
                for (int dst_x = 0, src_x = sx1; dst_x < imwidth; dst_x++, src_x += skip) {
                    image->r(dst_x, imheight - 1 - iy) = lineR[dst_x];
                    image->g(dst_x, imheight - 1 - iy) = lineG[dst_x];
                    image->b(dst_x, imheight - 1 - iy) = lineB[dst_x];
                } else if (mtran == TR_R270)
                for (int dst_x = 0, src_x = sx1; dst_x < imwidth; dst_x++, src_x += skip) {
                    image->r(imwidth - 1 - dst_x, iy) = lineR[dst_x];
                    image->g(imwidth - 1 - dst_x, iy) = lineG[dst_x];
                    image->b(imwidth - 1 - dst_x, iy) = lineB[dst_x];
                }
        }

#ifdef _OPENMP
    }
#endif
#ifdef _OPENMP
    #pragma omp parallel for schedule(dynamic,16)
#endif

    for (int y = 0; y < image->getHeight() ; y++) //{
        for (int x = 0; x < image->getWidth(); x++) {
            int lox = cx + x;
            int loy = cy + y;

            if (lox >= begx && lox < xEn && loy >= begy && loy < yEn) {
                bufimage->r(loy - begy, lox - begx) = image->r(y, x);
                bufimage->g(loy - begy, lox - begx) = image->g(y, x);
                bufimage->b(loy - begy, lox - begx) = image->b(y, x);
            }
        }



#undef GCLIP
}


void Image16::getStdImage(ColorTemp ctemp, int tran, Imagefloat* image, PreviewProps pp, bool first, procparams::ToneCurveParams hrp)
{

    // compute channel multipliers
    float rm = 1.f, gm = 1.f, bm = 1.f;

    if (ctemp.getTemp() >= 0) {
        double drm, dgm, dbm;
        ctemp.getMultipliers(drm, dgm, dbm);
        rm = drm;
        gm = dgm;
        bm = dbm;

        rm = 1.0 / rm;
        gm = 1.0 / gm;
        bm = 1.0 / bm;
        float mul_lum = 0.299 * rm + 0.587 * gm + 0.114 * bm;
        rm /= mul_lum;
        gm /= mul_lum;
        bm /= mul_lum;
    }

    int sx1, sy1, sx2, sy2;

    transform(pp, tran, sx1, sy1, sx2, sy2);

    int imwidth = image->getWidth(); // Destination image
    int imheight = image->getHeight(); // Destination image

    if (((tran & TR_ROT) == TR_R90) || ((tran & TR_ROT) == TR_R270)) {
        int swap = imwidth;
        imwidth = imheight;
        imheight = swap;
    }

    int maxx = width; // Source image
    int maxy = height; // Source image
    int mtran = tran & TR_ROT;
    int skip = pp.getSkip();

    //if ((sx1 + skip*imwidth)>maxx) imwidth -- ; // we have a boundary condition that can cause errors

    // improve speed by integrating the area division into the multipliers
    // switched to using ints for the red/green/blue channel buffer.
    // Incidentally this improves accuracy too.
    float area = skip * skip;
    float rm2 = rm;
    float gm2 = gm;
    float bm2 = bm;
    rm /= area;
    gm /= area;
    bm /= area;

#define GCLIP( x ) Color::gamma_srgb(CLIP(x))

#ifdef _OPENMP
    #pragma omp parallel
    {
#endif
        AlignedBuffer<float> abR(imwidth);
        AlignedBuffer<float> abG(imwidth);
        AlignedBuffer<float> abB(imwidth);
        float *lineR  = abR.data;
        float *lineG  = abG.data;
        float *lineB =  abB.data;

#ifdef _OPENMP
        #pragma omp for
#endif

        // Iterating all the rows of the destination image
        for (int iy = 0; iy < imheight; iy++) {
            if (skip == 1) {
                // special case (speedup for 1:1 scale)
                // i: source image, first line of the current destination row
                int src_y = sy1 + iy;

                // overflow security check, not sure that it's necessary
                if (src_y >= maxy) {
                    continue;
                }

                for (int dst_x = 0, src_x = sx1; dst_x < imwidth; dst_x++, src_x++) {
                    // overflow security check, not sure that it's necessary
                    if (src_x >= maxx) {
                        continue;
                    }

                    lineR[dst_x] = CLIP(rm2 * r(src_y, src_x));
                    lineG[dst_x] = CLIP(gm2 * g(src_y, src_x));
                    lineB[dst_x] = CLIP(bm2 * b(src_y, src_x));
                }
            } else {
                // source image, first line of the current destination row
                int src_y = sy1 + skip * iy;

                if (src_y >= maxy) {
                    continue;
                }

                for (int dst_x = 0, src_x = sx1; dst_x < imwidth; dst_x++, src_x += skip) {
                    if (src_x >= maxx) {
                        continue;
                    }

                    int src_sub_width = MIN(maxx - src_x, skip);
                    int src_sub_height = MIN(maxy - src_y, skip);

                    float rtot, gtot, btot; // RGB accumulators
                    rtot = gtot = btot = 0.;

                    for (int src_sub_y = 0; src_sub_y < src_sub_height; src_sub_y++)
                        for (int src_sub_x = 0; src_sub_x < src_sub_width; src_sub_x++) {
                            rtot += r(src_y + src_sub_y, src_x + src_sub_x);
                            gtot += g(src_y + src_sub_y, src_x + src_sub_x);
                            btot += b(src_y + src_sub_y, src_x + src_sub_x);
                        }

                    // convert back to gamma and clip
                    if (src_sub_width == skip && src_sub_height == skip) {
                        // Common case where the sub-region is complete
                        lineR[dst_x] = CLIP(rm * rtot);
                        lineG[dst_x] = CLIP(gm * gtot);
                        lineB[dst_x] = CLIP(bm * btot);
                    } else {
                        // computing a special factor for this incomplete sub-region
                        float area = src_sub_width * src_sub_height;
                        lineR[dst_x] = CLIP(rm2 * rtot / area);
                        lineG[dst_x] = CLIP(gm2 * gtot / area);
                        lineB[dst_x] = CLIP(bm2 * btot / area);
                    }
                }
            }

            if (mtran == TR_NONE)
                for (int dst_x = 0, src_x = sx1; dst_x < imwidth; dst_x++, src_x += skip) {
                    image->r(iy, dst_x) = lineR[dst_x];
                    image->g(iy, dst_x) = lineG[dst_x];
                    image->b(iy, dst_x) = lineB[dst_x];
                } else if (mtran == TR_R180)
                for (int dst_x = 0; dst_x < imwidth; dst_x++) {
                    image->r(imheight - 1 - iy, imwidth - 1 - dst_x) = lineR[dst_x];
                    image->g(imheight - 1 - iy, imwidth - 1 - dst_x) = lineG[dst_x];
                    image->b(imheight - 1 - iy, imwidth - 1 - dst_x) = lineB[dst_x];
                } else if (mtran == TR_R90)
                for (int dst_x = 0, src_x = sx1; dst_x < imwidth; dst_x++, src_x += skip) {
                    image->r(dst_x, imheight - 1 - iy) = lineR[dst_x];
                    image->g(dst_x, imheight - 1 - iy) = lineG[dst_x];
                    image->b(dst_x, imheight - 1 - iy) = lineB[dst_x];
                } else if (mtran == TR_R270)
                for (int dst_x = 0, src_x = sx1; dst_x < imwidth; dst_x++, src_x += skip) {
                    image->r(imwidth - 1 - dst_x, iy) = lineR[dst_x];
                    image->g(imwidth - 1 - dst_x, iy) = lineG[dst_x];
                    image->b(imwidth - 1 - dst_x, iy) = lineB[dst_x];
                }
        }

#ifdef _OPENMP
    }
#endif
#undef GCLIP
}

Image8*
Image16::to8()
{
    Image8* img8 = new Image8(width, height);

    for (int h = 0; h < height; ++h) {
        for (int w = 0; w < width; ++w) {
            img8->r(h, w) = uint16ToUint8Rounded(r(h, w));
            img8->g(h, w) = uint16ToUint8Rounded(g(h, w));
            img8->b(h, w) = uint16ToUint8Rounded(b(h, w));
        }
    }

    return img8;
}

Imagefloat*
Image16::tofloat()
{
    Imagefloat* imgfloat = new Imagefloat(width, height);

    for (int h = 0; h < height; ++h) {
        for (int w = 0; w < width; ++w) {
            imgfloat->r(h, w) = r(h, w);
            imgfloat->g(h, w) = g(h, w);
            imgfloat->b(h, w) = b(h, w);
        }
    }

    return imgfloat;
}

<<<<<<< HEAD
// Parallized transformation; create transform with cmsFLAGS_NOCACHE!
void Image16::ExecCMSTransform(cmsHTRANSFORM hTransform, const LabImage &labImage, int cx, int cy)
{
    // LittleCMS cannot parallelize planar Lab float images
    // so build temporary buffers to allow multi processor execution
#ifdef _OPENMP
    #pragma omp parallel
#endif
    {
        AlignedBuffer<float> bufferLab(width * 3);
        AlignedBuffer<unsigned short> bufferRGB(width * 3);

#ifdef _OPENMP
        #pragma omp for schedule(static)
#endif

        for (int y = cy; y < cy + height; y++)
        {
            unsigned short *pRGB, *pR, *pG, *pB;
            float *pLab, *pL, *pa, *pb;

            pLab = bufferLab.data;
            pL = labImage.L[y] + cx;
            pa = labImage.a[y] + cx;
            pb = labImage.b[y] + cx;

            for (int x = 0; x < width; x++) {
                * (pLab++) = * (pL++)  / 327.68f;
                * (pLab++) = * (pa++)  / 327.68f;
                * (pLab++) = * (pb++)  / 327.68f;
            }

            cmsDoTransform(hTransform, bufferLab.data, bufferRGB.data, width);

            pRGB = bufferRGB.data;
            pR = r(y - cy);
            pG = g(y - cy);
            pB = b(y - cy);

            for (int x = 0; x < width; x++) {
                * (pR++) = * (pRGB++);
                * (pG++) = * (pRGB++);
                * (pB++) = * (pRGB++);
            }
        } // End of parallelization
    }
}
=======
// // Parallized transformation; create transform with cmsFLAGS_NOCACHE!
// void Image16::ExecCMSTransform(cmsHTRANSFORM hTransform, const LabImage &labImage, int cx, int cy)
// {
//     // LittleCMS cannot parallelize planar Lab float images
//     // so build temporary buffers to allow multi processor execution
// #ifdef _OPENMP
//     #pragma omp parallel
// #endif
//     {
//         AlignedBuffer<float> bufferLab(width * 3);
//         AlignedBuffer<unsigned short> bufferRGB(width * 3);

// #ifdef _OPENMP
//         #pragma omp for schedule(static)
// #endif

//         for (int y = cy; y < cy + height; y++)
//         {
//             unsigned short *pRGB, *pR, *pG, *pB;
//             float *pLab, *pL, *pa, *pb;

//             pLab= bufferLab.data;
//             pL = labImage.L[y] + cx;
//             pa = labImage.a[y] + cx;
//             pb = labImage.b[y] + cx;

//             for (int x = 0; x < width; x++) {
//                 *(pLab++) = *(pL++)  / 327.68f;
//                 *(pLab++) = *(pa++)  / 327.68f;
//                 *(pLab++) = *(pb++)  / 327.68f;
//             }

//             cmsDoTransform (hTransform, bufferLab.data, bufferRGB.data, width);

//             pRGB = bufferRGB.data;
//             pR = r(y - cy);
//             pG = g(y - cy);
//             pB = b(y - cy);

//             for (int x = 0; x < width; x++) {
//                 *(pR++) = *(pRGB++);
//                 *(pG++) = *(pRGB++);
//                 *(pB++) = *(pRGB++);
//             }
//         } // End of parallelization
//     }
// }
>>>>>>> 91e494a7
<|MERGE_RESOLUTION|>--- conflicted
+++ resolved
@@ -503,55 +503,6 @@
     return imgfloat;
 }
 
-<<<<<<< HEAD
-// Parallized transformation; create transform with cmsFLAGS_NOCACHE!
-void Image16::ExecCMSTransform(cmsHTRANSFORM hTransform, const LabImage &labImage, int cx, int cy)
-{
-    // LittleCMS cannot parallelize planar Lab float images
-    // so build temporary buffers to allow multi processor execution
-#ifdef _OPENMP
-    #pragma omp parallel
-#endif
-    {
-        AlignedBuffer<float> bufferLab(width * 3);
-        AlignedBuffer<unsigned short> bufferRGB(width * 3);
-
-#ifdef _OPENMP
-        #pragma omp for schedule(static)
-#endif
-
-        for (int y = cy; y < cy + height; y++)
-        {
-            unsigned short *pRGB, *pR, *pG, *pB;
-            float *pLab, *pL, *pa, *pb;
-
-            pLab = bufferLab.data;
-            pL = labImage.L[y] + cx;
-            pa = labImage.a[y] + cx;
-            pb = labImage.b[y] + cx;
-
-            for (int x = 0; x < width; x++) {
-                * (pLab++) = * (pL++)  / 327.68f;
-                * (pLab++) = * (pa++)  / 327.68f;
-                * (pLab++) = * (pb++)  / 327.68f;
-            }
-
-            cmsDoTransform(hTransform, bufferLab.data, bufferRGB.data, width);
-
-            pRGB = bufferRGB.data;
-            pR = r(y - cy);
-            pG = g(y - cy);
-            pB = b(y - cy);
-
-            for (int x = 0; x < width; x++) {
-                * (pR++) = * (pRGB++);
-                * (pG++) = * (pRGB++);
-                * (pB++) = * (pRGB++);
-            }
-        } // End of parallelization
-    }
-}
-=======
 // // Parallized transformation; create transform with cmsFLAGS_NOCACHE!
 // void Image16::ExecCMSTransform(cmsHTRANSFORM hTransform, const LabImage &labImage, int cx, int cy)
 // {
@@ -598,5 +549,4 @@
 //             }
 //         } // End of parallelization
 //     }
-// }
->>>>>>> 91e494a7
+// }