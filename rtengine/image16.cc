/*
 *  This file is part of RawTherapee.
 *
 *  Copyright (c) 2004-2010 Gabor Horvath <hgabor@rawtherapee.com>
 *
 *  RawTherapee is free software: you can redistribute it and/or modify
 *  it under the terms of the GNU General Public License as published by
 *  the Free Software Foundation, either version 3 of the License, or
 *  (at your option) any later version.
 *
 *  RawTherapee is distributed in the hope that it will be useful,
 *  but WITHOUT ANY WARRANTY; without even the implied warranty of
 *  MERCHANTABILITY or FITNESS FOR A PARTICULAR PURPOSE.  See the
 *  GNU General Public License for more details.
 *
 *  You should have received a copy of the GNU General Public License
 *  along with RawTherapee.  If not, see <http://www.gnu.org/licenses/>.
 */
#include "image16.h"
#include "imagefloat.h"
#include "image8.h"
#include <cstdio>
#include "rtengine.h"

namespace
{

void getScanline8(const uint16_t *red, const uint16_t *green, const uint16_t *blue, int width, unsigned char* buffer)
{
    for (int i = 0, ix = 0; i < width; i++) {
        buffer[ix++] = rtengine::uint16ToUint8Rounded(red[i]);
        buffer[ix++] = rtengine::uint16ToUint8Rounded(green[i]);
        buffer[ix++] = rtengine::uint16ToUint8Rounded(blue[i]);
    }
}

void getScanline16(const uint16_t *red, const uint16_t *green, const uint16_t *blue, int width, unsigned short* buffer)
{
    for (int i = 0, ix = 0; i < width; i++) {
        buffer[ix++] = red[i];
        buffer[ix++] = green[i];
        buffer[ix++] = blue[i];
    }
}

}

using namespace rtengine;

Image16::Image16()
{
}

Image16::Image16(int w, int h)
{
    allocate(w, h);
}

Image16::~Image16()
{
}

void Image16::getScanline(int row, unsigned char* buffer, int bps)
{

    if (data == nullptr) {
        return;
    }

    if (bps == 16) {
        getScanline16(r(row), g(row), b(row), width, (unsigned short*)buffer);
    } else if (bps == 8) {
        getScanline8(r(row), g(row), b(row), width, buffer);
    }
}

/*
 * void Image16::setScanline (int row, unsigned char* buffer, int bps, int minValue[3], int maxValue[3]);
 * has not been implemented yet, because as of now, this method is called for IIOSF_FLOAT sample format only
 */
<<<<<<< HEAD
void Image16::setScanline(int row, unsigned char* buffer, int bps, float *minValue, float *maxValue)
=======
void Image16::setScanline (int row, unsigned char* buffer, int bps, unsigned int numSamples, float *minValue, float *maxValue)
>>>>>>> 4511b693
{

    if (data == nullptr) {
        return;
    }

    // For optimization purpose, we're assuming that this class never has to provide min/max bounds
    assert(!minValue);

    switch (sampleFormat) {
        case (IIOSF_UNSIGNED_CHAR): {
            int ix = 0;

            if(numSamples == 1) {
                for (int i = 0; i < width; ++i) {
                    r(row, i) = g(row, i) = b(row, i) = static_cast<unsigned short>(buffer[ix++]) * 257;
                }
            } else {
                for (int i = 0; i < width; ++i) {
                    r(row, i) = static_cast<unsigned short>(buffer[ix++]) * 257;
                    g(row, i) = static_cast<unsigned short>(buffer[ix++]) * 257;
                    b(row, i) = static_cast<unsigned short>(buffer[ix++]) * 257;
                }
            }
            break;
        }

        case (IIOSF_UNSIGNED_SHORT): {
            unsigned short* sbuffer = (unsigned short*) buffer;
            int ix = 0;

            for (int i = 0; i < width; ++i) {
                r(row, i) = sbuffer[ix++];
                g(row, i) = sbuffer[ix++];
                b(row, i) = sbuffer[ix++];
            }

            break;
        }

        default:
            // Other types are ignored, but could be implemented if necessary
            break;
    }

    /*
     * Not used for now
     *
     */
}

Image16* Image16::copy()
{

    Image16* cp = new Image16(width, height);
    copyData(cp);
    return cp;
}

void Image16::getStdImageloc(int begx, int begy, int yEn, int xEn, int cx, int cy, ColorTemp ctemp, int tran, Imagefloat* image, Imagefloat* bufimage, PreviewProps pp, bool first, procparams::ToneCurveParams hrp)
{
    // compute channel multipliers
    double drm, dgm, dbm;
    ctemp.getMultipliers(drm, dgm, dbm);
    float rm = drm, gm = dgm, bm = dbm;

    rm = 1.0 / rm;
    gm = 1.0 / gm;
    bm = 1.0 / bm;
    float mul_lum = 0.299 * rm + 0.587 * gm + 0.114 * bm;
    rm /= mul_lum;
    gm /= mul_lum;
    bm /= mul_lum;

    int sx1, sy1, sx2, sy2;

    transform(pp, tran, sx1, sy1, sx2, sy2);

    int imwidth = image->getWidth(); // Destination image
    int imheight = image->getHeight(); // Destination image

    if (((tran & TR_ROT) == TR_R90) || ((tran & TR_ROT) == TR_R270)) {
        int swap = imwidth;
        imwidth = imheight;
        imheight = swap;
    }

    int maxx = width; // Source image
    int maxy = height; // Source image
    int mtran = tran & TR_ROT;
    int skip = pp.getSkip();

    //if ((sx1 + skip*imwidth)>maxx) imwidth -- ; // we have a boundary condition that can cause errors

    // improve speed by integrating the area division into the multipliers
    // switched to using ints for the red/green/blue channel buffer.
    // Incidentally this improves accuracy too.
    float area = skip * skip;
    float rm2 = rm;
    float gm2 = gm;
    float bm2 = bm;
    rm /= area;
    gm /= area;
    bm /= area;

#define GCLIP( x ) Color::gamma_srgb(CLIP(x))

#ifdef _OPENMP
    #pragma omp parallel
    {
#endif
        AlignedBuffer<float> abR(imwidth);
        AlignedBuffer<float> abG(imwidth);
        AlignedBuffer<float> abB(imwidth);
        float *lineR  = abR.data;
        float *lineG  = abG.data;
        float *lineB =  abB.data;

#ifdef _OPENMP
        #pragma omp for
#endif

        // Iterating all the rows of the destination image
        for (int iy = 0; iy < imheight; iy++) {
            if (skip == 1) {
                // special case (speedup for 1:1 scale)
                // i: source image, first line of the current destination row
                int src_y = sy1 + iy;

                // overflow security check, not sure that it's necessary
                if (src_y >= maxy) {
                    continue;
                }

                for (int dst_x = 0, src_x = sx1; dst_x < imwidth; dst_x++, src_x++) {
                    // overflow security check, not sure that it's necessary
                    if (src_x >= maxx) {
                        continue;
                    }

                    lineR[dst_x] = CLIP(rm2 * r(src_y, src_x));
                    lineG[dst_x] = CLIP(gm2 * g(src_y, src_x));
                    lineB[dst_x] = CLIP(bm2 * b(src_y, src_x));
                }
            } else {
                // source image, first line of the current destination row
                int src_y = sy1 + skip * iy;

                if (src_y >= maxy) {
                    continue;
                }

                for (int dst_x = 0, src_x = sx1; dst_x < imwidth; dst_x++, src_x += skip) {
                    if (src_x >= maxx) {
                        continue;
                    }

                    int src_sub_width = MIN(maxx - src_x, skip);
                    int src_sub_height = MIN(maxy - src_y, skip);

                    float rtot, gtot, btot; // RGB accumulators
                    rtot = gtot = btot = 0.;

                    for (int src_sub_y = 0; src_sub_y < src_sub_height; src_sub_y++)
                        for (int src_sub_x = 0; src_sub_x < src_sub_width; src_sub_x++) {
                            rtot += r(src_y + src_sub_y, src_x + src_sub_x);
                            gtot += g(src_y + src_sub_y, src_x + src_sub_x);
                            btot += b(src_y + src_sub_y, src_x + src_sub_x);
                        }

                    // convert back to gamma and clip
                    if (src_sub_width == skip && src_sub_height == skip) {
                        // Common case where the sub-region is complete
                        lineR[dst_x] = CLIP(rm * rtot);
                        lineG[dst_x] = CLIP(gm * gtot);
                        lineB[dst_x] = CLIP(bm * btot);
                    } else {
                        // computing a special factor for this incomplete sub-region
                        float area = src_sub_width * src_sub_height;
                        lineR[dst_x] = CLIP(rm2 * rtot / area);
                        lineG[dst_x] = CLIP(gm2 * gtot / area);
                        lineB[dst_x] = CLIP(bm2 * btot / area);
                    }
                }
            }

            if (mtran == TR_NONE)
                for (int dst_x = 0, src_x = sx1; dst_x < imwidth; dst_x++, src_x += skip) {
                    image->r(iy, dst_x) = lineR[dst_x];
                    image->g(iy, dst_x) = lineG[dst_x];
                    image->b(iy, dst_x) = lineB[dst_x];
                } else if (mtran == TR_R180)
                for (int dst_x = 0; dst_x < imwidth; dst_x++) {
                    image->r(imheight - 1 - iy, imwidth - 1 - dst_x) = lineR[dst_x];
                    image->g(imheight - 1 - iy, imwidth - 1 - dst_x) = lineG[dst_x];
                    image->b(imheight - 1 - iy, imwidth - 1 - dst_x) = lineB[dst_x];
                } else if (mtran == TR_R90)
                for (int dst_x = 0, src_x = sx1; dst_x < imwidth; dst_x++, src_x += skip) {
                    image->r(dst_x, imheight - 1 - iy) = lineR[dst_x];
                    image->g(dst_x, imheight - 1 - iy) = lineG[dst_x];
                    image->b(dst_x, imheight - 1 - iy) = lineB[dst_x];
                } else if (mtran == TR_R270)
                for (int dst_x = 0, src_x = sx1; dst_x < imwidth; dst_x++, src_x += skip) {
                    image->r(imwidth - 1 - dst_x, iy) = lineR[dst_x];
                    image->g(imwidth - 1 - dst_x, iy) = lineG[dst_x];
                    image->b(imwidth - 1 - dst_x, iy) = lineB[dst_x];
                }
        }

#ifdef _OPENMP
    }
#endif
#ifdef _OPENMP
    #pragma omp parallel for schedule(dynamic,16)
#endif

    for (int y = 0; y < image->getHeight() ; y++) //{
        for (int x = 0; x < image->getWidth(); x++) {
            int lox = cx + x;
            int loy = cy + y;

            if (lox >= begx && lox < xEn && loy >= begy && loy < yEn) {
                bufimage->r(loy - begy, lox - begx) = image->r(y, x);
                bufimage->g(loy - begy, lox - begx) = image->g(y, x);
                bufimage->b(loy - begy, lox - begx) = image->b(y, x);
            }
        }



#undef GCLIP
}


void Image16::getStdImage(ColorTemp ctemp, int tran, Imagefloat* image, PreviewProps pp, bool first, procparams::ToneCurveParams hrp)
{

    // compute channel multipliers
    float rm = 1.f, gm = 1.f, bm = 1.f;

    if (ctemp.getTemp() >= 0) {
        double drm, dgm, dbm;
        ctemp.getMultipliers(drm, dgm, dbm);
        rm = drm;
        gm = dgm;
        bm = dbm;

        rm = 1.0 / rm;
        gm = 1.0 / gm;
        bm = 1.0 / bm;
        float mul_lum = 0.299 * rm + 0.587 * gm + 0.114 * bm;
        rm /= mul_lum;
        gm /= mul_lum;
        bm /= mul_lum;
    }

    int sx1, sy1, sx2, sy2;

    transform(pp, tran, sx1, sy1, sx2, sy2);

    int imwidth = image->getWidth(); // Destination image
    int imheight = image->getHeight(); // Destination image

    if (((tran & TR_ROT) == TR_R90) || ((tran & TR_ROT) == TR_R270)) {
        int swap = imwidth;
        imwidth = imheight;
        imheight = swap;
    }

    int maxx = width; // Source image
    int maxy = height; // Source image
    int mtran = tran & TR_ROT;
    int skip = pp.getSkip();

    //if ((sx1 + skip*imwidth)>maxx) imwidth -- ; // we have a boundary condition that can cause errors

    // improve speed by integrating the area division into the multipliers
    // switched to using ints for the red/green/blue channel buffer.
    // Incidentally this improves accuracy too.
    float area = skip * skip;
    float rm2 = rm;
    float gm2 = gm;
    float bm2 = bm;
    rm /= area;
    gm /= area;
    bm /= area;

#define GCLIP( x ) Color::gamma_srgb(CLIP(x))

#ifdef _OPENMP
    #pragma omp parallel
    {
#endif
        AlignedBuffer<float> abR(imwidth);
        AlignedBuffer<float> abG(imwidth);
        AlignedBuffer<float> abB(imwidth);
        float *lineR  = abR.data;
        float *lineG  = abG.data;
        float *lineB =  abB.data;

#ifdef _OPENMP
        #pragma omp for
#endif

        // Iterating all the rows of the destination image
        for (int iy = 0; iy < imheight; iy++) {
            if (skip == 1) {
                // special case (speedup for 1:1 scale)
                // i: source image, first line of the current destination row
                int src_y = sy1 + iy;

                // overflow security check, not sure that it's necessary
                if (src_y >= maxy) {
                    continue;
                }

                for (int dst_x = 0, src_x = sx1; dst_x < imwidth; dst_x++, src_x++) {
                    // overflow security check, not sure that it's necessary
                    if (src_x >= maxx) {
                        continue;
                    }

                    lineR[dst_x] = CLIP(rm2 * r(src_y, src_x));
                    lineG[dst_x] = CLIP(gm2 * g(src_y, src_x));
                    lineB[dst_x] = CLIP(bm2 * b(src_y, src_x));
                }
            } else {
                // source image, first line of the current destination row
                int src_y = sy1 + skip * iy;

                if (src_y >= maxy) {
                    continue;
                }

                for (int dst_x = 0, src_x = sx1; dst_x < imwidth; dst_x++, src_x += skip) {
                    if (src_x >= maxx) {
                        continue;
                    }

                    int src_sub_width = MIN(maxx - src_x, skip);
                    int src_sub_height = MIN(maxy - src_y, skip);

                    float rtot, gtot, btot; // RGB accumulators
                    rtot = gtot = btot = 0.;

                    for (int src_sub_y = 0; src_sub_y < src_sub_height; src_sub_y++)
                        for (int src_sub_x = 0; src_sub_x < src_sub_width; src_sub_x++) {
                            rtot += r(src_y + src_sub_y, src_x + src_sub_x);
                            gtot += g(src_y + src_sub_y, src_x + src_sub_x);
                            btot += b(src_y + src_sub_y, src_x + src_sub_x);
                        }

                    // convert back to gamma and clip
                    if (src_sub_width == skip && src_sub_height == skip) {
                        // Common case where the sub-region is complete
                        lineR[dst_x] = CLIP(rm * rtot);
                        lineG[dst_x] = CLIP(gm * gtot);
                        lineB[dst_x] = CLIP(bm * btot);
                    } else {
                        // computing a special factor for this incomplete sub-region
                        float area = src_sub_width * src_sub_height;
                        lineR[dst_x] = CLIP(rm2 * rtot / area);
                        lineG[dst_x] = CLIP(gm2 * gtot / area);
                        lineB[dst_x] = CLIP(bm2 * btot / area);
                    }
                }
            }

            if (mtran == TR_NONE)
                for (int dst_x = 0, src_x = sx1; dst_x < imwidth; dst_x++, src_x += skip) {
                    image->r(iy, dst_x) = lineR[dst_x];
                    image->g(iy, dst_x) = lineG[dst_x];
                    image->b(iy, dst_x) = lineB[dst_x];
                } else if (mtran == TR_R180)
                for (int dst_x = 0; dst_x < imwidth; dst_x++) {
                    image->r(imheight - 1 - iy, imwidth - 1 - dst_x) = lineR[dst_x];
                    image->g(imheight - 1 - iy, imwidth - 1 - dst_x) = lineG[dst_x];
                    image->b(imheight - 1 - iy, imwidth - 1 - dst_x) = lineB[dst_x];
                } else if (mtran == TR_R90)
                for (int dst_x = 0, src_x = sx1; dst_x < imwidth; dst_x++, src_x += skip) {
                    image->r(dst_x, imheight - 1 - iy) = lineR[dst_x];
                    image->g(dst_x, imheight - 1 - iy) = lineG[dst_x];
                    image->b(dst_x, imheight - 1 - iy) = lineB[dst_x];
                } else if (mtran == TR_R270)
                for (int dst_x = 0, src_x = sx1; dst_x < imwidth; dst_x++, src_x += skip) {
                    image->r(imwidth - 1 - dst_x, iy) = lineR[dst_x];
                    image->g(imwidth - 1 - dst_x, iy) = lineG[dst_x];
                    image->b(imwidth - 1 - dst_x, iy) = lineB[dst_x];
                }
        }

#ifdef _OPENMP
    }
#endif
#undef GCLIP
}

Image8*
Image16::to8()
{
    Image8* img8 = new Image8(width, height);

    for (int h = 0; h < height; ++h) {
        for (int w = 0; w < width; ++w) {
            img8->r(h, w) = uint16ToUint8Rounded(r(h, w));
            img8->g(h, w) = uint16ToUint8Rounded(g(h, w));
            img8->b(h, w) = uint16ToUint8Rounded(b(h, w));
        }
    }

    return img8;
}

Imagefloat*
Image16::tofloat()
{
    Imagefloat* imgfloat = new Imagefloat(width, height);

    for (int h = 0; h < height; ++h) {
        for (int w = 0; w < width; ++w) {
            imgfloat->r(h, w) = r(h, w);
            imgfloat->g(h, w) = g(h, w);
            imgfloat->b(h, w) = b(h, w);
        }
    }

    return imgfloat;
}

// // Parallelized transformation; create transform with cmsFLAGS_NOCACHE!
// void Image16::ExecCMSTransform(cmsHTRANSFORM hTransform, const LabImage &labImage, int cx, int cy)
// {
//     // LittleCMS cannot parallelize planar Lab float images
//     // so build temporary buffers to allow multi processor execution
// #ifdef _OPENMP
//     #pragma omp parallel
// #endif
//     {
//         AlignedBuffer<float> bufferLab(width * 3);
//         AlignedBuffer<unsigned short> bufferRGB(width * 3);

// #ifdef _OPENMP
//         #pragma omp for schedule(static)
// #endif

//         for (int y = cy; y < cy + height; y++)
//         {
//             unsigned short *pRGB, *pR, *pG, *pB;
//             float *pLab, *pL, *pa, *pb;

//             pLab= bufferLab.data;
//             pL = labImage.L[y] + cx;
//             pa = labImage.a[y] + cx;
//             pb = labImage.b[y] + cx;

//             for (int x = 0; x < width; x++) {
//                 *(pLab++) = *(pL++)  / 327.68f;
//                 *(pLab++) = *(pa++)  / 327.68f;
//                 *(pLab++) = *(pb++)  / 327.68f;
//             }

//             cmsDoTransform (hTransform, bufferLab.data, bufferRGB.data, width);

//             pRGB = bufferRGB.data;
//             pR = r(y - cy);
//             pG = g(y - cy);
//             pB = b(y - cy);

//             for (int x = 0; x < width; x++) {
//                 *(pR++) = *(pRGB++);
//                 *(pG++) = *(pRGB++);
//                 *(pB++) = *(pRGB++);
//             }
//         } // End of parallelization
//     }
// }<|MERGE_RESOLUTION|>--- conflicted
+++ resolved
@@ -78,11 +78,7 @@
  * void Image16::setScanline (int row, unsigned char* buffer, int bps, int minValue[3], int maxValue[3]);
  * has not been implemented yet, because as of now, this method is called for IIOSF_FLOAT sample format only
  */
-<<<<<<< HEAD
-void Image16::setScanline(int row, unsigned char* buffer, int bps, float *minValue, float *maxValue)
-=======
 void Image16::setScanline (int row, unsigned char* buffer, int bps, unsigned int numSamples, float *minValue, float *maxValue)
->>>>>>> 4511b693
 {
 
     if (data == nullptr) {
