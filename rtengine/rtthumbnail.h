--- conflicted
+++ resolved
@@ -76,11 +76,7 @@
     int      getImageWidth(const procparams::ProcParams& pparams, int rheight, float &ratio);
     void     getDimensions(int& w, int& h, double& scaleFac);
 
-<<<<<<< HEAD
-    static Thumbnail* loadQuickFromRaw(const Glib::ustring& fname, rtengine::RawMetaDataLocation& rml, eSensorType &sensorType, int &w, int &h, int fixwh, bool rotate, bool inspectorMode = false);
-=======
     static Thumbnail* loadQuickFromRaw (const Glib::ustring& fname, rtengine::RawMetaDataLocation& rml, eSensorType &sensorType, int &w, int &h, int fixwh, bool rotate, bool inspectorMode = false, bool forHistogramMatching = false);
->>>>>>> 100da304
     static Thumbnail* loadFromRaw (const Glib::ustring& fname, RawMetaDataLocation& rml, eSensorType &sensorType, int &w, int &h, int fixwh, double wbEq, bool rotate, bool forHistogramMatching = false);
     static Thumbnail* loadFromImage(const Glib::ustring& fname, int &w, int &h, int fixwh, double wbEq, bool inspectorMode = false);
     static RawMetaDataLocation loadMetaDataFromRaw(const Glib::ustring& fname);
