/*
 *  This file is part of RawTherapee.
 *
 *  Copyright (c) 2004-2010 Gabor Horvath <hgabor@rawtherapee.com>
 *
 *  RawTherapee is free software: you can redistribute it and/or modify
 *  it under the terms of the GNU General Public License as published by
 *  the Free Software Foundation, either version 3 of the License, or
 *  (at your option) any later version.
 *
 *  RawTherapee is distributed in the hope that it will be useful,
 *  but WITHOUT ANY WARRANTY; without even the implied warranty of
 *  MERCHANTABILITY or FITNESS FOR A PARTICULAR PURPOSE.  See the
 *  GNU General Public License for more details.
 *
 *  You should have received a copy of the GNU General Public License
 *  along with RawTherapee.  If not, see <https://www.gnu.org/licenses/>.
 */

#include <map>

#include <locale.h>

#include <glib/gstdio.h>
#include <glibmm/fileutils.h>
#include <glibmm/miscutils.h>
#include <glibmm/keyfile.h>

#include "color.h"
#include "curves.h"
#include "procparams.h"
#include "utils.h"

#include "../rtgui/multilangmgr.h"
#include "../rtgui/options.h"
#include "../rtgui/paramsedited.h"
#include "../rtgui/ppversion.h"
#include "../rtgui/version.h"

using namespace std;

namespace
{

Glib::ustring expandRelativePath(const Glib::ustring &procparams_fname, const Glib::ustring &prefix, Glib::ustring embedded_fname)
{
    if (embedded_fname.empty() || !Glib::path_is_absolute(procparams_fname)) {
        return embedded_fname;
    }

    if (!prefix.empty()) {
        if (embedded_fname.length() < prefix.length() || embedded_fname.substr(0, prefix.length()) != prefix) {
            return embedded_fname;
        }

        embedded_fname = embedded_fname.substr(prefix.length());
    }

    if (Glib::path_is_absolute(embedded_fname)) {
        return prefix + embedded_fname;
    }

    Glib::ustring absPath = prefix + Glib::path_get_dirname(procparams_fname) + G_DIR_SEPARATOR_S + embedded_fname;
    return absPath;
}

Glib::ustring relativePathIfInside(const Glib::ustring &procparams_fname, bool fnameAbsolute, Glib::ustring embedded_fname)
{
    if (fnameAbsolute || embedded_fname.empty() || !Glib::path_is_absolute(procparams_fname)) {
        return embedded_fname;
    }

    Glib::ustring prefix;

    if (embedded_fname.length() > 5 && embedded_fname.substr(0, 5) == "file:") {
        embedded_fname = embedded_fname.substr(5);
        prefix = "file:";
    }

    if (!Glib::path_is_absolute(embedded_fname)) {
        return prefix + embedded_fname;
    }

    Glib::ustring dir1 = Glib::path_get_dirname(procparams_fname) + G_DIR_SEPARATOR_S;
    Glib::ustring dir2 = Glib::path_get_dirname(embedded_fname) + G_DIR_SEPARATOR_S;

    if (dir2.substr(0, dir1.length()) != dir1) {
        // it's in a different directory, ie not inside
        return prefix + embedded_fname;
    }

    return prefix + embedded_fname.substr(dir1.length());
}

void getFromKeyfile(
    const Glib::KeyFile& keyfile,
    const Glib::ustring& group_name,
    const Glib::ustring& key,
    int& value
)
{
    value = keyfile.get_integer(group_name, key);
}

void getFromKeyfile(
    const Glib::KeyFile& keyfile,
    const Glib::ustring& group_name,
    const Glib::ustring& key,
    double& value
)
{
    value = keyfile.get_double(group_name, key);
}

void getFromKeyfile(
    const Glib::KeyFile& keyfile,
    const Glib::ustring& group_name,
    const Glib::ustring& key,
    bool& value
)
{
    value = keyfile.get_boolean(group_name, key);
}

void getFromKeyfile(
    const Glib::KeyFile& keyfile,
    const Glib::ustring& group_name,
    const Glib::ustring& key,
    Glib::ustring& value
)
{
    value = keyfile.get_string(group_name, key);
}

void getFromKeyfile(
    const Glib::KeyFile& keyfile,
    const Glib::ustring& group_name,
    const Glib::ustring& key,
    std::vector<int>& value
)
{
    value = keyfile.get_integer_list(group_name, key);
}

void getFromKeyfile(
    const Glib::KeyFile& keyfile,
    const Glib::ustring& group_name,
    const Glib::ustring& key,
    std::vector<double>& value
)
{
    value = keyfile.get_double_list(group_name, key);
    rtengine::sanitizeCurve(value);
}

template<typename T>
bool assignFromKeyfile(
    const Glib::KeyFile& keyfile,
    const Glib::ustring& group_name,
    const Glib::ustring& key,
    bool has_params_edited,
    T& value,
    bool& params_edited_value
)
{
    if (keyfile.has_key(group_name, key)) {
        getFromKeyfile(keyfile, group_name, key, value);

        if (has_params_edited) {
            params_edited_value = true;
        }

        return true;
    }

    return false;
}

template<typename T, typename = typename std::enable_if<std::is_enum<T>::value>::type>
bool assignFromKeyfile(
    const Glib::KeyFile& keyfile,
    const Glib::ustring& group_name,
    const Glib::ustring& key,
    bool has_params_edited,
    const std::map<std::string, T>& mapping,
    T& value,
    bool& params_edited_value
)
{
    if (keyfile.has_key(group_name, key)) {
        Glib::ustring v;
        getFromKeyfile(keyfile, group_name, key, v);

        const typename std::map<std::string, T>::const_iterator m = mapping.find(v);

        if (m != mapping.end()) {
            value = m->second;
        } else {
            return false;
        }

        if (has_params_edited) {
            params_edited_value = true;
        }

        return true;
    }

    return false;
}

void putToKeyfile(
    const Glib::ustring& group_name,
    const Glib::ustring& key,
    int value,
    Glib::KeyFile& keyfile
)
{
    keyfile.set_integer(group_name, key, value);
}

void putToKeyfile(
    const Glib::ustring& group_name,
    const Glib::ustring& key,
    double value,
    Glib::KeyFile& keyfile
)
{
    keyfile.set_double(group_name, key, value);
}

void putToKeyfile(
    const Glib::ustring& group_name,
    const Glib::ustring& key,
    bool value,
    Glib::KeyFile& keyfile
)
{
    keyfile.set_boolean(group_name, key, value);
}

void putToKeyfile(
    const Glib::ustring& group_name,
    const Glib::ustring& key,
    const Glib::ustring& value,
    Glib::KeyFile& keyfile
)
{
    keyfile.set_string(group_name, key, value);
}

void putToKeyfile(
    const Glib::ustring& group_name,
    const Glib::ustring& key,
    const std::vector<int>& value,
    Glib::KeyFile& keyfile
)
{
    const Glib::ArrayHandle<int> list = value;
    keyfile.set_integer_list(group_name, key, list);
}

void putToKeyfile(
    const Glib::ustring& group_name,
    const Glib::ustring& key,
    const std::vector<double>& value,
    Glib::KeyFile& keyfile
)
{
    const Glib::ArrayHandle<double> list = value;
    keyfile.set_double_list(group_name, key, list);
}

template<typename T>
bool saveToKeyfile(
    bool save,
    const Glib::ustring& group_name,
    const Glib::ustring& key,
    const T& value,
    Glib::KeyFile& keyfile
)
{
    if (save) {
        putToKeyfile(group_name, key, value, keyfile);
        return true;
    }

    return false;
}

template<typename T, typename = typename std::enable_if<std::is_enum<T>::value>::type>
bool saveToKeyfile(
    bool save,
    const Glib::ustring& group_name,
    const Glib::ustring& key,
    const std::map<T, const char*>& mapping,
    const T& value,
    Glib::KeyFile& keyfile
)
{
    if (save) {
        const typename std::map<T, const char*>::const_iterator m = mapping.find(value);

        if (m != mapping.end()) {
            keyfile.set_string(group_name, key, m->second);
            return true;
        }
    }

    return false;
}

}

namespace rtengine
{

namespace procparams
{

ToneCurveParams::ToneCurveParams() :
    autoexp(false),
    clip(0.02),
    hrenabled(false),
    method("Blend"),
    expcomp(0),
    curve{
        DCT_Linear
    },
    curve2{
        DCT_Linear
    },
    curveMode(ToneCurveMode::STD),
    curveMode2(ToneCurveMode::STD),
    brightness(0),
    black(0),
    contrast(0),
    saturation(0),
    shcompr(50),
    hlcompr(0),
    hlcomprthresh(0),
    histmatching(false),
    fromHistMatching(false),
    clampOOG(true)
{
}

bool ToneCurveParams::isPanningRelatedChange(const ToneCurveParams& other) const
{
    return !
        (autoexp == other.autoexp
        && clip == other.clip
        && hrenabled == other.hrenabled
        && method == other.method
        && expcomp == other.expcomp
        && curve == other.curve
        && curve2 == other.curve2
        && curveMode == other.curveMode
        && curveMode2 == other.curveMode2
        && brightness == other.brightness
        && black == other.black
        && contrast == other.contrast
        && saturation == other.saturation
        && shcompr == other.shcompr
        && hlcompr == other.hlcompr
        && hlcomprthresh == other.hlcomprthresh
        && histmatching == other.histmatching
        && clampOOG == other.clampOOG);
}

bool ToneCurveParams::operator ==(const ToneCurveParams& other) const
{
    return
        autoexp == other.autoexp
        && clip == other.clip
        && hrenabled == other.hrenabled
        && method == other.method
        && expcomp == other.expcomp
        && curve == other.curve
        && curve2 == other.curve2
        && curveMode == other.curveMode
        && curveMode2 == other.curveMode2
        && brightness == other.brightness
        && black == other.black
        && contrast == other.contrast
        && saturation == other.saturation
        && shcompr == other.shcompr
        && hlcompr == other.hlcompr
        && hlcomprthresh == other.hlcomprthresh
        && histmatching == other.histmatching
        && fromHistMatching == other.fromHistMatching
        && clampOOG == other.clampOOG;
}

bool ToneCurveParams::operator !=(const ToneCurveParams& other) const
{
    return !(*this == other);
}

RetinexParams::RetinexParams() :
    enabled(false),
    cdcurve{
        DCT_Linear
    },
    cdHcurve{
        DCT_Linear
    },
    lhcurve{
        DCT_Linear
    },
    transmissionCurve{
        FCT_MinMaxCPoints,
        0.00,
        0.50,
        0.35,
        0.35,
        0.60,
        0.75,
        0.35,
        0.35,
        1.00,
        0.50,
        0.35,
        0.35
    },
    gaintransmissionCurve{
        FCT_MinMaxCPoints,
        0.00,
        0.1,
        0.35,
        0.00,
        0.25,
        0.25,
        0.35,
        0.35,
        0.70,
        0.25,
        0.35,
        0.35,
        1.00,
        0.1,
        0.00,
        0.00
    },
    mapcurve{
        DCT_Linear
    },
    str(20),
    scal(3),
    iter(1),
    grad(1),
    grads(1),
    gam(1.30),
    slope(3.),
    neigh(80),
    offs(0),
    highlights(0),
    htonalwidth(80),
    shadows(0),
    stonalwidth(80),
    radius(40),
    retinexMethod("high"),
    retinexcolorspace("Lab"),
    gammaretinex("none"),
    mapMethod("none"),
    viewMethod("none"),
    vart(200),
    limd(8),
    highl(4),
    skal(3),
    medianmap(false)
{
}

bool RetinexParams::operator ==(const RetinexParams& other) const
{
    return
        enabled == other.enabled
        && cdcurve == other.cdcurve
        && cdHcurve == other.cdHcurve
        && lhcurve == other.lhcurve
        && transmissionCurve == other.transmissionCurve
        && gaintransmissionCurve == other.gaintransmissionCurve
        && mapcurve == other.mapcurve
        && str == other.str
        && scal == other.scal
        && iter == other.iter
        && grad == other.grad
        && grads == other.grads
        && gam == other.gam
        && slope == other.slope
        && neigh == other.neigh
        && offs == other.offs
        && highlights == other.highlights
        && htonalwidth == other.htonalwidth
        && shadows == other.shadows
        && stonalwidth == other.stonalwidth
        && radius == other.radius
        && retinexMethod == other.retinexMethod
        && retinexcolorspace == other.retinexcolorspace
        && gammaretinex == other.gammaretinex
        && mapMethod == other.mapMethod
        && viewMethod == other.viewMethod
        && vart == other.vart
        && limd == other.limd
        && highl == other.highl
        && skal == other.skal
        && medianmap == other.medianmap;
}

bool RetinexParams::operator !=(const RetinexParams& other) const
{
    return !(*this == other);
}

void RetinexParams::getCurves(RetinextransmissionCurve &transmissionCurveLUT, RetinexgaintransmissionCurve &gaintransmissionCurveLUT) const
{
    transmissionCurveLUT.Set(this->transmissionCurve);
    gaintransmissionCurveLUT.Set(this->gaintransmissionCurve);

}

LCurveParams::LCurveParams() :
    enabled(false),
    lcurve{
        DCT_Linear
    },
    acurve{
        DCT_Linear
    },
    bcurve{
        DCT_Linear
    },
    cccurve{
        DCT_Linear
    },
    chcurve{
        FCT_Linear
    },
    lhcurve{
        FCT_Linear
    },
    hhcurve{
        FCT_Linear
    },
    lccurve{
        DCT_Linear
    },
    clcurve{
        DCT_Linear
    },
    brightness(0),
    contrast(0),
    chromaticity(0),
    avoidcolorshift(false),
    rstprotection(0),
    lcredsk(true)
{
}

bool LCurveParams::operator ==(const LCurveParams& other) const
{
    return
        enabled == other.enabled
        && lcurve == other.lcurve
        && acurve == other.acurve
        && bcurve == other.bcurve
        && cccurve == other.cccurve
        && chcurve == other.chcurve
        && lhcurve == other.lhcurve
        && hhcurve == other.hhcurve
        && lccurve == other.lccurve
        && clcurve == other.clcurve
        && brightness == other.brightness
        && contrast == other.contrast
        && chromaticity == other.chromaticity
        && avoidcolorshift == other.avoidcolorshift
        && rstprotection == other.rstprotection
        && lcredsk == other.lcredsk;
}

bool LCurveParams::operator !=(const LCurveParams& other) const
{
    return !(*this == other);
}

RGBCurvesParams::RGBCurvesParams() :
    enabled(false),
    lumamode(false),
    rcurve{
        DCT_Linear
    },
    gcurve{
        DCT_Linear
    },
    bcurve{
        DCT_Linear
    }
{
}

bool RGBCurvesParams::operator ==(const RGBCurvesParams& other) const
{
    return
        enabled == other.enabled
        && lumamode == other.lumamode
        && rcurve == other.rcurve
        && gcurve == other.gcurve
        && bcurve == other.bcurve;
}

bool RGBCurvesParams::operator !=(const RGBCurvesParams& other) const
{
    return !(*this == other);
}

LocalContrastParams::LocalContrastParams():
    enabled(false),
    radius(80),
    amount(0.2),
    darkness(1.0),
    lightness(1.0)
{
}

bool LocalContrastParams::operator==(const LocalContrastParams &other) const
{
    return
        enabled == other.enabled
        && radius == other.radius
        && amount == other.amount
        && darkness == other.darkness
        && lightness == other.lightness;
}

bool LocalContrastParams::operator!=(const LocalContrastParams &other) const
{
    return !(*this == other);
}

const double ColorToningParams::LABGRID_CORR_MAX = 12000.f;
const double ColorToningParams::LABGRID_CORR_SCALE = 3.f;

ColorToningParams::LabCorrectionRegion::LabCorrectionRegion():
    a(0),
    b(0),
    saturation(0),
    slope(1),
    offset(0),
    power(1),
    hueMask{
        FCT_MinMaxCPoints,
        0.166666667,
        1.,
        0.35,
        0.35,
        0.8287775246,
        1.,
        0.35,
        0.35
    },
    chromaticityMask{
        FCT_MinMaxCPoints,
        0.,
        1.,
        0.35,
        0.35,
        1.,
        1.,
        0.35,
        0.35
    },
    lightnessMask{
        FCT_MinMaxCPoints,
        0.,
        1.,
        0.35,
        0.35,
        1.,
        1.,
        0.35,
        0.35
    },
    maskBlur(0),
    channel(ColorToningParams::LabCorrectionRegion::CHAN_ALL)
{
}

bool ColorToningParams::LabCorrectionRegion::operator==(const LabCorrectionRegion &other) const
{
    return
        a == other.a
        && b == other.b
        && saturation == other.saturation
        && slope == other.slope
        && offset == other.offset
        && power == other.power
        && hueMask == other.hueMask
        && chromaticityMask == other.chromaticityMask
        && lightnessMask == other.lightnessMask
        && maskBlur == other.maskBlur
        && channel == other.channel;
}

bool ColorToningParams::LabCorrectionRegion::operator!=(const LabCorrectionRegion &other) const
{
    return !(*this == other);
}

ColorToningParams::ColorToningParams() :
    enabled(false),
    autosat(true),
    opacityCurve{
        FCT_MinMaxCPoints,
        0.00,
        0.3,
        0.35,
        0.00,
        0.25,
        0.8,
        0.35,
        0.35,
        0.70,
        0.8,
        0.35,
        0.35,
        1.00,
        0.3,
        0.00,
        0.00
    },
    colorCurve{
        FCT_MinMaxCPoints,
        0.050,
        0.62,
        0.25,
        0.25,
        0.585,
        0.11,
        0.25,
        0.25
    },
    satProtectionThreshold(30),
    saturatedOpacity(80),
    strength(50),
    balance(0),
    hlColSat(60, 80, false),
    shadowsColSat(80, 208, false),
    clcurve{
        DCT_NURBS,
        0.00,
        0.00,
        0.35,
        0.65,
        1.00,
        1.00
    },
    cl2curve{
        DCT_NURBS,
        0.00,
        0.00,
        0.35,
        0.65,
        1.00,
        1.00
    },
    method("LabRegions"),
    twocolor("Std"),
    redlow(0.0),
    greenlow(0.0),
    bluelow(0.0),
    redmed(0.0),
    greenmed(0.0),
    bluemed(0.0),
    redhigh(0.0),
    greenhigh(0.0),
    bluehigh(0.0),
    satlow(0.0),
    sathigh(0.0),
    lumamode(true),
    labgridALow(0.0),
    labgridBLow(0.0),
    labgridAHigh(0.0),
    labgridBHigh(0.0),
    labregions{LabCorrectionRegion()},
    labregionsShowMask(-1)
{
}

bool ColorToningParams::operator ==(const ColorToningParams& other) const
{
    return
        enabled == other.enabled
        && autosat == other.autosat
        && opacityCurve == other.opacityCurve
        && colorCurve == other.colorCurve
        && satProtectionThreshold == other.satProtectionThreshold
        && saturatedOpacity == other.saturatedOpacity
        && strength == other.strength
        && balance == other.balance
        && hlColSat == other.hlColSat
        && shadowsColSat == other.shadowsColSat
        && clcurve == other.clcurve
        && cl2curve == other.cl2curve
        && method == other.method
        && twocolor == other.twocolor
        && redlow == other.redlow
        && greenlow == other.greenlow
        && bluelow == other.bluelow
        && redmed == other.redmed
        && greenmed == other.greenmed
        && bluemed == other.bluemed
        && redhigh == other.redhigh
        && greenhigh == other.greenhigh
        && bluehigh == other.bluehigh
        && satlow == other.satlow
        && sathigh == other.sathigh
        && lumamode == other.lumamode
        && labgridALow == other.labgridALow
        && labgridBLow == other.labgridBLow
        && labgridAHigh == other.labgridAHigh
        && labgridBHigh == other.labgridBHigh
        && labregions == other.labregions
        && labregionsShowMask == other.labregionsShowMask;
}

bool ColorToningParams::operator !=(const ColorToningParams& other) const
{
    return !(*this == other);
}

void ColorToningParams::mixerToCurve(std::vector<double>& colorCurve, std::vector<double>& opacityCurve) const
{
    // check if non null first
    if (!redlow && !greenlow && !bluelow && !redmed && !greenmed && !bluemed && !redhigh && !greenhigh && !bluehigh) {
        colorCurve.resize(1);
        colorCurve.at(0) = FCT_Linear;
        opacityCurve.resize(1);
        opacityCurve.at(0) = FCT_Linear;
        return;
    }

    float low[3]; // RGB color for shadows
    float med[3]; // RGB color for mid-tones
    float high[3]; // RGB color for highlights
    float lowSat = 0.f;
    float medSat = 0.f;
    float highSat = 0.f;
    float minTmp, maxTmp;

    // Fill the shadow mixer values of the Color TOning tool
    low[0] = float (redlow) / 100.f;  // [-1. ; +1.]
    low[1] = float (greenlow) / 100.f; // [-1. ; +1.]
    low[2] = float (bluelow) / 100.f;  // [-1. ; +1.]
    minTmp = min<float> (low[0], low[1], low[2]);
    maxTmp = max<float> (low[0], low[1], low[2]);

    if (maxTmp - minTmp > 0.005f) {
        float v[3];
        lowSat = (maxTmp - minTmp) / 2.f;

        if (low[0] == minTmp) {
            v[0] = 0.f;
        } else if (low[1] == minTmp) {
            v[1] = 0.f;
        } else if (low[2] == minTmp) {
            v[2] = 0.f;
        }

        if (low[0] == maxTmp) {
            v[0] = 1.f;
        } else if (low[1] == maxTmp) {
            v[1] = 1.f;
        } else if (low[2] == maxTmp) {
            v[2] = 1.f;
        }

        if (low[0] != minTmp && low[0] != maxTmp) {
            v[0] = (low[0] - minTmp) / (maxTmp - minTmp);
        } else if (low[1] != minTmp && low[1] != maxTmp) {
            v[1] = (low[1] - minTmp) / (maxTmp - minTmp);
        } else if (low[2] != minTmp && low[2] != maxTmp) {
            v[2] = (low[2] - minTmp) / (maxTmp - minTmp);
        }

        low[0] = v[0];
        low[1] = v[1];
        low[2] = v[2];
    } else {
        low[0] = low[1] = low[2] = 1.f;
    }

    // Fill the mid-tones mixer values of the Color TOning tool
    med[0] = float (redmed) / 100.f;  // [-1. ; +1.]
    med[1] = float (greenmed) / 100.f; // [-1. ; +1.]
    med[2] = float (bluemed) / 100.f;  // [-1. ; +1.]
    minTmp = min<float> (med[0], med[1], med[2]);
    maxTmp = max<float> (med[0], med[1], med[2]);

    if (maxTmp - minTmp > 0.005f) {
        float v[3];
        medSat = (maxTmp - minTmp) / 2.f;

        if (med[0] == minTmp) {
            v[0] = 0.f;
        } else if (med[1] == minTmp) {
            v[1] = 0.f;
        } else if (med[2] == minTmp) {
            v[2] = 0.f;
        }

        if (med[0] == maxTmp) {
            v[0] = 1.f;
        } else if (med[1] == maxTmp) {
            v[1] = 1.f;
        } else if (med[2] == maxTmp) {
            v[2] = 1.f;
        }

        if (med[0] != minTmp && med[0] != maxTmp) {
            v[0] = (med[0] - minTmp) / (maxTmp - minTmp);
        } else if (med[1] != minTmp && med[1] != maxTmp) {
            v[1] = (med[1] - minTmp) / (maxTmp - minTmp);
        } else if (med[2] != minTmp && med[2] != maxTmp) {
            v[2] = (med[2] - minTmp) / (maxTmp - minTmp);
        }

        med[0] = v[0];
        med[1] = v[1];
        med[2] = v[2];
    } else {
        med[0] = med[1] = med[2] = 1.f;
    }

    // Fill the highlight mixer values of the Color TOning tool
    high[0] = float (redhigh) / 100.f;   // [-1. ; +1.]
    high[1] = float (greenhigh) / 100.f; // [-1. ; +1.]
    high[2] = float (bluehigh) / 100.f;  // [-1. ; +1.]
    minTmp = min<float> (high[0], high[1], high[2]);
    maxTmp = max<float> (high[0], high[1], high[2]);

    if (maxTmp - minTmp > 0.005f) {
        float v[3];
        highSat = (maxTmp - minTmp) / 2.f;

        if (high[0] == minTmp) {
            v[0] = 0.f;
        } else if (high[1] == minTmp) {
            v[1] = 0.f;
        } else if (high[2] == minTmp) {
            v[2] = 0.f;
        }

        if (high[0] == maxTmp) {
            v[0] = 1.f;
        } else if (high[1] == maxTmp) {
            v[1] = 1.f;
        } else if (high[2] == maxTmp) {
            v[2] = 1.f;
        }

        if (high[0] != minTmp && high[0] != maxTmp) {
            v[0] = (high[0] - minTmp) / (maxTmp - minTmp);
        } else if (high[1] != minTmp && high[1] != maxTmp) {
            v[1] = (high[1] - minTmp) / (maxTmp - minTmp);
        } else if (high[2] != minTmp && high[2] != maxTmp) {
            v[2] = (high[2] - minTmp) / (maxTmp - minTmp);
        }

        high[0] = v[0];
        high[1] = v[1];
        high[2] = v[2];
    } else {
        high[0] = high[1] = high[2] = 1.f;
    }

    const double xPosLow  = 0.1;
    const double xPosMed  = 0.4;
    const double xPosHigh = 0.7;

    colorCurve.resize(medSat != 0.f ? 13 : 9);
    colorCurve.at(0) = FCT_MinMaxCPoints;
    opacityCurve.resize(13);
    opacityCurve.at(0) = FCT_MinMaxCPoints;

    float h, s, l;
    int idx = 1;

    if (lowSat == 0.f) {
        if (medSat != 0.f) {
            Color::rgb2hsl(med[0], med[1], med[2], h, s, l);
        } else { // highSat can't be null if the 2 other ones are!
            Color::rgb2hsl(high[0], high[1], high[2], h, s, l);
        }
    } else {
        Color::rgb2hsl(low[0], low[1], low[2], h, s, l);
    }

    colorCurve.at(idx++) = xPosLow;
    colorCurve.at(idx++) = h;
    colorCurve.at(idx++) = 0.35;
    colorCurve.at(idx++) = 0.35;

    if (medSat != 0.f) {
        Color::rgb2hsl(med[0], med[1], med[2], h, s, l);
        colorCurve.at(idx++) = xPosMed;
        colorCurve.at(idx++) = h;
        colorCurve.at(idx++) = 0.35;
        colorCurve.at(idx++) = 0.35;
    }

    if (highSat == 0.f) {
        if (medSat != 0.f) {
            Color::rgb2hsl(med[0], med[1], med[2], h, s, l);
        } else { // lowSat can't be null if the 2 other ones are!
            Color::rgb2hsl(low[0], low[1], low[2], h, s, l);
        }
    } else {
        Color::rgb2hsl(high[0], high[1], high[2], h, s, l);
    }

    colorCurve.at(idx++) = xPosHigh;
    colorCurve.at(idx++) = h;
    colorCurve.at(idx++) = 0.35;
    colorCurve.at(idx)   = 0.35;

    opacityCurve.at(1)  = xPosLow;
    opacityCurve.at(2)  = double (lowSat);
    opacityCurve.at(3)  = 0.35;
    opacityCurve.at(4)  = 0.35;
    opacityCurve.at(5)  = xPosMed;
    opacityCurve.at(6)  = double (medSat);
    opacityCurve.at(7)  = 0.35;
    opacityCurve.at(8)  = 0.35;
    opacityCurve.at(9)  = xPosHigh;
    opacityCurve.at(10) = double (highSat);
    opacityCurve.at(11) = 0.35;
    opacityCurve.at(12) = 0.35;
}

void ColorToningParams::slidersToCurve(std::vector<double>& colorCurve, std::vector<double>& opacityCurve) const
{
    if (hlColSat.getBottom() == 0 && shadowsColSat.getBottom() == 0) { // if both opacity are null, set both curves to Linear
        colorCurve.resize(1);
        colorCurve.at(0) = FCT_Linear;
        opacityCurve.resize(1);
        opacityCurve.at(0) = FCT_Linear;
        return;
    }

    colorCurve.resize(9);
    colorCurve.at(0) = FCT_MinMaxCPoints;
    colorCurve.at(1) = 0.26 + 0.12 * double (balance) / 100.;
    colorCurve.at(2) = double (shadowsColSat.getTop()) / 360.;
    colorCurve.at(3) = 0.35;
    colorCurve.at(4) = 0.35;
    colorCurve.at(5) = 0.64 + 0.12 * double (balance) / 100.;
    colorCurve.at(6) = double (hlColSat.getTop()) / 360.;
    colorCurve.at(7) = 0.35;
    colorCurve.at(8) = 0.35;

    opacityCurve.resize(9);
    opacityCurve.at(0) = FCT_MinMaxCPoints;
    opacityCurve.at(1) = colorCurve.at(1);
    opacityCurve.at(2) = double (shadowsColSat.getBottom()) / 100.;
    opacityCurve.at(3) = 0.35;
    opacityCurve.at(4) = 0.35;
    opacityCurve.at(5) = colorCurve.at(5);
    opacityCurve.at(6) = double (hlColSat.getBottom()) / 100.;
    opacityCurve.at(7) = 0.35;
    opacityCurve.at(8) = 0.35;
}

void ColorToningParams::getCurves(ColorGradientCurve& colorCurveLUT, OpacityCurve& opacityCurveLUT, const double xyz_rgb[3][3], bool& opautili) const
{
    float satur = 0.8f;
    float lumin = 0.5f; //middle of luminance for optimization of gamut - no real importance...as we work in XYZ and gamut control

    // Transform slider values to control points
    std::vector<double> cCurve, oCurve;

    if (method == "RGBSliders" || method == "Splitlr") {
        slidersToCurve(cCurve, oCurve);
    } else if (method == "Splitco") {
        mixerToCurve(cCurve, oCurve);
    } else {
        cCurve = this->colorCurve;
        oCurve = this->opacityCurve;
    }

    if (method == "Lab") {
        if (twocolor == "Separ") {
            satur = 0.9f;
        }

        if (twocolor == "All" || twocolor == "Two") {
            satur = 0.9f;
        }

        colorCurveLUT.SetXYZ(cCurve, xyz_rgb, satur, lumin);
        opacityCurveLUT.Set(oCurve, opautili);
    } else if (method == "Splitlr" || method == "Splitco") {
        colorCurveLUT.SetXYZ(cCurve, xyz_rgb, satur, lumin);
        opacityCurveLUT.Set(oCurve, opautili);
    } else if (method.substr(0, 3) == "RGB") {
        colorCurveLUT.SetRGB(cCurve);
        opacityCurveLUT.Set(oCurve, opautili);
    }
}

SharpeningParams::SharpeningParams() :
    enabled(false),
    contrast(20.0),
    autoContrast(false),
    blurradius(0.2),
    gamma(1.0),
    radius(0.5),
    amount(200),
    threshold(20, 80, 2000, 1200, false),
    edgesonly(false),
    edges_radius(1.9),
    edges_tolerance(1800),
    halocontrol(false),
    halocontrol_amount(85),
    method("usm"),
    deconvamount(100),
    deconvradius(0.75),
    deconviter(30),
    deconvdamping(0)
{
}

bool SharpeningParams::operator ==(const SharpeningParams& other) const
{
    return
        enabled == other.enabled
        && contrast == other.contrast
        && blurradius == other.blurradius
        && gamma == other.gamma
        && radius == other.radius
        && amount == other.amount
        && threshold == other.threshold
        && autoContrast == other.autoContrast
        && edgesonly == other.edgesonly
        && edges_radius == other.edges_radius
        && edges_tolerance == other.edges_tolerance
        && halocontrol == other.halocontrol
        && halocontrol_amount == other.halocontrol_amount
        && method == other.method
        && deconvamount == other.deconvamount
        && deconvradius == other.deconvradius
        && deconviter == other.deconviter
        && deconvdamping == other.deconvdamping;
}

bool SharpeningParams::operator !=(const SharpeningParams& other) const
{
    return !(*this == other);
}

CaptureSharpeningParams::CaptureSharpeningParams() :
    enabled(false),
    autoContrast(true),
    autoRadius(true),
    contrast(10.0),
    deconvradius(0.75),
    deconvradiusOffset(0.0),
    deconviter(20),
    deconvitercheck(true)
{
}

bool CaptureSharpeningParams::operator ==(const CaptureSharpeningParams& other) const
{
    return
        enabled == other.enabled
        && contrast == other.contrast
        && autoContrast == other.autoContrast
        && autoRadius == other.autoRadius
        && deconvradius == other.deconvradius
        && deconvitercheck == other.deconvitercheck
        && deconvradiusOffset == other.deconvradiusOffset
        && deconviter == other.deconviter;
}

bool CaptureSharpeningParams::operator !=(const CaptureSharpeningParams& other) const
{
    return !(*this == other);
}

SharpenEdgeParams::SharpenEdgeParams() :
    enabled(false),
    passes(2),
    amount(50.0),
    threechannels(false)
{
}

bool SharpenEdgeParams::operator ==(const SharpenEdgeParams& other) const
{
    return
        enabled == other.enabled
        && passes == other.passes
        && amount == other.amount
        && threechannels == other.threechannels;
}

bool SharpenEdgeParams::operator !=(const SharpenEdgeParams& other) const
{
    return !(*this == other);
}

SharpenMicroParams::SharpenMicroParams() :
    enabled(false),
    matrix(false),
    amount(20.0),
    contrast(20.0),
    uniformity(5)
{
}

bool SharpenMicroParams::operator ==(const SharpenMicroParams& other) const
{
    return
        enabled == other.enabled
        && matrix == other.matrix
        && amount == other.amount
        && contrast == other.contrast
        && uniformity == other.uniformity;
}

bool SharpenMicroParams::operator !=(const SharpenMicroParams& other) const
{
    return !(*this == other);
}

VibranceParams::VibranceParams() :
    enabled(false),
    pastels(0),
    saturated(0),
    psthreshold(0, 75, false),
    protectskins(false),
    avoidcolorshift(true),
    pastsattog(true),
    skintonescurve{
        DCT_Linear
    }
{
}

bool VibranceParams::operator ==(const VibranceParams& other) const
{
    return
        enabled == other.enabled
        && pastels == other.pastels
        && saturated == other.saturated
        && psthreshold == other.psthreshold
        && protectskins == other.protectskins
        && avoidcolorshift == other.avoidcolorshift
        && pastsattog == other.pastsattog
        && skintonescurve == other.skintonescurve;
}

bool VibranceParams::operator !=(const VibranceParams& other) const
{
    return !(*this == other);
}

WBParams::WBParams() :
    enabled(true),
    method("Camera"),
    temperature(6504),
    green(1.0),
    equal(1.0),
    tempBias(0.0)
{
}

bool WBParams::isPanningRelatedChange(const WBParams& other) const
{
    return
        !(
            enabled == other.enabled
            && (
                (
                    method == "Camera" 
                    && other.method == "Camera"
                )
            || (
                method == other.method
                && temperature == other.temperature
                && green == other.green
                && equal == other.equal
                && tempBias == other.tempBias
            )
        )
    );
}

bool WBParams::operator ==(const WBParams& other) const
{
    return
        enabled == other.enabled
        && method == other.method
        && temperature == other.temperature
        && green == other.green
        && equal == other.equal
        && tempBias == other.tempBias;
}

bool WBParams::operator !=(const WBParams& other) const
{
    return !(*this == other);
}

const std::vector<WBEntry>& WBParams::getWbEntries()
{
    static const std::vector<WBEntry> wb_entries = {
        {"Camera",               WBEntry::Type::CAMERA,      M("TP_WBALANCE_CAMERA"),         0, 1.f,   1.f,   0.f},
        {"autitcgreen",       	 WBEntry::Type::AUTO,        M("TP_WBALANCE_AUTOITCGREEN"),   0, 1.f,    1.f,    0.f},
        {"autold",               WBEntry::Type::AUTO,        M("TP_WBALANCE_AUTOOLD"),        0, 1.f,   1.f,   0.f},
        {"Daylight",             WBEntry::Type::DAYLIGHT,    M("TP_WBALANCE_DAYLIGHT"),    5300, 1.f,   1.f,   0.f},
        {"Cloudy",               WBEntry::Type::CLOUDY,      M("TP_WBALANCE_CLOUDY"),      6200, 1.f,   1.f,   0.f},
        {"Shade",                WBEntry::Type::SHADE,       M("TP_WBALANCE_SHADE"),       7600, 1.f,   1.f,   0.f},
        {"Water 1",              WBEntry::Type::WATER,       M("TP_WBALANCE_WATER1"),     35000, 0.3f,  1.1f,  0.f},
        {"Water 2",              WBEntry::Type::WATER,       M("TP_WBALANCE_WATER2"),     48000, 0.63f, 1.38f, 0.f},
        {"Tungsten",             WBEntry::Type::TUNGSTEN,    M("TP_WBALANCE_TUNGSTEN"),    2856, 1.f,   1.f,   0.f},
        {"Fluo F1",              WBEntry::Type::FLUORESCENT, M("TP_WBALANCE_FLUO1"),       6430, 1.f,   1.f,   0.f},
        {"Fluo F2",              WBEntry::Type::FLUORESCENT, M("TP_WBALANCE_FLUO2"),       4230, 1.f,   1.f,   0.f},
        {"Fluo F3",              WBEntry::Type::FLUORESCENT, M("TP_WBALANCE_FLUO3"),       3450, 1.f,   1.f,   0.f},
        {"Fluo F4",              WBEntry::Type::FLUORESCENT, M("TP_WBALANCE_FLUO4"),       2940, 1.f,   1.f,   0.f},
        {"Fluo F5",              WBEntry::Type::FLUORESCENT, M("TP_WBALANCE_FLUO5"),       6350, 1.f,   1.f,   0.f},
        {"Fluo F6",              WBEntry::Type::FLUORESCENT, M("TP_WBALANCE_FLUO6"),       4150, 1.f,   1.f,   0.f},
        {"Fluo F7",              WBEntry::Type::FLUORESCENT, M("TP_WBALANCE_FLUO7"),       6500, 1.f,   1.f,   0.f},
        {"Fluo F8",              WBEntry::Type::FLUORESCENT, M("TP_WBALANCE_FLUO8"),       5020, 1.f,   1.f,   0.f},
        {"Fluo F9",              WBEntry::Type::FLUORESCENT, M("TP_WBALANCE_FLUO9"),       4330, 1.f,   1.f,   0.f},
        {"Fluo F10",             WBEntry::Type::FLUORESCENT, M("TP_WBALANCE_FLUO10"),      5300, 1.f,   1.f,   0.f},
        {"Fluo F11",             WBEntry::Type::FLUORESCENT, M("TP_WBALANCE_FLUO11"),      4000, 1.f,   1.f,   0.f},
        {"Fluo F12",             WBEntry::Type::FLUORESCENT, M("TP_WBALANCE_FLUO12"),      3000, 1.f,   1.f,   0.f},
        {"HMI Lamp",             WBEntry::Type::LAMP,        M("TP_WBALANCE_HMI"),         4800, 1.f,   1.f,   0.f},
        {"GTI Lamp",             WBEntry::Type::LAMP,        M("TP_WBALANCE_GTI"),         5000, 1.f,   1.f,   0.f},
        {"JudgeIII Lamp",        WBEntry::Type::LAMP,        M("TP_WBALANCE_JUDGEIII"),    5100, 1.f,   1.f,   0.f},
        {"Solux Lamp 3500K",     WBEntry::Type::LAMP,        M("TP_WBALANCE_SOLUX35"),     3480, 1.f,   1.f,   0.f},
        {"Solux Lamp 4100K",     WBEntry::Type::LAMP,        M("TP_WBALANCE_SOLUX41"),     3930, 1.f,   1.f,   0.f},
        {"Solux Lamp 4700K",     WBEntry::Type::LAMP,        M("TP_WBALANCE_SOLUX47"),     4700, 1.f,   1.f,   0.f},
        {"NG Solux Lamp 4700K",  WBEntry::Type::LAMP,        M("TP_WBALANCE_SOLUX47_NG"),  4480, 1.f,   1.f,   0.f},
        {"LED LSI Lumelex 2040", WBEntry::Type::LED,         M("TP_WBALANCE_LED_LSI"),     2970, 1.f,   1.f,   0.f},
        {"LED CRS SP12 WWMR16",  WBEntry::Type::LED,         M("TP_WBALANCE_LED_CRS"),     3050, 1.f,   1.f,   0.f},
        {"Flash 5500K",          WBEntry::Type::FLASH,       M("TP_WBALANCE_FLASH55"),     5500, 1.f,   1.f,   0.f},
        {"Flash 6000K",          WBEntry::Type::FLASH,       M("TP_WBALANCE_FLASH60"),     6000, 1.f,   1.f,   0.f},
        {"Flash 6500K",          WBEntry::Type::FLASH,       M("TP_WBALANCE_FLASH65"),     6500, 1.f,   1.f,   0.f},
        // Should remain the last one
        {"Custom",               WBEntry::Type::CUSTOM,      M("TP_WBALANCE_CUSTOM"),        0, 1.f,   1.f,   0.f}
    };
    return wb_entries;
}

ColorAppearanceParams::ColorAppearanceParams() :
    enabled(false),
    degree(90),
    autodegree(true),
    degreeout(90),
    autodegreeout(true),
    curve{
       DCT_Linear
    },
    curve2{
       DCT_Linear
    },
    curve3{
       DCT_Linear
    },
    curveMode(TcMode::LIGHT),
    curveMode2(TcMode::LIGHT),
    curveMode3(CtcMode::CHROMA),
    surround("Average"),
    surrsrc("Average"),
    adapscen(2000.0),
    autoadapscen(true),
    ybscen(18),
    autoybscen(true),
    adaplum(16),
    badpixsl(0),
    wbmodel("RawT"),
    illum("i50"),
    algo("No"),
    contrast(0.0),
    qcontrast(0.0),
    jlight(0.0),
    qbright(0.0),
    chroma(0.0),
    schroma(0.0),
    mchroma(0.0),
    colorh(0.0),
    rstprotection(0.0),
    surrsource(false),
    gamut(true),
    datacie(false),
    tonecie(false),
    tempout(5000),
    autotempout(true),
    ybout(18),
    greenout(1.0),
    tempsc(5003),
    greensc(1.0),
    presetcat02(false)
{
}

bool ColorAppearanceParams::operator ==(const ColorAppearanceParams& other) const
{
    return
        enabled == other.enabled
        && degree == other.degree
        && autodegree == other.autodegree
        && degreeout == other.degreeout
        && autodegreeout == other.autodegreeout
        && curve == other.curve
        && curve2 == other.curve2
        && curve3 == other.curve3
        && curveMode == other.curveMode
        && curveMode2 == other.curveMode2
        && curveMode3 == other.curveMode3
        && surround == other.surround
        && surrsrc == other.surrsrc
        && adapscen == other.adapscen
        && autoadapscen == other.autoadapscen
        && ybscen == other.ybscen
        && autoybscen == other.autoybscen
        && adaplum == other.adaplum
        && badpixsl == other.badpixsl
        && wbmodel == other.wbmodel
        && illum == other.illum
        && algo == other.algo
        && contrast == other.contrast
        && qcontrast == other.qcontrast
        && jlight == other.jlight
        && qbright == other.qbright
        && chroma == other.chroma
        && schroma == other.schroma
        && mchroma == other.mchroma
        && colorh == other.colorh
        && rstprotection == other.rstprotection
        && surrsource == other.surrsource
        && gamut == other.gamut
        && datacie == other.datacie
        && tonecie == other.tonecie
        && tempout == other.tempout
        && autotempout == other.autotempout
        && ybout == other.ybout
        && greenout == other.greenout
        && tempsc == other.tempsc
        && greensc == other.greensc
        && presetcat02 == other.presetcat02;
}

bool ColorAppearanceParams::operator !=(const ColorAppearanceParams& other) const
{
    return !(*this == other);
}

DefringeParams::DefringeParams() :
    enabled(false),
    radius(2.0),
    threshold(13),
    huecurve{
        FCT_MinMaxCPoints,
        0.166666667,
        0.,
        0.35,
        0.35,
        0.347,
        0.,
        0.35,
        0.35,
        0.513667426,
        0,
        0.35,
        0.35,
        0.668944571,
        0.,
        0.35,
        0.35,
        0.8287775246,
        0.97835991,
        0.35,
        0.35,
        0.9908883827,
        0.,
        0.35,
        0.35
    }
{
}

bool DefringeParams::operator ==(const DefringeParams& other) const
{
    return
        enabled == other.enabled
        && radius == other.radius
        && threshold == other.threshold
        && huecurve == other.huecurve;
}

bool DefringeParams::operator !=(const DefringeParams& other) const
{
    return !(*this == other);
}

ImpulseDenoiseParams::ImpulseDenoiseParams() :
    enabled(false),
    thresh(50)
{
}

bool ImpulseDenoiseParams::operator ==(const ImpulseDenoiseParams& other) const
{
    return
        enabled == other.enabled
        && thresh == other.thresh;
}

bool ImpulseDenoiseParams::operator !=(const ImpulseDenoiseParams& other) const
{
    return !(*this == other);
}

DirPyrDenoiseParams::DirPyrDenoiseParams() :
    lcurve{
        FCT_MinMaxCPoints,
        0.05,
        0.15,
        0.35,
        0.35,
        0.55,
        0.04,
        0.35,
        0.35
    },
    cccurve{
        FCT_MinMaxCPoints,
        0.05,
        0.50,
        0.35,
        0.35,
        0.35,
        0.05,
        0.35,
        0.35
    },
    enabled(false),
    enhance(false),
    median(false),
    perform(false),
    luma(0),
    Ldetail(0),
    chroma(15),
    redchro(0),
    bluechro(0),
    gamma(1.7),
    dmethod("Lab"),
    Lmethod("SLI"),
    Cmethod("MAN"),
    C2method("AUTO"),
    smethod("shal"),
    medmethod("soft"),
    methodmed("none"),
    rgbmethod("soft"),
    passes(1)
{
}

bool DirPyrDenoiseParams::operator ==(const DirPyrDenoiseParams& other) const
{
    return
        lcurve == other.lcurve
        && cccurve == other.cccurve
        && enabled == other.enabled
        && enhance == other.enhance
        && median == other.median
        && perform == other.perform
        && luma == other.luma
        && Ldetail == other.Ldetail
        && chroma == other.chroma
        && redchro == other.redchro
        && bluechro == other.bluechro
        && gamma == other.gamma
        && dmethod == other.dmethod
        && Lmethod == other.Lmethod
        && Cmethod == other.Cmethod
        && C2method == other.C2method
        && smethod == other.smethod
        && medmethod == other.medmethod
        && methodmed == other.methodmed
        && rgbmethod == other.rgbmethod
        && passes == other.passes;
}

bool DirPyrDenoiseParams::operator !=(const DirPyrDenoiseParams& other) const
{
    return !(*this == other);
}

void DirPyrDenoiseParams::getCurves(NoiseCurve &lCurve, NoiseCurve &cCurve) const
{
    lCurve.Set(this->lcurve);
    cCurve.Set(this->cccurve);
}

EPDParams::EPDParams() :
    enabled(false),
    strength(0.5),
    gamma(1.0),
    edgeStopping(1.4),
    scale(1.0),
    reweightingIterates(0)
{
}

bool EPDParams::operator ==(const EPDParams& other) const
{
    return
        enabled == other.enabled
        && strength == other.strength
        && gamma == other.gamma
        && edgeStopping == other.edgeStopping
        && scale == other.scale
        && reweightingIterates == other.reweightingIterates;
}

bool EPDParams::operator !=(const EPDParams& other) const
{
    return !(*this == other);
}

FattalToneMappingParams::FattalToneMappingParams() :
    enabled(false),
    threshold(30),
    amount(20),
    anchor(50)
{
}

bool FattalToneMappingParams::operator ==(const FattalToneMappingParams& other) const
{
    return
        enabled == other.enabled
        && threshold == other.threshold
        && amount == other.amount
        && anchor == other.anchor;
}

bool FattalToneMappingParams::operator !=(const FattalToneMappingParams& other) const
{
    return !(*this == other);
}

SHParams::SHParams() :
    enabled(false),
    highlights(0),
    htonalwidth(70),
    shadows(0),
    stonalwidth(30),
    radius(40),
    lab(false)
{
}

bool SHParams::operator ==(const SHParams& other) const
{
    return
        enabled == other.enabled
        && highlights == other.highlights
        && htonalwidth == other.htonalwidth
        && shadows == other.shadows
        && stonalwidth == other.stonalwidth
        && radius == other.radius
        && lab == other.lab;
}

bool SHParams::operator !=(const SHParams& other) const
{
    return !(*this == other);
}

CropParams::CropParams() :
    enabled(false),
    x(-1),
    y(-1),
    w(15000),
    h(15000),
    fixratio(true),
    ratio("As Image"),
    orientation("As Image"),
    guide("Frame")
{
}

bool CropParams::operator ==(const CropParams& other) const
{
    return
        enabled == other.enabled
        && x == other.x
        && y == other.y
        && w == other.w
        && h == other.h
        && fixratio == other.fixratio
        && ratio == other.ratio
        && orientation == other.orientation
        && guide == other.guide;
}

bool CropParams::operator !=(const CropParams& other) const
{
    return !(*this == other);
}

void CropParams::mapToResized(int resizedWidth, int resizedHeight, int scale, int& x1, int& x2, int& y1, int& y2) const
{
    x1 = 0, x2 = resizedWidth, y1 = 0, y2 = resizedHeight;

    if (enabled) {
        x1 = min(resizedWidth - 1, max(0, x / scale));
        y1 = min(resizedHeight - 1, max(0, y / scale));
        x2 = min(resizedWidth, max(0, (x + w) / scale));
        y2 = min(resizedHeight, max(0, (y + h) / scale));
    }
}

CoarseTransformParams::CoarseTransformParams() :
    rotate(0),
    hflip(false),
    vflip(false)
{
}

bool CoarseTransformParams::operator ==(const CoarseTransformParams& other) const
{
    return
        rotate == other.rotate
        && hflip == other.hflip
        && vflip == other.vflip;
}

bool CoarseTransformParams::operator !=(const CoarseTransformParams& other) const
{
    return !(*this == other);
}

CommonTransformParams::CommonTransformParams() :
    method("log"),
    autofill(true)
{
}

bool CommonTransformParams::operator ==(const CommonTransformParams& other) const
{
    return method == other.method && autofill == other.autofill;
}

bool CommonTransformParams::operator !=(const CommonTransformParams& other) const
{
    return !(*this == other);
}

RotateParams::RotateParams() :
    degree(0.0)
{
}

bool RotateParams::operator ==(const RotateParams& other) const
{
    return degree == other.degree;
}

bool RotateParams::operator !=(const RotateParams& other) const
{
    return !(*this == other);
}

DistortionParams::DistortionParams() :
    amount(0.0)
{
}

bool DistortionParams::operator ==(const DistortionParams& other) const
{
    return amount == other.amount;
}

bool DistortionParams::operator !=(const DistortionParams& other) const
{
    return !(*this == other);
}

LensProfParams::LensProfParams() :
    lcMode(LcMode::NONE),
    useDist(true),
    useVign(true),
    useCA(false)
{
}

bool LensProfParams::operator ==(const LensProfParams& other) const
{
    return
        lcMode == other.lcMode
        && lcpFile == other.lcpFile
        && useCA == other.useCA
        && lfCameraMake == other.lfCameraMake
        && lfCameraModel == other.lfCameraModel
        && lfLens == other.lfLens
        && useDist == other.useDist
        && useVign == other.useVign;
}

bool LensProfParams::operator !=(const LensProfParams& other) const
{
    return !(*this == other);
}

bool LensProfParams::useLensfun() const
{
    return lcMode == LcMode::LENSFUNAUTOMATCH || lcMode == LcMode::LENSFUNMANUAL;
}

bool LensProfParams::lfAutoMatch() const
{
    return lcMode == LcMode::LENSFUNAUTOMATCH;
}

bool LensProfParams::useLcp() const
{
    return lcMode == LcMode::LCP && lcpFile.length() > 0;
}

bool LensProfParams::lfManual() const
{
    return lcMode == LcMode::LENSFUNMANUAL;
}

const std::vector<const char*>& LensProfParams::getMethodStrings() const
{
    static const std::vector<const char*> method_strings = {
        "none",
        "lfauto",
        "lfmanual",
        "lcp"
    };
    return method_strings;
}

Glib::ustring LensProfParams::getMethodString(LcMode mode) const
{
    return getMethodStrings()[toUnderlying(mode)];
}

LensProfParams::LcMode LensProfParams::getMethodNumber(const Glib::ustring& mode) const
{
    for (std::vector<const char*>::size_type i = 0; i < getMethodStrings().size(); ++i) {
        if (getMethodStrings()[i] == mode) {
            return static_cast<LcMode>(i);
        }
    }

    return LcMode::NONE;
}

PerspectiveParams::PerspectiveParams() :
    horizontal(0.0),
    vertical(0.0)
{
}

bool PerspectiveParams::operator ==(const PerspectiveParams& other) const
{
    return
        horizontal == other.horizontal
        && vertical == other.vertical;
}

bool PerspectiveParams::operator !=(const PerspectiveParams& other) const
{
    return !(*this == other);
}

GradientParams::GradientParams() :
    enabled(false),
    degree(0.0),
    feather(25),
    strength(0.60),
    centerX(0),
    centerY(0)
{
}

bool GradientParams::operator ==(const GradientParams& other) const
{
    return
        enabled == other.enabled
        && degree == other.degree
        && feather == other.feather
        && strength == other.strength
        && centerX == other.centerX
        && centerY == other.centerY;
}

bool GradientParams::operator !=(const GradientParams& other) const
{
    return !(*this == other);
}

PCVignetteParams::PCVignetteParams() :
    enabled(false),
    strength(0.60),
    feather(50),
    roundness(50)
{
}

bool PCVignetteParams::operator ==(const PCVignetteParams& other) const
{
    return
        enabled == other.enabled
        && strength == other.strength
        && feather == other.feather
        && roundness == other.roundness;
}

bool PCVignetteParams::operator !=(const PCVignetteParams& other) const
{
    return !(*this == other);
}

VignettingParams::VignettingParams() :
    amount(0),
    radius(50),
    strength(1),
    centerX(0),
    centerY(0)
{
}

bool VignettingParams::operator ==(const VignettingParams& other) const
{
    return
        amount == other.amount
        && radius == other.radius
        && strength == other.strength
        && centerX == other.centerX
        && centerY == other.centerY;
}

bool VignettingParams::operator !=(const VignettingParams& other) const
{
    return !(*this == other);
}

ChannelMixerParams::ChannelMixerParams() :
    enabled(false),
    red{
        1000,
        0,
        0
    },
    green{
        0,
        1000,
        0
    },
    blue{
        0,
        0,
        1000
    }
{
}

bool ChannelMixerParams::operator ==(const ChannelMixerParams& other) const
{
    if (enabled != other.enabled) {
        return false;
    }

    for (unsigned int i = 0; i < 3; ++i) {
        if (
            red[i] != other.red[i]
            || green[i] != other.green[i]
            || blue[i] != other.blue[i]
        ) {
            return false;
        }
    }

    return true;
}

bool ChannelMixerParams::operator !=(const ChannelMixerParams& other) const
{
    return !(*this == other);
}

BlackWhiteParams::BlackWhiteParams() :
    beforeCurve{
        DCT_Linear
    },
    beforeCurveMode(BlackWhiteParams::TcMode::STD_BW),
    afterCurve{
        DCT_Linear
    },
    afterCurveMode(BlackWhiteParams::TcMode::STD_BW),
    algo("SP"),
    luminanceCurve{
        FCT_Linear
    },
    autoc(false),
    enabledcc(true),
    enabled(false),
    filter("None"),
    setting("RGB-Rel"),
    method("Desaturation"),
    mixerRed(33),
    mixerOrange(33),
    mixerYellow(33),
    mixerGreen(33),
    mixerCyan(33),
    mixerBlue(33),
    mixerMagenta(33),
    mixerPurple(33),
    gammaRed(0),
    gammaGreen(0),
    gammaBlue(0)
{
}

bool BlackWhiteParams::operator ==(const BlackWhiteParams& other) const
{
    return
        beforeCurve == other.beforeCurve
        && beforeCurveMode == other.beforeCurveMode
        && afterCurve == other.afterCurve
        && afterCurveMode == other.afterCurveMode
        && algo == other.algo
        && luminanceCurve == other.luminanceCurve
        && autoc == other.autoc
        && enabledcc == other.enabledcc
        && enabled == other.enabled
        && filter == other.filter
        && setting == other.setting
        && method == other.method
        && mixerRed == other.mixerRed
        && mixerOrange == other.mixerOrange
        && mixerYellow == other.mixerYellow
        && mixerGreen == other.mixerGreen
        && mixerCyan == other.mixerCyan
        && mixerBlue == other.mixerBlue
        && mixerMagenta == other.mixerMagenta
        && mixerPurple == other.mixerPurple
        && gammaRed == other.gammaRed
        && gammaGreen == other.gammaGreen
        && gammaBlue == other.gammaBlue;
}

bool BlackWhiteParams::operator !=(const BlackWhiteParams& other) const
{
    return !(*this == other);
}

CACorrParams::CACorrParams() :
    red(0.0),
    blue(0.0)
{
}

bool CACorrParams::operator ==(const CACorrParams& other) const
{
    return
        red == other.red
        && blue == other.blue;
}

bool CACorrParams::operator !=(const CACorrParams& other) const
{
    return !(*this == other);
}

ResizeParams::ResizeParams() :
    enabled(false),
    scale(1.0),
    appliesTo("Cropped area"),
    method("Lanczos"),
    dataspec(3),
    width(900),
    height(900),
    allowUpscaling(false)
{
}

bool ResizeParams::operator ==(const ResizeParams& other) const
{
    return
        enabled == other.enabled
        && scale == other.scale
        && appliesTo == other.appliesTo
        && method == other.method
        && dataspec == other.dataspec
        && width == other.width
        && height == other.height
        && allowUpscaling == other.allowUpscaling;
}

bool ResizeParams::operator !=(const ResizeParams& other) const
{
    return !(*this == other);
}

const Glib::ustring ColorManagementParams::NoICMString = Glib::ustring("No ICM: sRGB output");

ColorManagementParams::ColorManagementParams() :
    inputProfile("(cameraICC)"),
    toneCurve(false),
    applyLookTable(false),
    applyBaselineExposureOffset(true),
    applyHueSatMap(true),
    dcpIlluminant(0),
    workingProfile("ProPhoto"),
    workingTRC("none"),
    workingTRCGamma(2.4),
    workingTRCSlope(12.92310),
    outputProfile(options.rtSettings.srgb),
    outputIntent(RI_RELATIVE),
    outputBPC(true)
{
}

bool ColorManagementParams::operator ==(const ColorManagementParams& other) const
{
    return
        inputProfile == other.inputProfile
        && toneCurve == other.toneCurve
        && applyLookTable == other.applyLookTable
        && applyBaselineExposureOffset == other.applyBaselineExposureOffset
        && applyHueSatMap == other.applyHueSatMap
        && dcpIlluminant == other.dcpIlluminant
        && workingProfile == other.workingProfile
        && workingTRC == other.workingTRC
        && workingTRCGamma == other.workingTRCGamma
        && workingTRCSlope == other.workingTRCSlope
        && outputProfile == other.outputProfile
        && outputIntent == other.outputIntent
        && outputBPC == other.outputBPC;
}

bool ColorManagementParams::operator !=(const ColorManagementParams& other) const
{
    return !(*this == other);
}

const double WaveletParams::LABGRID_CORR_MAX = 12800.f;
const double WaveletParams::LABGRID_CORR_SCALE = 3.276f;
const double WaveletParams::LABGRIDL_DIRECT_SCALE = 41950.;

WaveletParams::WaveletParams() :
    ccwcurve{
        static_cast<double>(FCT_MinMaxCPoints),
        0.0,
        0.25,
        0.35,
        0.35,
        0.50,
        0.75,
        0.35,
        0.35,
        0.90,
        0.0,
        0.35,
        0.35
    },
    blcurve{
        static_cast<double>(FCT_MinMaxCPoints),
<<<<<<< HEAD
        0.0,
        0.0,
        0.0,
        0.35,
        0.5,
        0.0,
        0.35,
        0.35,
        1.0,
        0.0,
        0.35,
        0.35
/*      
        0.0,
        0.75,
        0.35,
        0.35,
        1.0,
        0.75,
        0.35,
        0.35
*/
=======
        0.0, 
        0.0, 
        0.0, 
        0.35, 
        0.5, 
        0., 
        0.35, 
        0.35, 
        1.0, 
        0.0, 
        0.35, 
        0.35
>>>>>>> 85cb2086
    },
    opacityCurveRG{
        static_cast<double>(FCT_MinMaxCPoints),
        0.0,
        0.50,
        0.35,
        0.35,
        1.00,
        0.50,
        0.35,
        0.35
    },
    opacityCurveSH{
        static_cast<double>(FCT_MinMaxCPoints),
        0.0,
        1.,
        0.35,
        0.35,
        0.4,
        0.5,
        0.35,
        0.35,
        0.5,
        0.5,
        0.35,
        0.35,
        1.,
        0.,
        0.35,
        0.35
    },
    opacityCurveBY{
        static_cast<double>(FCT_MinMaxCPoints),
        0.0,
        0.50,
        0.35,
        0.35,
        1.00,
        0.50,
        0.35,
        0.35
    },
    opacityCurveW{
        static_cast<double>(FCT_MinMaxCPoints),
        0.00,
        0.35,
        0.35,
        0.00,
        0.35,
        0.75,
        0.35,
        0.35,
        0.60,
        0.75,
        0.35,
        0.35,
        1.00,
        0.35,
        0.00,
        0.00
    },
    opacityCurveWL{
        static_cast<double>(FCT_MinMaxCPoints),
        0.0,
        0.50,
        0.35,
        0.35,
        1.00,
        0.50,
        0.35,
        0.35
    },
    hhcurve{
        FCT_Linear
    },
    Chcurve{
        FCT_Linear
    },
    wavclCurve {
        DCT_Linear
    },
    enabled(false),
    median(false),
    medianlev(false),
    linkedg(true),
    cbenab(false),
    greenlow(0),
    bluelow(0),
    greenmed(0),
    bluemed(0),
    greenhigh(0),
    bluehigh(0),
    ballum(7.),
    balchrom(0.),
    chromfi(0.),
    chromco(0.),
    mergeL(40.),
    mergeC(20.),
    softrad(0.),
    softradend(0.),
    lipst(false),
    avoid(false),
    showmask(false),
    oldsh(true),
    tmr(false),
    strength(100),
    balance(0),
    sigmafin(1.0),
    sigmaton(1.0),
    sigmacol(1.0),
    sigmadir(1.0),
    rangeab(20.0),
    protab(0.0),
    iter(0),
    expcontrast(false),
    expchroma(false),
    c{},
    ch{},
    expedge(false),
    expbl(false),
    expresid(false),
    expfinal(false),
    exptoning(false),
    expnoise(false),
    expclari(false),
    labgridALow(0.0),
    labgridBLow(0.0),
    labgridAHigh(0.0),
    labgridBHigh(0.0),
    Lmethod(4),
    CLmethod("all"),
    Backmethod("grey"),
    Tilesmethod("full"),
    daubcoeffmethod("4_"),
    CHmethod("without"),
    Medgreinf("less"),
    ushamethod("clari"),
    CHSLmethod("SL"),
    EDmethod("CU"),
    NPmethod("none"),
    BAmethod("none"),
    TMmethod("cont"),
    Dirmethod("all"),
    HSmethod("with"),
    sigma(1.0),
    offset(1.0),
    lowthr(40.0),
    rescon(0),
    resconH(0),
    reschro(0),
    resblur(0),
    resblurc(0),
    tmrs(0),
    edgs(1.4),
    scale(1.),
    gamma(1),
    sup(0),
    sky(0.0),
    thres(7),
    chroma(5),
    chro(0),
    threshold(5),
    threshold2(5),
    edgedetect(90),
    edgedetectthr(20),
    edgedetectthr2(0),
    edgesensi(60),
    edgeampli(10),
    contrast(0),
    edgrad(15),
    edgeffect(1.0),
    edgval(0),
    edgthresh(10),
    thr(30),
    thrH(70),
    radius(40),
    skinprotect(0.0),
    chrwav(0.),
    bluwav(1.0),
    hueskin(-5, 25, 170, 120, false),
    hueskin2(-260, -250, -130, -140, false),
    hllev(50, 75, 100, 98, false),
    bllev(0, 2, 50, 25, false),
    pastlev(0, 2, 30, 20, false),
    satlev(30, 45, 130, 100, false),
    edgcont(0, 10, 75, 40, false),
    level0noise(0, 0, false),
    level1noise(0, 0, false),
    level2noise(0, 0, false),
    level3noise(0, 0, false)
{
}

bool WaveletParams::operator ==(const WaveletParams& other) const
{
    return
        ccwcurve == other.ccwcurve
        && blcurve == other.blcurve
        && opacityCurveRG == other.opacityCurveRG
        && opacityCurveSH == other.opacityCurveSH
        && opacityCurveBY == other.opacityCurveBY
        && opacityCurveW == other.opacityCurveW
        && opacityCurveWL == other.opacityCurveWL
        && hhcurve == other.hhcurve
        && Chcurve == other.Chcurve
        && wavclCurve == other.wavclCurve
        && enabled == other.enabled
        && median == other.median
        && medianlev == other.medianlev
        && linkedg == other.linkedg
        && cbenab == other.cbenab
        && greenlow == other.greenlow
        && bluelow == other.bluelow
        && greenmed == other.greenmed
        && bluemed == other.bluemed
        && greenhigh == other.greenhigh
        && bluehigh == other.bluehigh
        && ballum == other.ballum
        && balchrom == other.balchrom
        && chromfi == other.chromfi
        && chromco == other.chromco
        && mergeL == other.mergeL
        && mergeC == other.mergeC
        && softrad == other.softrad
        && softradend == other.softradend
        && lipst == other.lipst
        && avoid == other.avoid
        && showmask == other.showmask
        && oldsh == other.oldsh
        && tmr == other.tmr
        && strength == other.strength
        && balance == other.balance
        && sigmafin == other.sigmafin
        && sigmaton == other.sigmaton
        && sigmacol == other.sigmacol
        && sigmadir == other.sigmadir
        && rangeab == other.rangeab
        && protab == other.protab
        && iter == other.iter
<<<<<<< HEAD
        && expcontrast == other.expcontrast
        && expchroma == other.expchroma
        && [this, &other]() -> bool
            {
                for (unsigned int i = 0; i < 9; ++i) {
                    if (c[i] != other.c[i] || ch[i] != other.ch[i]) {
                        return false;
                    }
                }
                return true;
            }()
        && expedge == other.expedge
        && expbl == other.expbl
        && expresid == other.expresid
        && expfinal == other.expfinal
        && expclari == other.expclari
        && exptoning == other.exptoning
        && expnoise == other.expnoise
        && Lmethod == other.Lmethod
        && CLmethod == other.CLmethod
        && Backmethod == other.Backmethod
        && Tilesmethod == other.Tilesmethod
        && daubcoeffmethod == other.daubcoeffmethod
        && CHmethod == other.CHmethod
        && Medgreinf == other.Medgreinf
        && ushamethod == other.ushamethod
        && CHSLmethod == other.CHSLmethod
        && EDmethod == other.EDmethod
        && NPmethod == other.NPmethod
        && BAmethod == other.BAmethod
        && TMmethod == other.TMmethod
        && Dirmethod == other.Dirmethod
        && HSmethod == other.HSmethod
        && sigma == other.sigma
        && offset == other.offset
        && lowthr == other.lowthr
        && rescon == other.rescon
        && resconH == other.resconH
        && reschro == other.reschro
        && resblur == other.resblur
        && resblurc == other.resblurc
        && tmrs == other.tmrs
        && edgs == other.edgs
        && scale == other.scale
        && gamma == other.gamma
        && sup == other.sup
        && sky == other.sky
        && thres == other.thres
        && chroma == other.chroma
        && chro == other.chro
        && threshold == other.threshold
        && threshold2 == other.threshold2
        && edgedetect == other.edgedetect
        && edgedetectthr == other.edgedetectthr
        && edgedetectthr2 == other.edgedetectthr2
        && edgesensi == other.edgesensi
        && edgeampli == other.edgeampli
        && contrast == other.contrast
        && edgrad == other.edgrad
        && edgeffect == other.edgeffect
        && edgval == other.edgval
        && edgthresh == other.edgthresh
        && thr == other.thr
        && thrH == other.thrH
        && radius == other.radius
        && skinprotect == other.skinprotect
        && chrwav == other.chrwav
        && bluwav == other.bluwav
        && hueskin == other.hueskin
        && hueskin2 == other.hueskin2
        && hllev == other.hllev
        && bllev == other.bllev
        && pastlev == other.pastlev
        && satlev == other.satlev
        && edgcont == other.edgcont
        && level0noise == other.level0noise
        && level1noise == other.level1noise
        && level2noise == other.level2noise
        && level3noise == other.level3noise;
}

bool WaveletParams::operator !=(const WaveletParams& other) const
{
    return !(*this == other);
}

void WaveletParams::getCurves(
    WavCurve& cCurve,
    Wavblcurve& tCurve,
    WavOpacityCurveRG& opacityCurveLUTRG,
    WavOpacityCurveBY& opacityCurveLUTBY,
    WavOpacityCurveW& opacityCurveLUTW,
    WavOpacityCurveWL& opacityCurveLUTWL
) const
{
    cCurve.Set(this->ccwcurve);
    tCurve.Set(this->blcurve);
    opacityCurveLUTRG.Set(this->opacityCurveRG);
    opacityCurveLUTBY.Set(this->opacityCurveBY);
    opacityCurveLUTW.Set(this->opacityCurveW);
    opacityCurveLUTWL.Set(this->opacityCurveWL);

}

LocallabParams::LocallabSpot::LocallabSpot() :
    // Control spot settings
    name(""),
    isvisible(true),
    shape("ELI"),
    spotMethod("norm"),
    wavMethod("D4"),
    sensiexclu(12),
    structexclu(0),
    struc(4.0),
    shapeMethod("IND"),
    loc{150, 150, 150, 150},
    centerX(0),
    centerY(0),
    circrad(18),
    qualityMethod("enh"),
    complexMethod("mod"),
    transit(60.),
    feather(25.),
    thresh(2.0),
    iter(2.0),
    balan(1.0),
    balanh(1.0),
    colorde(5.0),
    transitweak(1.0),
    transitgrad(0.0),
    avoid(false),
    blwh(false),
    recurs(false),
    laplac(false),
    deltae(true),
    shortc(false),
    savrest(false),
    scopemask(60),
    lumask(10),
    // Color & Light
    visicolor(false),
    expcolor(false),
    complexcolor(0),
    curvactiv(false),
    lightness(0),
    contrast(0),
    chroma(0),
    labgridALow(0.0),
    labgridBLow(0.0),
    labgridAHigh(0.0),
    labgridBHigh(0.0),
    labgridALowmerg(0.0),
    labgridBLowmerg(0.0),
    labgridAHighmerg(-3500.0),
    labgridBHighmerg(-4600.0),
    strengthgrid(30),
    sensi(15),
    structcol(0),
    strcol(0.),
    strcolab(0.),
    strcolh(0.),
    angcol(0.),
    blurcolde(5),
    blurcol(0.2),
    contcol(0.),
    blendmaskcol(0),
    radmaskcol(0.0),
    chromaskcol(0.0),
    gammaskcol(1.0),
    slomaskcol(0.0),
    shadmaskcol(0),
    strumaskcol(0.),
    lapmaskcol(0.0),
    qualitycurveMethod("none"),
    gridMethod("one"),
    merMethod("mone"),
    toneMethod("fou"),
    mergecolMethod("one"),
    llcurve{
        static_cast<double>(DCT_NURBS),
        0.0,
        0.0,
        1.0,
        1.0
    },
    lccurve{
        static_cast<double>(DCT_NURBS),
        0.0,
        0.0,
        1.0,
        1.0
    },
    cccurve{
        static_cast<double>(DCT_NURBS),
        0.0,
        0.0,
        1.0,
        1.0
    },
    clcurve{
        static_cast<double>(DCT_NURBS),
        0.0,
        0.0,
        1.0,
        1.0
    },
    rgbcurve{
        static_cast<double>(DCT_NURBS),
        0.0,
        0.0,
        1.0,
        1.0
    },
    LHcurve{
        static_cast<double>(FCT_MinMaxCPoints),
        0.0,
        0.50,
        0.35,
        0.35,
        0.166,
        0.50,
        0.35,
        0.35,
        0.333,
        0.50,
        0.35,
        0.35,
        0.50,
        0.50,
        0.35,
        0.35,
        0.666,
        0.50,
        0.35,
        0.35,
        0.833,
        0.50,
        0.35,
        0.35
    },
    HHcurve{
        static_cast<double>(FCT_MinMaxCPoints),
        0.0,
        0.50,
        0.35,
        0.35,
        0.166,
        0.50,
        0.35,
        0.35,
        0.333,
        0.50,
        0.35,
        0.35,
        0.50,
        0.50,
        0.35,
        0.35,
        0.666,
        0.50,
        0.35,
        0.35,
        0.833,
        0.50,
        0.35,
        0.35
    },
    invers(false),
    special(false),
    toolcol(true),
    enaColorMask(false),
    fftColorMask(false),
    CCmaskcurve{
        static_cast<double>(FCT_MinMaxCPoints),
        0.0,
        1.0,
        0.35,
        0.35,
        0.50,
        1.0,
        0.35,
        0.35,
        1.00,
        1.0,
        0.35,
        0.35
    },
    LLmaskcurve{
        static_cast<double>(FCT_MinMaxCPoints),
        0.0,
        1.0,
        0.35,
        0.35,
        0.50,
        1.0,
        0.35,
        0.35,
        1.00,
        1.0,
        0.35,
        0.35
    },
    HHmaskcurve{
        static_cast<double>(FCT_MinMaxCPoints),
        0.0,
        1.0,
        0.35,
        0.35,
        0.50,
        1.0,
        0.35,
        0.35,
        1.00,
        1.0,
        0.35,
        0.35
    },
    HHhmaskcurve{
        static_cast<double>(FCT_MinMaxCPoints),
        0.0,
        0.5,
        0.35,
        0.35,
        0.50,
        0.5,
        0.35,
        0.35,
        1.00,
        0.5,
        0.35,
        0.35
    },
    softradiuscol(0.0),
    opacol(60.0),
    mercol(18.0),
    merlucol(32.0),
    conthrcol(0.0),
    Lmaskcurve{
        static_cast<double>(DCT_NURBS),
        0.0,
        0.0,
        1.0,
        1.0
    },
    LLmaskcolcurvewav{
        static_cast<double>(FCT_MinMaxCPoints),
        0.0,
        0.5,
        0.35,
        0.35,
        1.,
        0.5,
        0.35,
        0.35
    },
    csthresholdcol(0, 0, 6, 5, false),
    // Exposure
    visiexpose(false),
    expexpose(false),
    complexexpose(0),
    expcomp(0.0),
    hlcompr(0),
    hlcomprthresh(0),
    black(0),
    shadex(0),
    shcompr(50),
    expchroma(30),
    sensiex(15),
    structexp(0),
    blurexpde(5),
    strexp(0.),
    angexp(0.),
    excurve{
        static_cast<double>(DCT_NURBS),
        0.0,
        0.0,
        1.0,
        1.0
    },
    inversex(false),
    enaExpMask(false),
    enaExpMaskaft(false),
    CCmaskexpcurve{
        static_cast<double>(FCT_MinMaxCPoints),0.0,
        1.0,
        0.35,
        0.35,
        0.50,
        1.0,
        0.35,
        0.35,
        1.0,
        1.0,
        0.35,
        0.35
    },
    LLmaskexpcurve{
        static_cast<double>(FCT_MinMaxCPoints),
        0.0,
        1.0,
        0.35,
        0.35,
        0.50,
        1.0,
        0.35,
        0.35,
        1.0,
        1.0,
        0.35,
        0.35
    },
    HHmaskexpcurve{
        static_cast<double>(FCT_MinMaxCPoints),
        0.0,
        1.0,
        0.35,
        0.35,
        0.50,
        1.0,
        0.35,
        0.35,
        1.0,
        1.0,
        0.35,
        0.35
    },
    blendmaskexp(0),
    radmaskexp(0.0),
    chromaskexp(0.0),
    gammaskexp(1.0),
    slomaskexp(0.0),
    lapmaskexp(0.0),
    strmaskexp(0.0),
    angmaskexp(0.0),
    softradiusexp(0.0),
    Lmaskexpcurve{
        static_cast<double>(DCT_NURBS),
        0.0,
        0.0,
        1.0,
        1.0
    },
    expMethod("std"),
    exnoiseMethod("none"),
    laplacexp(0.0),
    balanexp(1.0),
    linear(0.3),
    gamm(0.4),
    fatamount(1.0),
    fatdetail(40.0),
    fatanchor(1.0),
    fatlevel(1.),
    // Shadow highlight
    visishadhigh(false),
    expshadhigh(false),
    complexshadhigh(0),
    shMethod("std"),
    multsh{0, 0, 0, 0, 0},
    highlights(0),
    h_tonalwidth(70),
    shadows(0),
    s_tonalwidth(30),
    sh_radius(40),
    sensihs(15),
    enaSHMask(false),
    CCmaskSHcurve{
        static_cast<double>(FCT_MinMaxCPoints),
        0.0,
        1.0,
        0.35,
        0.35,
        0.50,
        1.0,
        0.35,
        0.35,
        1.0,
        1.0,
        0.35,
        0.35
    },
    LLmaskSHcurve{
        static_cast<double>(FCT_MinMaxCPoints),
        0.0,
        1.0,
        0.35,
        0.35,
        0.50,
        1.0,
        0.35,
        0.35,
        1.0,
        1.0,
        0.35,
        0.35
    },
    HHmaskSHcurve{
        static_cast<double>(FCT_MinMaxCPoints),
        0.0,
        1.0,
        0.35,
        0.35,
        0.50,
        1.0,
        0.35,
        0.35,
        1.0,
        1.0,
        0.35,
        0.35
    },
    blendmaskSH(0),
    radmaskSH(0.0),
    blurSHde(5),
    strSH(0.),
    angSH(0.),
    inverssh(false),
    chromaskSH(0.0),
    gammaskSH(1.0),
    slomaskSH(0.0),
    lapmaskSH(0.0),
    detailSH(0),
    LmaskSHcurve{
        static_cast<double>(DCT_NURBS),
        0.0,
        0.0,
        1.0,
        1.0
    },
    fatamountSH(1.0),
    fatanchorSH(50.0),
    gamSH(2.4),
    sloSH(12.92),
    // Vibrance
    visivibrance(false),
    expvibrance(false),
    complexvibrance(0),
    saturated(0),
    pastels(0),
    warm(0),
    psthreshold({0, 75, false}),
    protectskins(false),
    avoidcolorshift(true),
    pastsattog(true),
    sensiv(15),
    skintonescurve{
        static_cast<double>(DCT_Linear)
    },
    CCmaskvibcurve{
        static_cast<double>(FCT_MinMaxCPoints),
        0.0,
        1.0,
        0.35,
        0.35,
        0.50,
        1.0,
        0.35,
        0.35,
        1.0,
        1.0,
        0.35,
        0.35
    },
    LLmaskvibcurve{
        static_cast<double>(FCT_MinMaxCPoints),
        0.0,
        1.0,
        0.35,
        0.35,
        0.50,
        1.0,
        0.35,
        0.35,
        1.0,
        1.0,
        0.35,
        0.35
    },
    HHmaskvibcurve{
        static_cast<double>(FCT_MinMaxCPoints),
        0.0,
        1.0,
        0.35,
        0.35,
        0.50,
        1.0,
        0.35,
        0.35,
        1.0,
        1.0,
        0.35,
        0.35
    },
    enavibMask(false),
    blendmaskvib(0),
    radmaskvib(0.0),
    chromaskvib(0.0),
    gammaskvib(1.0),
    slomaskvib(0.0),
    lapmaskvib(0.0),
    strvib(0.0),
    strvibab(0.0),
    strvibh(0.0),
    angvib(0.0),
    Lmaskvibcurve{
        static_cast<double>(DCT_NURBS),
        0.0,
        0.0,
        1.0,
        1.0
    },
    // Soft Light
    visisoft(false),
    expsoft(false),
    complexsoft(0),
    streng(0),
    sensisf(15),
    laplace(25.),
    softMethod("soft"),
    // Blur & Noise
    visiblur(false),
    expblur(false),
    complexblur(0),
    radius(1.5),
    strength(0),
    sensibn(40),
    itera(1),
    guidbl(0),
    strbl(50),
    isogr(400),
    strengr(0),
    scalegr(100),
    epsbl(0),
    blMethod("guid"),
    chroMethod("lum"),
    blurMethod("norm"),
    medMethod("33"),
    activlum(true),
    noiselumf(0.),
    noiselumf0(0.),
    noiselumf2(0.),
    noiselumc(0.),
    noiselumdetail(0.),
    noiselequal(7),
    noisechrof(0.),
    noisechroc(0.),
    noisechrodetail(0.),
    adjblur(0),
    bilateral(0),
    sensiden(20),
    detailthr(0),
    locwavcurveden{
        static_cast<double>(FCT_MinMaxCPoints),
        0.0,
        0.0,
        0.0,
        0.35,
        0.5,
        0.,
        0.35,
        0.35,
        1.0,
        0.0,
        0.35,
        0.35
    },
    CCmaskblcurve{
        static_cast<double>(FCT_MinMaxCPoints),
        0.0,
        1.0,
        0.35,
        0.35,
        0.50,
        1.0,
        0.35,
        0.35,
        1.0,
        1.0,
        0.35,
        0.35
    },
    LLmaskblcurve{
        static_cast<double>(FCT_MinMaxCPoints),
        0.0,
        1.0,
        0.35,
        0.35,
        0.50,
        1.0,
        0.35,
        0.35,
        1.0,
        1.0,
        0.35,
        0.35
    },
    HHmaskblcurve{
        static_cast<double>(FCT_MinMaxCPoints),
        0.0,
        1.0,
        0.35,
        0.35,
        0.50,
        1.0,
        0.35,
        0.35,
        1.0,
        1.0,
        0.35,
        0.35
    },
    enablMask(false),
    fftwbl(false),
    toolbl(false),
    blendmaskbl(0),
    radmaskbl(0.0),
    chromaskbl(0.0),
    gammaskbl(1.0),
    slomaskbl(0.0),
    lapmaskbl(0.0),
    shadmaskbl(0),
    strumaskbl(0.),
    Lmaskblcurve{
        static_cast<double>(DCT_NURBS),
        0.0,
        0.0,
        1.0,
        1.0
    },
    LLmaskblcurvewav{
        static_cast<double>(FCT_MinMaxCPoints),
        0.0,
        0.5,
        0.35,
        0.35,
        1.,
        0.5,
        0.35,
        0.35
    },
    csthresholdblur(0, 0, 6, 5, false),
    // Tone Mapping
    visitonemap(false),
    exptonemap(false),
    complextonemap(0),
    stren(0.5),
    gamma(1.0),
    estop(1.4),
    scaltm(1.0),
    rewei(0),
    satur(0.),
    sensitm(19),
    softradiustm(0.0),
    amount(95.),
    equiltm(true),
    CCmasktmcurve{
        static_cast<double>(FCT_MinMaxCPoints),
        0.0,
        1.0,
        0.35,
        0.35,
        0.50,
        1.0,
        0.35,
        0.35,
        1.0,
        1.0,
        0.35,
        0.35
    },
    LLmasktmcurve{
        static_cast<double>(FCT_MinMaxCPoints),
        0.0,
        1.0,
        0.35,
        0.35,
        0.50,
        1.0,
        0.35,
        0.35,
        1.0,
        1.0,
        0.35,
        0.35
    },
    HHmasktmcurve{
        static_cast<double>(FCT_MinMaxCPoints),
        0.0,
        1.0,
        0.35,
        0.35,
        0.50,
        1.0,
        0.35,
        0.35,
        1.0,
        1.0,
        0.35,
        0.35
    },
    enatmMask(false),
    enatmMaskaft(false),
    blendmasktm(0),
    radmasktm(0.0),
    chromasktm(0.0),
    gammasktm(1.0),
    slomasktm(0.0),
    lapmasktm(0.0),
    Lmasktmcurve{
        static_cast<double>(DCT_NURBS),
        0.0,
        0.0,
        1.0,
        1.0
    },
    // Retinex
    visireti(false),
    expreti(false),
    complexreti(0),
    retinexMethod("high"),
    str(0.2),
    chrrt(0.0),
    neigh(50.0),
    vart(150.0),
    offs(0.0),
    dehaz(0),
    depth(25),
    sensih(60),
    localTgaincurve{
        static_cast<double>(FCT_MinMaxCPoints),
        0.0,
        0.12,
        0.35,
        0.35,
        0.70,
        0.50,
        0.35,
        0.35,
        1.00,
        0.12,
        0.35,
        0.35
    },
    localTtranscurve{
        static_cast<double>(FCT_MinMaxCPoints),
        0.0,
        0.50,
        0.35,
        0.35,
        0.5,
        0.5,
        0.35,
        0.35,
        1.00,
        0.50,
        0.35,
        0.35
    },
    inversret(false),
    equilret(true),
    loglin(false),
    lumonly(false),
    softradiusret(40.0),
    CCmaskreticurve{
        static_cast<double>(FCT_MinMaxCPoints),
        0.0,
        1.0,
        0.35,
        0.35,
        0.50,
        1.0,
        0.35,
        0.35,
        1.0,
        1.0,
        0.35,
        0.35
    },
    LLmaskreticurve{
        static_cast<double>(FCT_MinMaxCPoints),
        0.0,
        1.0,
        0.35,
        0.35,
        0.50,
        1.0,
        0.35,
        0.35,
        1.0,
        1.0,
        0.35,
        0.35
    },
    HHmaskreticurve{
        static_cast<double>(FCT_MinMaxCPoints),
        0.0,
        1.0,
        0.35,
        0.35,
        0.50,
        1.0,
        0.35,
        0.35,
        1.0,
        1.0,
        0.35,
        0.35
    },
    enaretiMask(false),
    enaretiMasktmap(true),
    blendmaskreti(0),
    radmaskreti(0.0),
    chromaskreti(0.0),
    gammaskreti(1.0),
    slomaskreti(0.0),
    lapmaskreti(0.0),
    scalereti(2.0),
    darkness(2.0),
    lightnessreti(1.0),
    limd(8.0),
    cliptm(1.0),
    fftwreti(false),
    Lmaskreticurve{
        static_cast<double>(DCT_NURBS),
        0.0,
        0.0,
        1.0,
        1.0
    },
    // Sharpening
    visisharp(false),
    expsharp(false),
    complexsharp(0),
    sharcontrast(20),
    sharradius(0.75),
    sharamount(100),
    shardamping(0),
    shariter(30),
    sharblur(0.2),
    sensisha(19),
    inverssha(false),
    // Local Contrast
    visicontrast(false),
    expcontrast(false),
    complexcontrast(0),
    lcradius(80),
    lcamount(0.0),
    lcdarkness(1.0),
    lclightness(1.0),
    sigmalc(1.0),
    levelwav(4),
    residcont(0.0),
    residsha(0.0),
    residshathr(30.0),
    residhi(0.0),
    residhithr(70.0),
    residblur(0.0),
    levelblur(0.0),
    sigmabl(1.0),
    residchro(0.0),
    residcomp(0.0),
    sigma(1.0),
    offset(1.0),
    sigmadr(1.0),
    threswav(1.4),
    chromalev(1.0),
    chromablu(0.0),
    sigmadc(1.0),
    deltad(0.0),
    fatres(0.0),
    clarilres(0.0),
    claricres(0.0),
    clarisoft(1.0),
    sigmalc2(1.0),
    strwav(0.0),
    angwav(0.0),
    strengthw(0.0),
    sigmaed(1.0),
    radiusw(15.0),
    detailw(10.0),
    gradw(90.0),
    tloww(20.0),
    thigw(0.0),
    edgw(60.0),
    basew(10.0),
    sensilc(50),
    fftwlc(false),
    blurlc(true),
    wavblur(false),
    wavedg(false),
    waveshow(false),
    wavcont(false),
    wavcomp(false),
    wavgradl(false),
    wavcompre(false),
    origlc(false),
    localcontMethod("loc"),
    localedgMethod("thr"),
    localneiMethod("low"),
    locwavcurve{
        static_cast<double>(FCT_MinMaxCPoints),
        0.0,
        0.5,
        0.35,
        0.35,
        1.,
        0.5,
        0.35,
        0.35
    },
    csthreshold(0, 0, 6, 6, false),
    loclevwavcurve{
        static_cast<double>(FCT_MinMaxCPoints),
        0.0,
        0.0,
        0.0,
        0.35,
        0.5,
        0.,
        0.35,
        0.35,
        1.0,
        0.0,
        0.35,
        0.35
    },
    locconwavcurve{
        static_cast<double>(FCT_MinMaxCPoints),
        0.0,
        0.5,
        0.35,
        0.35,
        1.,
        0.5,
        0.35,
        0.35
    },
    loccompwavcurve{
        static_cast<double>(FCT_MinMaxCPoints),
        0.00,
        0.35,
        0.35,
        0.00,
        0.35,
        0.75,
        0.35,
        0.35,
        0.60,
        0.75,
        0.35,
        0.35,
        1.00,
        0.35,
        0.00,
        0.00
    },
    loccomprewavcurve{
        static_cast<double>(FCT_MinMaxCPoints),
        0.0,
        0.75,
        0.35,
        0.35,
        1.,
        0.75,
        0.35,
        0.35
    },
    locedgwavcurve{
        static_cast<double>(FCT_MinMaxCPoints),
        0.0,
        0.25,
        0.35,
        0.35,
        0.50,
        0.75,
        0.35,
        0.35,
        0.90,
        0.0,
        0.35,
        0.35
    },
    CCmasklccurve{
        static_cast<double>(FCT_MinMaxCPoints),
        0.0,
        1.0,
        0.35,
        0.35,
        0.50,
        1.0,
        0.35,
        0.35,
        1.0,
        1.0,
        0.35,
        0.35
    },
    LLmasklccurve{
        static_cast<double>(FCT_MinMaxCPoints),
        0.0,
        1.0,
        0.35,
        0.35,
        0.50,
        1.0,
        0.35,
        0.35,
        1.0,
        1.0,
        0.35,
        0.35
    },
    HHmasklccurve{
        static_cast<double>(FCT_MinMaxCPoints),
        0.0,
        1.0,
        0.35,
        0.35,
        0.50,
        1.0,
        0.35,
        0.35,
        1.0,
        1.0,
        0.35,
        0.35
    },
    enalcMask(false),
    blendmasklc(0),
    radmasklc(0.0),
    chromasklc(0.0),
    Lmasklccurve{
        static_cast<double>(DCT_NURBS),
        0.0,
        0.0,
        1.0,
        1.0
    },
    // Contrast by detail levels
    visicbdl(false),
    expcbdl(false),
    complexcbdl(0),
    mult{1.0, 1.0, 1.0, 1.0, 1.0, 1.0},
    chromacbdl(0.),
    threshold(0.2),
    sensicb(15),
    clarityml(0.1),
    contresid(0),
    blurcbdl(0.),
    softradiuscb(0.0),
    enacbMask(false),
    CCmaskcbcurve{
        static_cast<double>(FCT_MinMaxCPoints),
        0.0,
        1.0,
        0.35,
        0.35,
        0.50,
        1.0,
        0.35,
        0.35,
        1.0,
        1.0,
        0.35,
        0.35
    },
    LLmaskcbcurve{
        static_cast<double>(FCT_MinMaxCPoints),
        0.0,
        1.0,
        0.35,
        0.35,
        0.50,
        1.0,
        0.35,
        0.35,
        1.0,
        1.0,
        0.35,
        0.35
    },
    HHmaskcbcurve{
        static_cast<double>(FCT_MinMaxCPoints),
        0.0,
        1.0,
        0.35,
        0.35,
        0.50,
        1.0,
        0.35,
        0.35,
        1.0,
        1.0,
        0.35,
        0.35
    },
    blendmaskcb(0),
    radmaskcb(0.0),
    chromaskcb(0.0),
    gammaskcb(1.0),
    slomaskcb(0.0),
    lapmaskcb(0.0),
    Lmaskcbcurve{
        static_cast<double>(DCT_NURBS),
        0.0,
        0.0,
        1.0,
        1.0
    },
    // Log encoding
    visilog(false),
    explog(false),
    autocompute(false),
    sourceGray(10.),
    targetGray(18.),
    Autogray(true),
    fullimage(true),
    blackEv(-5.0),
    whiteEv(10.0),
    detail(0.6),
    sensilog(50),
    baselog(2.),
    strlog(0.0),
    anglog(0.0)
{
}

bool LocallabParams::LocallabSpot::operator ==(const LocallabSpot& other) const
{
    return
        // Control spot settings
        name == other.name
        && isvisible == other.isvisible
        && shape == other.shape
        && spotMethod == other.spotMethod
        && wavMethod == other.wavMethod
        && sensiexclu == other.sensiexclu
        && structexclu == other.structexclu
        && struc == other.struc
        && shapeMethod == other.shapeMethod
        && loc == other.loc
        && centerX == other.centerX
        && centerY == other.centerY
        && circrad == other.circrad
        && qualityMethod == other.qualityMethod
        && complexMethod == other.complexMethod
        && transit == other.transit
        && feather == other.feather
        && thresh == other.thresh
        && iter == other.iter
        && balan == other.balan
        && balanh == other.balanh
        && colorde == other.colorde
        && transitweak == other.transitweak
        && transitgrad == other.transitgrad
        && avoid == other.avoid
        && blwh == other.blwh
        && recurs == other.recurs
        && laplac == other.laplac
        && deltae == other.deltae
        && shortc == other.shortc
        && savrest == other.savrest
        && scopemask == other.scopemask
        && lumask == other.lumask
        // Color & Light
        && visicolor == other.visicolor
        && expcolor == other.expcolor
        && complexcolor == other.complexcolor
        && curvactiv == other.curvactiv
        && lightness == other.lightness
        && contrast == other.contrast
        && chroma == other.chroma
=======
>>>>>>> 85cb2086
        && labgridALow == other.labgridALow
        && labgridBLow == other.labgridBLow
        && labgridAHigh == other.labgridAHigh
        && labgridBHigh == other.labgridBHigh
<<<<<<< HEAD
        && labgridALowmerg == other.labgridALowmerg
        && labgridBLowmerg == other.labgridBLowmerg
        && labgridAHighmerg == other.labgridAHighmerg
        && labgridBHighmerg == other.labgridBHighmerg
        && strengthgrid == other.strengthgrid
        && sensi == other.sensi
        && structcol == other.structcol
        && strcol == other.strcol
        && strcolab == other.strcolab
        && strcolh == other.strcolh
        && angcol == other.angcol
        && blurcolde == other.blurcolde
        && blurcol == other.blurcol
        && contcol == other.contcol
        && blendmaskcol == other.blendmaskcol
        && radmaskcol == other.radmaskcol
        && chromaskcol == other.chromaskcol
        && gammaskcol == other.gammaskcol
        && slomaskcol == other.slomaskcol
        && shadmaskcol == other.shadmaskcol
        && strumaskcol == other.strumaskcol
        && lapmaskcol == other.lapmaskcol
        && qualitycurveMethod == other.qualitycurveMethod
        && gridMethod == other.gridMethod
        && merMethod == other.merMethod
        && toneMethod == other.toneMethod
        && mergecolMethod == other.mergecolMethod
        && llcurve == other.llcurve
        && lccurve == other.lccurve
        && cccurve == other.cccurve
        && clcurve == other.clcurve
        && rgbcurve == other.rgbcurve
        && LHcurve == other.LHcurve
        && HHcurve == other.HHcurve
        && invers == other.invers
        && special == other.special
        && toolcol == other.toolcol
        && enaColorMask == other.enaColorMask
        && fftColorMask == other.fftColorMask
        && CCmaskcurve == other.CCmaskcurve
        && LLmaskcurve == other.LLmaskcurve
        && HHmaskcurve == other.HHmaskcurve
        && HHhmaskcurve == other.HHhmaskcurve
        && softradiuscol == other.softradiuscol
        && opacol == other.opacol
        && mercol == other.mercol
        && merlucol == other.merlucol
        && conthrcol == other.conthrcol
        && Lmaskcurve == other.Lmaskcurve
        && LLmaskcolcurvewav == other.LLmaskcolcurvewav
        && csthresholdcol == other.csthresholdcol
        // Exposure
        && visiexpose == other.visiexpose
        && expexpose == other.expexpose
        && complexexpose == other.complexexpose
        && expcomp == other.expcomp
        && hlcompr == other.hlcompr
        && hlcomprthresh == other.hlcomprthresh
        && black == other.black
        && shadex == other.shadex
        && shcompr == other.shcompr
=======
        && expcontrast == other.expcontrast
>>>>>>> 85cb2086
        && expchroma == other.expchroma
        && sensiex == other.sensiex
        && structexp == other.structexp
        && blurexpde == other.blurexpde
        && strexp == other.strexp
        && angexp == other.angexp
        && excurve == other.excurve
        && inversex == other.inversex
        && enaExpMask == other.enaExpMask
        && enaExpMaskaft == other.enaExpMaskaft
        && CCmaskexpcurve == other.CCmaskexpcurve
        && LLmaskexpcurve == other.LLmaskexpcurve
        && HHmaskexpcurve == other.HHmaskexpcurve
        && blendmaskexp == other.blendmaskexp
        && radmaskexp == other.radmaskexp
        && chromaskexp == other.chromaskexp
        && gammaskexp == other.gammaskexp
        && slomaskexp == other.slomaskexp
        && lapmaskexp == other.lapmaskexp
        && strmaskexp == other.strmaskexp
        && angmaskexp == other.angmaskexp
        && softradiusexp == other.softradiusexp
        && Lmaskexpcurve == other.Lmaskexpcurve
        && expMethod == other.expMethod
        && exnoiseMethod == other.exnoiseMethod
        && laplacexp == other.laplacexp
        && balanexp == other.balanexp
        && linear == other.linear
        && gamm == other.gamm
        && fatamount == other.fatamount
        && fatdetail == other.fatdetail
        && fatanchor == other.fatanchor
        && fatlevel == other.fatlevel
        // Shadow highlight
        && visishadhigh == other.visishadhigh
        && expshadhigh == other.expshadhigh
        && complexshadhigh == other.complexshadhigh
        && shMethod == other.shMethod
        && [this, &other]() -> bool
            {
                for (int i = 0; i < 5; ++i) {
                    if (multsh[i] != other.multsh[i]) {
                        return false;
                    }
                }
                return true;
            }()
        && highlights == other.highlights
        && h_tonalwidth == other.h_tonalwidth
        && shadows == other.shadows
        && s_tonalwidth == other.s_tonalwidth
        && sh_radius == other.sh_radius
        && sensihs == other.sensihs
        && enaSHMask == other.enaSHMask
        && CCmaskSHcurve == other.CCmaskSHcurve
        && LLmaskSHcurve == other.LLmaskSHcurve
        && HHmaskSHcurve == other.HHmaskSHcurve
        && blendmaskSH == other.blendmaskSH
        && radmaskSH == other.radmaskSH
        && blurSHde == other.blurSHde
        && strSH == other.strSH
        && angSH == other.angSH
        && inverssh == other.inverssh
        && chromaskSH == other.chromaskSH
        && gammaskSH == other.gammaskSH
        && slomaskSH == other.slomaskSH
        && lapmaskSH == other.lapmaskSH
        && detailSH == other.detailSH
        && LmaskSHcurve == other.LmaskSHcurve
        && fatamountSH == other.fatamountSH
        && fatanchorSH == other.fatanchorSH
        && gamSH == other.gamSH
        && sloSH == other.sloSH
        // Vibrance
        && visivibrance == other.visivibrance
        && expvibrance == other.expvibrance
        && complexvibrance == other.complexvibrance
        && saturated == other.saturated
        && pastels == other.pastels
        && warm == other.warm
        && psthreshold == other.psthreshold
        && protectskins == other.protectskins
        && avoidcolorshift == other.avoidcolorshift
        && pastsattog == other.pastsattog
        && sensiv == other.sensiv
        && skintonescurve == other.skintonescurve
        && CCmaskvibcurve == other.CCmaskvibcurve
        && LLmaskvibcurve == other.LLmaskvibcurve
        && HHmaskvibcurve == other.HHmaskvibcurve
        && enavibMask == other.enavibMask
        && blendmaskvib == other.blendmaskvib
        && radmaskvib == other.radmaskvib
        && chromaskvib == other.chromaskvib
        && gammaskvib == other.gammaskvib
        && slomaskvib == other.slomaskvib
        && lapmaskvib == other.lapmaskvib
        && strvib == other.strvib
        && strvibab == other.strvibab
        && strvibh == other.strvibh
        && angvib == other.angvib
        && Lmaskvibcurve == other.Lmaskvibcurve
        // Soft Light
        && visisoft == other.visisoft
        && expsoft == other.expsoft
        && complexsoft == other.complexsoft
        && streng == other.streng
        && sensisf == other.sensisf
        && laplace == other.laplace
        && softMethod == other.softMethod
        // Blur & Noise
        && visiblur == other.visiblur
        && expblur == other.expblur
        && complexblur == other.complexblur
        && radius == other.radius
        && strength == other.strength
        && sensibn == other.sensibn
        && itera == other.itera
        && guidbl == other.guidbl
        && strbl == other.strbl
        && isogr == other.isogr
        && strengr == other.strengr
        && scalegr == other.scalegr
        && epsbl == other.epsbl
        && blMethod == other.blMethod
        && chroMethod == other.chroMethod
        && blurMethod == other.blurMethod
        && medMethod == other.medMethod
        && activlum == other.activlum
        && noiselumf == other.noiselumf
        && noiselumf0 == other.noiselumf0
        && noiselumf2 == other.noiselumf2
        && noiselumc == other.noiselumc
        && noiselumdetail == other.noiselumdetail
        && noiselequal == other.noiselequal
        && noisechrof == other.noisechrof
        && noisechroc == other.noisechroc
        && noisechrodetail == other.noisechrodetail
        && adjblur == other.adjblur
        && bilateral == other.bilateral
        && sensiden == other.sensiden
        && detailthr == other.detailthr
        && locwavcurveden == other.locwavcurveden
        && CCmaskblcurve == other.CCmaskblcurve
        && LLmaskblcurve == other.LLmaskblcurve
        && HHmaskblcurve == other.HHmaskblcurve
        && enablMask == other.enablMask
        && fftwbl == other.fftwbl
        && toolbl == other.toolbl
        && blendmaskbl == other.blendmaskbl
        && radmaskbl == other.radmaskbl
        && chromaskbl == other.chromaskbl
        && gammaskbl == other.gammaskbl
        && slomaskbl == other.slomaskbl
        && lapmaskbl == other.lapmaskbl
        && shadmaskbl == other.shadmaskbl
        && strumaskbl == other.strumaskbl
        && Lmaskblcurve == other.Lmaskblcurve
        && LLmaskblcurvewav == other.LLmaskblcurvewav
        && csthresholdblur == other.csthresholdblur
        // Tone Mapping
        && visitonemap == other.visitonemap
        && exptonemap == other.exptonemap
        && complextonemap == other.complextonemap
        && stren == other.stren
        && gamma == other.gamma
        && estop == other.estop
        && scaltm == other.scaltm
        && rewei == other.rewei
        && satur == other.satur
        && sensitm == other.sensitm
        && softradiustm == other.softradiustm
        && amount == other.amount
        && equiltm == other.equiltm
        && CCmasktmcurve == other.CCmasktmcurve
        && LLmasktmcurve == other.LLmasktmcurve
        && HHmasktmcurve == other.HHmasktmcurve
        && enatmMask == other.enatmMask
        && enatmMaskaft == other.enatmMaskaft
        && blendmasktm == other.blendmasktm
        && radmasktm == other.radmasktm
        && chromasktm == other.chromasktm
        && gammasktm == other.gammasktm
        && slomasktm == other.slomasktm
        && lapmasktm == other.lapmasktm
        && Lmasktmcurve == other.Lmasktmcurve
        // Retinex
        && visireti == other.visireti
        && expreti == other.expreti
        && complexreti == other.complexreti
        && retinexMethod == other.retinexMethod
        && str == other.str
        && chrrt == other.chrrt
        && neigh == other.neigh
        && vart == other.vart
        && offs == other.offs
        && dehaz == other.dehaz
        && depth == other.depth
        && sensih == other.sensih
        && localTgaincurve == other.localTgaincurve
        && localTtranscurve == other.localTtranscurve
        && inversret == other.inversret
        && equilret == other.equilret
        && loglin == other.loglin
        && lumonly == other.lumonly
        && softradiusret == other.softradiusret
        && CCmaskreticurve == other.CCmaskreticurve
        && LLmaskreticurve == other.LLmaskreticurve
        && HHmaskreticurve == other.HHmaskreticurve
        && enaretiMask == other.enaretiMask
        && enaretiMasktmap == other.enaretiMasktmap
        && blendmaskreti == other.blendmaskreti
        && radmaskreti == other.radmaskreti
        && chromaskreti == other.chromaskreti
        && gammaskreti == other.gammaskreti
        && slomaskreti == other.slomaskreti
        && lapmaskreti == other.lapmaskreti
        && scalereti == other.scalereti
        && darkness == other.darkness
        && lightnessreti == other.lightnessreti
        && limd == other.limd
        && cliptm == other.cliptm
        && fftwreti == other.fftwreti
        && Lmaskreticurve == other.Lmaskreticurve
        // Sharpening
        && visisharp == other.visisharp
        && expsharp == other.expsharp
        && complexsharp == other.complexsharp
        && sharcontrast == other.sharcontrast
        && sharradius == other.sharradius
        && sharamount == other.sharamount
        && shardamping == other.shardamping
        && shariter == other.shariter
        && sharblur == other.sharblur
        && sensisha == other.sensisha
        && inverssha == other.inverssha
        // Local contrast
        && visicontrast == other.visicontrast
        && expcontrast == other.expcontrast
        && complexcontrast == other.complexcontrast
        && lcradius == other.lcradius
        && lcamount == other.lcamount
        && lcdarkness == other.lcdarkness
        && lclightness == other.lclightness
        && sigmalc == other.sigmalc
        && levelwav == other.levelwav
        && residcont == other.residcont
        && residsha == other.residsha
        && residshathr == other.residshathr
        && residhi == other.residhi
        && residhithr == other.residhithr
        && residblur == other.residblur
        && levelblur == other.levelblur
        && sigmabl == other.sigmabl
        && residchro == other.residchro
        && residcomp == other.residcomp
        && sigma == other.sigma
        && offset == other.offset
        && sigmadr == other.sigmadr
        && threswav == other.threswav
        && chromalev == other.chromalev
        && chromablu == other.chromablu
        && sigmadc == other.sigmadc
        && deltad == other.deltad
        && fatres == other.fatres
        && clarilres == other.clarilres
        && claricres == other.claricres
        && clarisoft == other.clarisoft
        && sigmalc2 == other.sigmalc2
        && strwav == other.strwav
        && angwav == other.angwav
        && strengthw == other.strengthw
        && sigmaed == other.sigmaed
        && radiusw == other.radiusw
        && detailw == other.detailw
        && gradw == other.gradw
        && tloww == other.tloww
        && thigw == other.thigw
        && edgw == other.edgw
        && basew == other.basew
        && sensilc == other.sensilc
        && fftwlc == other.fftwlc
        && blurlc == other.blurlc
        && wavblur == other.wavblur
        && wavedg == other.wavedg
        && waveshow == other.waveshow
        && wavcont == other.wavcont
        && wavcomp == other.wavcomp
        && wavgradl == other.wavgradl
        && wavcompre == other.wavcompre
        && origlc == other.origlc
        && localcontMethod == other.localcontMethod
        && localedgMethod == other.localedgMethod
        && localneiMethod == other.localneiMethod
        && locwavcurve == other.locwavcurve
        && csthreshold == other.csthreshold
        && loclevwavcurve == other.loclevwavcurve
        && locconwavcurve == other.locconwavcurve
        && loccompwavcurve == other.loccompwavcurve
        && loccomprewavcurve == other.loccomprewavcurve
        && locedgwavcurve == other.locedgwavcurve
        && CCmasklccurve == other.CCmasklccurve
        && LLmasklccurve == other.LLmasklccurve
        && HHmasklccurve == other.HHmasklccurve
        && enalcMask == other.enalcMask
        && blendmasklc == other.blendmasklc
        && radmasklc == other.radmasklc
        && chromasklc == other.chromasklc
        && Lmasklccurve == other.Lmasklccurve
        // Constrast by detail levels
        && visicbdl == other.visicbdl
        && expcbdl == other.expcbdl
        && complexcbdl == other.complexcbdl
        && [this, &other]() -> bool
            {
                for (int i = 0; i < 6; ++i) {
                    if (mult[i] != other.mult[i]) {
                        return false;
                    }
                }
                return true;
            }()
        && chromacbdl == other.chromacbdl
        && threshold == other.threshold
        && sensicb == other.sensicb
        && clarityml == other.clarityml
        && contresid == other.contresid
        && blurcbdl == other.blurcbdl
        && softradiuscb == other.softradiuscb
        && enacbMask == other.enacbMask
        && CCmaskcbcurve == other.CCmaskcbcurve
        && LLmaskcbcurve == other.LLmaskcbcurve
        && HHmaskcbcurve == other.HHmaskcbcurve
        && blendmaskcb == other.blendmaskcb
        && radmaskcb == other.radmaskcb
        && chromaskcb == other.chromaskcb
        && gammaskcb == other.gammaskcb
        && slomaskcb == other.slomaskcb
        && lapmaskcb == other.lapmaskcb
        && Lmaskcbcurve == other.Lmaskcbcurve
        // Log encoding
        && visilog == other.visilog
        && explog == other.explog
        && autocompute == other.autocompute
        && sourceGray == other.sourceGray
        && targetGray == other.targetGray
        && Autogray == other.Autogray
        && fullimage == other.fullimage
        && blackEv == other.blackEv
        && whiteEv == other.whiteEv
        && detail == other.detail
        && sensilog == other.sensilog
        && baselog == other.baselog
        && strlog == other.strlog
        && anglog == other.anglog;
}

bool LocallabParams::LocallabSpot::operator !=(const LocallabSpot& other) const
{
    return !(*this == other);
}

const double LocallabParams::LABGRIDL_CORR_MAX = 12800.;
const double LocallabParams::LABGRIDL_CORR_SCALE = 3.276;
const double LocallabParams::LABGRIDL_DIRECT_SCALE = 41950.;

LocallabParams::LocallabParams() :
    enabled(false),
    selspot(0),
    spots()
{
}

<<<<<<< HEAD
bool LocallabParams::operator ==(const LocallabParams& other) const
{
    return
        enabled == other.enabled
        && selspot == other.selspot
        && spots == other.spots;
}
=======
void WaveletParams::getCurves(
    WavCurve& cCurve,
    Wavblcurve& tCurve,
    WavOpacityCurveRG& opacityCurveLUTRG,
    WavOpacityCurveSH& opacityCurveLUTSH,
    WavOpacityCurveBY& opacityCurveLUTBY,
    WavOpacityCurveW& opacityCurveLUTW,
    WavOpacityCurveWL& opacityCurveLUTWL
) const
{
    cCurve.Set(this->ccwcurve);
    tCurve.Set(this->blcurve);
    opacityCurveLUTRG.Set(this->opacityCurveRG);
    opacityCurveLUTSH.Set(this->opacityCurveSH);
    opacityCurveLUTBY.Set(this->opacityCurveBY);
    opacityCurveLUTW.Set(this->opacityCurveW);
    opacityCurveLUTWL.Set(this->opacityCurveWL);
>>>>>>> 85cb2086

bool LocallabParams::operator !=(const LocallabParams& other) const
{
    return !(*this == other);
}

DirPyrEqualizerParams::DirPyrEqualizerParams() :
    enabled(false),
    gamutlab(false),
    mult{
        1.0,
        1.0,
        1.0,
        1.0,
        1.0,
        1.0
    },
    threshold(0.2),
    skinprotect(0.0),
    hueskin(-5, 25, 170, 120, false),
    cbdlMethod("bef")
{
}

bool DirPyrEqualizerParams::operator ==(const DirPyrEqualizerParams& other) const
{
    return
        enabled == other.enabled
        && gamutlab == other.gamutlab
        && [this, &other]() -> bool
            {
                for (unsigned int i = 0; i < 6; ++i) {
                    if (mult[i] != other.mult[i]) {
                        return false;
                    }
                }
                return true;
            }()
        && threshold == other.threshold
        && skinprotect == other.skinprotect
        && hueskin == other.hueskin
        && cbdlMethod == other.cbdlMethod;
}

bool DirPyrEqualizerParams::operator !=(const DirPyrEqualizerParams& other) const
{
    return !(*this == other);
}

HSVEqualizerParams::HSVEqualizerParams() :
    enabled(false),
    hcurve{
        FCT_Linear
    },
    scurve{
        FCT_Linear
    },
    vcurve{
        FCT_Linear
    }
{
}

bool HSVEqualizerParams::operator ==(const HSVEqualizerParams& other) const
{
    return
        enabled == other.enabled
        && hcurve == other.hcurve
        && scurve == other.scurve
        && vcurve == other.vcurve;
}

bool HSVEqualizerParams::operator !=(const HSVEqualizerParams& other) const
{
    return !(*this == other);
}

FilmSimulationParams::FilmSimulationParams() :
    enabled(false),
    strength(100)
{
}

bool FilmSimulationParams::operator ==(const FilmSimulationParams& other) const
{
    return
        enabled == other.enabled
        && clutFilename == other.clutFilename
        && strength == other.strength;
}

bool FilmSimulationParams::operator !=(const FilmSimulationParams& other) const
{
    return !(*this == other);
}


SoftLightParams::SoftLightParams() :
    enabled(false),
    strength(30)
{
}

bool SoftLightParams::operator ==(const SoftLightParams& other) const
{
    return
        enabled == other.enabled
        && strength == other.strength;
}

bool SoftLightParams::operator !=(const SoftLightParams& other) const
{
    return !(*this == other);
}


DehazeParams::DehazeParams() :
    enabled(false),
    strength(50),
    showDepthMap(false),
    depth(25),
    luminance(false)
{
}

bool DehazeParams::operator ==(const DehazeParams& other) const
{
    return
        enabled == other.enabled
        && strength == other.strength
        && showDepthMap == other.showDepthMap
        && depth == other.depth
        && luminance == other.luminance;
}

bool DehazeParams::operator !=(const DehazeParams& other) const
{
    return !(*this == other);
}


RAWParams::BayerSensor::BayerSensor() :
    method(getMethodString(Method::AMAZE)),
    border(4),
    imageNum(0),
    ccSteps(0),
    black0(0.0),
    black1(0.0),
    black2(0.0),
    black3(0.0),
    twogreen(true),
    linenoise(0),
    linenoiseDirection(LineNoiseDirection::BOTH),
    greenthresh(0),
    dcb_iterations(2),
    lmmse_iterations(2),
    dualDemosaicAutoContrast(true),
    dualDemosaicContrast(20),
    pixelShiftMotionCorrectionMethod(PSMotionCorrectionMethod::AUTO),
    pixelShiftEperIso(0.0),
    pixelShiftSigma(1.0),
    pixelShiftShowMotion(false),
    pixelShiftShowMotionMaskOnly(false),
    pixelShiftHoleFill(true),
    pixelShiftMedian(false),
    pixelShiftGreen(true),
    pixelShiftBlur(true),
    pixelShiftSmoothFactor(0.7),
    pixelShiftEqualBright(false),
    pixelShiftEqualBrightChannel(false),
    pixelShiftNonGreenCross(true),
    pixelShiftDemosaicMethod(getPSDemosaicMethodString(PSDemosaicMethod::AMAZE)),
    dcb_enhance(true),
    pdafLinesFilter(false)
{
}

bool RAWParams::BayerSensor::operator ==(const BayerSensor& other) const
{
    return
        method == other.method
        && border == other.border
        && imageNum == other.imageNum
        && ccSteps == other.ccSteps
        && black0 == other.black0
        && black1 == other.black1
        && black2 == other.black2
        && black3 == other.black3
        && twogreen == other.twogreen
        && linenoise == other.linenoise
        && linenoiseDirection == other.linenoiseDirection
        && greenthresh == other.greenthresh
        && dcb_iterations == other.dcb_iterations
        && lmmse_iterations == other.lmmse_iterations
        && dualDemosaicAutoContrast == other.dualDemosaicAutoContrast
        && dualDemosaicContrast == other.dualDemosaicContrast
        && pixelShiftMotionCorrectionMethod == other.pixelShiftMotionCorrectionMethod
        && pixelShiftEperIso == other.pixelShiftEperIso
        && pixelShiftSigma == other.pixelShiftSigma
        && pixelShiftShowMotion == other.pixelShiftShowMotion
        && pixelShiftShowMotionMaskOnly == other.pixelShiftShowMotionMaskOnly
        && pixelShiftHoleFill == other.pixelShiftHoleFill
        && pixelShiftMedian == other.pixelShiftMedian
        && pixelShiftGreen == other.pixelShiftGreen
        && pixelShiftBlur == other.pixelShiftBlur
        && pixelShiftSmoothFactor == other.pixelShiftSmoothFactor
        && pixelShiftEqualBright == other.pixelShiftEqualBright
        && pixelShiftEqualBrightChannel == other.pixelShiftEqualBrightChannel
        && pixelShiftNonGreenCross == other.pixelShiftNonGreenCross
        && pixelShiftDemosaicMethod == other.pixelShiftDemosaicMethod
        && dcb_enhance == other.dcb_enhance
        && pdafLinesFilter == other.pdafLinesFilter;
}

bool RAWParams::BayerSensor::operator !=(const BayerSensor& other) const
{
    return !(*this == other);
}

void RAWParams::BayerSensor::setPixelShiftDefaults()
{
    pixelShiftMotionCorrectionMethod = RAWParams::BayerSensor::PSMotionCorrectionMethod::AUTO;
    pixelShiftEperIso = 0.0;
    pixelShiftSigma = 1.0;
    pixelShiftHoleFill = true;
    pixelShiftMedian = false;
    pixelShiftGreen = true;
    pixelShiftBlur = true;
    pixelShiftSmoothFactor = 0.7;
    pixelShiftEqualBright = false;
    pixelShiftEqualBrightChannel = false;
    pixelShiftNonGreenCross = true;
    pixelShiftDemosaicMethod = getPSDemosaicMethodString(PSDemosaicMethod::AMAZE);
}

const std::vector<const char*>& RAWParams::BayerSensor::getMethodStrings()
{
    static const std::vector<const char*> method_strings {
        "amaze",
        "amazevng4",
        "rcd",
        "rcdvng4",
        "dcb",
        "dcbvng4",
        "lmmse",
        "igv",
        "ahd",
        "eahd",
        "hphd",
        "vng4",
        "fast",
        "mono",
        "pixelshift",
        "none"
    };
    return method_strings;
}

Glib::ustring RAWParams::BayerSensor::getMethodString(Method method)
{
    return getMethodStrings()[toUnderlying(method)];
}

const std::vector<const char*>& RAWParams::BayerSensor::getPSDemosaicMethodStrings()
{
    static const std::vector<const char*> method_strings {
        "amaze",
        "amazevng4",
        "rcdvng4",
        "lmmse"
    };
    return method_strings;
}

Glib::ustring RAWParams::BayerSensor::getPSDemosaicMethodString(PSDemosaicMethod method)
{
    return getPSDemosaicMethodStrings()[toUnderlying(method)];
}

RAWParams::XTransSensor::XTransSensor() :
    method(getMethodString(Method::THREE_PASS)),
    dualDemosaicAutoContrast(true),
    dualDemosaicContrast(20),
    border(7),
    ccSteps(0),
    blackred(0.0),
    blackgreen(0.0),
    blackblue(0.0)
{
}

bool RAWParams::XTransSensor::operator ==(const XTransSensor& other) const
{
    return
        method == other.method
        && dualDemosaicAutoContrast == other.dualDemosaicAutoContrast
        && dualDemosaicContrast == other.dualDemosaicContrast
        && border == other.border
        && ccSteps == other.ccSteps
        && blackred == other.blackred
        && blackgreen == other.blackgreen
        && blackblue == other.blackblue;
}

bool RAWParams::XTransSensor::operator !=(const XTransSensor& other) const
{
    return !(*this == other);
}

const std::vector<const char*>& RAWParams::XTransSensor::getMethodStrings()
{
    static const std::vector<const char*> method_strings {
        "4-pass",
        "3-pass (best)",
        "2-pass",
        "1-pass (medium)",
        "fast",
        "mono",
        "none"
    };
    return method_strings;
}

Glib::ustring RAWParams::XTransSensor::getMethodString(Method method)
{
    return getMethodStrings()[toUnderlying(method)];
}

RAWParams::RAWParams() :
    df_autoselect(false),
    ff_AutoSelect(false),
    ff_BlurRadius(32),
    ff_BlurType(getFlatFieldBlurTypeString(FlatFieldBlurType::AREA)),
    ff_AutoClipControl(false),
    ff_clipControl(0),
    ca_autocorrect(false),
    ca_avoidcolourshift(true),
    caautoiterations(2),
    cared(0.0),
    cablue(0.0),
    expos(1.0),
    hotPixelFilter(false),
    deadPixelFilter(false),
    hotdeadpix_thresh(100)
{
}

bool RAWParams::operator ==(const RAWParams& other) const
{
    return
        bayersensor == other.bayersensor
        && xtranssensor == other.xtranssensor
        && dark_frame == other.dark_frame
        && df_autoselect == other.df_autoselect
        && ff_file == other.ff_file
        && ff_AutoSelect == other.ff_AutoSelect
        && ff_BlurRadius == other.ff_BlurRadius
        && ff_BlurType == other.ff_BlurType
        && ff_AutoClipControl == other.ff_AutoClipControl
        && ff_clipControl == other.ff_clipControl
        && ca_autocorrect == other.ca_autocorrect
        && ca_avoidcolourshift == other.ca_avoidcolourshift
        && caautoiterations == other.caautoiterations
        && cared == other.cared
        && cablue == other.cablue
        && expos == other.expos
        && hotPixelFilter == other.hotPixelFilter
        && deadPixelFilter == other.deadPixelFilter
        && hotdeadpix_thresh == other.hotdeadpix_thresh;
}

bool RAWParams::operator !=(const RAWParams& other) const
{
    return !(*this == other);
}

const std::vector<const char*>& RAWParams::getFlatFieldBlurTypeStrings()
{
    static const std::vector<const char*> blur_type_strings {
        "Area Flatfield",
        "Vertical Flatfield",
        "Horizontal Flatfield",
        "V+H Flatfield"
    };
    return blur_type_strings;
}

Glib::ustring RAWParams::getFlatFieldBlurTypeString(FlatFieldBlurType type)
{
    return getFlatFieldBlurTypeStrings()[toUnderlying(type)];
}


MetaDataParams::MetaDataParams():
    mode(MetaDataParams::TUNNEL)
{
}

bool MetaDataParams::operator==(const MetaDataParams &other) const
{
    return mode == other.mode;
}

bool MetaDataParams::operator!=(const MetaDataParams &other) const
{
    return !(*this == other);
}

FilmNegativeParams::FilmNegativeParams() :
    enabled(false),
    redRatio(1.36),
    greenExp(1.5),
    blueRatio(0.86),
    redBase(0),
    greenBase(0),
    blueBase(0)
{
}

bool FilmNegativeParams::operator ==(const FilmNegativeParams& other) const
{
    return
        enabled == other.enabled
        && redRatio == other.redRatio
        && greenExp == other.greenExp
        && blueRatio == other.blueRatio
        && redBase == other.redBase
        && greenBase == other.greenBase
        && blueBase == other.blueBase;
}

bool FilmNegativeParams::operator !=(const FilmNegativeParams& other) const
{
    return !(*this == other);
}

ProcParams::ProcParams()
{
    setDefaults();
}

void ProcParams::setDefaults()
{
    toneCurve = {};

    labCurve = {};

    rgbCurves = {};

    localContrast = {};

    colorToning = {};

    sharpenEdge = {};

    sharpenMicro = {};

    sharpening = {};

    prsharpening = {};
    prsharpening.contrast = 15.0;
    prsharpening.method = "rld";
    prsharpening.deconvamount = 100;
    prsharpening.deconvradius = 0.45;
    prsharpening.deconviter = 100;
    prsharpening.deconvdamping = 0;

    pdsharpening = {};

    vibrance = {};

    wb = {};

    colorappearance = {};

    defringe = {};

    impulseDenoise = {};

    dirpyrDenoise = {};

    epd = {};

    fattal = {};

    sh = {};

    crop = {};

    coarse = {};

    commonTrans = {};

    rotate = {};

    distortion = {};

    lensProf = {};

    perspective = {};

    gradient = {};

    pcvignette = {};

    vignetting = {};

    locallab = {};

    chmixer = {};

    blackwhite = {};

    cacorrection = {};

    resize = {};

    icm = {};

    wavelet = {};

    dirpyrequalizer = {};

    hsvequalizer = {};

    filmSimulation = {};

    softlight = {};

    dehaze = {};

    raw = {};

    metadata = {};
    exif.clear();
    iptc.clear();

    // -1 means that there's no pp3 data with rank yet. In this case, the
    // embedded Rating metadata should take precedence. -1 should never be
    // written to pp3 on disk.
    rank = -1;
    colorlabel = 0;
    inTrash = false;

    ppVersion = PPVERSION;
}

int ProcParams::save(const Glib::ustring& fname, const Glib::ustring& fname2, bool fnameAbsolute, ParamsEdited* pedited)
{
    if (fname.empty() && fname2.empty()) {
        return 0;
    }

    Glib::ustring sPParams;

    try {
        Glib::KeyFile keyFile;

// Version
        keyFile.set_string("Version", "AppVersion", RTVERSION);
        keyFile.set_integer("Version", "Version", PPVERSION);

        saveToKeyfile(!pedited || pedited->general.rank, "General", "Rank", rank, keyFile);
        saveToKeyfile(!pedited || pedited->general.colorlabel, "General", "ColorLabel", colorlabel, keyFile);
        saveToKeyfile(!pedited || pedited->general.intrash, "General", "InTrash", inTrash, keyFile);

// Tone curve
        saveToKeyfile(!pedited || pedited->toneCurve.autoexp, "Exposure", "Auto", toneCurve.autoexp, keyFile);
        saveToKeyfile(!pedited || pedited->toneCurve.clip, "Exposure", "Clip", toneCurve.clip, keyFile);
        saveToKeyfile(!pedited || pedited->toneCurve.expcomp, "Exposure", "Compensation", toneCurve.expcomp, keyFile);
        saveToKeyfile(!pedited || pedited->toneCurve.brightness, "Exposure", "Brightness", toneCurve.brightness, keyFile);
        saveToKeyfile(!pedited || pedited->toneCurve.contrast, "Exposure", "Contrast", toneCurve.contrast, keyFile);
        saveToKeyfile(!pedited || pedited->toneCurve.saturation, "Exposure", "Saturation", toneCurve.saturation, keyFile);
        saveToKeyfile(!pedited || pedited->toneCurve.black, "Exposure", "Black", toneCurve.black, keyFile);
        saveToKeyfile(!pedited || pedited->toneCurve.hlcompr, "Exposure", "HighlightCompr", toneCurve.hlcompr, keyFile);
        saveToKeyfile(!pedited || pedited->toneCurve.hlcomprthresh, "Exposure", "HighlightComprThreshold", toneCurve.hlcomprthresh, keyFile);
        saveToKeyfile(!pedited || pedited->toneCurve.shcompr, "Exposure", "ShadowCompr", toneCurve.shcompr, keyFile);
        saveToKeyfile(!pedited || pedited->toneCurve.histmatching, "Exposure", "HistogramMatching", toneCurve.histmatching, keyFile);
        saveToKeyfile(!pedited || pedited->toneCurve.fromHistMatching, "Exposure", "CurveFromHistogramMatching", toneCurve.fromHistMatching, keyFile);
        saveToKeyfile(!pedited || pedited->toneCurve.clampOOG, "Exposure", "ClampOOG", toneCurve.clampOOG, keyFile);

// Highlight recovery
        saveToKeyfile(!pedited || pedited->toneCurve.hrenabled, "HLRecovery", "Enabled", toneCurve.hrenabled, keyFile);
        saveToKeyfile(!pedited || pedited->toneCurve.method, "HLRecovery", "Method", toneCurve.method, keyFile);

        const std::map<ToneCurveMode, const char*> tc_mapping = {
            {ToneCurveMode::STD, "Standard"},
            {ToneCurveMode::FILMLIKE, "FilmLike"},
            {ToneCurveMode::SATANDVALBLENDING, "SatAndValueBlending"},
            {ToneCurveMode::WEIGHTEDSTD, "WeightedStd"},
            {ToneCurveMode::LUMINANCE, "Luminance"},
            {ToneCurveMode::PERCEPTUAL, "Perceptual"}
        };

        saveToKeyfile(!pedited || pedited->toneCurve.curveMode, "Exposure", "CurveMode", tc_mapping, toneCurve.curveMode, keyFile);
        saveToKeyfile(!pedited || pedited->toneCurve.curveMode2, "Exposure", "CurveMode2", tc_mapping, toneCurve.curveMode2, keyFile);

        saveToKeyfile(!pedited || pedited->toneCurve.curve, "Exposure", "Curve", toneCurve.curve, keyFile);
        saveToKeyfile(!pedited || pedited->toneCurve.curve2, "Exposure", "Curve2", toneCurve.curve2, keyFile);

// Retinex
        saveToKeyfile(!pedited || pedited->retinex.enabled, "Retinex", "Enabled", retinex.enabled, keyFile);
        saveToKeyfile(!pedited || pedited->retinex.str, "Retinex", "Str", retinex.str, keyFile);
        saveToKeyfile(!pedited || pedited->retinex.scal, "Retinex", "Scal", retinex.scal, keyFile);
        saveToKeyfile(!pedited || pedited->retinex.iter, "Retinex", "Iter", retinex.iter, keyFile);
        saveToKeyfile(!pedited || pedited->retinex.grad, "Retinex", "Grad", retinex.grad, keyFile);
        saveToKeyfile(!pedited || pedited->retinex.grads, "Retinex", "Grads", retinex.grads, keyFile);
        saveToKeyfile(!pedited || pedited->retinex.gam, "Retinex", "Gam", retinex.gam, keyFile);
        saveToKeyfile(!pedited || pedited->retinex.slope, "Retinex", "Slope", retinex.slope, keyFile);
        saveToKeyfile(!pedited || pedited->retinex.medianmap, "Retinex", "Median", retinex.medianmap, keyFile);

        saveToKeyfile(!pedited || pedited->retinex.neigh, "Retinex", "Neigh", retinex.neigh, keyFile);
        saveToKeyfile(!pedited || pedited->retinex.offs, "Retinex", "Offs", retinex.offs, keyFile);
        saveToKeyfile(!pedited || pedited->retinex.vart, "Retinex", "Vart", retinex.vart, keyFile);
        saveToKeyfile(!pedited || pedited->retinex.limd, "Retinex", "Limd", retinex.limd, keyFile);
        saveToKeyfile(!pedited || pedited->retinex.highl, "Retinex", "highl", retinex.highl, keyFile);
        saveToKeyfile(!pedited || pedited->retinex.skal, "Retinex", "skal", retinex.skal, keyFile);
        saveToKeyfile(!pedited || pedited->retinex.retinexMethod, "Retinex", "RetinexMethod", retinex.retinexMethod, keyFile);
        saveToKeyfile(!pedited || pedited->retinex.mapMethod, "Retinex", "mapMethod", retinex.mapMethod, keyFile);
        saveToKeyfile(!pedited || pedited->retinex.viewMethod, "Retinex", "viewMethod", retinex.viewMethod, keyFile);
        saveToKeyfile(!pedited || pedited->retinex.retinexcolorspace, "Retinex", "Retinexcolorspace", retinex.retinexcolorspace, keyFile);
        saveToKeyfile(!pedited || pedited->retinex.gammaretinex, "Retinex", "Gammaretinex", retinex.gammaretinex, keyFile);
        saveToKeyfile(!pedited || pedited->retinex.cdcurve, "Retinex", "CDCurve", retinex.cdcurve, keyFile);
        saveToKeyfile(!pedited || pedited->retinex.mapcurve, "Retinex", "MAPCurve", retinex.mapcurve, keyFile);
        saveToKeyfile(!pedited || pedited->retinex.cdHcurve, "Retinex", "CDHCurve", retinex.cdHcurve, keyFile);
        saveToKeyfile(!pedited || pedited->retinex.lhcurve, "Retinex", "LHCurve", retinex.lhcurve, keyFile);
        saveToKeyfile(!pedited || pedited->retinex.highlights, "Retinex", "Highlights", retinex.highlights, keyFile);
        saveToKeyfile(!pedited || pedited->retinex.htonalwidth, "Retinex", "HighlightTonalWidth", retinex.htonalwidth, keyFile);
        saveToKeyfile(!pedited || pedited->retinex.shadows, "Retinex", "Shadows", retinex.shadows, keyFile);
        saveToKeyfile(!pedited || pedited->retinex.stonalwidth, "Retinex", "ShadowTonalWidth", retinex.stonalwidth, keyFile);
        saveToKeyfile(!pedited || pedited->retinex.radius, "Retinex", "Radius", retinex.radius, keyFile);
        saveToKeyfile(!pedited || pedited->retinex.transmissionCurve, "Retinex", "TransmissionCurve", retinex.transmissionCurve, keyFile);
        saveToKeyfile(!pedited || pedited->retinex.gaintransmissionCurve, "Retinex", "GainTransmissionCurve", retinex.gaintransmissionCurve, keyFile);

// Local contrast
        saveToKeyfile(!pedited || pedited->localContrast.enabled, "Local Contrast", "Enabled", localContrast.enabled, keyFile);
        saveToKeyfile(!pedited || pedited->localContrast.radius, "Local Contrast", "Radius", localContrast.radius, keyFile);
        saveToKeyfile(!pedited || pedited->localContrast.amount, "Local Contrast", "Amount", localContrast.amount, keyFile);
        saveToKeyfile(!pedited || pedited->localContrast.darkness, "Local Contrast", "Darkness", localContrast.darkness, keyFile);
        saveToKeyfile(!pedited || pedited->localContrast.lightness, "Local Contrast", "Lightness", localContrast.lightness, keyFile);


// Channel mixer
        saveToKeyfile(!pedited || pedited->chmixer.enabled, "Channel Mixer", "Enabled", chmixer.enabled, keyFile);

        if (!pedited || pedited->chmixer.red[0] || pedited->chmixer.red[1] || pedited->chmixer.red[2]) {
            Glib::ArrayHandle<int> rmix(chmixer.red, 3, Glib::OWNERSHIP_NONE);
            keyFile.set_integer_list("Channel Mixer", "Red", rmix);
        }

        if (!pedited || pedited->chmixer.green[0] || pedited->chmixer.green[1] || pedited->chmixer.green[2]) {
            Glib::ArrayHandle<int> gmix(chmixer.green, 3, Glib::OWNERSHIP_NONE);
            keyFile.set_integer_list("Channel Mixer", "Green", gmix);
        }

        if (!pedited || pedited->chmixer.blue[0] || pedited->chmixer.blue[1] || pedited->chmixer.blue[2]) {
            Glib::ArrayHandle<int> bmix(chmixer.blue, 3, Glib::OWNERSHIP_NONE);
            keyFile.set_integer_list("Channel Mixer", "Blue", bmix);
        }

// Black & White
        saveToKeyfile(!pedited || pedited->blackwhite.enabled, "Black & White", "Enabled", blackwhite.enabled, keyFile);
        saveToKeyfile(!pedited || pedited->blackwhite.method, "Black & White", "Method", blackwhite.method, keyFile);
        saveToKeyfile(!pedited || pedited->blackwhite.autoc, "Black & White", "Auto", blackwhite.autoc, keyFile);
        saveToKeyfile(!pedited || pedited->blackwhite.enabledcc, "Black & White", "ComplementaryColors", blackwhite.enabledcc, keyFile);
        saveToKeyfile(!pedited || pedited->blackwhite.setting, "Black & White", "Setting", blackwhite.setting, keyFile);
        saveToKeyfile(!pedited || pedited->blackwhite.filter, "Black & White", "Filter", blackwhite.filter, keyFile);
        saveToKeyfile(!pedited || pedited->blackwhite.mixerRed, "Black & White", "MixerRed", blackwhite.mixerRed, keyFile);
        saveToKeyfile(!pedited || pedited->blackwhite.mixerOrange, "Black & White", "MixerOrange", blackwhite.mixerOrange, keyFile);
        saveToKeyfile(!pedited || pedited->blackwhite.mixerYellow, "Black & White", "MixerYellow", blackwhite.mixerYellow, keyFile);
        saveToKeyfile(!pedited || pedited->blackwhite.mixerGreen, "Black & White", "MixerGreen", blackwhite.mixerGreen, keyFile);
        saveToKeyfile(!pedited || pedited->blackwhite.mixerCyan, "Black & White", "MixerCyan", blackwhite.mixerCyan, keyFile);
        saveToKeyfile(!pedited || pedited->blackwhite.mixerBlue, "Black & White", "MixerBlue", blackwhite.mixerBlue, keyFile);
        saveToKeyfile(!pedited || pedited->blackwhite.mixerMagenta, "Black & White", "MixerMagenta", blackwhite.mixerMagenta, keyFile);
        saveToKeyfile(!pedited || pedited->blackwhite.mixerPurple, "Black & White", "MixerPurple", blackwhite.mixerPurple, keyFile);
        saveToKeyfile(!pedited || pedited->blackwhite.gammaRed, "Black & White", "GammaRed", blackwhite.gammaRed, keyFile);
        saveToKeyfile(!pedited || pedited->blackwhite.gammaGreen, "Black & White", "GammaGreen", blackwhite.gammaGreen, keyFile);
        saveToKeyfile(!pedited || pedited->blackwhite.gammaBlue, "Black & White", "GammaBlue", blackwhite.gammaBlue, keyFile);
        saveToKeyfile(!pedited || pedited->blackwhite.algo, "Black & White", "Algorithm", blackwhite.algo, keyFile);
        saveToKeyfile(!pedited || pedited->blackwhite.luminanceCurve, "Black & White", "LuminanceCurve", blackwhite.luminanceCurve, keyFile);
        saveToKeyfile(
            !pedited || pedited->blackwhite.beforeCurveMode,
            "Black & White",
            "BeforeCurveMode",
            {
                {BlackWhiteParams::TcMode::STD_BW, "Standard"},
                {BlackWhiteParams::TcMode::FILMLIKE_BW, "FilmLike"},
                {BlackWhiteParams::TcMode::SATANDVALBLENDING_BW, "SatAndValueBlending"},
                {BlackWhiteParams::TcMode::WEIGHTEDSTD_BW, "WeightedStd"}

            },
            blackwhite.beforeCurveMode,
            keyFile
        );
        saveToKeyfile(
            !pedited || pedited->blackwhite.afterCurveMode,
            "Black & White",
            "AfterCurveMode",
            {
                {BlackWhiteParams::TcMode::STD_BW, "Standard"},
                {BlackWhiteParams::TcMode::WEIGHTEDSTD_BW, "WeightedStd"}

            },
            blackwhite.afterCurveMode,
            keyFile
        );
        saveToKeyfile(!pedited || pedited->blackwhite.beforeCurve, "Black & White", "BeforeCurve", blackwhite.beforeCurve, keyFile);
        saveToKeyfile(!pedited || pedited->blackwhite.afterCurve, "Black & White", "AfterCurve", blackwhite.afterCurve, keyFile);

// Luma curve
        saveToKeyfile(!pedited || pedited->labCurve.enabled, "Luminance Curve", "Enabled", labCurve.enabled, keyFile);
        saveToKeyfile(!pedited || pedited->labCurve.brightness, "Luminance Curve", "Brightness", labCurve.brightness, keyFile);
        saveToKeyfile(!pedited || pedited->labCurve.contrast, "Luminance Curve", "Contrast", labCurve.contrast, keyFile);
        saveToKeyfile(!pedited || pedited->labCurve.chromaticity, "Luminance Curve", "Chromaticity", labCurve.chromaticity, keyFile);
        saveToKeyfile(!pedited || pedited->labCurve.avoidcolorshift, "Luminance Curve", "AvoidColorShift", labCurve.avoidcolorshift, keyFile);
        saveToKeyfile(!pedited || pedited->labCurve.rstprotection, "Luminance Curve", "RedAndSkinTonesProtection", labCurve.rstprotection, keyFile);
        saveToKeyfile(!pedited || pedited->labCurve.lcredsk, "Luminance Curve", "LCredsk", labCurve.lcredsk, keyFile);
        saveToKeyfile(!pedited || pedited->labCurve.lcurve, "Luminance Curve", "LCurve", labCurve.lcurve, keyFile);
        saveToKeyfile(!pedited || pedited->labCurve.acurve, "Luminance Curve", "aCurve", labCurve.acurve, keyFile);
        saveToKeyfile(!pedited || pedited->labCurve.bcurve, "Luminance Curve", "bCurve", labCurve.bcurve, keyFile);
        saveToKeyfile(!pedited || pedited->labCurve.cccurve, "Luminance Curve", "ccCurve", labCurve.cccurve, keyFile);
        saveToKeyfile(!pedited || pedited->labCurve.chcurve, "Luminance Curve", "chCurve", labCurve.chcurve, keyFile);
        saveToKeyfile(!pedited || pedited->labCurve.lhcurve, "Luminance Curve", "lhCurve", labCurve.lhcurve, keyFile);
        saveToKeyfile(!pedited || pedited->labCurve.hhcurve, "Luminance Curve", "hhCurve", labCurve.hhcurve, keyFile);
        saveToKeyfile(!pedited || pedited->labCurve.lccurve, "Luminance Curve", "LcCurve", labCurve.lccurve, keyFile);
        saveToKeyfile(!pedited || pedited->labCurve.clcurve, "Luminance Curve", "ClCurve", labCurve.clcurve, keyFile);

// Sharpening
        saveToKeyfile(!pedited || pedited->sharpening.enabled, "Sharpening", "Enabled", sharpening.enabled, keyFile);
        saveToKeyfile(!pedited || pedited->sharpening.contrast, "Sharpening", "Contrast", sharpening.contrast, keyFile);
        saveToKeyfile(!pedited || pedited->sharpening.method, "Sharpening", "Method", sharpening.method, keyFile);
        saveToKeyfile(!pedited || pedited->sharpening.radius, "Sharpening", "Radius", sharpening.radius, keyFile);
        saveToKeyfile(!pedited || pedited->sharpening.blurradius, "Sharpening", "BlurRadius", sharpening.blurradius, keyFile);
        saveToKeyfile(!pedited || pedited->sharpening.amount, "Sharpening", "Amount", sharpening.amount, keyFile);
        saveToKeyfile(!pedited || pedited->sharpening.threshold, "Sharpening", "Threshold", sharpening.threshold.toVector(), keyFile);
        saveToKeyfile(!pedited || pedited->sharpening.edgesonly, "Sharpening", "OnlyEdges", sharpening.edgesonly, keyFile);
        saveToKeyfile(!pedited || pedited->sharpening.edges_radius, "Sharpening", "EdgedetectionRadius", sharpening.edges_radius, keyFile);
        saveToKeyfile(!pedited || pedited->sharpening.edges_tolerance, "Sharpening", "EdgeTolerance", sharpening.edges_tolerance, keyFile);
        saveToKeyfile(!pedited || pedited->sharpening.halocontrol, "Sharpening", "HalocontrolEnabled", sharpening.halocontrol, keyFile);
        saveToKeyfile(!pedited || pedited->sharpening.halocontrol_amount, "Sharpening", "HalocontrolAmount", sharpening.halocontrol_amount, keyFile);
        saveToKeyfile(!pedited || pedited->sharpening.deconvradius, "Sharpening", "DeconvRadius", sharpening.deconvradius, keyFile);
        saveToKeyfile(!pedited || pedited->sharpening.deconvamount, "Sharpening", "DeconvAmount", sharpening.deconvamount, keyFile);
        saveToKeyfile(!pedited || pedited->sharpening.deconvdamping, "Sharpening", "DeconvDamping", sharpening.deconvdamping, keyFile);
        saveToKeyfile(!pedited || pedited->sharpening.deconviter, "Sharpening", "DeconvIterations", sharpening.deconviter, keyFile);

// Vibrance
        saveToKeyfile(!pedited || pedited->vibrance.enabled, "Vibrance", "Enabled", vibrance.enabled, keyFile);
        saveToKeyfile(!pedited || pedited->vibrance.pastels, "Vibrance", "Pastels", vibrance.pastels, keyFile);
        saveToKeyfile(!pedited || pedited->vibrance.saturated, "Vibrance", "Saturated", vibrance.saturated, keyFile);
        saveToKeyfile(!pedited || pedited->vibrance.psthreshold, "Vibrance", "PSThreshold", vibrance.psthreshold.toVector(), keyFile);
        saveToKeyfile(!pedited || pedited->vibrance.protectskins, "Vibrance", "ProtectSkins", vibrance.protectskins, keyFile);
        saveToKeyfile(!pedited || pedited->vibrance.avoidcolorshift, "Vibrance", "AvoidColorShift", vibrance.avoidcolorshift, keyFile);
        saveToKeyfile(!pedited || pedited->vibrance.pastsattog, "Vibrance", "PastSatTog", vibrance.pastsattog, keyFile);
        saveToKeyfile(!pedited || pedited->vibrance.skintonescurve, "Vibrance", "SkinTonesCurve", vibrance.skintonescurve, keyFile);

// Edge sharpening
        saveToKeyfile(!pedited || pedited->sharpenEdge.enabled, "SharpenEdge", "Enabled", sharpenEdge.enabled, keyFile);
        saveToKeyfile(!pedited || pedited->sharpenEdge.passes, "SharpenEdge", "Passes", sharpenEdge.passes, keyFile);
        saveToKeyfile(!pedited || pedited->sharpenEdge.amount, "SharpenEdge", "Strength", sharpenEdge.amount, keyFile);
        saveToKeyfile(!pedited || pedited->sharpenEdge.threechannels, "SharpenEdge", "ThreeChannels", sharpenEdge.threechannels, keyFile);

// Micro-contrast sharpening
        saveToKeyfile(!pedited || pedited->sharpenMicro.enabled, "SharpenMicro", "Enabled", sharpenMicro.enabled, keyFile);
        saveToKeyfile(!pedited || pedited->sharpenMicro.matrix, "SharpenMicro", "Matrix", sharpenMicro.matrix, keyFile);
        saveToKeyfile(!pedited || pedited->sharpenMicro.amount, "SharpenMicro", "Strength", sharpenMicro.amount, keyFile);
        saveToKeyfile(!pedited || pedited->sharpenMicro.contrast, "SharpenMicro", "Contrast", sharpenMicro.contrast, keyFile);
        saveToKeyfile(!pedited || pedited->sharpenMicro.uniformity, "SharpenMicro", "Uniformity", sharpenMicro.uniformity, keyFile);

// WB
        saveToKeyfile(!pedited || pedited->wb.enabled, "White Balance", "Enabled", wb.enabled, keyFile);
        saveToKeyfile(!pedited || pedited->wb.method, "White Balance", "Setting", wb.method, keyFile);
        saveToKeyfile(!pedited || pedited->wb.temperature, "White Balance", "Temperature", wb.temperature, keyFile);
        saveToKeyfile(!pedited || pedited->wb.green, "White Balance", "Green", wb.green, keyFile);
        saveToKeyfile(!pedited || pedited->wb.equal, "White Balance", "Equal", wb.equal, keyFile);
        saveToKeyfile(!pedited || pedited->wb.tempBias, "White Balance", "TemperatureBias", wb.tempBias, keyFile);

// Colorappearance
        saveToKeyfile(!pedited || pedited->colorappearance.enabled, "Color appearance", "Enabled", colorappearance.enabled, keyFile);
        saveToKeyfile(!pedited || pedited->colorappearance.degree, "Color appearance", "Degree", colorappearance.degree, keyFile);
        saveToKeyfile(!pedited || pedited->colorappearance.autodegree, "Color appearance", "AutoDegree", colorappearance.autodegree, keyFile);
        saveToKeyfile(!pedited || pedited->colorappearance.degreeout, "Color appearance", "Degreeout",        colorappearance.degreeout, keyFile);
        saveToKeyfile(!pedited || pedited->colorappearance.autodegreeout, "Color appearance", "AutoDegreeout",    colorappearance.autodegreeout, keyFile);
        saveToKeyfile(!pedited || pedited->colorappearance.surround, "Color appearance", "Surround", colorappearance.surround, keyFile);
        saveToKeyfile(!pedited || pedited->colorappearance.surrsrc, "Color appearance", "Surrsrc", colorappearance.surrsrc, keyFile);
        saveToKeyfile(!pedited || pedited->colorappearance.adaplum, "Color appearance", "AdaptLum", colorappearance.adaplum, keyFile);
        saveToKeyfile(!pedited || pedited->colorappearance.badpixsl, "Color appearance", "Badpixsl", colorappearance.badpixsl, keyFile);
        saveToKeyfile(!pedited || pedited->colorappearance.wbmodel, "Color appearance", "Model", colorappearance.wbmodel, keyFile);
        saveToKeyfile(!pedited || pedited->colorappearance.illum, "Color appearance", "Illum", colorappearance.illum, keyFile);
        saveToKeyfile(!pedited || pedited->colorappearance.algo, "Color appearance", "Algorithm", colorappearance.algo, keyFile);
        saveToKeyfile(!pedited || pedited->colorappearance.jlight, "Color appearance", "J-Light", colorappearance.jlight, keyFile);
        saveToKeyfile(!pedited || pedited->colorappearance.qbright, "Color appearance", "Q-Bright", colorappearance.qbright, keyFile);
        saveToKeyfile(!pedited || pedited->colorappearance.chroma, "Color appearance", "C-Chroma", colorappearance.chroma, keyFile);
        saveToKeyfile(!pedited || pedited->colorappearance.schroma, "Color appearance", "S-Chroma", colorappearance.schroma, keyFile);
        saveToKeyfile(!pedited || pedited->colorappearance.mchroma, "Color appearance", "M-Chroma", colorappearance.mchroma, keyFile);
        saveToKeyfile(!pedited || pedited->colorappearance.contrast, "Color appearance", "J-Contrast", colorappearance.contrast, keyFile);
        saveToKeyfile(!pedited || pedited->colorappearance.qcontrast, "Color appearance", "Q-Contrast", colorappearance.qcontrast, keyFile);
        saveToKeyfile(!pedited || pedited->colorappearance.colorh, "Color appearance", "H-Hue", colorappearance.colorh, keyFile);
        saveToKeyfile(!pedited || pedited->colorappearance.rstprotection, "Color appearance", "RSTProtection", colorappearance.rstprotection, keyFile);
        saveToKeyfile(!pedited || pedited->colorappearance.adapscen, "Color appearance", "AdaptScene", colorappearance.adapscen, keyFile);
        saveToKeyfile(!pedited || pedited->colorappearance.autoadapscen, "Color appearance", "AutoAdapscen", colorappearance.autoadapscen, keyFile);
        saveToKeyfile(!pedited || pedited->colorappearance.ybscen, "Color appearance", "YbScene", colorappearance.ybscen, keyFile);
        saveToKeyfile(!pedited || pedited->colorappearance.autoybscen, "Color appearance", "Autoybscen", colorappearance.autoybscen, keyFile);
        saveToKeyfile(!pedited || pedited->colorappearance.surrsource, "Color appearance", "SurrSource", colorappearance.surrsource, keyFile);
        saveToKeyfile(!pedited || pedited->colorappearance.gamut, "Color appearance", "Gamut", colorappearance.gamut, keyFile);
        saveToKeyfile(!pedited || pedited->colorappearance.tempout, "Color appearance", "Tempout", colorappearance.tempout, keyFile);
        saveToKeyfile(!pedited || pedited->colorappearance.autotempout, "Color appearance", "Autotempout", colorappearance.autotempout, keyFile);
        saveToKeyfile(!pedited || pedited->colorappearance.greenout, "Color appearance", "Greenout", colorappearance.greenout, keyFile);
        saveToKeyfile(!pedited || pedited->colorappearance.tempsc, "Color appearance", "Tempsc", colorappearance.tempsc, keyFile);
        saveToKeyfile(!pedited || pedited->colorappearance.greensc, "Color appearance", "Greensc", colorappearance.greensc, keyFile);
        saveToKeyfile(!pedited || pedited->colorappearance.ybout, "Color appearance", "Ybout", colorappearance.ybout, keyFile);
        saveToKeyfile(!pedited || pedited->colorappearance.datacie, "Color appearance", "Datacie", colorappearance.datacie, keyFile);
        saveToKeyfile(!pedited || pedited->colorappearance.tonecie, "Color appearance", "Tonecie", colorappearance.tonecie, keyFile);
        saveToKeyfile(!pedited || pedited->colorappearance.presetcat02, "Color appearance", "Presetcat02", colorappearance.presetcat02, keyFile);

        const std::map<ColorAppearanceParams::TcMode, const char*> ca_mapping = {
            {ColorAppearanceParams::TcMode::LIGHT, "Lightness"},
            {ColorAppearanceParams::TcMode::BRIGHT, "Brightness"}
        };

        saveToKeyfile(!pedited || pedited->colorappearance.curveMode, "Color appearance", "CurveMode", ca_mapping, colorappearance.curveMode, keyFile);
        saveToKeyfile(!pedited || pedited->colorappearance.curveMode2, "Color appearance", "CurveMode2", ca_mapping, colorappearance.curveMode2, keyFile);
        saveToKeyfile(
            !pedited || pedited->colorappearance.curveMode3,
            "Color appearance",
            "CurveMode3",
            {
                {ColorAppearanceParams::CtcMode::CHROMA, "Chroma"},
                {ColorAppearanceParams::CtcMode::SATUR, "Saturation"},
                {ColorAppearanceParams::CtcMode::COLORF, "Colorfullness"}
            },
            colorappearance.curveMode3,
            keyFile
        );
        saveToKeyfile(!pedited || pedited->colorappearance.curve, "Color appearance", "Curve", colorappearance.curve, keyFile);
        saveToKeyfile(!pedited || pedited->colorappearance.curve2, "Color appearance", "Curve2", colorappearance.curve2, keyFile);
        saveToKeyfile(!pedited || pedited->colorappearance.curve3, "Color appearance", "Curve3", colorappearance.curve3, keyFile);

// Impulse denoise
        saveToKeyfile(!pedited || pedited->impulseDenoise.enabled, "Impulse Denoising", "Enabled", impulseDenoise.enabled, keyFile);
        saveToKeyfile(!pedited || pedited->impulseDenoise.thresh, "Impulse Denoising", "Threshold", impulseDenoise.thresh, keyFile);

// Defringe
        saveToKeyfile(!pedited || pedited->defringe.enabled, "Defringing", "Enabled", defringe.enabled, keyFile);
        saveToKeyfile(!pedited || pedited->defringe.radius, "Defringing", "Radius", defringe.radius, keyFile);
        saveToKeyfile(!pedited || pedited->defringe.threshold, "Defringing", "Threshold", defringe.threshold, keyFile);
        saveToKeyfile(!pedited || pedited->defringe.huecurve, "Defringing", "HueCurve", defringe.huecurve, keyFile);

// Dehaze
        saveToKeyfile(!pedited || pedited->dehaze.enabled, "Dehaze", "Enabled", dehaze.enabled, keyFile);
        saveToKeyfile(!pedited || pedited->dehaze.strength, "Dehaze", "Strength", dehaze.strength, keyFile);        
        saveToKeyfile(!pedited || pedited->dehaze.showDepthMap, "Dehaze", "ShowDepthMap", dehaze.showDepthMap, keyFile);        
        saveToKeyfile(!pedited || pedited->dehaze.depth, "Dehaze", "Depth", dehaze.depth, keyFile);        
        saveToKeyfile(!pedited || pedited->dehaze.depth, "Dehaze", "Luminance", dehaze.luminance, keyFile);

// Directional pyramid denoising
        saveToKeyfile(!pedited || pedited->dirpyrDenoise.enabled, "Directional Pyramid Denoising", "Enabled", dirpyrDenoise.enabled, keyFile);
        saveToKeyfile(!pedited || pedited->dirpyrDenoise.enhance, "Directional Pyramid Denoising", "Enhance", dirpyrDenoise.enhance, keyFile);
        saveToKeyfile(!pedited || pedited->dirpyrDenoise.median, "Directional Pyramid Denoising", "Median", dirpyrDenoise.median, keyFile);
        saveToKeyfile(!pedited || pedited->dirpyrDenoise.luma, "Directional Pyramid Denoising", "Luma", dirpyrDenoise.luma, keyFile);
        saveToKeyfile(!pedited || pedited->dirpyrDenoise.Ldetail, "Directional Pyramid Denoising", "Ldetail", dirpyrDenoise.Ldetail, keyFile);
        saveToKeyfile(!pedited || pedited->dirpyrDenoise.chroma, "Directional Pyramid Denoising", "Chroma", dirpyrDenoise.chroma, keyFile);
        saveToKeyfile(!pedited || pedited->dirpyrDenoise.dmethod, "Directional Pyramid Denoising", "Method", dirpyrDenoise.dmethod, keyFile);
        saveToKeyfile(!pedited || pedited->dirpyrDenoise.Lmethod, "Directional Pyramid Denoising", "LMethod", dirpyrDenoise.Lmethod, keyFile);

        if (dirpyrDenoise.Cmethod == "PRE") {
            dirpyrDenoise.Cmethod = "MAN"; // Never save 'auto chroma preview mode' to pp3
        }

        saveToKeyfile(!pedited || pedited->dirpyrDenoise.Cmethod, "Directional Pyramid Denoising", "CMethod", dirpyrDenoise.Cmethod, keyFile);

        if (dirpyrDenoise.C2method == "PREV") {
            dirpyrDenoise.C2method = "MANU";
        }

        saveToKeyfile(!pedited || pedited->dirpyrDenoise.C2method, "Directional Pyramid Denoising", "C2Method", dirpyrDenoise.C2method, keyFile);
        saveToKeyfile(!pedited || pedited->dirpyrDenoise.smethod, "Directional Pyramid Denoising", "SMethod", dirpyrDenoise.smethod, keyFile);
        saveToKeyfile(!pedited || pedited->dirpyrDenoise.medmethod, "Directional Pyramid Denoising", "MedMethod", dirpyrDenoise.medmethod, keyFile);
        saveToKeyfile(!pedited || pedited->dirpyrDenoise.rgbmethod, "Directional Pyramid Denoising", "RGBMethod", dirpyrDenoise.rgbmethod, keyFile);
        saveToKeyfile(!pedited || pedited->dirpyrDenoise.methodmed, "Directional Pyramid Denoising", "MethodMed", dirpyrDenoise.methodmed, keyFile);
        saveToKeyfile(!pedited || pedited->dirpyrDenoise.redchro, "Directional Pyramid Denoising", "Redchro", dirpyrDenoise.redchro, keyFile);
        saveToKeyfile(!pedited || pedited->dirpyrDenoise.bluechro, "Directional Pyramid Denoising", "Bluechro", dirpyrDenoise.bluechro, keyFile);
        saveToKeyfile(!pedited || pedited->dirpyrDenoise.gamma, "Directional Pyramid Denoising", "Gamma", dirpyrDenoise.gamma, keyFile);
        saveToKeyfile(!pedited || pedited->dirpyrDenoise.passes, "Directional Pyramid Denoising", "Passes", dirpyrDenoise.passes, keyFile);
        saveToKeyfile(!pedited || pedited->dirpyrDenoise.lcurve, "Directional Pyramid Denoising", "LCurve", dirpyrDenoise.lcurve, keyFile);
        saveToKeyfile(!pedited || pedited->dirpyrDenoise.cccurve, "Directional Pyramid Denoising", "CCCurve", dirpyrDenoise.cccurve, keyFile);

// EPD
        saveToKeyfile(!pedited || pedited->epd.enabled, "EPD", "Enabled", epd.enabled, keyFile);
        saveToKeyfile(!pedited || pedited->epd.strength, "EPD", "Strength", epd.strength, keyFile);
        saveToKeyfile(!pedited || pedited->epd.gamma, "EPD", "Gamma", epd.gamma, keyFile);
        saveToKeyfile(!pedited || pedited->epd.edgeStopping, "EPD", "EdgeStopping", epd.edgeStopping, keyFile);
        saveToKeyfile(!pedited || pedited->epd.scale, "EPD", "Scale", epd.scale, keyFile);
        saveToKeyfile(!pedited || pedited->epd.reweightingIterates, "EPD", "ReweightingIterates", epd.reweightingIterates, keyFile);

// Fattal
        saveToKeyfile(!pedited || pedited->fattal.enabled, "FattalToneMapping", "Enabled", fattal.enabled, keyFile);
        saveToKeyfile(!pedited || pedited->fattal.threshold, "FattalToneMapping", "Threshold", fattal.threshold, keyFile);
        saveToKeyfile(!pedited || pedited->fattal.amount, "FattalToneMapping", "Amount", fattal.amount, keyFile);
        saveToKeyfile(!pedited || pedited->fattal.anchor, "FattalToneMapping", "Anchor", fattal.anchor, keyFile);

// Shadows & highlights
        saveToKeyfile(!pedited || pedited->sh.enabled, "Shadows & Highlights", "Enabled", sh.enabled, keyFile);
        saveToKeyfile(!pedited || pedited->sh.highlights, "Shadows & Highlights", "Highlights", sh.highlights, keyFile);
        saveToKeyfile(!pedited || pedited->sh.htonalwidth, "Shadows & Highlights", "HighlightTonalWidth", sh.htonalwidth, keyFile);
        saveToKeyfile(!pedited || pedited->sh.shadows, "Shadows & Highlights", "Shadows", sh.shadows, keyFile);
        saveToKeyfile(!pedited || pedited->sh.stonalwidth, "Shadows & Highlights", "ShadowTonalWidth", sh.stonalwidth, keyFile);
        saveToKeyfile(!pedited || pedited->sh.radius, "Shadows & Highlights", "Radius", sh.radius, keyFile);
        saveToKeyfile(!pedited || pedited->sh.lab, "Shadows & Highlights", "Lab", sh.lab, keyFile);

// Crop
        saveToKeyfile(!pedited || pedited->crop.enabled, "Crop", "Enabled", crop.enabled, keyFile);
        saveToKeyfile(!pedited || pedited->crop.x, "Crop", "X", crop.x, keyFile);
        saveToKeyfile(!pedited || pedited->crop.y, "Crop", "Y", crop.y, keyFile);
        saveToKeyfile(!pedited || pedited->crop.w, "Crop", "W", crop.w, keyFile);
        saveToKeyfile(!pedited || pedited->crop.h, "Crop", "H", crop.h, keyFile);
        saveToKeyfile(!pedited || pedited->crop.fixratio, "Crop", "FixedRatio", crop.fixratio, keyFile);
        saveToKeyfile(!pedited || pedited->crop.ratio, "Crop", "Ratio", crop.ratio, keyFile);
        saveToKeyfile(!pedited || pedited->crop.orientation, "Crop", "Orientation", crop.orientation, keyFile);
        saveToKeyfile(!pedited || pedited->crop.guide, "Crop", "Guide", crop.guide, keyFile);

// Coarse transformation
        saveToKeyfile(!pedited || pedited->coarse.rotate, "Coarse Transformation", "Rotate", coarse.rotate, keyFile);
        saveToKeyfile(!pedited || pedited->coarse.hflip, "Coarse Transformation", "HorizontalFlip", coarse.hflip, keyFile);
        saveToKeyfile(!pedited || pedited->coarse.vflip, "Coarse Transformation", "VerticalFlip", coarse.vflip, keyFile);

// Common properties for transformations
        saveToKeyfile(!pedited || pedited->commonTrans.method, "Common Properties for Transformations", "Method", commonTrans.method, keyFile);
        saveToKeyfile(!pedited || pedited->commonTrans.autofill, "Common Properties for Transformations", "AutoFill", commonTrans.autofill, keyFile);

// Rotation
        saveToKeyfile(!pedited || pedited->rotate.degree, "Rotation", "Degree", rotate.degree, keyFile);

// Distortion
        saveToKeyfile(!pedited || pedited->distortion.amount, "Distortion", "Amount", distortion.amount, keyFile);

// Lens profile
        saveToKeyfile(!pedited || pedited->lensProf.lcMode, "LensProfile", "LcMode", lensProf.getMethodString(lensProf.lcMode), keyFile);
        saveToKeyfile(!pedited || pedited->lensProf.lcpFile, "LensProfile", "LCPFile", relativePathIfInside(fname, fnameAbsolute, lensProf.lcpFile), keyFile);
        saveToKeyfile(!pedited || pedited->lensProf.useDist, "LensProfile", "UseDistortion", lensProf.useDist, keyFile);
        saveToKeyfile(!pedited || pedited->lensProf.useVign, "LensProfile", "UseVignette", lensProf.useVign, keyFile);
        saveToKeyfile(!pedited || pedited->lensProf.useCA, "LensProfile", "UseCA", lensProf.useCA, keyFile);
        saveToKeyfile(!pedited || pedited->lensProf.lfCameraMake, "LensProfile", "LFCameraMake", lensProf.lfCameraMake, keyFile);
        saveToKeyfile(!pedited || pedited->lensProf.lfCameraModel, "LensProfile", "LFCameraModel", lensProf.lfCameraModel, keyFile);
        saveToKeyfile(!pedited || pedited->lensProf.lfLens, "LensProfile", "LFLens", lensProf.lfLens, keyFile);

// Perspective correction
        saveToKeyfile(!pedited || pedited->perspective.horizontal, "Perspective", "Horizontal", perspective.horizontal, keyFile);
        saveToKeyfile(!pedited || pedited->perspective.vertical, "Perspective", "Vertical", perspective.vertical, keyFile);

// Gradient
        saveToKeyfile(!pedited || pedited->gradient.enabled, "Gradient", "Enabled", gradient.enabled, keyFile);
        saveToKeyfile(!pedited || pedited->gradient.degree, "Gradient", "Degree", gradient.degree, keyFile);
        saveToKeyfile(!pedited || pedited->gradient.feather, "Gradient", "Feather", gradient.feather, keyFile);
        saveToKeyfile(!pedited || pedited->gradient.strength, "Gradient", "Strength", gradient.strength, keyFile);
        saveToKeyfile(!pedited || pedited->gradient.centerX, "Gradient", "CenterX", gradient.centerX, keyFile);
        saveToKeyfile(!pedited || pedited->gradient.centerY, "Gradient", "CenterY", gradient.centerY, keyFile);

// Locallab
        saveToKeyfile(!pedited || pedited->locallab.enabled, "Locallab", "Enabled", locallab.enabled, keyFile);
        saveToKeyfile(!pedited || pedited->locallab.selspot, "Locallab", "Selspot", locallab.selspot, keyFile);

        for (size_t i = 0; i < locallab.spots.size(); ++i) {
            if (!pedited || i < pedited->locallab.spots.size()) {
                const LocallabParams::LocallabSpot& spot = locallab.spots.at(i);
                const LocallabParamsEdited::LocallabSpotEdited* const spot_edited =
                    pedited
                        ? &pedited->locallab.spots.at(i)
                        : nullptr;
                const std::string index_str = std::to_string(i);
                // Control spot settings
                saveToKeyfile(!pedited || spot_edited->name, "Locallab", "Name_" + index_str, spot.name, keyFile);
                saveToKeyfile(!pedited || spot_edited->isvisible, "Locallab", "Isvisible_" + index_str, spot.isvisible, keyFile);
                saveToKeyfile(!pedited || spot_edited->shape, "Locallab", "Shape_" + index_str, spot.shape, keyFile);
                saveToKeyfile(!pedited || spot_edited->spotMethod, "Locallab", "SpotMethod_" + index_str, spot.spotMethod, keyFile);
                saveToKeyfile(!pedited || spot_edited->wavMethod, "Locallab", "WavMethod_" + index_str, spot.wavMethod, keyFile);
                saveToKeyfile(!pedited || spot_edited->sensiexclu, "Locallab", "SensiExclu_" + index_str, spot.sensiexclu, keyFile);
                saveToKeyfile(!pedited || spot_edited->structexclu, "Locallab", "StructExclu_" + index_str, spot.structexclu, keyFile);
                saveToKeyfile(!pedited || spot_edited->struc, "Locallab", "Struc_" + index_str, spot.struc, keyFile);
                saveToKeyfile(!pedited || spot_edited->shapeMethod, "Locallab", "ShapeMethod_" + index_str, spot.shapeMethod, keyFile);
                saveToKeyfile(!pedited || spot_edited->loc, "Locallab", "Loc_" + index_str, spot.loc, keyFile);
                saveToKeyfile(!pedited || spot_edited->centerX, "Locallab", "CenterX_" + index_str, spot.centerX, keyFile);
                saveToKeyfile(!pedited || spot_edited->centerY, "Locallab", "CenterY_" + index_str, spot.centerY, keyFile);
                saveToKeyfile(!pedited || spot_edited->circrad, "Locallab", "Circrad_" + index_str, spot.circrad, keyFile);
                saveToKeyfile(!pedited || spot_edited->qualityMethod, "Locallab", "QualityMethod_" + index_str, spot.qualityMethod, keyFile);
                saveToKeyfile(!pedited || spot_edited->complexMethod, "Locallab", "ComplexMethod_" + index_str, spot.complexMethod, keyFile);
                saveToKeyfile(!pedited || spot_edited->transit, "Locallab", "Transit_" + index_str, spot.transit, keyFile);
                saveToKeyfile(!pedited || spot_edited->feather, "Locallab", "Feather_" + index_str, spot.feather, keyFile);
                saveToKeyfile(!pedited || spot_edited->thresh, "Locallab", "Thresh_" + index_str, spot.thresh, keyFile);
                saveToKeyfile(!pedited || spot_edited->iter, "Locallab", "Iter_" + index_str, spot.iter, keyFile);
                saveToKeyfile(!pedited || spot_edited->balan, "Locallab", "Balan_" + index_str, spot.balan, keyFile);
                saveToKeyfile(!pedited || spot_edited->balanh, "Locallab", "Balanh_" + index_str, spot.balanh, keyFile);
                saveToKeyfile(!pedited || spot_edited->colorde, "Locallab", "Colorde_" + index_str, spot.colorde, keyFile);
                saveToKeyfile(!pedited || spot_edited->transitweak, "Locallab", "Transitweak_" + index_str, spot.transitweak, keyFile);
                saveToKeyfile(!pedited || spot_edited->transitgrad, "Locallab", "Transitgrad_" + index_str, spot.transitgrad, keyFile);
                saveToKeyfile(!pedited || spot_edited->avoid, "Locallab", "Avoid_" + index_str, spot.avoid, keyFile);
                saveToKeyfile(!pedited || spot_edited->blwh, "Locallab", "Blwh_" + index_str, spot.blwh, keyFile);
                saveToKeyfile(!pedited || spot_edited->recurs, "Locallab", "Recurs_" + index_str, spot.recurs, keyFile);
                saveToKeyfile(!pedited || spot_edited->laplac, "Locallab", "Laplac_" + index_str, spot.laplac, keyFile);
                saveToKeyfile(!pedited || spot_edited->deltae, "Locallab", "Deltae_" + index_str, spot.deltae, keyFile);
                saveToKeyfile(!pedited || spot_edited->shortc, "Locallab", "Shortc_" + index_str, spot.shortc, keyFile);
                saveToKeyfile(!pedited || spot_edited->savrest, "Locallab", "Savrest_" + index_str, spot.savrest, keyFile);
                saveToKeyfile(!pedited || spot_edited->scopemask, "Locallab", "Scopemask_" + index_str, spot.scopemask, keyFile);
                saveToKeyfile(!pedited || spot_edited->lumask, "Locallab", "Lumask_" + index_str, spot.lumask, keyFile);
                // Color & Light
                if ((!pedited || spot_edited->visicolor) && spot.visicolor) {
                    saveToKeyfile(!pedited || spot_edited->expcolor, "Locallab", "Expcolor_" + index_str, spot.expcolor, keyFile);
                    saveToKeyfile(!pedited || spot_edited->complexcolor, "Locallab", "Complexcolor_" + index_str, spot.complexcolor, keyFile);
                    saveToKeyfile(!pedited || spot_edited->curvactiv, "Locallab", "Curvactiv_" + index_str, spot.curvactiv, keyFile);
                    saveToKeyfile(!pedited || spot_edited->lightness, "Locallab", "Lightness_" + index_str, spot.lightness, keyFile);
                    saveToKeyfile(!pedited || spot_edited->contrast, "Locallab", "Contrast_" + index_str, spot.contrast, keyFile);
                    saveToKeyfile(!pedited || spot_edited->chroma, "Locallab", "Chroma_" + index_str, spot.chroma, keyFile);
                    saveToKeyfile(!pedited || spot_edited->labgridALow, "Locallab", "labgridALow_" + index_str, spot.labgridALow, keyFile);
                    saveToKeyfile(!pedited || spot_edited->labgridBLow, "Locallab", "labgridBLow_" + index_str, spot.labgridBLow, keyFile);
                    saveToKeyfile(!pedited || spot_edited->labgridAHigh, "Locallab", "labgridAHigh_" + index_str, spot.labgridAHigh, keyFile);
                    saveToKeyfile(!pedited || spot_edited->labgridBHigh, "Locallab", "labgridBHigh_" + index_str, spot.labgridBHigh, keyFile);
                    saveToKeyfile(!pedited || spot_edited->labgridALowmerg, "Locallab", "labgridALowmerg_" + index_str, spot.labgridALowmerg, keyFile);
                    saveToKeyfile(!pedited || spot_edited->labgridBLowmerg, "Locallab", "labgridBLowmerg_" + index_str, spot.labgridBLowmerg, keyFile);
                    saveToKeyfile(!pedited || spot_edited->labgridAHighmerg, "Locallab", "labgridAHighmerg_" + index_str, spot.labgridAHighmerg, keyFile);
                    saveToKeyfile(!pedited || spot_edited->labgridBHighmerg, "Locallab", "labgridBHighmerg_" + index_str, spot.labgridBHighmerg, keyFile);
                    saveToKeyfile(!pedited || spot_edited->strengthgrid, "Locallab", "Strengthgrid_" + index_str, spot.strengthgrid, keyFile);
                    saveToKeyfile(!pedited || spot_edited->sensi, "Locallab", "Sensi_" + index_str, spot.sensi, keyFile);
                    saveToKeyfile(!pedited || spot_edited->structcol, "Locallab", "Structcol_" + index_str, spot.structcol, keyFile);
                    saveToKeyfile(!pedited || spot_edited->strcol, "Locallab", "Strcol_" + index_str, spot.strcol, keyFile);
                    saveToKeyfile(!pedited || spot_edited->strcolab, "Locallab", "Strcolab_" + index_str, spot.strcolab, keyFile);
                    saveToKeyfile(!pedited || spot_edited->strcolh, "Locallab", "Strcolh_" + index_str, spot.strcolh, keyFile);
                    saveToKeyfile(!pedited || spot_edited->angcol, "Locallab", "Angcol_" + index_str, spot.angcol, keyFile);
                    saveToKeyfile(!pedited || spot_edited->blurcolde, "Locallab", "Blurcolde_" + index_str, spot.blurcolde, keyFile);
                    saveToKeyfile(!pedited || spot_edited->contcol, "Locallab", "Contcol_" + index_str, spot.contcol, keyFile);
                    saveToKeyfile(!pedited || spot_edited->blendmaskcol, "Locallab", "Blendmaskcol_" + index_str, spot.blendmaskcol, keyFile);
                    saveToKeyfile(!pedited || spot_edited->radmaskcol, "Locallab", "Radmaskcol_" + index_str, spot.radmaskcol, keyFile);
                    saveToKeyfile(!pedited || spot_edited->chromaskcol, "Locallab", "Chromaskcol_" + index_str, spot.chromaskcol, keyFile);
                    saveToKeyfile(!pedited || spot_edited->gammaskcol, "Locallab", "Gammaskcol_" + index_str, spot.gammaskcol, keyFile);
                    saveToKeyfile(!pedited || spot_edited->slomaskcol, "Locallab", "Slomaskcol_" + index_str, spot.slomaskcol, keyFile);
                    saveToKeyfile(!pedited || spot_edited->shadmaskcol, "Locallab", "shadmaskcol_" + index_str, spot.shadmaskcol, keyFile);
                    saveToKeyfile(!pedited || spot_edited->strumaskcol, "Locallab", "strumaskcol_" + index_str, spot.strumaskcol, keyFile);
                    saveToKeyfile(!pedited || spot_edited->lapmaskcol, "Locallab", "Lapmaskcol_" + index_str, spot.lapmaskcol, keyFile);
                    saveToKeyfile(!pedited || spot_edited->qualitycurveMethod, "Locallab", "QualityCurveMethod_" + index_str, spot.qualitycurveMethod, keyFile);
                    saveToKeyfile(!pedited || spot_edited->gridMethod, "Locallab", "gridMethod_" + index_str, spot.gridMethod, keyFile);
                    saveToKeyfile(!pedited || spot_edited->merMethod, "Locallab", "Merg_Method_" + index_str, spot.merMethod, keyFile);
                    saveToKeyfile(!pedited || spot_edited->toneMethod, "Locallab", "ToneMethod_" + index_str, spot.toneMethod, keyFile);
                    saveToKeyfile(!pedited || spot_edited->mergecolMethod, "Locallab", "mergecolMethod_" + index_str, spot.mergecolMethod, keyFile);
                    saveToKeyfile(!pedited || spot_edited->llcurve, "Locallab", "LLCurve_" + index_str, spot.llcurve, keyFile);
                    saveToKeyfile(!pedited || spot_edited->lccurve, "Locallab", "LCCurve_" + index_str, spot.lccurve, keyFile);
                    saveToKeyfile(!pedited || spot_edited->cccurve, "Locallab", "CCCurve_" + index_str, spot.cccurve, keyFile);
                    saveToKeyfile(!pedited || spot_edited->clcurve, "Locallab", "CLCurve_" + index_str, spot.clcurve, keyFile);
                    saveToKeyfile(!pedited || spot_edited->rgbcurve, "Locallab", "RGBCurve_" + index_str, spot.rgbcurve, keyFile);
                    saveToKeyfile(!pedited || spot_edited->LHcurve, "Locallab", "LHCurve_" + index_str, spot.LHcurve, keyFile);
                    saveToKeyfile(!pedited || spot_edited->HHcurve, "Locallab", "HHCurve_" + index_str, spot.HHcurve, keyFile);
                    saveToKeyfile(!pedited || spot_edited->invers, "Locallab", "Invers_" + index_str, spot.invers, keyFile);
                    saveToKeyfile(!pedited || spot_edited->special, "Locallab", "Special_" + index_str, spot.special, keyFile);
                    saveToKeyfile(!pedited || spot_edited->toolcol, "Locallab", "Toolcol_" + index_str, spot.toolcol, keyFile);
                    saveToKeyfile(!pedited || spot_edited->enaColorMask, "Locallab", "EnaColorMask_" + index_str, spot.enaColorMask, keyFile);
                    saveToKeyfile(!pedited || spot_edited->fftColorMask, "Locallab", "FftColorMask_" + index_str, spot.fftColorMask, keyFile);
                    saveToKeyfile(!pedited || spot_edited->CCmaskcurve, "Locallab", "CCmaskCurve_" + index_str, spot.CCmaskcurve, keyFile);
                    saveToKeyfile(!pedited || spot_edited->LLmaskcurve, "Locallab", "LLmaskCurve_" + index_str, spot.LLmaskcurve, keyFile);
                    saveToKeyfile(!pedited || spot_edited->HHmaskcurve, "Locallab", "HHmaskCurve_" + index_str, spot.HHmaskcurve, keyFile);
                    saveToKeyfile(!pedited || spot_edited->HHhmaskcurve, "Locallab", "HHhmaskCurve_" + index_str, spot.HHhmaskcurve, keyFile);
                    saveToKeyfile(!pedited || spot_edited->softradiuscol, "Locallab", "Softradiuscol_" + index_str, spot.softradiuscol, keyFile);
                    saveToKeyfile(!pedited || spot_edited->opacol, "Locallab", "Opacol_" + index_str, spot.opacol, keyFile);
                    saveToKeyfile(!pedited || spot_edited->mercol, "Locallab", "Mercol_" + index_str, spot.mercol, keyFile);
                    saveToKeyfile(!pedited || spot_edited->merlucol, "Locallab", "Merlucol_" + index_str, spot.merlucol, keyFile);
                    saveToKeyfile(!pedited || spot_edited->conthrcol, "Locallab", "Conthrcol_" + index_str, spot.conthrcol, keyFile);
                    saveToKeyfile(!pedited || spot_edited->Lmaskcurve, "Locallab", "LmaskCurve_" + index_str, spot.Lmaskcurve, keyFile);
                    saveToKeyfile(!pedited || spot_edited->LLmaskcolcurvewav, "Locallab", "LLmaskcolCurvewav_" + index_str, spot.LLmaskcolcurvewav, keyFile);
                    saveToKeyfile(!pedited || spot_edited->csthresholdcol, "Locallab", "CSThresholdcol_" + index_str, spot.csthresholdcol.toVector(), keyFile);
                }
                // Exposure
                if ((!pedited || spot_edited->visiexpose) && spot.visiexpose) {
                    saveToKeyfile(!pedited || spot_edited->expexpose, "Locallab", "Expexpose_" + index_str, spot.expexpose, keyFile);
                    saveToKeyfile(!pedited || spot_edited->complexexpose, "Locallab", "Complexexpose_" + index_str, spot.complexexpose, keyFile);
                    saveToKeyfile(!pedited || spot_edited->expcomp, "Locallab", "Expcomp_" + index_str, spot.expcomp, keyFile);
                    saveToKeyfile(!pedited || spot_edited->hlcompr, "Locallab", "Hlcompr_" + index_str, spot.hlcompr, keyFile);
                    saveToKeyfile(!pedited || spot_edited->hlcomprthresh, "Locallab", "Hlcomprthresh_" + index_str, spot.hlcomprthresh, keyFile);
                    saveToKeyfile(!pedited || spot_edited->black, "Locallab", "Black_" + index_str, spot.black, keyFile);
                    saveToKeyfile(!pedited || spot_edited->shadex, "Locallab", "Shadex_" + index_str, spot.shadex, keyFile);
                    saveToKeyfile(!pedited || spot_edited->shcompr, "Locallab", "Shcompr_" + index_str, spot.shcompr, keyFile);
                    saveToKeyfile(!pedited || spot_edited->expchroma, "Locallab", "Expchroma_" + index_str, spot.expchroma, keyFile);
                    saveToKeyfile(!pedited || spot_edited->sensiex, "Locallab", "Sensiex_" + index_str, spot.sensiex, keyFile);
                    saveToKeyfile(!pedited || spot_edited->structexp, "Locallab", "Structexp_" + index_str, spot.structexp, keyFile);
                    saveToKeyfile(!pedited || spot_edited->blurexpde, "Locallab", "Blurexpde_" + index_str, spot.blurexpde, keyFile);
                    saveToKeyfile(!pedited || spot_edited->strexp, "Locallab", "Strexp_" + index_str, spot.strexp, keyFile);
                    saveToKeyfile(!pedited || spot_edited->angexp, "Locallab", "Angexp_" + index_str, spot.angexp, keyFile);
                    saveToKeyfile(!pedited || spot_edited->excurve, "Locallab", "ExCurve_" + index_str, spot.excurve, keyFile);
                    saveToKeyfile(!pedited || spot_edited->inversex, "Locallab", "Inversex_" + index_str, spot.inversex, keyFile);
                    saveToKeyfile(!pedited || spot_edited->enaExpMask, "Locallab", "EnaExpMask_" + index_str, spot.enaExpMask, keyFile);
                    saveToKeyfile(!pedited || spot_edited->enaExpMaskaft, "Locallab", "EnaExpMaskaft_" + index_str, spot.enaExpMaskaft, keyFile);
                    saveToKeyfile(!pedited || spot_edited->CCmaskexpcurve, "Locallab", "CCmaskexpCurve_" + index_str, spot.CCmaskexpcurve, keyFile);
                    saveToKeyfile(!pedited || spot_edited->LLmaskexpcurve, "Locallab", "LLmaskexpCurve_" + index_str, spot.LLmaskexpcurve, keyFile);
                    saveToKeyfile(!pedited || spot_edited->HHmaskexpcurve, "Locallab", "HHmaskexpCurve_" + index_str, spot.HHmaskexpcurve, keyFile);
                    saveToKeyfile(!pedited || spot_edited->blendmaskexp, "Locallab", "Blendmaskexp_" + index_str, spot.blendmaskexp, keyFile);
                    saveToKeyfile(!pedited || spot_edited->radmaskexp, "Locallab", "Radmaskexp_" + index_str, spot.radmaskexp, keyFile);
                    saveToKeyfile(!pedited || spot_edited->chromaskexp, "Locallab", "Chromaskexp_" + index_str, spot.chromaskexp, keyFile);
                    saveToKeyfile(!pedited || spot_edited->gammaskexp, "Locallab", "Gammaskexp_" + index_str, spot.gammaskexp, keyFile);
                    saveToKeyfile(!pedited || spot_edited->slomaskexp, "Locallab", "Slomaskexp_" + index_str, spot.slomaskexp, keyFile);
                    saveToKeyfile(!pedited || spot_edited->lapmaskexp, "Locallab", "Lapmaskexp_" + index_str, spot.lapmaskexp, keyFile);
                    saveToKeyfile(!pedited || spot_edited->strmaskexp, "Locallab", "Strmaskexp_" + index_str, spot.strmaskexp, keyFile);
                    saveToKeyfile(!pedited || spot_edited->angmaskexp, "Locallab", "Angmaskexp_" + index_str, spot.angmaskexp, keyFile);
                    saveToKeyfile(!pedited || spot_edited->softradiusexp, "Locallab", "Softradiusexp_" + index_str, spot.softradiusexp, keyFile);
                    saveToKeyfile(!pedited || spot_edited->Lmaskexpcurve, "Locallab", "LmaskexpCurve_" + index_str, spot.Lmaskexpcurve, keyFile);
                    saveToKeyfile(!pedited || spot_edited->expMethod, "Locallab", "ExpMethod_" + index_str, spot.expMethod, keyFile);
                    saveToKeyfile(!pedited || spot_edited->exnoiseMethod, "Locallab", "ExnoiseMethod_" + index_str, spot.exnoiseMethod, keyFile);
                    saveToKeyfile(!pedited || spot_edited->laplacexp, "Locallab", "Laplacexp_" + index_str, spot.laplacexp, keyFile);
                    saveToKeyfile(!pedited || spot_edited->balanexp, "Locallab", "Balanexp_" + index_str, spot.balanexp, keyFile);
                    saveToKeyfile(!pedited || spot_edited->linear, "Locallab", "Linearexp_" + index_str, spot.linear, keyFile);
                    saveToKeyfile(!pedited || spot_edited->gamm, "Locallab", "Gamm_" + index_str, spot.gamm, keyFile);
                    saveToKeyfile(!pedited || spot_edited->fatamount, "Locallab", "Fatamount_" + index_str, spot.fatamount, keyFile);
                    saveToKeyfile(!pedited || spot_edited->fatdetail, "Locallab", "Fatdetail_" + index_str, spot.fatdetail, keyFile);
                    saveToKeyfile(!pedited || spot_edited->fatanchor, "Locallab", "Fatanchor_" + index_str, spot.fatanchor, keyFile);
                    saveToKeyfile(!pedited || spot_edited->fatlevel, "Locallab", "Fatlevel_" + index_str, spot.fatlevel, keyFile);
                }
                // Shadow highlight
                if ((!pedited || spot_edited->visishadhigh) && spot.visishadhigh) {
                    saveToKeyfile(!pedited || spot_edited->expshadhigh, "Locallab", "Expshadhigh_" + index_str, spot.expshadhigh, keyFile);
                    saveToKeyfile(!pedited || spot_edited->complexshadhigh, "Locallab", "Complexshadhigh_" + index_str, spot.complexshadhigh, keyFile);
                    saveToKeyfile(!pedited || spot_edited->shMethod, "Locallab", "ShMethod_" + index_str, spot.shMethod, keyFile);

                    for (int j = 0; j < 5; j++) {
                        saveToKeyfile(!pedited || spot_edited->multsh[j], "Locallab", "Multsh" + std::to_string(j) + "_" + index_str, spot.multsh[j], keyFile);
                    }

                    saveToKeyfile(!pedited || spot_edited->highlights, "Locallab", "highlights_" + index_str, spot.highlights, keyFile);
                    saveToKeyfile(!pedited || spot_edited->h_tonalwidth, "Locallab", "h_tonalwidth_" + index_str, spot.h_tonalwidth, keyFile);
                    saveToKeyfile(!pedited || spot_edited->shadows, "Locallab", "shadows_" + index_str, spot.shadows, keyFile);
                    saveToKeyfile(!pedited || spot_edited->s_tonalwidth, "Locallab", "s_tonalwidth_" + index_str, spot.s_tonalwidth, keyFile);
                    saveToKeyfile(!pedited || spot_edited->sh_radius, "Locallab", "sh_radius_" + index_str, spot.sh_radius, keyFile);
                    saveToKeyfile(!pedited || spot_edited->sensihs, "Locallab", "sensihs_" + index_str, spot.sensihs, keyFile);
                    saveToKeyfile(!pedited || spot_edited->enaSHMask, "Locallab", "EnaSHMask_" + index_str, spot.enaSHMask, keyFile);
                    saveToKeyfile(!pedited || spot_edited->CCmaskSHcurve, "Locallab", "CCmaskSHCurve_" + index_str, spot.CCmaskSHcurve, keyFile);
                    saveToKeyfile(!pedited || spot_edited->LLmaskSHcurve, "Locallab", "LLmaskSHCurve_" + index_str, spot.LLmaskSHcurve, keyFile);
                    saveToKeyfile(!pedited || spot_edited->HHmaskSHcurve, "Locallab", "HHmaskSHCurve_" + index_str, spot.HHmaskSHcurve, keyFile);
                    saveToKeyfile(!pedited || spot_edited->blendmaskSH, "Locallab", "BlendmaskSH_" + index_str, spot.blendmaskSH, keyFile);
                    saveToKeyfile(!pedited || spot_edited->radmaskSH, "Locallab", "RadmaskSH_" + index_str, spot.radmaskSH, keyFile);
                    saveToKeyfile(!pedited || spot_edited->blurSHde, "Locallab", "BlurSHde_" + index_str, spot.blurSHde, keyFile);
                    saveToKeyfile(!pedited || spot_edited->strSH, "Locallab", "StrSH_" + index_str, spot.strSH, keyFile);
                    saveToKeyfile(!pedited || spot_edited->angSH, "Locallab", "AngSH_" + index_str, spot.angSH, keyFile);
                    saveToKeyfile(!pedited || spot_edited->inverssh, "Locallab", "Inverssh_" + index_str, spot.inverssh, keyFile);
                    saveToKeyfile(!pedited || spot_edited->chromaskSH, "Locallab", "ChromaskSH_" + index_str, spot.chromaskSH, keyFile);
                    saveToKeyfile(!pedited || spot_edited->gammaskSH, "Locallab", "GammaskSH_" + index_str, spot.gammaskSH, keyFile);
                    saveToKeyfile(!pedited || spot_edited->slomaskSH, "Locallab", "SlomaskSH_" + index_str, spot.slomaskSH, keyFile);
                    saveToKeyfile(!pedited || spot_edited->detailSH, "Locallab", "DetailSH_" + index_str, spot.detailSH, keyFile);
                    saveToKeyfile(!pedited || spot_edited->LmaskSHcurve, "Locallab", "LmaskSHCurve_" + index_str, spot.LmaskSHcurve, keyFile);
                    saveToKeyfile(!pedited || spot_edited->fatamountSH, "Locallab", "FatamountSH_" + index_str, spot.fatamountSH, keyFile);
                    saveToKeyfile(!pedited || spot_edited->fatanchorSH, "Locallab", "FatanchorSH_" + index_str, spot.fatanchorSH, keyFile);
                    saveToKeyfile(!pedited || spot_edited->gamSH, "Locallab", "GamSH_" + index_str, spot.gamSH, keyFile);
                    saveToKeyfile(!pedited || spot_edited->sloSH, "Locallab", "SloSH_" + index_str, spot.sloSH, keyFile);
                }
                // Vibrance
                if ((!pedited || spot_edited->visivibrance) && spot.visivibrance) {
                    saveToKeyfile(!pedited || spot_edited->expvibrance, "Locallab", "Expvibrance_" + index_str, spot.expvibrance, keyFile);
                    saveToKeyfile(!pedited || spot_edited->complexvibrance, "Locallab", "Complexvibrance_" + index_str, spot.complexvibrance, keyFile);
                    saveToKeyfile(!pedited || spot_edited->saturated, "Locallab", "Saturated_" + index_str, spot.saturated, keyFile);
                    saveToKeyfile(!pedited || spot_edited->pastels, "Locallab", "Pastels_" + index_str, spot.pastels, keyFile);
                    saveToKeyfile(!pedited || spot_edited->warm, "Locallab", "Warm_" + index_str, spot.warm, keyFile);
                    saveToKeyfile(!pedited || spot_edited->psthreshold, "Locallab", "PSThreshold_" + index_str, spot.psthreshold.toVector(), keyFile);
                    saveToKeyfile(!pedited || spot_edited->protectskins, "Locallab", "ProtectSkins_" + index_str, spot.protectskins, keyFile);
                    saveToKeyfile(!pedited || spot_edited->avoidcolorshift, "Locallab", "AvoidColorShift_" + index_str, spot.avoidcolorshift, keyFile);
                    saveToKeyfile(!pedited || spot_edited->pastsattog, "Locallab", "PastSatTog_" + index_str, spot.pastsattog, keyFile);
                    saveToKeyfile(!pedited || spot_edited->sensiv, "Locallab", "Sensiv_" + index_str, spot.sensiv, keyFile);
                    saveToKeyfile(!pedited || spot_edited->skintonescurve, "Locallab", "SkinTonesCurve_" + index_str, spot.skintonescurve, keyFile);
                    saveToKeyfile(!pedited || spot_edited->CCmaskvibcurve, "Locallab", "CCmaskvibCurve_" + index_str, spot.CCmaskvibcurve, keyFile);
                    saveToKeyfile(!pedited || spot_edited->LLmaskvibcurve, "Locallab", "LLmaskvibCurve_" + index_str, spot.LLmaskvibcurve, keyFile);
                    saveToKeyfile(!pedited || spot_edited->HHmaskvibcurve, "Locallab", "HHmaskvibCurve_" + index_str, spot.HHmaskvibcurve, keyFile);
                    saveToKeyfile(!pedited || spot_edited->enavibMask, "Locallab", "EnavibMask_" + index_str, spot.enavibMask, keyFile);
                    saveToKeyfile(!pedited || spot_edited->blendmaskvib, "Locallab", "Blendmaskvib_" + index_str, spot.blendmaskvib, keyFile);
                    saveToKeyfile(!pedited || spot_edited->radmaskvib, "Locallab", "Radmaskvib_" + index_str, spot.radmaskvib, keyFile);
                    saveToKeyfile(!pedited || spot_edited->chromaskvib, "Locallab", "Chromaskvib_" + index_str, spot.chromaskvib, keyFile);
                    saveToKeyfile(!pedited || spot_edited->gammaskvib, "Locallab", "Gammaskvib_" + index_str, spot.gammaskvib, keyFile);
                    saveToKeyfile(!pedited || spot_edited->slomaskvib, "Locallab", "Slomaskvib_" + index_str, spot.slomaskvib, keyFile);
                    saveToKeyfile(!pedited || spot_edited->lapmaskvib, "Locallab", "Lapmaskvib_" + index_str, spot.lapmaskvib, keyFile);
                    saveToKeyfile(!pedited || spot_edited->strvib, "Locallab", "Strvib_" + index_str, spot.strvib, keyFile);
                    saveToKeyfile(!pedited || spot_edited->strvibab, "Locallab", "Strvibab_" + index_str, spot.strvibab, keyFile);
                    saveToKeyfile(!pedited || spot_edited->strvibh, "Locallab", "Strvibh_" + index_str, spot.strvibh, keyFile);
                    saveToKeyfile(!pedited || spot_edited->angvib, "Locallab", "Angvib_" + index_str, spot.angvib, keyFile);
                    saveToKeyfile(!pedited || spot_edited->Lmaskvibcurve, "Locallab", "LmaskvibCurve_" + index_str, spot.Lmaskvibcurve, keyFile);
                }
                // Soft Light
                if ((!pedited || spot_edited->visisoft) && spot.visisoft) {
                    saveToKeyfile(!pedited || spot_edited->expsoft, "Locallab", "Expsoft_" + index_str, spot.expsoft, keyFile);
                    saveToKeyfile(!pedited || spot_edited->complexsoft, "Locallab", "Complexsoft_" + index_str, spot.complexsoft, keyFile);
                    saveToKeyfile(!pedited || spot_edited->streng, "Locallab", "Streng_" + index_str, spot.streng, keyFile);
                    saveToKeyfile(!pedited || spot_edited->sensisf, "Locallab", "Sensisf_" + index_str, spot.sensisf, keyFile);
                    saveToKeyfile(!pedited || spot_edited->laplace, "Locallab", "Laplace_" + index_str, spot.laplace, keyFile);
                    saveToKeyfile(!pedited || spot_edited->softMethod, "Locallab", "SoftMethod_" + index_str, spot.softMethod, keyFile);
                }
                // Blur & Noise
                if ((!pedited || spot_edited->visiblur) && spot.visiblur) {
                    saveToKeyfile(!pedited || spot_edited->expblur, "Locallab", "Expblur_" + index_str, spot.expblur, keyFile);
                    saveToKeyfile(!pedited || spot_edited->complexblur, "Locallab", "Complexblur_" + index_str, spot.complexblur, keyFile);
                    saveToKeyfile(!pedited || spot_edited->radius, "Locallab", "Radius_" + index_str, spot.radius, keyFile);
                    saveToKeyfile(!pedited || spot_edited->strength, "Locallab", "Strength_" + index_str, spot.strength, keyFile);
                    saveToKeyfile(!pedited || spot_edited->sensibn, "Locallab", "Sensibn_" + index_str, spot.sensibn, keyFile);
                    saveToKeyfile(!pedited || spot_edited->itera, "Locallab", "Iteramed_" + index_str, spot.itera, keyFile);
                    saveToKeyfile(!pedited || spot_edited->guidbl, "Locallab", "Guidbl_" + index_str, spot.guidbl, keyFile);
                    saveToKeyfile(!pedited || spot_edited->strbl, "Locallab", "Strbl_" + index_str, spot.strbl, keyFile);
                    saveToKeyfile(!pedited || spot_edited->isogr, "Locallab", "Isogr_" + index_str, spot.isogr, keyFile);
                    saveToKeyfile(!pedited || spot_edited->strengr, "Locallab", "Strengr_" + index_str, spot.strengr, keyFile);
                    saveToKeyfile(!pedited || spot_edited->scalegr, "Locallab", "Scalegr_" + index_str, spot.scalegr, keyFile);
                    saveToKeyfile(!pedited || spot_edited->epsbl, "Locallab", "Epsbl_" + index_str, spot.epsbl, keyFile);
                    saveToKeyfile(!pedited || spot_edited->blMethod, "Locallab", "BlMethod_" + index_str, spot.blMethod, keyFile);
                    saveToKeyfile(!pedited || spot_edited->chroMethod, "Locallab", "ChroMethod_" + index_str, spot.chroMethod, keyFile);
                    saveToKeyfile(!pedited || spot_edited->blurMethod, "Locallab", "BlurMethod_" + index_str, spot.blurMethod, keyFile);
                    saveToKeyfile(!pedited || spot_edited->medMethod, "Locallab", "MedMethod_" + index_str, spot.medMethod, keyFile);
                    saveToKeyfile(!pedited || spot_edited->activlum, "Locallab", "activlum_" + index_str, spot.activlum, keyFile);
                    saveToKeyfile(!pedited || spot_edited->noiselumf, "Locallab", "noiselumf_" + index_str, spot.noiselumf, keyFile);
                    saveToKeyfile(!pedited || spot_edited->noiselumf0, "Locallab", "noiselumf0_" + index_str, spot.noiselumf0, keyFile);
                    saveToKeyfile(!pedited || spot_edited->noiselumf2, "Locallab", "noiselumf2_" + index_str, spot.noiselumf2, keyFile);
                    saveToKeyfile(!pedited || spot_edited->noiselumc, "Locallab", "noiselumc_" + index_str, spot.noiselumc, keyFile);
                    saveToKeyfile(!pedited || spot_edited->noiselumdetail, "Locallab", "noiselumdetail_" + index_str, spot.noiselumdetail, keyFile);
                    saveToKeyfile(!pedited || spot_edited->noiselequal, "Locallab", "noiselequal_" + index_str, spot.noiselequal, keyFile);
                    saveToKeyfile(!pedited || spot_edited->noisechrof, "Locallab", "noisechrof_" + index_str, spot.noisechrof, keyFile);
                    saveToKeyfile(!pedited || spot_edited->noisechroc, "Locallab", "noisechroc_" + index_str, spot.noisechroc, keyFile);
                    saveToKeyfile(!pedited || spot_edited->noisechrodetail, "Locallab", "noisechrodetail_" + index_str, spot.noisechrodetail, keyFile);
                    saveToKeyfile(!pedited || spot_edited->adjblur, "Locallab", "Adjblur_" + index_str, spot.adjblur, keyFile);
                    saveToKeyfile(!pedited || spot_edited->bilateral, "Locallab", "Bilateral_" + index_str, spot.bilateral, keyFile);
                    saveToKeyfile(!pedited || spot_edited->sensiden, "Locallab", "Sensiden_" + index_str, spot.sensiden, keyFile);
                    saveToKeyfile(!pedited || spot_edited->detailthr, "Locallab", "Detailthr_" + index_str, spot.detailthr, keyFile);
                    saveToKeyfile(!pedited || spot_edited->locwavcurveden, "Locallab", "LocwavCurveden_" + index_str, spot.locwavcurveden, keyFile);
                    saveToKeyfile(!pedited || spot_edited->CCmaskblcurve, "Locallab", "CCmaskblCurve_" + index_str, spot.CCmaskblcurve, keyFile);
                    saveToKeyfile(!pedited || spot_edited->LLmaskblcurve, "Locallab", "LLmaskblCurve_" + index_str, spot.LLmaskblcurve, keyFile);
                    saveToKeyfile(!pedited || spot_edited->HHmaskblcurve, "Locallab", "HHmaskblCurve_" + index_str, spot.HHmaskblcurve, keyFile);
                    saveToKeyfile(!pedited || spot_edited->enablMask, "Locallab", "EnablMask_" + index_str, spot.enablMask, keyFile);
                    saveToKeyfile(!pedited || spot_edited->fftwbl, "Locallab", "Fftwbl_" + index_str, spot.fftwbl, keyFile);
                    saveToKeyfile(!pedited || spot_edited->toolbl, "Locallab", "Toolbl_" + index_str, spot.toolbl, keyFile);
                    saveToKeyfile(!pedited || spot_edited->blendmaskbl, "Locallab", "Blendmaskbl_" + index_str, spot.blendmaskbl, keyFile);
                    saveToKeyfile(!pedited || spot_edited->radmaskbl, "Locallab", "Radmaskbl_" + index_str, spot.radmaskbl, keyFile);
                    saveToKeyfile(!pedited || spot_edited->chromaskbl, "Locallab", "Chromaskbl_" + index_str, spot.chromaskbl, keyFile);
                    saveToKeyfile(!pedited || spot_edited->gammaskbl, "Locallab", "Gammaskbl_" + index_str, spot.gammaskbl, keyFile);
                    saveToKeyfile(!pedited || spot_edited->slomaskbl, "Locallab", "Slomaskbl_" + index_str, spot.slomaskbl, keyFile);
                    saveToKeyfile(!pedited || spot_edited->lapmaskbl, "Locallab", "Lapmaskbl_" + index_str, spot.lapmaskbl, keyFile);
                    saveToKeyfile(!pedited || spot_edited->shadmaskbl, "Locallab", "shadmaskbl_" + index_str, spot.shadmaskbl, keyFile);
                    saveToKeyfile(!pedited || spot_edited->strumaskbl, "Locallab", "strumaskbl_" + index_str, spot.strumaskbl, keyFile);
                    saveToKeyfile(!pedited || spot_edited->Lmaskblcurve, "Locallab", "LmaskblCurve_" + index_str, spot.Lmaskblcurve, keyFile);
                    saveToKeyfile(!pedited || spot_edited->LLmaskblcurvewav, "Locallab", "LLmaskblCurvewav_" + index_str, spot.LLmaskblcurvewav, keyFile);
                    saveToKeyfile(!pedited || spot_edited->csthresholdblur, "Locallab", "CSThresholdblur_" + index_str, spot.csthresholdblur.toVector(), keyFile);
                }
                // Tone Mapping
                if ((!pedited || spot_edited->visitonemap) && spot.visitonemap) {
                    saveToKeyfile(!pedited || spot_edited->exptonemap, "Locallab", "Exptonemap_" + index_str, spot.exptonemap, keyFile);
                    saveToKeyfile(!pedited || spot_edited->complextonemap, "Locallab", "Complextonemap_" + index_str, spot.complextonemap, keyFile);
                    saveToKeyfile(!pedited || spot_edited->stren, "Locallab", "Stren_" + index_str, spot.stren, keyFile);
                    saveToKeyfile(!pedited || spot_edited->gamma, "Locallab", "Gamma_" + index_str, spot.gamma, keyFile);
                    saveToKeyfile(!pedited || spot_edited->estop, "Locallab", "Estop_" + index_str, spot.estop, keyFile);
                    saveToKeyfile(!pedited || spot_edited->scaltm, "Locallab", "Scaltm_" + index_str, spot.scaltm, keyFile);
                    saveToKeyfile(!pedited || spot_edited->rewei, "Locallab", "Rewei_" + index_str, spot.rewei, keyFile);
                    saveToKeyfile(!pedited || spot_edited->satur, "Locallab", "Satur_" + index_str, spot.satur, keyFile);
                    saveToKeyfile(!pedited || spot_edited->sensitm, "Locallab", "Sensitm_" + index_str, spot.sensitm, keyFile);
                    saveToKeyfile(!pedited || spot_edited->softradiustm, "Locallab", "Softradiustm_" + index_str, spot.softradiustm, keyFile);
                    saveToKeyfile(!pedited || spot_edited->amount, "Locallab", "Amount_" + index_str, spot.amount, keyFile);
                    saveToKeyfile(!pedited || spot_edited->equiltm, "Locallab", "Equiltm_" + index_str, spot.equiltm, keyFile);
                    saveToKeyfile(!pedited || spot_edited->CCmasktmcurve, "Locallab", "CCmasktmCurve_" + index_str, spot.CCmasktmcurve, keyFile);
                    saveToKeyfile(!pedited || spot_edited->LLmasktmcurve, "Locallab", "LLmasktmCurve_" + index_str, spot.LLmasktmcurve, keyFile);
                    saveToKeyfile(!pedited || spot_edited->HHmasktmcurve, "Locallab", "HHmasktmCurve_" + index_str, spot.HHmasktmcurve, keyFile);
                    saveToKeyfile(!pedited || spot_edited->enatmMask, "Locallab", "EnatmMask_" + index_str, spot.enatmMask, keyFile);
                    saveToKeyfile(!pedited || spot_edited->enatmMaskaft, "Locallab", "EnatmMaskaft_" + index_str, spot.enatmMaskaft, keyFile);
                    saveToKeyfile(!pedited || spot_edited->blendmasktm, "Locallab", "Blendmasktm_" + index_str, spot.blendmasktm, keyFile);
                    saveToKeyfile(!pedited || spot_edited->radmasktm, "Locallab", "Radmasktm_" + index_str, spot.radmasktm, keyFile);
                    saveToKeyfile(!pedited || spot_edited->chromasktm, "Locallab", "Chromasktm_" + index_str, spot.chromasktm, keyFile);
                    saveToKeyfile(!pedited || spot_edited->gammasktm, "Locallab", "Gammasktm_" + index_str, spot.gammasktm, keyFile);
                    saveToKeyfile(!pedited || spot_edited->slomasktm, "Locallab", "Slomasktm_" + index_str, spot.slomasktm, keyFile);
                    saveToKeyfile(!pedited || spot_edited->lapmasktm, "Locallab", "Lapmasktm_" + index_str, spot.lapmasktm, keyFile);
                    saveToKeyfile(!pedited || spot_edited->Lmasktmcurve, "Locallab", "LmasktmCurve_" + index_str, spot.Lmasktmcurve, keyFile);
                }
                // Retinex
                if ((!pedited || spot_edited->visireti) && spot.visireti) {
                    saveToKeyfile(!pedited || spot_edited->expreti, "Locallab", "Expreti_" + index_str, spot.expreti, keyFile);
                    saveToKeyfile(!pedited || spot_edited->complexreti, "Locallab", "Complexreti_" + index_str, spot.complexreti, keyFile);
                    saveToKeyfile(!pedited || spot_edited->retinexMethod, "Locallab", "retinexMethod_" + index_str, spot.retinexMethod, keyFile);
                    saveToKeyfile(!pedited || spot_edited->str, "Locallab", "Str_" + index_str, spot.str, keyFile);
                    saveToKeyfile(!pedited || spot_edited->chrrt, "Locallab", "Chrrt_" + index_str, spot.chrrt, keyFile);
                    saveToKeyfile(!pedited || spot_edited->neigh, "Locallab", "Neigh_" + index_str, spot.neigh, keyFile);
                    saveToKeyfile(!pedited || spot_edited->vart, "Locallab", "Vart_" + index_str, spot.vart, keyFile);
                    saveToKeyfile(!pedited || spot_edited->offs, "Locallab", "Offs_" + index_str, spot.offs, keyFile);
                    saveToKeyfile(!pedited || spot_edited->dehaz, "Locallab", "Dehaz_" + index_str, spot.dehaz, keyFile);
                    saveToKeyfile(!pedited || spot_edited->depth, "Locallab", "Depth_" + index_str, spot.depth, keyFile);
                    saveToKeyfile(!pedited || spot_edited->sensih, "Locallab", "Sensih_" + index_str, spot.sensih, keyFile);
                    saveToKeyfile(!pedited || spot_edited->localTgaincurve, "Locallab", "TgainCurve_" + index_str, spot.localTgaincurve, keyFile);
                    saveToKeyfile(!pedited || spot_edited->localTtranscurve, "Locallab", "TtransCurve_" + index_str, spot.localTtranscurve, keyFile);
                    saveToKeyfile(!pedited || spot_edited->inversret, "Locallab", "Inversret_" + index_str, spot.inversret, keyFile);
                    saveToKeyfile(!pedited || spot_edited->equilret, "Locallab", "Equilret_" + index_str, spot.equilret, keyFile);
                    saveToKeyfile(!pedited || spot_edited->loglin, "Locallab", "Loglin_" + index_str, spot.loglin, keyFile);
                    saveToKeyfile(!pedited || spot_edited->lumonly, "Locallab", "Lumonly_" + index_str, spot.lumonly, keyFile);
                    saveToKeyfile(!pedited || spot_edited->softradiusret, "Locallab", "Softradiusret_" + index_str, spot.softradiusret, keyFile);
                    saveToKeyfile(!pedited || spot_edited->CCmaskreticurve, "Locallab", "CCmaskretiCurve_" + index_str, spot.CCmaskreticurve, keyFile);
                    saveToKeyfile(!pedited || spot_edited->LLmaskreticurve, "Locallab", "LLmaskretiCurve_" + index_str, spot.LLmaskreticurve, keyFile);
                    saveToKeyfile(!pedited || spot_edited->HHmaskreticurve, "Locallab", "HHmaskretiCurve_" + index_str, spot.HHmaskreticurve, keyFile);
                    saveToKeyfile(!pedited || spot_edited->enaretiMask, "Locallab", "EnaretiMask_" + index_str, spot.enaretiMask, keyFile);
                    saveToKeyfile(!pedited || spot_edited->enaretiMasktmap, "Locallab", "EnaretiMasktmap_" + index_str, spot.enaretiMasktmap, keyFile);
                    saveToKeyfile(!pedited || spot_edited->blendmaskreti, "Locallab", "Blendmaskreti_" + index_str, spot.blendmaskreti, keyFile);
                    saveToKeyfile(!pedited || spot_edited->radmaskreti, "Locallab", "Radmaskreti_" + index_str, spot.radmaskreti, keyFile);
                    saveToKeyfile(!pedited || spot_edited->chromaskreti, "Locallab", "Chromaskreti_" + index_str, spot.chromaskreti, keyFile);
                    saveToKeyfile(!pedited || spot_edited->gammaskreti, "Locallab", "Gammaskreti_" + index_str, spot.gammaskreti, keyFile);
                    saveToKeyfile(!pedited || spot_edited->slomaskreti, "Locallab", "Slomaskreti_" + index_str, spot.slomaskreti, keyFile);
                    saveToKeyfile(!pedited || spot_edited->lapmaskreti, "Locallab", "Lapmaskreti_" + index_str, spot.lapmaskreti, keyFile);
                    saveToKeyfile(!pedited || spot_edited->scalereti, "Locallab", "Scalereti_" + index_str, spot.scalereti, keyFile);
                    saveToKeyfile(!pedited || spot_edited->darkness, "Locallab", "Darkness_" + index_str, spot.darkness, keyFile);
                    saveToKeyfile(!pedited || spot_edited->lightnessreti, "Locallab", "Lightnessreti_" + index_str, spot.lightnessreti, keyFile);
                    saveToKeyfile(!pedited || spot_edited->limd, "Locallab", "Limd_" + index_str, spot.limd, keyFile);
                    saveToKeyfile(!pedited || spot_edited->cliptm, "Locallab", "Cliptm_" + index_str, spot.cliptm, keyFile);
                    saveToKeyfile(!pedited || spot_edited->fftwreti, "Locallab", "Fftwreti_" + index_str, spot.fftwreti, keyFile);
                    saveToKeyfile(!pedited || spot_edited->Lmaskreticurve, "Locallab", "LmaskretiCurve_" + index_str, spot.Lmaskreticurve, keyFile);
                }
                // Sharpening
                if ((!pedited || spot_edited->visisharp) && spot.visisharp) {
                    saveToKeyfile(!pedited || spot_edited->expsharp, "Locallab", "Expsharp_" + index_str, spot.expsharp, keyFile);
                    saveToKeyfile(!pedited || spot_edited->complexsharp, "Locallab", "Complexsharp_" + index_str, spot.complexsharp, keyFile);
                    saveToKeyfile(!pedited || spot_edited->sharcontrast, "Locallab", "Sharcontrast_" + index_str, spot.sharcontrast, keyFile);
                    saveToKeyfile(!pedited || spot_edited->sharradius, "Locallab", "Sharradius_" + index_str, spot.sharradius, keyFile);
                    saveToKeyfile(!pedited || spot_edited->sharamount, "Locallab", "Sharamount_" + index_str, spot.sharamount, keyFile);
                    saveToKeyfile(!pedited || spot_edited->shardamping, "Locallab", "Shardamping_" + index_str, spot.shardamping, keyFile);
                    saveToKeyfile(!pedited || spot_edited->shariter, "Locallab", "Shariter_" + index_str, spot.shariter, keyFile);
                    saveToKeyfile(!pedited || spot_edited->sharblur, "Locallab", "Sharblur_" + index_str, spot.sharblur, keyFile);
                    saveToKeyfile(!pedited || spot_edited->sensisha, "Locallab", "Sensisha_" + index_str, spot.sensisha, keyFile);
                    saveToKeyfile(!pedited || spot_edited->inverssha, "Locallab", "Inverssha_" + index_str, spot.inverssha, keyFile);
                }
                // Local Contrast
                if ((!pedited || spot_edited->visicontrast) && spot.visicontrast) {
                    saveToKeyfile(!pedited || spot_edited->expcontrast, "Locallab", "Expcontrast_" + index_str, spot.expcontrast, keyFile);
                    saveToKeyfile(!pedited || spot_edited->complexcontrast, "Locallab", "Complexcontrast_" + index_str, spot.complexcontrast, keyFile);
                    saveToKeyfile(!pedited || spot_edited->lcradius, "Locallab", "Lcradius_" + index_str, spot.lcradius, keyFile);
                    saveToKeyfile(!pedited || spot_edited->lcamount, "Locallab", "Lcamount_" + index_str, spot.lcamount, keyFile);
                    saveToKeyfile(!pedited || spot_edited->lcdarkness, "Locallab", "Lcdarkness_" + index_str, spot.lcdarkness, keyFile);
                    saveToKeyfile(!pedited || spot_edited->lclightness, "Locallab", "Lclightness_" + index_str, spot.lclightness, keyFile);
                    saveToKeyfile(!pedited || spot_edited->sigmalc, "Locallab", "Sigmalc_" + index_str, spot.sigmalc, keyFile);
                    saveToKeyfile(!pedited || spot_edited->levelwav, "Locallab", "Levelwav_" + index_str, spot.levelwav, keyFile);
                    saveToKeyfile(!pedited || spot_edited->residcont, "Locallab", "Residcont_" + index_str, spot.residcont, keyFile);
                    saveToKeyfile(!pedited || spot_edited->residsha, "Locallab", "Residsha_" + index_str, spot.residsha, keyFile);
                    saveToKeyfile(!pedited || spot_edited->residshathr, "Locallab", "Residshathr_" + index_str, spot.residshathr, keyFile);
                    saveToKeyfile(!pedited || spot_edited->residhi, "Locallab", "Residhi_" + index_str, spot.residhi, keyFile);
                    saveToKeyfile(!pedited || spot_edited->residhithr, "Locallab", "Residhithr_" + index_str, spot.residhithr, keyFile);
                    saveToKeyfile(!pedited || spot_edited->residblur, "Locallab", "Residblur_" + index_str, spot.residblur, keyFile);
                    saveToKeyfile(!pedited || spot_edited->levelblur, "Locallab", "Levelblur_" + index_str, spot.levelblur, keyFile);
                    saveToKeyfile(!pedited || spot_edited->sigmabl, "Locallab", "Sigmabl_" + index_str, spot.sigmabl, keyFile);
                    saveToKeyfile(!pedited || spot_edited->residchro, "Locallab", "Residchro_" + index_str, spot.residchro, keyFile);
                    saveToKeyfile(!pedited || spot_edited->residcomp, "Locallab", "Residcomp_" + index_str, spot.residcomp, keyFile);
                    saveToKeyfile(!pedited || spot_edited->sigma, "Locallab", "Sigma_" + index_str, spot.sigma, keyFile);
                    saveToKeyfile(!pedited || spot_edited->offset, "Locallab", "Offset_" + index_str, spot.offset, keyFile);
                    saveToKeyfile(!pedited || spot_edited->sigmadr, "Locallab", "Sigmadr_" + index_str, spot.sigmadr, keyFile);
                    saveToKeyfile(!pedited || spot_edited->threswav, "Locallab", "Threswav_" + index_str, spot.threswav, keyFile);
                    saveToKeyfile(!pedited || spot_edited->chromalev, "Locallab", "Chromalev_" + index_str, spot.chromalev, keyFile);
                    saveToKeyfile(!pedited || spot_edited->chromablu, "Locallab", "Chromablu_" + index_str, spot.chromablu, keyFile);
                    saveToKeyfile(!pedited || spot_edited->sigmadc, "Locallab", "sigmadc_" + index_str, spot.sigmadc, keyFile);
                    saveToKeyfile(!pedited || spot_edited->deltad, "Locallab", "deltad_" + index_str, spot.deltad, keyFile);
                    saveToKeyfile(!pedited || spot_edited->fatres, "Locallab", "Fatres_" + index_str, spot.fatres, keyFile);
                    saveToKeyfile(!pedited || spot_edited->clarilres, "Locallab", "ClariLres_" + index_str, spot.clarilres, keyFile);
                    saveToKeyfile(!pedited || spot_edited->claricres, "Locallab", "ClariCres_" + index_str, spot.claricres, keyFile);
                    saveToKeyfile(!pedited || spot_edited->clarisoft, "Locallab", "Clarisoft_" + index_str, spot.clarisoft, keyFile);
                    saveToKeyfile(!pedited || spot_edited->sigmalc2, "Locallab", "Sigmalc2_" + index_str, spot.sigmalc2, keyFile);
                    saveToKeyfile(!pedited || spot_edited->strwav, "Locallab", "Strwav_" + index_str, spot.strwav, keyFile);
                    saveToKeyfile(!pedited || spot_edited->angwav, "Locallab", "Angwav_" + index_str, spot.angwav, keyFile);
                    saveToKeyfile(!pedited || spot_edited->strengthw, "Locallab", "Strengthw_" + index_str, spot.strengthw, keyFile);
                    saveToKeyfile(!pedited || spot_edited->sigmaed, "Locallab", "Sigmaed_" + index_str, spot.sigmaed, keyFile);
                    saveToKeyfile(!pedited || spot_edited->radiusw, "Locallab", "Radiusw_" + index_str, spot.radiusw, keyFile);
                    saveToKeyfile(!pedited || spot_edited->detailw, "Locallab", "Detailw_" + index_str, spot.detailw, keyFile);
                    saveToKeyfile(!pedited || spot_edited->gradw, "Locallab", "Gradw_" + index_str, spot.gradw, keyFile);
                    saveToKeyfile(!pedited || spot_edited->tloww, "Locallab", "Tloww_" + index_str, spot.tloww, keyFile);
                    saveToKeyfile(!pedited || spot_edited->thigw, "Locallab", "Thigw_" + index_str, spot.thigw, keyFile);
                    saveToKeyfile(!pedited || spot_edited->edgw, "Locallab", "Edgw_" + index_str, spot.edgw, keyFile);
                    saveToKeyfile(!pedited || spot_edited->basew, "Locallab", "Basew_" + index_str, spot.basew, keyFile);
                    saveToKeyfile(!pedited || spot_edited->sensilc, "Locallab", "Sensilc_" + index_str, spot.sensilc, keyFile);
                    saveToKeyfile(!pedited || spot_edited->fftwlc, "Locallab", "Fftwlc_" + index_str, spot.fftwlc, keyFile);
                    saveToKeyfile(!pedited || spot_edited->blurlc, "Locallab", "Blurlc_" + index_str, spot.blurlc, keyFile);
                    saveToKeyfile(!pedited || spot_edited->wavblur, "Locallab", "Wavblur_" + index_str, spot.wavblur, keyFile);
                    saveToKeyfile(!pedited || spot_edited->wavedg, "Locallab", "Wavedg_" + index_str, spot.wavedg, keyFile);
                    saveToKeyfile(!pedited || spot_edited->waveshow, "Locallab", "Waveshow_" + index_str, spot.waveshow, keyFile);
                    saveToKeyfile(!pedited || spot_edited->wavcont, "Locallab", "Wavcont_" + index_str, spot.wavcont, keyFile);
                    saveToKeyfile(!pedited || spot_edited->wavcomp, "Locallab", "Wavcomp_" + index_str, spot.wavcomp, keyFile);
                    saveToKeyfile(!pedited || spot_edited->wavgradl, "Locallab", "Wavgradl_" + index_str, spot.wavgradl, keyFile);
                    saveToKeyfile(!pedited || spot_edited->wavcompre, "Locallab", "Wavcompre_" + index_str, spot.wavcompre, keyFile);
                    saveToKeyfile(!pedited || spot_edited->origlc, "Locallab", "Origlc_" + index_str, spot.origlc, keyFile);
                    saveToKeyfile(!pedited || spot_edited->localcontMethod, "Locallab", "localcontMethod_" + index_str, spot.localcontMethod, keyFile);
                    saveToKeyfile(!pedited || spot_edited->localedgMethod, "Locallab", "localedgMethod_" + index_str, spot.localedgMethod, keyFile);
                    saveToKeyfile(!pedited || spot_edited->localneiMethod, "Locallab", "localneiMethod_" + index_str, spot.localneiMethod, keyFile);
                    saveToKeyfile(!pedited || spot_edited->locwavcurve, "Locallab", "LocwavCurve_" + index_str, spot.locwavcurve, keyFile);
                    saveToKeyfile(!pedited || spot_edited->csthreshold, "Locallab", "CSThreshold_" + index_str, spot.csthreshold.toVector(), keyFile);
                    saveToKeyfile(!pedited || spot_edited->loclevwavcurve, "Locallab", "LoclevwavCurve_" + index_str, spot.loclevwavcurve, keyFile);
                    saveToKeyfile(!pedited || spot_edited->locconwavcurve, "Locallab", "LocconwavCurve_" + index_str, spot.locconwavcurve, keyFile);
                    saveToKeyfile(!pedited || spot_edited->loccompwavcurve, "Locallab", "LoccompwavCurve_" + index_str, spot.loccompwavcurve, keyFile);
                    saveToKeyfile(!pedited || spot_edited->loccomprewavcurve, "Locallab", "LoccomprewavCurve_" + index_str, spot.loccomprewavcurve, keyFile);
                    saveToKeyfile(!pedited || spot_edited->locedgwavcurve, "Locallab", "LocedgwavCurve_" + index_str, spot.locedgwavcurve, keyFile);
                    saveToKeyfile(!pedited || spot_edited->CCmasklccurve, "Locallab", "CCmasklcCurve_" + index_str, spot.CCmasklccurve, keyFile);
                    saveToKeyfile(!pedited || spot_edited->LLmasklccurve, "Locallab", "LLmasklcCurve_" + index_str, spot.LLmasklccurve, keyFile);
                    saveToKeyfile(!pedited || spot_edited->HHmasklccurve, "Locallab", "HHmasklcCurve_" + index_str, spot.HHmasklccurve, keyFile);
                    saveToKeyfile(!pedited || spot_edited->enalcMask, "Locallab", "EnalcMask_" + index_str, spot.enalcMask, keyFile);
                    saveToKeyfile(!pedited || spot_edited->blendmasklc, "Locallab", "Blendmasklc_" + index_str, spot.blendmasklc, keyFile);
                    saveToKeyfile(!pedited || spot_edited->radmasklc, "Locallab", "Radmasklc_" + index_str, spot.radmasklc, keyFile);
                    saveToKeyfile(!pedited || spot_edited->chromasklc, "Locallab", "Chromasklc_" + index_str, spot.chromasklc, keyFile);
                    saveToKeyfile(!pedited || spot_edited->Lmasklccurve, "Locallab", "LmasklcCurve_" + index_str, spot.Lmasklccurve, keyFile);
                }
                // Contrast by detail levels
                if ((!pedited || spot_edited->visicbdl) && spot.visicbdl) {
                    saveToKeyfile(!pedited || spot_edited->expcbdl, "Locallab", "Expcbdl_" + index_str, spot.expcbdl, keyFile);
                    saveToKeyfile(!pedited || spot_edited->complexcbdl, "Locallab", "Complexcbdl_" + index_str, spot.complexcbdl, keyFile);

                    for (int j = 0; j < 6; j++) {
                        saveToKeyfile(!pedited || spot_edited->mult[j], "Locallab", "Mult" + std::to_string(j) + "_" + index_str, spot.mult[j], keyFile);
                    }

                    saveToKeyfile(!pedited || spot_edited->chromacbdl, "Locallab", "Chromacbdl_" + index_str, spot.chromacbdl, keyFile);
                    saveToKeyfile(!pedited || spot_edited->threshold, "Locallab", "Threshold_" + index_str, spot.threshold, keyFile);
                    saveToKeyfile(!pedited || spot_edited->sensicb, "Locallab", "Sensicb_" + index_str, spot.sensicb, keyFile);
                    saveToKeyfile(!pedited || spot_edited->clarityml, "Locallab", "Clarityml_" + index_str, spot.clarityml, keyFile);
                    saveToKeyfile(!pedited || spot_edited->contresid, "Locallab", "Contresid_" + index_str, spot.contresid, keyFile);
                    saveToKeyfile(!pedited || spot_edited->blurcbdl, "Locallab", "Blurcbdl_" + index_str, spot.blurcbdl, keyFile);
                    saveToKeyfile(!pedited || spot_edited->softradiuscb, "Locallab", "Softradiuscb_" + index_str, spot.softradiuscb, keyFile);
                    saveToKeyfile(!pedited || spot_edited->enacbMask, "Locallab", "EnacbMask_" + index_str, spot.enacbMask, keyFile);
                    saveToKeyfile(!pedited || spot_edited->CCmaskcbcurve, "Locallab", "CCmaskcbCurve_" + index_str, spot.CCmaskcbcurve, keyFile);
                    saveToKeyfile(!pedited || spot_edited->LLmaskcbcurve, "Locallab", "LLmaskcbCurve_" + index_str, spot.LLmaskcbcurve, keyFile);
                    saveToKeyfile(!pedited || spot_edited->HHmaskcbcurve, "Locallab", "HHmaskcbCurve_" + index_str, spot.HHmaskcbcurve, keyFile);
                    saveToKeyfile(!pedited || spot_edited->blendmaskcb, "Locallab", "Blendmaskcb_" + index_str, spot.blendmaskcb, keyFile);
                    saveToKeyfile(!pedited || spot_edited->radmaskcb, "Locallab", "Radmaskcb_" + index_str, spot.radmaskcb, keyFile);
                    saveToKeyfile(!pedited || spot_edited->chromaskcb, "Locallab", "Chromaskcb_" + index_str, spot.chromaskcb, keyFile);
                    saveToKeyfile(!pedited || spot_edited->gammaskcb, "Locallab", "Gammaskcb_" + index_str, spot.gammaskcb, keyFile);
                    saveToKeyfile(!pedited || spot_edited->slomaskcb, "Locallab", "Slomaskcb_" + index_str, spot.slomaskcb, keyFile);
                    saveToKeyfile(!pedited || spot_edited->lapmaskcb, "Locallab", "Lapmaskcb_" + index_str, spot.lapmaskcb, keyFile);
                    saveToKeyfile(!pedited || spot_edited->Lmaskcbcurve, "Locallab", "LmaskcbCurve_" + index_str, spot.Lmaskcbcurve, keyFile);
                }
                // Log encoding
                if ((!pedited || spot_edited->visilog) && spot.visilog) {
                    saveToKeyfile(!pedited || spot_edited->explog, "Locallab", "Explog_" + index_str, spot.explog, keyFile);
                    saveToKeyfile(!pedited || spot_edited->autocompute, "Locallab", "Autocompute_" + index_str, spot.autocompute, keyFile);
                    saveToKeyfile(!pedited || spot_edited->sourceGray, "Locallab", "SourceGray_" + index_str, spot.sourceGray, keyFile);
                    saveToKeyfile(!pedited || spot_edited->targetGray, "Locallab", "TargetGray_" + index_str, spot.targetGray, keyFile);
                    saveToKeyfile(!pedited || spot_edited->Autogray, "Locallab", "Autogray_" + index_str, spot.Autogray, keyFile);
                    saveToKeyfile(!pedited || spot_edited->fullimage, "Locallab", "Fullimage_" + index_str, spot.fullimage, keyFile);
                    saveToKeyfile(!pedited || spot_edited->blackEv, "Locallab", "BlackEv_" + index_str, spot.blackEv, keyFile);
                    saveToKeyfile(!pedited || spot_edited->whiteEv, "Locallab", "WhiteEv_" + index_str, spot.whiteEv, keyFile);
                    saveToKeyfile(!pedited || spot_edited->detail, "Locallab", "Detail_" + index_str, spot.detail, keyFile);
                    saveToKeyfile(!pedited || spot_edited->sensilog, "Locallab", "Sensilog_" + index_str, spot.sensilog, keyFile);
                    saveToKeyfile(!pedited || spot_edited->baselog, "Locallab", "Baselog_" + index_str, spot.baselog, keyFile);
                    saveToKeyfile(!pedited || spot_edited->strlog, "Locallab", "Strlog_" + index_str, spot.strlog, keyFile);
                    saveToKeyfile(!pedited || spot_edited->anglog, "Locallab", "Anglog_" + index_str, spot.anglog, keyFile);
                }
            }
        }

// Post-crop vignette
        saveToKeyfile(!pedited || pedited->pcvignette.enabled, "PCVignette", "Enabled", pcvignette.enabled, keyFile);
        saveToKeyfile(!pedited || pedited->pcvignette.strength, "PCVignette", "Strength", pcvignette.strength, keyFile);
        saveToKeyfile(!pedited || pedited->pcvignette.feather, "PCVignette", "Feather", pcvignette.feather, keyFile);
        saveToKeyfile(!pedited || pedited->pcvignette.roundness, "PCVignette", "Roundness", pcvignette.roundness, keyFile);

// C/A correction
        saveToKeyfile(!pedited || pedited->cacorrection.red, "CACorrection", "Red", cacorrection.red, keyFile);
        saveToKeyfile(!pedited || pedited->cacorrection.blue, "CACorrection", "Blue", cacorrection.blue, keyFile);

// Vignetting correction
        saveToKeyfile(!pedited || pedited->vignetting.amount, "Vignetting Correction", "Amount", vignetting.amount, keyFile);
        saveToKeyfile(!pedited || pedited->vignetting.radius, "Vignetting Correction", "Radius", vignetting.radius, keyFile);
        saveToKeyfile(!pedited || pedited->vignetting.strength, "Vignetting Correction", "Strength", vignetting.strength, keyFile);
        saveToKeyfile(!pedited || pedited->vignetting.centerX, "Vignetting Correction", "CenterX", vignetting.centerX, keyFile);
        saveToKeyfile(!pedited || pedited->vignetting.centerY, "Vignetting Correction", "CenterY", vignetting.centerY, keyFile);

// Resize
        saveToKeyfile(!pedited || pedited->resize.enabled, "Resize", "Enabled", resize.enabled, keyFile);
        saveToKeyfile(!pedited || pedited->resize.scale, "Resize", "Scale", resize.scale, keyFile);
        saveToKeyfile(!pedited || pedited->resize.appliesTo, "Resize", "AppliesTo", resize.appliesTo, keyFile);
        saveToKeyfile(!pedited || pedited->resize.method, "Resize", "Method", resize.method, keyFile);
        saveToKeyfile(!pedited || pedited->resize.dataspec, "Resize", "DataSpecified", resize.dataspec, keyFile);
        saveToKeyfile(!pedited || pedited->resize.width, "Resize", "Width", resize.width, keyFile);
        saveToKeyfile(!pedited || pedited->resize.height, "Resize", "Height", resize.height, keyFile);
        saveToKeyfile(!pedited || pedited->resize.allowUpscaling, "Resize", "AllowUpscaling", resize.allowUpscaling, keyFile);

// Post demosaic sharpening
        saveToKeyfile(!pedited || pedited->pdsharpening.enabled, "PostDemosaicSharpening", "Enabled", pdsharpening.enabled, keyFile);
        saveToKeyfile(!pedited || pedited->pdsharpening.contrast, "PostDemosaicSharpening", "Contrast", pdsharpening.contrast, keyFile);
        saveToKeyfile(!pedited || pedited->pdsharpening.autoContrast, "PostDemosaicSharpening", "AutoContrast", pdsharpening.autoContrast, keyFile);
        saveToKeyfile(!pedited || pedited->pdsharpening.autoRadius, "PostDemosaicSharpening", "AutoRadius", pdsharpening.autoRadius, keyFile);
        saveToKeyfile(!pedited || pedited->pdsharpening.deconvradius, "PostDemosaicSharpening", "DeconvRadius", pdsharpening.deconvradius, keyFile);
        saveToKeyfile(!pedited || pedited->pdsharpening.deconvradiusOffset, "PostDemosaicSharpening", "DeconvRadiusOffset", pdsharpening.deconvradiusOffset, keyFile);
        saveToKeyfile(!pedited || pedited->pdsharpening.deconvitercheck, "PostDemosaicSharpening", "DeconvIterCheck", pdsharpening.deconvitercheck, keyFile);
        saveToKeyfile(!pedited || pedited->pdsharpening.deconviter, "PostDemosaicSharpening", "DeconvIterations", pdsharpening.deconviter, keyFile);

// Post resize sharpening
        saveToKeyfile(!pedited || pedited->prsharpening.enabled, "PostResizeSharpening", "Enabled", prsharpening.enabled, keyFile);
        saveToKeyfile(!pedited || pedited->prsharpening.contrast, "PostResizeSharpening", "Contrast", prsharpening.contrast, keyFile);
        saveToKeyfile(!pedited || pedited->prsharpening.method, "PostResizeSharpening", "Method", prsharpening.method, keyFile);
        saveToKeyfile(!pedited || pedited->prsharpening.radius, "PostResizeSharpening", "Radius", prsharpening.radius, keyFile);
        saveToKeyfile(!pedited || pedited->prsharpening.amount, "PostResizeSharpening", "Amount", prsharpening.amount, keyFile);
        saveToKeyfile(!pedited || pedited->prsharpening.threshold, "PostResizeSharpening", "Threshold", prsharpening.threshold.toVector(), keyFile);
        saveToKeyfile(!pedited || pedited->prsharpening.edgesonly, "PostResizeSharpening", "OnlyEdges", prsharpening.edgesonly, keyFile);
        saveToKeyfile(!pedited || pedited->prsharpening.edges_radius, "PostResizeSharpening", "EdgedetectionRadius", prsharpening.edges_radius, keyFile);
        saveToKeyfile(!pedited || pedited->prsharpening.edges_tolerance, "PostResizeSharpening", "EdgeTolerance", prsharpening.edges_tolerance, keyFile);
        saveToKeyfile(!pedited || pedited->prsharpening.halocontrol, "PostResizeSharpening", "HalocontrolEnabled", prsharpening.halocontrol, keyFile);
        saveToKeyfile(!pedited || pedited->prsharpening.halocontrol_amount, "PostResizeSharpening", "HalocontrolAmount", prsharpening.halocontrol_amount, keyFile);
        saveToKeyfile(!pedited || pedited->prsharpening.deconvradius, "PostResizeSharpening", "DeconvRadius", prsharpening.deconvradius, keyFile);
        saveToKeyfile(!pedited || pedited->prsharpening.deconvamount, "PostResizeSharpening", "DeconvAmount", prsharpening.deconvamount, keyFile);
        saveToKeyfile(!pedited || pedited->prsharpening.deconvdamping, "PostResizeSharpening", "DeconvDamping", prsharpening.deconvdamping, keyFile);
        saveToKeyfile(!pedited || pedited->prsharpening.deconviter, "PostResizeSharpening", "DeconvIterations", prsharpening.deconviter, keyFile);

// Color management
        saveToKeyfile(!pedited || pedited->icm.inputProfile, "Color Management", "InputProfile", relativePathIfInside(fname, fnameAbsolute, icm.inputProfile), keyFile);
        saveToKeyfile(!pedited || pedited->icm.toneCurve, "Color Management", "ToneCurve", icm.toneCurve, keyFile);
        saveToKeyfile(!pedited || pedited->icm.applyLookTable, "Color Management", "ApplyLookTable", icm.applyLookTable, keyFile);
        saveToKeyfile(!pedited || pedited->icm.applyBaselineExposureOffset, "Color Management", "ApplyBaselineExposureOffset", icm.applyBaselineExposureOffset, keyFile);
        saveToKeyfile(!pedited || pedited->icm.applyHueSatMap, "Color Management", "ApplyHueSatMap", icm.applyHueSatMap, keyFile);
        saveToKeyfile(!pedited || pedited->icm.dcpIlluminant, "Color Management", "DCPIlluminant", icm.dcpIlluminant, keyFile);
        saveToKeyfile(!pedited || pedited->icm.workingProfile, "Color Management", "WorkingProfile", icm.workingProfile, keyFile);
        saveToKeyfile(!pedited || pedited->icm.workingTRC, "Color Management", "WorkingTRC", icm.workingTRC, keyFile);
        saveToKeyfile(!pedited || pedited->icm.workingTRCGamma, "Color Management", "WorkingTRCGamma", icm.workingTRCGamma, keyFile);
        saveToKeyfile(!pedited || pedited->icm.workingTRCSlope, "Color Management", "WorkingTRCSlope", icm.workingTRCSlope, keyFile);
        saveToKeyfile(!pedited || pedited->icm.outputProfile, "Color Management", "OutputProfile", icm.outputProfile, keyFile);
        saveToKeyfile(
            !pedited || pedited->icm.outputIntent,
            "Color Management",
            "OutputProfileIntent",
            {
                {RI_PERCEPTUAL, "Perceptual"},
                {RI_RELATIVE, "Relative"},
                {RI_SATURATION, "Saturation"},
                {RI_ABSOLUTE, "Absolute"}

            },
            icm.outputIntent,
            keyFile
        );
        saveToKeyfile(!pedited || pedited->icm.outputBPC, "Color Management", "OutputBPC", icm.outputBPC, keyFile);

// Wavelet
        saveToKeyfile(!pedited || pedited->wavelet.enabled, "Wavelet", "Enabled", wavelet.enabled, keyFile);
        saveToKeyfile(!pedited || pedited->wavelet.strength, "Wavelet", "Strength", wavelet.strength, keyFile);
        saveToKeyfile(!pedited || pedited->wavelet.balance, "Wavelet", "Balance", wavelet.balance, keyFile);
        saveToKeyfile(!pedited || pedited->wavelet.sigmafin, "Wavelet", "Sigmafin", wavelet.sigmafin, keyFile);
        saveToKeyfile(!pedited || pedited->wavelet.sigmaton, "Wavelet", "Sigmaton", wavelet.sigmaton, keyFile);
        saveToKeyfile(!pedited || pedited->wavelet.sigmacol, "Wavelet", "Sigmacol", wavelet.sigmacol, keyFile);
        saveToKeyfile(!pedited || pedited->wavelet.sigmadir, "Wavelet", "Sigmadir", wavelet.sigmadir, keyFile);
        saveToKeyfile(!pedited || pedited->wavelet.rangeab, "Wavelet", "Rangeab", wavelet.rangeab, keyFile);
        saveToKeyfile(!pedited || pedited->wavelet.protab, "Wavelet", "Protab", wavelet.protab, keyFile);
        saveToKeyfile(!pedited || pedited->wavelet.iter, "Wavelet", "Iter", wavelet.iter, keyFile);
        saveToKeyfile(!pedited || pedited->wavelet.thres, "Wavelet", "MaxLev", wavelet.thres, keyFile);
        saveToKeyfile(!pedited || pedited->wavelet.Tilesmethod, "Wavelet", "TilesMethod", wavelet.Tilesmethod, keyFile);
        saveToKeyfile(!pedited || pedited->wavelet.daubcoeffmethod, "Wavelet", "DaubMethod", wavelet.daubcoeffmethod, keyFile);
        saveToKeyfile(!pedited || pedited->wavelet.CLmethod, "Wavelet", "ChoiceLevMethod", wavelet.CLmethod, keyFile);
        saveToKeyfile(!pedited || pedited->wavelet.Backmethod, "Wavelet", "BackMethod", wavelet.Backmethod, keyFile);
        saveToKeyfile(!pedited || pedited->wavelet.Lmethod, "Wavelet", "LevMethod", wavelet.Lmethod, keyFile);
        saveToKeyfile(!pedited || pedited->wavelet.Dirmethod, "Wavelet", "DirMethod", wavelet.Dirmethod, keyFile);
        saveToKeyfile(!pedited || pedited->wavelet.greenhigh, "Wavelet", "CBgreenhigh", wavelet.greenhigh, keyFile);
        saveToKeyfile(!pedited || pedited->wavelet.greenmed, "Wavelet", "CBgreenmed", wavelet.greenmed, keyFile);
        saveToKeyfile(!pedited || pedited->wavelet.greenlow, "Wavelet", "CBgreenlow", wavelet.greenlow, keyFile);
        saveToKeyfile(!pedited || pedited->wavelet.bluehigh, "Wavelet", "CBbluehigh", wavelet.bluehigh, keyFile);
        saveToKeyfile(!pedited || pedited->wavelet.bluemed, "Wavelet", "CBbluemed", wavelet.bluemed, keyFile);
        saveToKeyfile(!pedited || pedited->wavelet.bluelow, "Wavelet", "CBbluelow", wavelet.bluelow, keyFile);
        saveToKeyfile(!pedited || pedited->wavelet.ballum, "Wavelet", "Ballum", wavelet.ballum, keyFile);
        saveToKeyfile(!pedited || pedited->wavelet.balchrom, "Wavelet", "Balchrom", wavelet.balchrom, keyFile);
        saveToKeyfile(!pedited || pedited->wavelet.chromfi, "Wavelet", "Chromfine", wavelet.chromfi, keyFile);
        saveToKeyfile(!pedited || pedited->wavelet.chromco, "Wavelet", "Chromcoarse", wavelet.chromco, keyFile);
        saveToKeyfile(!pedited || pedited->wavelet.mergeL, "Wavelet", "MergeL", wavelet.mergeL, keyFile);
        saveToKeyfile(!pedited || pedited->wavelet.mergeC, "Wavelet", "MergeC", wavelet.mergeC, keyFile);
        saveToKeyfile(!pedited || pedited->wavelet.softrad, "Wavelet", "Softrad", wavelet.softrad, keyFile);
        saveToKeyfile(!pedited || pedited->wavelet.softradend, "Wavelet", "Softradend", wavelet.softradend, keyFile);
        saveToKeyfile(!pedited || pedited->wavelet.expcontrast, "Wavelet", "Expcontrast", wavelet.expcontrast, keyFile);
        saveToKeyfile(!pedited || pedited->wavelet.expchroma, "Wavelet", "Expchroma", wavelet.expchroma, keyFile);
        saveToKeyfile(!pedited || pedited->wavelet.expedge, "Wavelet", "Expedge", wavelet.expedge, keyFile);
        saveToKeyfile(!pedited || pedited->wavelet.expbl, "Wavelet", "expbl", wavelet.expbl, keyFile);
        saveToKeyfile(!pedited || pedited->wavelet.expresid, "Wavelet", "Expresid", wavelet.expresid, keyFile);
        saveToKeyfile(!pedited || pedited->wavelet.expfinal, "Wavelet", "Expfinal", wavelet.expfinal, keyFile);
        saveToKeyfile(!pedited || pedited->wavelet.exptoning, "Wavelet", "Exptoning", wavelet.exptoning, keyFile);
        saveToKeyfile(!pedited || pedited->wavelet.expnoise, "Wavelet", "Expnoise", wavelet.expnoise, keyFile);
        saveToKeyfile(!pedited || pedited->wavelet.expclari, "Wavelet", "Expclari", wavelet.expclari, keyFile);
        saveToKeyfile(!pedited || pedited->wavelet.labgridALow, "Wavelet", "LabGridALow", wavelet.labgridALow, keyFile);
        saveToKeyfile(!pedited || pedited->wavelet.labgridBLow, "Wavelet", "LabGridBLow", wavelet.labgridBLow, keyFile);
        saveToKeyfile(!pedited || pedited->wavelet.labgridAHigh, "Wavelet", "LabGridAHigh", wavelet.labgridAHigh, keyFile);
        saveToKeyfile(!pedited || pedited->wavelet.labgridBHigh, "Wavelet", "LabGridBHigh", wavelet.labgridBHigh, keyFile);

        for (int i = 0; i < 9; i++) {
            std::stringstream ss;
            ss << "Contrast" << (i + 1);

            saveToKeyfile(!pedited || pedited->wavelet.c[i], "Wavelet", ss.str(), wavelet.c[i], keyFile);
        }

        for (int i = 0; i < 9; i++) {
            std::stringstream ss;
            ss << "Chroma" << (i + 1);

            saveToKeyfile(!pedited || pedited->wavelet.ch[i], "Wavelet", ss.str(), wavelet.ch[i], keyFile);
        }

        saveToKeyfile(!pedited || pedited->wavelet.sup, "Wavelet", "ContExtra", wavelet.sup, keyFile);
        saveToKeyfile(!pedited || pedited->wavelet.HSmethod, "Wavelet", "HSMethod", wavelet.HSmethod, keyFile);
        saveToKeyfile(!pedited || pedited->wavelet.hllev, "Wavelet", "HLRange", wavelet.hllev.toVector(), keyFile);
        saveToKeyfile(!pedited || pedited->wavelet.bllev, "Wavelet", "SHRange", wavelet.bllev.toVector(), keyFile);
        saveToKeyfile(!pedited || pedited->wavelet.edgcont, "Wavelet", "Edgcont", wavelet.edgcont.toVector(), keyFile);
        saveToKeyfile(!pedited || pedited->wavelet.level0noise, "Wavelet", "Level0noise", wavelet.level0noise.toVector(), keyFile);
        saveToKeyfile(!pedited || pedited->wavelet.level1noise, "Wavelet", "Level1noise", wavelet.level1noise.toVector(), keyFile);
        saveToKeyfile(!pedited || pedited->wavelet.level2noise, "Wavelet", "Level2noise", wavelet.level2noise.toVector(), keyFile);
        saveToKeyfile(!pedited || pedited->wavelet.level3noise, "Wavelet", "Level3noise", wavelet.level3noise.toVector(), keyFile);
        saveToKeyfile(!pedited || pedited->wavelet.threshold, "Wavelet", "ThresholdHighlight", wavelet.threshold, keyFile);
        saveToKeyfile(!pedited || pedited->wavelet.threshold2, "Wavelet", "ThresholdShadow", wavelet.threshold2, keyFile);
        saveToKeyfile(!pedited || pedited->wavelet.edgedetect, "Wavelet", "Edgedetect", wavelet.edgedetect, keyFile);
        saveToKeyfile(!pedited || pedited->wavelet.edgedetectthr, "Wavelet", "Edgedetectthr", wavelet.edgedetectthr, keyFile);
        saveToKeyfile(!pedited || pedited->wavelet.edgedetectthr2, "Wavelet", "EdgedetectthrHi", wavelet.edgedetectthr2, keyFile);
        saveToKeyfile(!pedited || pedited->wavelet.edgesensi, "Wavelet", "Edgesensi", wavelet.edgesensi, keyFile);
        saveToKeyfile(!pedited || pedited->wavelet.edgeampli, "Wavelet", "Edgeampli", wavelet.edgeampli, keyFile);
        saveToKeyfile(!pedited || pedited->wavelet.chroma, "Wavelet", "ThresholdChroma", wavelet.chroma, keyFile);
        saveToKeyfile(!pedited || pedited->wavelet.CHmethod, "Wavelet", "CHromaMethod", wavelet.CHmethod, keyFile);
        saveToKeyfile(!pedited || pedited->wavelet.Medgreinf, "Wavelet", "Medgreinf", wavelet.Medgreinf, keyFile);
        saveToKeyfile(!pedited || pedited->wavelet.ushamethod, "Wavelet", "Ushamethod", wavelet.ushamethod, keyFile);
        saveToKeyfile(!pedited || pedited->wavelet.CHSLmethod, "Wavelet", "CHSLromaMethod", wavelet.CHSLmethod, keyFile);
        saveToKeyfile(!pedited || pedited->wavelet.EDmethod, "Wavelet", "EDMethod", wavelet.EDmethod, keyFile);
        saveToKeyfile(!pedited || pedited->wavelet.NPmethod, "Wavelet", "NPMethod", wavelet.NPmethod, keyFile);
        saveToKeyfile(!pedited || pedited->wavelet.BAmethod, "Wavelet", "BAMethod", wavelet.BAmethod, keyFile);
        saveToKeyfile(!pedited || pedited->wavelet.TMmethod, "Wavelet", "TMMethod", wavelet.TMmethod, keyFile);
        saveToKeyfile(!pedited || pedited->wavelet.chro, "Wavelet", "ChromaLink", wavelet.chro, keyFile);
        saveToKeyfile(!pedited || pedited->wavelet.ccwcurve, "Wavelet", "ContrastCurve", wavelet.ccwcurve, keyFile);
        saveToKeyfile(!pedited || pedited->wavelet.blcurve, "Wavelet", "blcurve", wavelet.blcurve, keyFile);
        saveToKeyfile(!pedited || pedited->wavelet.pastlev, "Wavelet", "Pastlev", wavelet.pastlev.toVector(), keyFile);
        saveToKeyfile(!pedited || pedited->wavelet.satlev, "Wavelet", "Satlev", wavelet.satlev.toVector(), keyFile);
        saveToKeyfile(!pedited || pedited->wavelet.opacityCurveRG, "Wavelet", "OpacityCurveRG", wavelet.opacityCurveRG, keyFile);
        saveToKeyfile(!pedited || pedited->wavelet.opacityCurveSH, "Wavelet", "Levalshc", wavelet.opacityCurveSH, keyFile);
        saveToKeyfile(!pedited || pedited->wavelet.opacityCurveBY, "Wavelet", "OpacityCurveBY", wavelet.opacityCurveBY, keyFile);
        saveToKeyfile(!pedited || pedited->wavelet.opacityCurveW, "Wavelet", "OpacityCurveW", wavelet.opacityCurveW, keyFile);
        saveToKeyfile(!pedited || pedited->wavelet.opacityCurveWL, "Wavelet", "OpacityCurveWL", wavelet.opacityCurveWL, keyFile);
        saveToKeyfile(!pedited || pedited->wavelet.hhcurve, "Wavelet", "HHcurve", wavelet.hhcurve, keyFile);
        saveToKeyfile(!pedited || pedited->wavelet.Chcurve, "Wavelet", "CHcurve", wavelet.Chcurve, keyFile);
        saveToKeyfile(!pedited || pedited->wavelet.wavclCurve, "Wavelet", "WavclCurve", wavelet.wavclCurve, keyFile);
        saveToKeyfile(!pedited || pedited->wavelet.median, "Wavelet", "Median", wavelet.median, keyFile);
        saveToKeyfile(!pedited || pedited->wavelet.medianlev, "Wavelet", "Medianlev", wavelet.medianlev, keyFile);
        saveToKeyfile(!pedited || pedited->wavelet.linkedg, "Wavelet", "Linkedg", wavelet.linkedg, keyFile);
        saveToKeyfile(!pedited || pedited->wavelet.cbenab, "Wavelet", "CBenab", wavelet.cbenab, keyFile);
        saveToKeyfile(!pedited || pedited->wavelet.lipst, "Wavelet", "Lipst", wavelet.lipst, keyFile);
        saveToKeyfile(!pedited || pedited->wavelet.skinprotect, "Wavelet", "Skinprotect", wavelet.skinprotect, keyFile);
        saveToKeyfile(!pedited || pedited->wavelet.chrwav, "Wavelet", "chrwav", wavelet.chrwav, keyFile);
        saveToKeyfile(!pedited || pedited->wavelet.bluwav, "Wavelet", "bluwav", wavelet.bluwav, keyFile);
        saveToKeyfile(!pedited || pedited->wavelet.hueskin, "Wavelet", "Hueskin", wavelet.hueskin.toVector(), keyFile);
        saveToKeyfile(!pedited || pedited->wavelet.edgrad, "Wavelet", "Edgrad", wavelet.edgrad, keyFile);
        saveToKeyfile(!pedited || pedited->wavelet.edgeffect, "Wavelet", "Edgeffect", wavelet.edgeffect, keyFile);
        saveToKeyfile(!pedited || pedited->wavelet.edgval, "Wavelet", "Edgval", wavelet.edgval, keyFile);
        saveToKeyfile(!pedited || pedited->wavelet.edgthresh, "Wavelet", "ThrEdg", wavelet.edgthresh, keyFile);
        saveToKeyfile(!pedited || pedited->wavelet.avoid, "Wavelet", "AvoidColorShift", wavelet.avoid, keyFile);
        saveToKeyfile(!pedited || pedited->wavelet.showmask, "Wavelet", "Showmask", wavelet.showmask, keyFile);
        saveToKeyfile(!pedited || pedited->wavelet.oldsh, "Wavelet", "Oldsh", wavelet.oldsh, keyFile);
        saveToKeyfile(!pedited || pedited->wavelet.tmr, "Wavelet", "TMr", wavelet.tmr, keyFile);
        saveToKeyfile(!pedited || pedited->wavelet.sigma, "Wavelet", "Sigma", wavelet.sigma, keyFile);
        saveToKeyfile(!pedited || pedited->wavelet.offset, "Wavelet", "Offset", wavelet.offset, keyFile);
        saveToKeyfile(!pedited || pedited->wavelet.lowthr, "Wavelet", "Lowthr", wavelet.lowthr, keyFile);
        saveToKeyfile(!pedited || pedited->wavelet.rescon, "Wavelet", "ResidualcontShadow", wavelet.rescon, keyFile);
        saveToKeyfile(!pedited || pedited->wavelet.resconH, "Wavelet", "ResidualcontHighlight", wavelet.resconH, keyFile);
        saveToKeyfile(!pedited || pedited->wavelet.thr, "Wavelet", "ThresholdResidShadow", wavelet.thr, keyFile);
        saveToKeyfile(!pedited || pedited->wavelet.thrH, "Wavelet", "ThresholdResidHighLight", wavelet.thrH, keyFile);
        saveToKeyfile(!pedited || pedited->wavelet.radius, "Wavelet", "Residualradius", wavelet.radius, keyFile);
        saveToKeyfile(!pedited || pedited->wavelet.reschro, "Wavelet", "Residualchroma", wavelet.reschro, keyFile);
        saveToKeyfile(!pedited || pedited->wavelet.resblur, "Wavelet", "Residualblur", wavelet.resblur, keyFile);
        saveToKeyfile(!pedited || pedited->wavelet.resblurc, "Wavelet", "Residualblurc", wavelet.resblurc, keyFile);
        saveToKeyfile(!pedited || pedited->wavelet.tmrs, "Wavelet", "ResidualTM", wavelet.tmrs, keyFile);
        saveToKeyfile(!pedited || pedited->wavelet.edgs, "Wavelet", "ResidualEDGS", wavelet.edgs, keyFile);
        saveToKeyfile(!pedited || pedited->wavelet.scale, "Wavelet", "ResidualSCALE", wavelet.scale, keyFile);
        saveToKeyfile(!pedited || pedited->wavelet.gamma, "Wavelet", "Residualgamma", wavelet.gamma, keyFile);
        saveToKeyfile(!pedited || pedited->wavelet.sky, "Wavelet", "HueRangeResidual", wavelet.sky, keyFile);
        saveToKeyfile(!pedited || pedited->wavelet.hueskin2, "Wavelet", "HueRange", wavelet.hueskin2.toVector(), keyFile);
        saveToKeyfile(!pedited || pedited->wavelet.contrast, "Wavelet", "Contrast", wavelet.contrast, keyFile);

// Directional pyramid equalizer
        saveToKeyfile(!pedited || pedited->dirpyrequalizer.enabled, "Directional Pyramid Equalizer", "Enabled", dirpyrequalizer.enabled, keyFile);
        saveToKeyfile(!pedited || pedited->dirpyrequalizer.gamutlab, "Directional Pyramid Equalizer", "Gamutlab", dirpyrequalizer.gamutlab, keyFile);
        saveToKeyfile(!pedited || pedited->dirpyrequalizer.cbdlMethod, "Directional Pyramid Equalizer", "cbdlMethod", dirpyrequalizer.cbdlMethod, keyFile);

        for (int i = 0; i < 6; i++) {
            std::stringstream ss;
            ss << "Mult" << i;

            saveToKeyfile(!pedited || pedited->dirpyrequalizer.mult[i], "Directional Pyramid Equalizer", ss.str(), dirpyrequalizer.mult[i], keyFile);
        }

        saveToKeyfile(!pedited || pedited->dirpyrequalizer.threshold, "Directional Pyramid Equalizer", "Threshold", dirpyrequalizer.threshold, keyFile);
        saveToKeyfile(!pedited || pedited->dirpyrequalizer.skinprotect, "Directional Pyramid Equalizer", "Skinprotect", dirpyrequalizer.skinprotect, keyFile);
        saveToKeyfile(!pedited || pedited->dirpyrequalizer.hueskin, "Directional Pyramid Equalizer", "Hueskin", dirpyrequalizer.hueskin.toVector(), keyFile);

// HSV Equalizer
        saveToKeyfile(!pedited || pedited->hsvequalizer.enabled, "HSV Equalizer", "Enabled", hsvequalizer.enabled, keyFile);
        saveToKeyfile(!pedited || pedited->hsvequalizer.hcurve, "HSV Equalizer", "HCurve", hsvequalizer.hcurve, keyFile);
        saveToKeyfile(!pedited || pedited->hsvequalizer.scurve, "HSV Equalizer", "SCurve", hsvequalizer.scurve, keyFile);
        saveToKeyfile(!pedited || pedited->hsvequalizer.vcurve, "HSV Equalizer", "VCurve", hsvequalizer.vcurve, keyFile);

// Soft Light
        saveToKeyfile(!pedited || pedited->softlight.enabled, "SoftLight", "Enabled", softlight.enabled, keyFile);
        saveToKeyfile(!pedited || pedited->softlight.strength, "SoftLight", "Strength", softlight.strength, keyFile);

// Film simulation
        saveToKeyfile(!pedited || pedited->filmSimulation.enabled, "Film Simulation", "Enabled", filmSimulation.enabled, keyFile);
        saveToKeyfile(!pedited || pedited->filmSimulation.clutFilename, "Film Simulation", "ClutFilename", filmSimulation.clutFilename, keyFile);
        saveToKeyfile(!pedited || pedited->filmSimulation.strength, "Film Simulation", "Strength", filmSimulation.strength, keyFile);

        saveToKeyfile(!pedited || pedited->rgbCurves.enabled, "RGB Curves", "Enabled", rgbCurves.enabled, keyFile);
        saveToKeyfile(!pedited || pedited->rgbCurves.lumamode, "RGB Curves", "LumaMode", rgbCurves.lumamode, keyFile);
        saveToKeyfile(!pedited || pedited->rgbCurves.rcurve, "RGB Curves", "rCurve", rgbCurves.rcurve, keyFile);
        saveToKeyfile(!pedited || pedited->rgbCurves.gcurve, "RGB Curves", "gCurve", rgbCurves.gcurve, keyFile);
        saveToKeyfile(!pedited || pedited->rgbCurves.bcurve, "RGB Curves", "bCurve", rgbCurves.bcurve, keyFile);

// Color toning
        saveToKeyfile(!pedited || pedited->colorToning.enabled, "ColorToning", "Enabled", colorToning.enabled, keyFile);
        saveToKeyfile(!pedited || pedited->colorToning.method, "ColorToning", "Method", colorToning.method, keyFile);
        saveToKeyfile(!pedited || pedited->colorToning.lumamode, "ColorToning", "Lumamode", colorToning.lumamode, keyFile);
        saveToKeyfile(!pedited || pedited->colorToning.twocolor, "ColorToning", "Twocolor", colorToning.twocolor, keyFile);
        saveToKeyfile(!pedited || pedited->colorToning.redlow, "ColorToning", "Redlow", colorToning.redlow, keyFile);
        saveToKeyfile(!pedited || pedited->colorToning.greenlow, "ColorToning", "Greenlow", colorToning.greenlow, keyFile);
        saveToKeyfile(!pedited || pedited->colorToning.bluelow, "ColorToning", "Bluelow", colorToning.bluelow, keyFile);
        saveToKeyfile(!pedited || pedited->colorToning.satlow, "ColorToning", "Satlow", colorToning.satlow, keyFile);
        saveToKeyfile(!pedited || pedited->colorToning.balance, "ColorToning", "Balance", colorToning.balance, keyFile);
        saveToKeyfile(!pedited || pedited->colorToning.sathigh, "ColorToning", "Sathigh", colorToning.sathigh, keyFile);
        saveToKeyfile(!pedited || pedited->colorToning.redmed, "ColorToning", "Redmed", colorToning.redmed, keyFile);
        saveToKeyfile(!pedited || pedited->colorToning.greenmed, "ColorToning", "Greenmed", colorToning.greenmed, keyFile);
        saveToKeyfile(!pedited || pedited->colorToning.bluemed, "ColorToning", "Bluemed", colorToning.bluemed, keyFile);
        saveToKeyfile(!pedited || pedited->colorToning.redhigh, "ColorToning", "Redhigh", colorToning.redhigh, keyFile);
        saveToKeyfile(!pedited || pedited->colorToning.greenhigh, "ColorToning", "Greenhigh", colorToning.greenhigh, keyFile);
        saveToKeyfile(!pedited || pedited->colorToning.bluehigh, "ColorToning", "Bluehigh", colorToning.bluehigh, keyFile);
        saveToKeyfile(!pedited || pedited->colorToning.autosat, "ColorToning", "Autosat", colorToning.autosat, keyFile);
        saveToKeyfile(!pedited || pedited->colorToning.opacityCurve, "ColorToning", "OpacityCurve", colorToning.opacityCurve, keyFile);
        saveToKeyfile(!pedited || pedited->colorToning.colorCurve, "ColorToning", "ColorCurve", colorToning.colorCurve, keyFile);
        saveToKeyfile(!pedited || pedited->colorToning.satprotectionthreshold, "ColorToning", "SatProtectionThreshold", colorToning.satProtectionThreshold, keyFile);
        saveToKeyfile(!pedited || pedited->colorToning.saturatedopacity, "ColorToning", "SaturatedOpacity", colorToning.saturatedOpacity, keyFile);
        saveToKeyfile(!pedited || pedited->colorToning.strength, "ColorToning", "Strength", colorToning.strength, keyFile);
        saveToKeyfile(!pedited || pedited->colorToning.hlColSat, "ColorToning", "HighlightsColorSaturation", colorToning.hlColSat.toVector(), keyFile);
        saveToKeyfile(!pedited || pedited->colorToning.shadowsColSat, "ColorToning", "ShadowsColorSaturation", colorToning.shadowsColSat.toVector(), keyFile);
        saveToKeyfile(!pedited || pedited->colorToning.clcurve, "ColorToning", "ClCurve", colorToning.clcurve, keyFile);
        saveToKeyfile(!pedited || pedited->colorToning.cl2curve, "ColorToning", "Cl2Curve", colorToning.cl2curve, keyFile);
        saveToKeyfile(!pedited || pedited->colorToning.labgridALow, "ColorToning", "LabGridALow", colorToning.labgridALow, keyFile);
        saveToKeyfile(!pedited || pedited->colorToning.labgridBLow, "ColorToning", "LabGridBLow", colorToning.labgridBLow, keyFile);
        saveToKeyfile(!pedited || pedited->colorToning.labgridAHigh, "ColorToning", "LabGridAHigh", colorToning.labgridAHigh, keyFile);
        saveToKeyfile(!pedited || pedited->colorToning.labgridBHigh, "ColorToning", "LabGridBHigh", colorToning.labgridBHigh, keyFile);
        if (!pedited || pedited->colorToning.labregions) {
            for (size_t j = 0; j < colorToning.labregions.size(); ++j) {
                std::string n = std::to_string(j+1);
                auto &l = colorToning.labregions[j];
                putToKeyfile("ColorToning", Glib::ustring("LabRegionA_") + n, l.a, keyFile);
                putToKeyfile("ColorToning", Glib::ustring("LabRegionB_") + n, l.b, keyFile);
                putToKeyfile("ColorToning", Glib::ustring("LabRegionSaturation_") + n, l.saturation, keyFile);
                putToKeyfile("ColorToning", Glib::ustring("LabRegionSlope_") + n, l.slope, keyFile);
                putToKeyfile("ColorToning", Glib::ustring("LabRegionOffset_") + n, l.offset, keyFile);
                putToKeyfile("ColorToning", Glib::ustring("LabRegionPower_") + n, l.power, keyFile);
                putToKeyfile("ColorToning", Glib::ustring("LabRegionHueMask_") + n, l.hueMask, keyFile);
                putToKeyfile("ColorToning", Glib::ustring("LabRegionChromaticityMask_") + n, l.chromaticityMask, keyFile);
                putToKeyfile("ColorToning", Glib::ustring("LabRegionLightnessMask_") + n, l.lightnessMask, keyFile);
                putToKeyfile("ColorToning", Glib::ustring("LabRegionMaskBlur_") + n, l.maskBlur, keyFile);
                putToKeyfile("ColorToning", Glib::ustring("LabRegionChannel_") + n, l.channel, keyFile);
            }
        }
        saveToKeyfile(!pedited || pedited->colorToning.labregionsShowMask, "ColorToning", "LabRegionsShowMask", colorToning.labregionsShowMask, keyFile);

// Raw
        saveToKeyfile(!pedited || pedited->raw.darkFrame, "RAW", "DarkFrame", relativePathIfInside(fname, fnameAbsolute, raw.dark_frame), keyFile);
        saveToKeyfile(!pedited || pedited->raw.df_autoselect, "RAW", "DarkFrameAuto", raw.df_autoselect, keyFile);
        saveToKeyfile(!pedited || pedited->raw.ff_file, "RAW", "FlatFieldFile", relativePathIfInside(fname, fnameAbsolute, raw.ff_file), keyFile);
        saveToKeyfile(!pedited || pedited->raw.ff_AutoSelect, "RAW", "FlatFieldAutoSelect", raw.ff_AutoSelect, keyFile);
        saveToKeyfile(!pedited || pedited->raw.ff_BlurRadius, "RAW", "FlatFieldBlurRadius", raw.ff_BlurRadius, keyFile);
        saveToKeyfile(!pedited || pedited->raw.ff_BlurType, "RAW", "FlatFieldBlurType", raw.ff_BlurType, keyFile);
        saveToKeyfile(!pedited || pedited->raw.ff_AutoClipControl, "RAW", "FlatFieldAutoClipControl", raw.ff_AutoClipControl, keyFile);
        saveToKeyfile(!pedited || pedited->raw.ff_clipControl, "RAW", "FlatFieldClipControl", raw.ff_clipControl, keyFile);
        saveToKeyfile(!pedited || pedited->raw.ca_autocorrect, "RAW", "CA", raw.ca_autocorrect, keyFile);
        saveToKeyfile(!pedited || pedited->raw.ca_avoidcolourshift, "RAW", "CAAvoidColourshift", raw.ca_avoidcolourshift, keyFile);
        saveToKeyfile(!pedited || pedited->raw.caautoiterations, "RAW", "CAAutoIterations", raw.caautoiterations, keyFile);
        saveToKeyfile(!pedited || pedited->raw.cared, "RAW", "CARed", raw.cared, keyFile);
        saveToKeyfile(!pedited || pedited->raw.cablue, "RAW", "CABlue", raw.cablue, keyFile);
        saveToKeyfile(!pedited || pedited->raw.hotPixelFilter, "RAW", "HotPixelFilter", raw.hotPixelFilter, keyFile);
        saveToKeyfile(!pedited || pedited->raw.deadPixelFilter, "RAW", "DeadPixelFilter", raw.deadPixelFilter, keyFile);
        saveToKeyfile(!pedited || pedited->raw.hotdeadpix_thresh, "RAW", "HotDeadPixelThresh", raw.hotdeadpix_thresh, keyFile);
        saveToKeyfile(!pedited || pedited->raw.bayersensor.method, "RAW Bayer", "Method", raw.bayersensor.method, keyFile);
        saveToKeyfile(!pedited || pedited->raw.bayersensor.border, "RAW Bayer", "Border", raw.bayersensor.border, keyFile);
        saveToKeyfile(!pedited || pedited->raw.bayersensor.imageNum, "RAW Bayer", "ImageNum", raw.bayersensor.imageNum + 1, keyFile);
        saveToKeyfile(!pedited || pedited->raw.bayersensor.ccSteps, "RAW Bayer", "CcSteps", raw.bayersensor.ccSteps, keyFile);
        saveToKeyfile(!pedited || pedited->raw.bayersensor.exBlack0, "RAW Bayer", "PreBlack0", raw.bayersensor.black0, keyFile);
        saveToKeyfile(!pedited || pedited->raw.bayersensor.exBlack1, "RAW Bayer", "PreBlack1", raw.bayersensor.black1, keyFile);
        saveToKeyfile(!pedited || pedited->raw.bayersensor.exBlack2, "RAW Bayer", "PreBlack2", raw.bayersensor.black2, keyFile);
        saveToKeyfile(!pedited || pedited->raw.bayersensor.exBlack3, "RAW Bayer", "PreBlack3", raw.bayersensor.black3, keyFile);
        saveToKeyfile(!pedited || pedited->raw.bayersensor.exTwoGreen, "RAW Bayer", "PreTwoGreen", raw.bayersensor.twogreen, keyFile);
        saveToKeyfile(!pedited || pedited->raw.bayersensor.linenoise, "RAW Bayer", "LineDenoise", raw.bayersensor.linenoise, keyFile);
        saveToKeyfile(!pedited || pedited->raw.bayersensor.linenoise, "RAW Bayer", "LineDenoiseDirection", toUnderlying(raw.bayersensor.linenoiseDirection), keyFile);
        saveToKeyfile(!pedited || pedited->raw.bayersensor.greenEq, "RAW Bayer", "GreenEqThreshold", raw.bayersensor.greenthresh, keyFile);
        saveToKeyfile(!pedited || pedited->raw.bayersensor.dcbIterations, "RAW Bayer", "DCBIterations", raw.bayersensor.dcb_iterations, keyFile);
        saveToKeyfile(!pedited || pedited->raw.bayersensor.dcbEnhance, "RAW Bayer", "DCBEnhance", raw.bayersensor.dcb_enhance, keyFile);
        saveToKeyfile(!pedited || pedited->raw.bayersensor.lmmseIterations, "RAW Bayer", "LMMSEIterations", raw.bayersensor.lmmse_iterations, keyFile);
        saveToKeyfile(!pedited || pedited->raw.bayersensor.dualDemosaicAutoContrast, "RAW Bayer", "DualDemosaicAutoContrast", raw.bayersensor.dualDemosaicAutoContrast, keyFile);
        saveToKeyfile(!pedited || pedited->raw.bayersensor.dualDemosaicContrast, "RAW Bayer", "DualDemosaicContrast", raw.bayersensor.dualDemosaicContrast, keyFile);
        saveToKeyfile(!pedited || pedited->raw.bayersensor.pixelShiftMotionCorrectionMethod, "RAW Bayer", "PixelShiftMotionCorrectionMethod", toUnderlying(raw.bayersensor.pixelShiftMotionCorrectionMethod), keyFile);
        saveToKeyfile(!pedited || pedited->raw.bayersensor.pixelShiftEperIso, "RAW Bayer", "PixelShiftEperIso", raw.bayersensor.pixelShiftEperIso, keyFile);
        saveToKeyfile(!pedited || pedited->raw.bayersensor.pixelShiftSigma, "RAW Bayer", "PixelShiftSigma", raw.bayersensor.pixelShiftSigma, keyFile);
        saveToKeyfile(!pedited || pedited->raw.bayersensor.pixelShiftShowMotion, "RAW Bayer", "PixelShiftShowMotion", raw.bayersensor.pixelShiftShowMotion, keyFile);
        saveToKeyfile(!pedited || pedited->raw.bayersensor.pixelShiftShowMotionMaskOnly, "RAW Bayer", "PixelShiftShowMotionMaskOnly", raw.bayersensor.pixelShiftShowMotionMaskOnly, keyFile);
        saveToKeyfile(!pedited || pedited->raw.bayersensor.pixelShiftHoleFill, "RAW Bayer", "pixelShiftHoleFill", raw.bayersensor.pixelShiftHoleFill, keyFile);
        saveToKeyfile(!pedited || pedited->raw.bayersensor.pixelShiftMedian, "RAW Bayer", "pixelShiftMedian", raw.bayersensor.pixelShiftMedian, keyFile);
        saveToKeyfile(!pedited || pedited->raw.bayersensor.pixelShiftGreen, "RAW Bayer", "pixelShiftGreen", raw.bayersensor.pixelShiftGreen, keyFile);
        saveToKeyfile(!pedited || pedited->raw.bayersensor.pixelShiftBlur, "RAW Bayer", "pixelShiftBlur", raw.bayersensor.pixelShiftBlur, keyFile);
        saveToKeyfile(!pedited || pedited->raw.bayersensor.pixelShiftSmooth, "RAW Bayer", "pixelShiftSmoothFactor", raw.bayersensor.pixelShiftSmoothFactor, keyFile);
        saveToKeyfile(!pedited || pedited->raw.bayersensor.pixelShiftEqualBright, "RAW Bayer", "pixelShiftEqualBright", raw.bayersensor.pixelShiftEqualBright, keyFile);
        saveToKeyfile(!pedited || pedited->raw.bayersensor.pixelShiftEqualBrightChannel, "RAW Bayer", "pixelShiftEqualBrightChannel", raw.bayersensor.pixelShiftEqualBrightChannel, keyFile);
        saveToKeyfile(!pedited || pedited->raw.bayersensor.pixelShiftNonGreenCross, "RAW Bayer", "pixelShiftNonGreenCross", raw.bayersensor.pixelShiftNonGreenCross, keyFile);
        saveToKeyfile(!pedited || pedited->raw.bayersensor.pixelShiftDemosaicMethod, "RAW Bayer", "pixelShiftDemosaicMethod", raw.bayersensor.pixelShiftDemosaicMethod, keyFile);
        saveToKeyfile(!pedited || pedited->raw.bayersensor.pdafLinesFilter, "RAW Bayer", "PDAFLinesFilter", raw.bayersensor.pdafLinesFilter, keyFile);
        saveToKeyfile(!pedited || pedited->raw.xtranssensor.method, "RAW X-Trans", "Method", raw.xtranssensor.method, keyFile);
        saveToKeyfile(!pedited || pedited->raw.xtranssensor.dualDemosaicAutoContrast, "RAW X-Trans", "DualDemosaicAutoContrast", raw.xtranssensor.dualDemosaicAutoContrast, keyFile);
        saveToKeyfile(!pedited || pedited->raw.xtranssensor.dualDemosaicContrast, "RAW X-Trans", "DualDemosaicContrast", raw.xtranssensor.dualDemosaicContrast, keyFile);
        saveToKeyfile(!pedited || pedited->raw.xtranssensor.border, "RAW X-Trans", "Border", raw.xtranssensor.border, keyFile);
        saveToKeyfile(!pedited || pedited->raw.xtranssensor.ccSteps, "RAW X-Trans", "CcSteps", raw.xtranssensor.ccSteps, keyFile);
        saveToKeyfile(!pedited || pedited->raw.xtranssensor.exBlackRed, "RAW X-Trans", "PreBlackRed", raw.xtranssensor.blackred, keyFile);
        saveToKeyfile(!pedited || pedited->raw.xtranssensor.exBlackGreen, "RAW X-Trans", "PreBlackGreen", raw.xtranssensor.blackgreen, keyFile);
        saveToKeyfile(!pedited || pedited->raw.xtranssensor.exBlackBlue, "RAW X-Trans", "PreBlackBlue", raw.xtranssensor.blackblue, keyFile);

// Raw exposition
        saveToKeyfile(!pedited || pedited->raw.exPos, "RAW", "PreExposure", raw.expos, keyFile);

// MetaData
        saveToKeyfile(!pedited || pedited->metadata.mode, "MetaData", "Mode", metadata.mode, keyFile);

// Film negative
        saveToKeyfile(!pedited || pedited->filmNegative.enabled, "Film Negative", "Enabled", filmNegative.enabled, keyFile);
        saveToKeyfile(!pedited || pedited->filmNegative.redRatio, "Film Negative", "RedRatio", filmNegative.redRatio, keyFile);
        saveToKeyfile(!pedited || pedited->filmNegative.greenExp, "Film Negative", "GreenExponent", filmNegative.greenExp, keyFile);
        saveToKeyfile(!pedited || pedited->filmNegative.blueRatio, "Film Negative", "BlueRatio", filmNegative.blueRatio, keyFile);
        saveToKeyfile(!pedited || pedited->filmNegative.baseValues, "Film Negative", "RedBase", filmNegative.redBase, keyFile);
        saveToKeyfile(!pedited || pedited->filmNegative.baseValues, "Film Negative", "GreenBase", filmNegative.greenBase, keyFile);
        saveToKeyfile(!pedited || pedited->filmNegative.baseValues, "Film Negative", "BlueBase", filmNegative.blueBase, keyFile);

// EXIF change list
        if (!pedited || pedited->exif) {
            for (ExifPairs::const_iterator i = exif.begin(); i != exif.end(); ++i) {
                keyFile.set_string("Exif", i->first, i->second);
            }
        }

// IPTC change list
        if (!pedited || pedited->iptc) {
            for (IPTCPairs::const_iterator i = iptc.begin(); i != iptc.end(); ++i) {
                Glib::ArrayHandle<Glib::ustring> values = i->second;
                keyFile.set_string_list("IPTC", i->first, values);
            }
        }

        sPParams = keyFile.to_data();

    } catch (Glib::KeyFileError&) {}

    if (sPParams.empty()) {
        return 1;
    }

    int error1, error2;
    error1 = write(fname, sPParams);

    if (!fname2.empty()) {

        error2 = write(fname2, sPParams);
        // If at least one file has been saved, it's a success
        return error1 & error2;
    } else {
        return error1;
    }
}

int ProcParams::load(const Glib::ustring& fname, ParamsEdited* pedited)
{
    setlocale(LC_NUMERIC, "C");  // to set decimal point to "."

    if (fname.empty()) {
        return 1;
    }

    Glib::KeyFile keyFile;

    try {
        if (pedited) {
            pedited->set(false);
        }

        if (!Glib::file_test(fname, Glib::FILE_TEST_EXISTS) ||
                !keyFile.load_from_file(fname)) {
            return 1;
        }

        ppVersion = PPVERSION;
        appVersion = RTVERSION;

        if (keyFile.has_group("Version")) {
            if (keyFile.has_key("Version", "AppVersion")) {
                appVersion = keyFile.get_string("Version", "AppVersion");
            }

            if (keyFile.has_key("Version", "Version")) {
                ppVersion = keyFile.get_integer("Version", "Version");
            }
        }

        if (keyFile.has_group("General")) {
            assignFromKeyfile(keyFile, "General", "Rank", pedited, rank, pedited->general.rank);
            assignFromKeyfile(keyFile, "General", "ColorLabel", pedited, colorlabel, pedited->general.colorlabel);
            assignFromKeyfile(keyFile, "General", "InTrash", pedited, inTrash, pedited->general.intrash);
        }

        if (keyFile.has_group("Exposure")) {
            if (ppVersion < PPVERSION_AEXP) {
                toneCurve.autoexp = false; // prevent execution of autoexp when opening file created with earlier versions of autoexp algorithm
            } else {
                assignFromKeyfile(keyFile, "Exposure", "Auto", pedited, toneCurve.autoexp, pedited->toneCurve.autoexp);
            }

            assignFromKeyfile(keyFile, "Exposure", "Clip", pedited, toneCurve.clip, pedited->toneCurve.clip);
            assignFromKeyfile(keyFile, "Exposure", "Compensation", pedited, toneCurve.expcomp, pedited->toneCurve.expcomp);
            assignFromKeyfile(keyFile, "Exposure", "Brightness", pedited, toneCurve.brightness, pedited->toneCurve.brightness);
            assignFromKeyfile(keyFile, "Exposure", "Contrast", pedited, toneCurve.contrast, pedited->toneCurve.contrast);
            assignFromKeyfile(keyFile, "Exposure", "Saturation", pedited, toneCurve.saturation, pedited->toneCurve.saturation);
            assignFromKeyfile(keyFile, "Exposure", "Black", pedited, toneCurve.black, pedited->toneCurve.black);
            assignFromKeyfile(keyFile, "Exposure", "HighlightCompr", pedited, toneCurve.hlcompr, pedited->toneCurve.hlcompr);
            assignFromKeyfile(keyFile, "Exposure", "HighlightComprThreshold", pedited, toneCurve.hlcomprthresh, pedited->toneCurve.hlcomprthresh);
            assignFromKeyfile(keyFile, "Exposure", "ShadowCompr", pedited, toneCurve.shcompr, pedited->toneCurve.shcompr);

            if (toneCurve.shcompr > 100) {
                toneCurve.shcompr = 100; // older pp3 files can have values above 100.
            }

            const std::map<std::string, ToneCurveMode> tc_mapping = {
                {"Standard", ToneCurveMode::STD},
                {"FilmLike", ToneCurveMode::FILMLIKE},
                {"SatAndValueBlending", ToneCurveMode::SATANDVALBLENDING},
                {"WeightedStd", ToneCurveMode::WEIGHTEDSTD},
                {"Luminance", ToneCurveMode::LUMINANCE},
                {"Perceptual", ToneCurveMode::PERCEPTUAL}
            };

            assignFromKeyfile(keyFile, "Exposure", "CurveMode", pedited, tc_mapping, toneCurve.curveMode, pedited->toneCurve.curveMode);
            assignFromKeyfile(keyFile, "Exposure", "CurveMode2", pedited, tc_mapping, toneCurve.curveMode2, pedited->toneCurve.curveMode2);

            if (ppVersion > 200) {
                assignFromKeyfile(keyFile, "Exposure", "Curve", pedited, toneCurve.curve, pedited->toneCurve.curve);
                assignFromKeyfile(keyFile, "Exposure", "Curve2", pedited, toneCurve.curve2, pedited->toneCurve.curve2);
            }

            assignFromKeyfile(keyFile, "Exposure", "HistogramMatching", pedited, toneCurve.histmatching, pedited->toneCurve.histmatching);
            if (ppVersion < 340) {
                toneCurve.fromHistMatching = false;
                if (pedited) {
                    pedited->toneCurve.fromHistMatching = true;
                }
            } else {
                assignFromKeyfile(keyFile, "Exposure", "CurveFromHistogramMatching", pedited, toneCurve.fromHistMatching, pedited->toneCurve.fromHistMatching);
            }
            assignFromKeyfile(keyFile, "Exposure", "ClampOOG", pedited, toneCurve.clampOOG, pedited->toneCurve.clampOOG);
        }

        if (keyFile.has_group("HLRecovery")) {
            assignFromKeyfile(keyFile, "HLRecovery", "Enabled", pedited, toneCurve.hrenabled, pedited->toneCurve.hrenabled);
            assignFromKeyfile(keyFile, "HLRecovery", "Method", pedited, toneCurve.method, pedited->toneCurve.method);
        }

        if (keyFile.has_group("Channel Mixer")) {
            if (ppVersion >= 329) {
                assignFromKeyfile(keyFile, "Channel Mixer", "Enabled", pedited, chmixer.enabled, pedited->chmixer.enabled);
            } else {
                chmixer.enabled = true;

                if (pedited) {
                    pedited->chmixer.enabled = true;
                }
            }

            if (keyFile.has_key("Channel Mixer", "Red") && keyFile.has_key("Channel Mixer", "Green") && keyFile.has_key("Channel Mixer", "Blue")) {
                const std::vector<int> rmix = keyFile.get_integer_list("Channel Mixer", "Red");
                const std::vector<int> gmix = keyFile.get_integer_list("Channel Mixer", "Green");
                const std::vector<int> bmix = keyFile.get_integer_list("Channel Mixer", "Blue");

                if (rmix.size() == 3 && gmix.size() == 3 && bmix.size() == 3) {
                    memcpy(chmixer.red,   rmix.data(), 3 * sizeof(int));
                    memcpy(chmixer.green, gmix.data(), 3 * sizeof(int));
                    memcpy(chmixer.blue,  bmix.data(), 3 * sizeof(int));
                }
                if (ppVersion < 338) {
                    for (int i = 0; i < 3; ++i) {
                        chmixer.red[i] *= 10;
                        chmixer.green[i] *= 10;
                        chmixer.blue[i] *= 10;
                    }
                }

                if (pedited) {
                    pedited->chmixer.red[0] =   pedited->chmixer.red[1] =   pedited->chmixer.red[2] = true;
                    pedited->chmixer.green[0] = pedited->chmixer.green[1] = pedited->chmixer.green[2] = true;
                    pedited->chmixer.blue[0] =  pedited->chmixer.blue[1] =  pedited->chmixer.blue[2] = true;
                }
            }
        }

        if (keyFile.has_group("Black & White")) {
            assignFromKeyfile(keyFile, "Black & White", "Enabled", pedited, blackwhite.enabled, pedited->blackwhite.enabled);
            assignFromKeyfile(keyFile, "Black & White", "Method", pedited, blackwhite.method, pedited->blackwhite.method);
            assignFromKeyfile(keyFile, "Black & White", "Auto", pedited, blackwhite.autoc, pedited->blackwhite.autoc);
            assignFromKeyfile(keyFile, "Black & White", "ComplementaryColors", pedited, blackwhite.enabledcc, pedited->blackwhite.enabledcc);
            assignFromKeyfile(keyFile, "Black & White", "MixerRed", pedited, blackwhite.mixerRed, pedited->blackwhite.mixerRed);
            assignFromKeyfile(keyFile, "Black & White", "MixerOrange", pedited, blackwhite.mixerOrange, pedited->blackwhite.mixerOrange);
            assignFromKeyfile(keyFile, "Black & White", "MixerYellow", pedited, blackwhite.mixerYellow, pedited->blackwhite.mixerYellow);
            assignFromKeyfile(keyFile, "Black & White", "MixerGreen", pedited, blackwhite.mixerGreen, pedited->blackwhite.mixerGreen);
            assignFromKeyfile(keyFile, "Black & White", "MixerCyan", pedited, blackwhite.mixerCyan, pedited->blackwhite.mixerCyan);
            assignFromKeyfile(keyFile, "Black & White", "MixerBlue", pedited, blackwhite.mixerBlue, pedited->blackwhite.mixerBlue);
            assignFromKeyfile(keyFile, "Black & White", "MixerMagenta", pedited, blackwhite.mixerMagenta, pedited->blackwhite.mixerMagenta);
            assignFromKeyfile(keyFile, "Black & White", "MixerPurple", pedited, blackwhite.mixerPurple, pedited->blackwhite.mixerPurple);
            assignFromKeyfile(keyFile, "Black & White", "GammaRed", pedited, blackwhite.gammaRed, pedited->blackwhite.gammaRed);
            assignFromKeyfile(keyFile, "Black & White", "GammaGreen", pedited, blackwhite.gammaGreen, pedited->blackwhite.gammaGreen);
            assignFromKeyfile(keyFile, "Black & White", "GammaBlue", pedited, blackwhite.gammaBlue, pedited->blackwhite.gammaBlue);
            assignFromKeyfile(keyFile, "Black & White", "Filter", pedited, blackwhite.filter, pedited->blackwhite.filter);
            assignFromKeyfile(keyFile, "Black & White", "Setting", pedited, blackwhite.setting, pedited->blackwhite.setting);
            assignFromKeyfile(keyFile, "Black & White", "LuminanceCurve", pedited, blackwhite.luminanceCurve, pedited->blackwhite.luminanceCurve);

            assignFromKeyfile(keyFile, "Black & White", "BeforeCurve", pedited, blackwhite.beforeCurve, pedited->blackwhite.beforeCurve);

            assignFromKeyfile(keyFile, "Black & White", "Algorithm", pedited, blackwhite.algo, pedited->blackwhite.algo);
            assignFromKeyfile(
                keyFile,
                "Black & White",
                "BeforeCurveMode",
                pedited,
                {
                    {"Standard", BlackWhiteParams::TcMode::STD_BW},
                    {"FilmLike", BlackWhiteParams::TcMode::FILMLIKE_BW},
                    {"SatAndValueBlending", BlackWhiteParams::TcMode::SATANDVALBLENDING_BW},
                    {"WeightedStd", BlackWhiteParams::TcMode::WEIGHTEDSTD_BW}
                },
                blackwhite.beforeCurveMode,
                pedited->blackwhite.beforeCurveMode
            );

            assignFromKeyfile(keyFile, "Black & White", "AfterCurve", pedited, blackwhite.afterCurve, pedited->blackwhite.afterCurve);
            assignFromKeyfile(
                keyFile,
                "Black & White",
                "AfterCurveMode",
                pedited,
                {
                    {"Standard", BlackWhiteParams::TcMode::STD_BW},
                    {"WeightedStd", BlackWhiteParams::TcMode::WEIGHTEDSTD_BW}
                },
                blackwhite.afterCurveMode,
                pedited->blackwhite.afterCurveMode
            );
        }

        if (keyFile.has_group("Retinex")) {
            assignFromKeyfile(keyFile, "Retinex", "Median", pedited, retinex.medianmap, pedited->retinex.medianmap);
            assignFromKeyfile(keyFile, "Retinex", "RetinexMethod", pedited, retinex.retinexMethod, pedited->retinex.retinexMethod);
            assignFromKeyfile(keyFile, "Retinex", "mapMethod", pedited, retinex.mapMethod, pedited->retinex.mapMethod);
            assignFromKeyfile(keyFile, "Retinex", "viewMethod", pedited, retinex.viewMethod, pedited->retinex.viewMethod);

            assignFromKeyfile(keyFile, "Retinex", "Retinexcolorspace", pedited, retinex.retinexcolorspace, pedited->retinex.retinexcolorspace);
            assignFromKeyfile(keyFile, "Retinex", "Gammaretinex", pedited, retinex.gammaretinex, pedited->retinex.gammaretinex);
            assignFromKeyfile(keyFile, "Retinex", "Enabled", pedited, retinex.enabled, pedited->retinex.enabled);
            assignFromKeyfile(keyFile, "Retinex", "Neigh", pedited, retinex.neigh, pedited->retinex.neigh);
            assignFromKeyfile(keyFile, "Retinex", "Str", pedited, retinex.str, pedited->retinex.str);
            assignFromKeyfile(keyFile, "Retinex", "Scal", pedited, retinex.scal, pedited->retinex.scal);
            assignFromKeyfile(keyFile, "Retinex", "Iter", pedited, retinex.iter, pedited->retinex.iter);
            assignFromKeyfile(keyFile, "Retinex", "Grad", pedited, retinex.grad, pedited->retinex.grad);
            assignFromKeyfile(keyFile, "Retinex", "Grads", pedited, retinex.grads, pedited->retinex.grads);
            assignFromKeyfile(keyFile, "Retinex", "Gam", pedited, retinex.gam, pedited->retinex.gam);
            assignFromKeyfile(keyFile, "Retinex", "Slope", pedited, retinex.slope, pedited->retinex.slope);
            assignFromKeyfile(keyFile, "Retinex", "Offs", pedited, retinex.offs, pedited->retinex.offs);
            assignFromKeyfile(keyFile, "Retinex", "Vart", pedited, retinex.vart, pedited->retinex.vart);
            assignFromKeyfile(keyFile, "Retinex", "Limd", pedited, retinex.limd, pedited->retinex.limd);
            assignFromKeyfile(keyFile, "Retinex", "highl", pedited, retinex.highl, pedited->retinex.highl);
            assignFromKeyfile(keyFile, "Retinex", "skal", pedited, retinex.skal, pedited->retinex.skal);
            assignFromKeyfile(keyFile, "Retinex", "CDCurve", pedited, retinex.cdcurve, pedited->retinex.cdcurve);

            assignFromKeyfile(keyFile, "Retinex", "MAPCurve", pedited, retinex.mapcurve, pedited->retinex.mapcurve);

            assignFromKeyfile(keyFile, "Retinex", "CDHCurve", pedited, retinex.cdHcurve, pedited->retinex.cdHcurve);

            assignFromKeyfile(keyFile, "Retinex", "LHCurve", pedited, retinex.lhcurve, pedited->retinex.lhcurve);

            assignFromKeyfile(keyFile, "Retinex", "Highlights", pedited, retinex.highlights, pedited->retinex.highlights);
            assignFromKeyfile(keyFile, "Retinex", "HighlightTonalWidth", pedited, retinex.htonalwidth, pedited->retinex.htonalwidth);
            assignFromKeyfile(keyFile, "Retinex", "Shadows", pedited, retinex.shadows, pedited->retinex.shadows);
            assignFromKeyfile(keyFile, "Retinex", "ShadowTonalWidth", pedited, retinex.stonalwidth, pedited->retinex.stonalwidth);

            assignFromKeyfile(keyFile, "Retinex", "Radius", pedited, retinex.radius, pedited->retinex.radius);

            assignFromKeyfile(keyFile, "Retinex", "TransmissionCurve", pedited, retinex.transmissionCurve, pedited->retinex.transmissionCurve);

            assignFromKeyfile(keyFile, "Retinex", "GainTransmissionCurve", pedited, retinex.gaintransmissionCurve, pedited->retinex.gaintransmissionCurve);
        }

        if (keyFile.has_group("Local Contrast")) {
            assignFromKeyfile(keyFile, "Local Contrast", "Enabled", pedited, localContrast.enabled, pedited->localContrast.enabled);
            assignFromKeyfile(keyFile, "Local Contrast", "Radius", pedited, localContrast.radius, pedited->localContrast.radius);
            assignFromKeyfile(keyFile, "Local Contrast", "Amount", pedited, localContrast.amount, pedited->localContrast.amount);
            assignFromKeyfile(keyFile, "Local Contrast", "Darkness", pedited, localContrast.darkness, pedited->localContrast.darkness);
            assignFromKeyfile(keyFile, "Local Contrast", "Lightness", pedited, localContrast.lightness, pedited->localContrast.lightness);
        }

        if (keyFile.has_group("Luminance Curve")) {
            if (ppVersion >= 329) {
                assignFromKeyfile(keyFile, "Luminance Curve", "Enabled", pedited, labCurve.enabled, pedited->labCurve.enabled);
            } else {
                labCurve.enabled = true;

                if (pedited) {
                    pedited->labCurve.enabled = true;
                }
            }

            assignFromKeyfile(keyFile, "Luminance Curve", "Brightness", pedited, labCurve.brightness, pedited->labCurve.brightness);
            assignFromKeyfile(keyFile, "Luminance Curve", "Contrast", pedited, labCurve.contrast, pedited->labCurve.contrast);

            if (ppVersion < 303) {
                // transform Saturation into Chromaticity
                // if Saturation == 0, should we set BWToning on?
                assignFromKeyfile(keyFile, "Luminance Curve", "Saturation", pedited, labCurve.chromaticity, pedited->labCurve.chromaticity);
                // transform AvoidColorClipping into AvoidColorShift
                assignFromKeyfile(keyFile, "Luminance Curve", "AvoidColorClipping", pedited, labCurve.avoidcolorshift, pedited->labCurve.avoidcolorshift);
            } else {
                if (keyFile.has_key("Luminance Curve", "Chromaticity")) {
                    labCurve.chromaticity = keyFile.get_integer("Luminance Curve", "Chromaticity");

                    if (ppVersion >= 303 && ppVersion < 314 && labCurve.chromaticity == -100) {
                        blackwhite.enabled = true;
                    }

                    if (pedited) {
                        pedited->labCurve.chromaticity = true;
                    }
                }

                assignFromKeyfile(keyFile, "Luminance Curve", "AvoidColorShift", pedited, labCurve.avoidcolorshift, pedited->labCurve.avoidcolorshift);
                assignFromKeyfile(keyFile, "Luminance Curve", "RedAndSkinTonesProtection", pedited, labCurve.rstprotection, pedited->labCurve.rstprotection);
            }

            assignFromKeyfile(keyFile, "Luminance Curve", "LCredsk", pedited, labCurve.lcredsk, pedited->labCurve.lcredsk);

            if (ppVersion < 314) {
                // Backward compatibility: If BWtoning is true, Chromaticity has to be set to -100, which will produce the same effect
                // and will enable the b&w toning mode ('a' & 'b' curves)
                if (keyFile.has_key("Luminance Curve", "BWtoning")) {
                    if (keyFile.get_boolean("Luminance Curve", "BWtoning")) {
                        labCurve.chromaticity = -100;

                        if (pedited) {
                            pedited->labCurve.chromaticity = true;
                        }
                    }
                }
            }

            assignFromKeyfile(keyFile, "Luminance Curve", "LCurve", pedited, labCurve.lcurve, pedited->labCurve.lcurve);
            assignFromKeyfile(keyFile, "Luminance Curve", "aCurve", pedited, labCurve.acurve, pedited->labCurve.acurve);
            assignFromKeyfile(keyFile, "Luminance Curve", "bCurve", pedited, labCurve.bcurve, pedited->labCurve.bcurve);
            assignFromKeyfile(keyFile, "Luminance Curve", "ccCurve", pedited, labCurve.cccurve, pedited->labCurve.cccurve);
            assignFromKeyfile(keyFile, "Luminance Curve", "chCurve", pedited, labCurve.chcurve, pedited->labCurve.chcurve);
            assignFromKeyfile(keyFile, "Luminance Curve", "lhCurve", pedited, labCurve.lhcurve, pedited->labCurve.lhcurve);
            assignFromKeyfile(keyFile, "Luminance Curve", "hhCurve", pedited, labCurve.hhcurve, pedited->labCurve.hhcurve);
            assignFromKeyfile(keyFile, "Luminance Curve", "LcCurve", pedited, labCurve.lccurve, pedited->labCurve.lccurve);
            assignFromKeyfile(keyFile, "Luminance Curve", "ClCurve", pedited, labCurve.clcurve, pedited->labCurve.clcurve);
        }

        if (keyFile.has_group("Sharpening")) {
            assignFromKeyfile(keyFile, "Sharpening", "Enabled", pedited, sharpening.enabled, pedited->sharpening.enabled);

            if (ppVersion >= 334) {
                assignFromKeyfile(keyFile, "Sharpening", "Contrast", pedited, sharpening.contrast, pedited->sharpening.contrast);
            } else {
                sharpening.contrast = 0;

                if (pedited) {
                    pedited->sharpening.contrast = true;
                }
            }

            assignFromKeyfile(keyFile, "Sharpening", "Radius", pedited, sharpening.radius, pedited->sharpening.radius);
            assignFromKeyfile(keyFile, "Sharpening", "BlurRadius", pedited, sharpening.blurradius, pedited->sharpening.blurradius);
            assignFromKeyfile(keyFile, "Sharpening", "Amount", pedited, sharpening.amount, pedited->sharpening.amount);

            if (keyFile.has_key("Sharpening", "Threshold")) {
                if (ppVersion < 302) {
                    int thresh = min(keyFile.get_integer("Sharpening", "Threshold"), 2000);
                    sharpening.threshold.setValues(thresh, thresh, 2000, 2000);  // TODO: 2000 is the maximum value and is taken of rtgui/sharpening.cc ; should be changed by the tool modularization
                } else {
                    const std::vector<int> thresh = keyFile.get_integer_list("Sharpening", "Threshold");

                    if (thresh.size() >= 4) {
                        sharpening.threshold.setValues(thresh[0], thresh[1], min(thresh[2], 2000), min(thresh[3], 2000));
                    }
                }

                if (pedited) {
                    pedited->sharpening.threshold = true;
                }
            }

            assignFromKeyfile(keyFile, "Sharpening", "OnlyEdges", pedited, sharpening.edgesonly, pedited->sharpening.edgesonly);
            assignFromKeyfile(keyFile, "Sharpening", "EdgedetectionRadius", pedited, sharpening.edges_radius, pedited->sharpening.edges_radius);
            assignFromKeyfile(keyFile, "Sharpening", "EdgeTolerance", pedited, sharpening.edges_tolerance, pedited->sharpening.edges_tolerance);
            assignFromKeyfile(keyFile, "Sharpening", "HalocontrolEnabled", pedited, sharpening.halocontrol, pedited->sharpening.halocontrol);
            assignFromKeyfile(keyFile, "Sharpening", "HalocontrolAmount", pedited, sharpening.halocontrol_amount, pedited->sharpening.halocontrol_amount);
            assignFromKeyfile(keyFile, "Sharpening", "Method", pedited, sharpening.method, pedited->sharpening.method);
            assignFromKeyfile(keyFile, "Sharpening", "DeconvRadius", pedited, sharpening.deconvradius, pedited->sharpening.deconvradius);
            assignFromKeyfile(keyFile, "Sharpening", "DeconvAmount", pedited, sharpening.deconvamount, pedited->sharpening.deconvamount);
            assignFromKeyfile(keyFile, "Sharpening", "DeconvDamping", pedited, sharpening.deconvdamping, pedited->sharpening.deconvdamping);
            assignFromKeyfile(keyFile, "Sharpening", "DeconvIterations", pedited, sharpening.deconviter, pedited->sharpening.deconviter);
        }

        if (keyFile.has_group("SharpenEdge")) {
            assignFromKeyfile(keyFile, "SharpenEdge", "Enabled", pedited, sharpenEdge.enabled, pedited->sharpenEdge.enabled);
            assignFromKeyfile(keyFile, "SharpenEdge", "Passes", pedited, sharpenEdge.passes, pedited->sharpenEdge.passes);
            assignFromKeyfile(keyFile, "SharpenEdge", "Strength", pedited, sharpenEdge.amount, pedited->sharpenEdge.amount);
            assignFromKeyfile(keyFile, "SharpenEdge", "ThreeChannels", pedited, sharpenEdge.threechannels, pedited->sharpenEdge.threechannels);
        }

        if (keyFile.has_group("SharpenMicro")) {
            assignFromKeyfile(keyFile, "SharpenMicro", "Enabled", pedited, sharpenMicro.enabled, pedited->sharpenMicro.enabled);
            assignFromKeyfile(keyFile, "SharpenMicro", "Matrix", pedited, sharpenMicro.matrix, pedited->sharpenMicro.matrix);
            assignFromKeyfile(keyFile, "SharpenMicro", "Strength", pedited, sharpenMicro.amount, pedited->sharpenMicro.amount);

            if (ppVersion >= 334) {
                assignFromKeyfile(keyFile, "SharpenMicro", "Contrast", pedited, sharpenMicro.contrast, pedited->sharpenMicro.contrast);
            } else {
                sharpenMicro.contrast = 0;

                if (pedited) {
                    pedited->sharpenMicro.contrast = true;
                }
            }
            if (ppVersion >= 346) {
                assignFromKeyfile(keyFile, "SharpenMicro", "Uniformity", pedited, sharpenMicro.uniformity, pedited->sharpenMicro.uniformity);
            } else {
                double temp = 50.0;
                assignFromKeyfile(keyFile, "SharpenMicro", "Uniformity", pedited, temp, pedited->sharpenMicro.uniformity);
                sharpenMicro.uniformity = temp / 10;
            }
        }

        if (keyFile.has_group("Vibrance")) {
            assignFromKeyfile(keyFile, "Vibrance", "Enabled", pedited, vibrance.enabled, pedited->vibrance.enabled);
            assignFromKeyfile(keyFile, "Vibrance", "Pastels", pedited, vibrance.pastels, pedited->vibrance.pastels);
            assignFromKeyfile(keyFile, "Vibrance", "Saturated", pedited, vibrance.saturated, pedited->vibrance.saturated);

            if (keyFile.has_key("Vibrance", "PSThreshold")) {
                if (ppVersion < 302) {
                    int thresh = keyFile.get_integer("Vibrance", "PSThreshold");
                    vibrance.psthreshold.setValues(thresh, thresh);
                } else {
                    const std::vector<int> thresh = keyFile.get_integer_list("Vibrance", "PSThreshold");

                    if (thresh.size() >= 2) {
                        vibrance.psthreshold.setValues(thresh[0], thresh[1]);
                    }
                }

                if (pedited) {
                    pedited->vibrance.psthreshold = true;
                }
            }

            assignFromKeyfile(keyFile, "Vibrance", "ProtectSkins", pedited, vibrance.protectskins, pedited->vibrance.protectskins);
            assignFromKeyfile(keyFile, "Vibrance", "AvoidColorShift", pedited, vibrance.avoidcolorshift, pedited->vibrance.avoidcolorshift);
            assignFromKeyfile(keyFile, "Vibrance", "PastSatTog", pedited, vibrance.pastsattog, pedited->vibrance.pastsattog);
            assignFromKeyfile(keyFile, "Vibrance", "SkinTonesCurve", pedited, vibrance.skintonescurve, pedited->vibrance.skintonescurve);
        }
        if (keyFile.has_group("White Balance")) {
            assignFromKeyfile(keyFile, "White Balance", "Enabled", pedited, wb.enabled, pedited->wb.enabled);
            assignFromKeyfile(keyFile, "White Balance", "Setting", pedited, wb.method, pedited->wb.method);
            if (wb.method == "Auto") {
                wb.method = "autold";
            }
            assignFromKeyfile(keyFile, "White Balance", "Temperature", pedited, wb.temperature, pedited->wb.temperature);
            assignFromKeyfile(keyFile, "White Balance", "Green", pedited, wb.green, pedited->wb.green);
            assignFromKeyfile(keyFile, "White Balance", "Equal", pedited, wb.equal, pedited->wb.equal);
            assignFromKeyfile(keyFile, "White Balance", "TemperatureBias", pedited, wb.tempBias, pedited->wb.tempBias);
        }

        if (keyFile.has_group("Defringing")) {
            assignFromKeyfile(keyFile, "Defringing", "Enabled", pedited, defringe.enabled, pedited->defringe.enabled);
            assignFromKeyfile(keyFile, "Defringing", "Radius", pedited, defringe.radius, pedited->defringe.radius);

            if (keyFile.has_key("Defringing", "Threshold")) {
                defringe.threshold = (float)keyFile.get_integer("Defringing", "Threshold");

                if (pedited) {
                    pedited->defringe.threshold = true;
                }
            }

            if (ppVersion < 310) {
                defringe.threshold = sqrt(defringe.threshold * 33.f / 5.f);
            }

            assignFromKeyfile(keyFile, "Defringing", "HueCurve", pedited, defringe.huecurve, pedited->defringe.huecurve);
        }

        if (keyFile.has_group("Color appearance")) {
            assignFromKeyfile(keyFile, "Color appearance", "Enabled", pedited, colorappearance.enabled, pedited->colorappearance.enabled);
            assignFromKeyfile(keyFile, "Color appearance", "Degree", pedited, colorappearance.degree, pedited->colorappearance.degree);
            assignFromKeyfile(keyFile, "Color appearance", "AutoDegree", pedited, colorappearance.autodegree, pedited->colorappearance.autodegree);
            assignFromKeyfile(keyFile, "Color appearance", "Degreeout", pedited, colorappearance.degreeout, pedited->colorappearance.degreeout);

            assignFromKeyfile(keyFile, "Color appearance", "AutoDegreeout", pedited, colorappearance.autodegreeout, pedited->colorappearance.autodegreeout);

            assignFromKeyfile(keyFile, "Color appearance", "Surround", pedited, colorappearance.surround, pedited->colorappearance.surround);
            assignFromKeyfile(keyFile, "Color appearance", "Surrsrc", pedited, colorappearance.surrsrc, pedited->colorappearance.surrsrc);
            assignFromKeyfile(keyFile, "Color appearance", "AdaptLum", pedited, colorappearance.adaplum, pedited->colorappearance.adaplum);
            assignFromKeyfile(keyFile, "Color appearance", "Badpixsl", pedited, colorappearance.badpixsl, pedited->colorappearance.badpixsl);
            assignFromKeyfile(keyFile, "Color appearance", "Model", pedited, colorappearance.wbmodel, pedited->colorappearance.wbmodel);
            assignFromKeyfile(keyFile, "Color appearance", "Illum", pedited, colorappearance.illum, pedited->colorappearance.illum);
            assignFromKeyfile(keyFile, "Color appearance", "Algorithm", pedited, colorappearance.algo, pedited->colorappearance.algo);
            assignFromKeyfile(keyFile, "Color appearance", "J-Light", pedited, colorappearance.jlight, pedited->colorappearance.jlight);
            assignFromKeyfile(keyFile, "Color appearance", "Q-Bright", pedited, colorappearance.qbright, pedited->colorappearance.qbright);
            assignFromKeyfile(keyFile, "Color appearance", "C-Chroma", pedited, colorappearance.chroma, pedited->colorappearance.chroma);
            assignFromKeyfile(keyFile, "Color appearance", "S-Chroma", pedited, colorappearance.schroma, pedited->colorappearance.schroma);
            assignFromKeyfile(keyFile, "Color appearance", "M-Chroma", pedited, colorappearance.mchroma, pedited->colorappearance.mchroma);
            assignFromKeyfile(keyFile, "Color appearance", "RSTProtection", pedited, colorappearance.rstprotection, pedited->colorappearance.rstprotection);
            assignFromKeyfile(keyFile, "Color appearance", "J-Contrast", pedited, colorappearance.contrast, pedited->colorappearance.contrast);
            assignFromKeyfile(keyFile, "Color appearance", "Q-Contrast", pedited, colorappearance.qcontrast, pedited->colorappearance.qcontrast);
            assignFromKeyfile(keyFile, "Color appearance", "H-Hue", pedited, colorappearance.colorh, pedited->colorappearance.colorh);
            assignFromKeyfile(keyFile, "Color appearance", "AdaptScene", pedited, colorappearance.adapscen, pedited->colorappearance.adapscen);
            assignFromKeyfile(keyFile, "Color appearance", "AutoAdapscen", pedited, colorappearance.autoadapscen, pedited->colorappearance.autoadapscen);
            assignFromKeyfile(keyFile, "Color appearance", "YbScene", pedited, colorappearance.ybscen, pedited->colorappearance.ybscen);
            assignFromKeyfile(keyFile, "Color appearance", "Autoybscen", pedited, colorappearance.autoybscen, pedited->colorappearance.autoybscen);
            assignFromKeyfile(keyFile, "Color appearance", "SurrSource", pedited, colorappearance.surrsource, pedited->colorappearance.surrsource);
            assignFromKeyfile(keyFile, "Color appearance", "Gamut", pedited, colorappearance.gamut, pedited->colorappearance.gamut);
            assignFromKeyfile(keyFile, "Color appearance", "Tempout", pedited, colorappearance.tempout, pedited->colorappearance.tempout);
            assignFromKeyfile(keyFile, "Color appearance", "Autotempout", pedited, colorappearance.autotempout, pedited->colorappearance.autotempout);
            assignFromKeyfile(keyFile, "Color appearance", "Greenout", pedited, colorappearance.greenout, pedited->colorappearance.greenout);
            assignFromKeyfile(keyFile, "Color appearance", "Tempsc", pedited, colorappearance.tempsc, pedited->colorappearance.tempsc);
            assignFromKeyfile(keyFile, "Color appearance", "Greensc", pedited, colorappearance.greensc, pedited->colorappearance.greensc);
            assignFromKeyfile(keyFile, "Color appearance", "Ybout", pedited, colorappearance.ybout, pedited->colorappearance.ybout);
            assignFromKeyfile(keyFile, "Color appearance", "Datacie", pedited, colorappearance.datacie, pedited->colorappearance.datacie);
            assignFromKeyfile(keyFile, "Color appearance", "Tonecie", pedited, colorappearance.tonecie, pedited->colorappearance.tonecie);
            assignFromKeyfile(keyFile, "Color appearance", "Presetcat02", pedited, colorappearance.presetcat02, pedited->colorappearance.presetcat02);

            const std::map<std::string, ColorAppearanceParams::TcMode> tc_mapping = {
                {"Lightness", ColorAppearanceParams::TcMode::LIGHT},
                {"Brightness", ColorAppearanceParams::TcMode::BRIGHT}
            };
            assignFromKeyfile(keyFile, "Color appearance", "CurveMode", pedited, tc_mapping, colorappearance.curveMode, pedited->colorappearance.curveMode);
            assignFromKeyfile(keyFile, "Color appearance", "CurveMode2", pedited, tc_mapping, colorappearance.curveMode2, pedited->colorappearance.curveMode2);

            assignFromKeyfile(
                keyFile,
                "Color appearance",
                "CurveMode3",
                pedited,
                {
                    {"Chroma", ColorAppearanceParams::CtcMode::CHROMA},
                    {"Saturation", ColorAppearanceParams::CtcMode::SATUR},
                    {"Colorfullness", ColorAppearanceParams::CtcMode::COLORF}
                },
                colorappearance.curveMode3,
                pedited->colorappearance.curveMode3
            );

            if (ppVersion > 200) {
                assignFromKeyfile(keyFile, "Color appearance", "Curve", pedited, colorappearance.curve, pedited->colorappearance.curve);
                assignFromKeyfile(keyFile, "Color appearance", "Curve2", pedited, colorappearance.curve2, pedited->colorappearance.curve2);
                assignFromKeyfile(keyFile, "Color appearance", "Curve3", pedited, colorappearance.curve3, pedited->colorappearance.curve3);
            }

        }

        if (keyFile.has_group("Impulse Denoising")) {
            assignFromKeyfile(keyFile, "Impulse Denoising", "Enabled", pedited, impulseDenoise.enabled, pedited->impulseDenoise.enabled);
            assignFromKeyfile(keyFile, "Impulse Denoising", "Threshold", pedited, impulseDenoise.thresh, pedited->impulseDenoise.thresh);
        }

        if (keyFile.has_group("Directional Pyramid Denoising")) { //TODO: No longer an accurate description for FT denoise
            assignFromKeyfile(keyFile, "Directional Pyramid Denoising", "Enabled", pedited, dirpyrDenoise.enabled, pedited->dirpyrDenoise.enabled);
            assignFromKeyfile(keyFile, "Directional Pyramid Denoising", "Enhance", pedited, dirpyrDenoise.enhance, pedited->dirpyrDenoise.enhance);
            assignFromKeyfile(keyFile, "Directional Pyramid Denoising", "Median", pedited, dirpyrDenoise.median, pedited->dirpyrDenoise.median);
            assignFromKeyfile(keyFile, "Directional Pyramid Denoising", "Luma", pedited, dirpyrDenoise.luma, pedited->dirpyrDenoise.luma);
            assignFromKeyfile(keyFile, "Directional Pyramid Denoising", "Ldetail", pedited, dirpyrDenoise.Ldetail, pedited->dirpyrDenoise.Ldetail);
            assignFromKeyfile(keyFile, "Directional Pyramid Denoising", "Chroma", pedited, dirpyrDenoise.chroma, pedited->dirpyrDenoise.chroma);
            assignFromKeyfile(keyFile, "Directional Pyramid Denoising", "Method", pedited, dirpyrDenoise.dmethod, pedited->dirpyrDenoise.dmethod);
            assignFromKeyfile(keyFile, "Directional Pyramid Denoising", "LMethod", pedited, dirpyrDenoise.Lmethod, pedited->dirpyrDenoise.Lmethod);
            assignFromKeyfile(keyFile, "Directional Pyramid Denoising", "CMethod", pedited, dirpyrDenoise.Cmethod, pedited->dirpyrDenoise.Cmethod);

            if (dirpyrDenoise.Cmethod == "PRE") {
                dirpyrDenoise.Cmethod = "MAN"; // Never load 'auto chroma preview mode' from pp3
            }

            assignFromKeyfile(keyFile, "Directional Pyramid Denoising", "C2Method", pedited, dirpyrDenoise.C2method, pedited->dirpyrDenoise.C2method);

            if (dirpyrDenoise.C2method == "PREV") {
                dirpyrDenoise.C2method = "MANU";
            }

            assignFromKeyfile(keyFile, "Directional Pyramid Denoising", "SMethod", pedited, dirpyrDenoise.smethod, pedited->dirpyrDenoise.smethod);
            assignFromKeyfile(keyFile, "Directional Pyramid Denoising", "MedMethod", pedited, dirpyrDenoise.medmethod, pedited->dirpyrDenoise.medmethod);
            assignFromKeyfile(keyFile, "Directional Pyramid Denoising", "MethodMed", pedited, dirpyrDenoise.methodmed, pedited->dirpyrDenoise.methodmed);
            assignFromKeyfile(keyFile, "Directional Pyramid Denoising", "RGBMethod", pedited, dirpyrDenoise.rgbmethod, pedited->dirpyrDenoise.rgbmethod);
            assignFromKeyfile(keyFile, "Directional Pyramid Denoising", "LCurve", pedited, dirpyrDenoise.lcurve, pedited->dirpyrDenoise.lcurve);

            assignFromKeyfile(keyFile, "Directional Pyramid Denoising", "CCCurve", pedited, dirpyrDenoise.cccurve, pedited->dirpyrDenoise.cccurve);

            assignFromKeyfile(keyFile, "Directional Pyramid Denoising", "Redchro", pedited, dirpyrDenoise.redchro, pedited->dirpyrDenoise.redchro);
            assignFromKeyfile(keyFile, "Directional Pyramid Denoising", "Bluechro", pedited, dirpyrDenoise.bluechro, pedited->dirpyrDenoise.bluechro);
            assignFromKeyfile(keyFile, "Directional Pyramid Denoising", "Gamma", pedited, dirpyrDenoise.gamma, pedited->dirpyrDenoise.gamma);
            assignFromKeyfile(keyFile, "Directional Pyramid Denoising", "Passes", pedited, dirpyrDenoise.passes, pedited->dirpyrDenoise.passes);
        }

        if (keyFile.has_group("EPD")) {
            assignFromKeyfile(keyFile, "EPD", "Enabled", pedited, epd.enabled, pedited->epd.enabled);
            assignFromKeyfile(keyFile, "EPD", "Strength", pedited, epd.strength, pedited->epd.strength);
            assignFromKeyfile(keyFile, "EPD", "Gamma", pedited, epd.gamma, pedited->epd.gamma);
            assignFromKeyfile(keyFile, "EPD", "EdgeStopping", pedited, epd.edgeStopping, pedited->epd.edgeStopping);
            assignFromKeyfile(keyFile, "EPD", "Scale", pedited, epd.scale, pedited->epd.scale);
            assignFromKeyfile(keyFile, "EPD", "ReweightingIterates", pedited, epd.reweightingIterates, pedited->epd.reweightingIterates);
        }

        if (keyFile.has_group("FattalToneMapping")) {
            assignFromKeyfile(keyFile, "FattalToneMapping", "Enabled", pedited, fattal.enabled, pedited->fattal.enabled);
            assignFromKeyfile(keyFile, "FattalToneMapping", "Threshold", pedited, fattal.threshold, pedited->fattal.threshold);
            assignFromKeyfile(keyFile, "FattalToneMapping", "Amount", pedited, fattal.amount, pedited->fattal.amount);
            assignFromKeyfile(keyFile, "FattalToneMapping", "Anchor", pedited, fattal.anchor, pedited->fattal.anchor);
        }

        if (keyFile.has_group("Shadows & Highlights") && ppVersion >= 333) {
            assignFromKeyfile(keyFile, "Shadows & Highlights", "Enabled", pedited, sh.enabled, pedited->sh.enabled);
            assignFromKeyfile(keyFile, "Shadows & Highlights", "Highlights", pedited, sh.highlights, pedited->sh.highlights);
            assignFromKeyfile(keyFile, "Shadows & Highlights", "HighlightTonalWidth", pedited, sh.htonalwidth, pedited->sh.htonalwidth);
            assignFromKeyfile(keyFile, "Shadows & Highlights", "Shadows", pedited, sh.shadows, pedited->sh.shadows);
            assignFromKeyfile(keyFile, "Shadows & Highlights", "ShadowTonalWidth", pedited, sh.stonalwidth, pedited->sh.stonalwidth);
            assignFromKeyfile(keyFile, "Shadows & Highlights", "Radius", pedited, sh.radius, pedited->sh.radius);
            if (ppVersion >= 344) {
                assignFromKeyfile(keyFile, "Shadows & Highlights", "Lab", pedited, sh.lab, pedited->sh.lab);
            } else {
                sh.lab = true;
            }

            if (keyFile.has_key("Shadows & Highlights", "LocalContrast") && ppVersion < 329) {
                int lc = keyFile.get_integer("Shadows & Highlights", "LocalContrast");
                localContrast.amount = float(lc) / 30.f;

                if (pedited) {
                    pedited->localContrast.amount = true;
                }

                localContrast.enabled = sh.enabled;

                if (pedited) {
                    pedited->localContrast.enabled = true;
                }

                localContrast.radius = sh.radius;

                if (pedited) {
                    pedited->localContrast.radius = true;
                }
            }
        }

        if (keyFile.has_group("Crop")) {
            assignFromKeyfile(keyFile, "Crop", "Enabled", pedited, crop.enabled, pedited->crop.enabled);
            assignFromKeyfile(keyFile, "Crop", "X", pedited, crop.x, pedited->crop.x);
            assignFromKeyfile(keyFile, "Crop", "Y", pedited, crop.y, pedited->crop.y);

            if (keyFile.has_key("Crop", "W")) {
                crop.w = std::max(keyFile.get_integer("Crop", "W"), 1);

                if (pedited) {
                    pedited->crop.w = true;
                }
            }

            if (keyFile.has_key("Crop", "H")) {
                crop.h = std::max(keyFile.get_integer("Crop", "H"), 1);

                if (pedited) {
                    pedited->crop.h = true;
                }
            }

            assignFromKeyfile(keyFile, "Crop", "FixedRatio", pedited, crop.fixratio, pedited->crop.fixratio);

            if (assignFromKeyfile(keyFile, "Crop", "Ratio", pedited, crop.ratio, pedited->crop.ratio)) {
                //backwards compatibility for crop.ratio
                if (crop.ratio == "DIN") {
                    crop.ratio = "1.414 - DIN EN ISO 216";
                }

                if (crop.ratio == "8.5:11") {
                    crop.ratio = "8.5:11 - US Letter";
                }

                if (crop.ratio == "11:17") {
                    crop.ratio = "11:17 - Tabloid";
                }
            }

            assignFromKeyfile(keyFile, "Crop", "Orientation", pedited, crop.orientation, pedited->crop.orientation);
            assignFromKeyfile(keyFile, "Crop", "Guide", pedited, crop.guide, pedited->crop.guide);
        }

        if (keyFile.has_group("Coarse Transformation")) {
            assignFromKeyfile(keyFile, "Coarse Transformation", "Rotate", pedited, coarse.rotate, pedited->coarse.rotate);
            assignFromKeyfile(keyFile, "Coarse Transformation", "HorizontalFlip", pedited, coarse.hflip, pedited->coarse.hflip);
            assignFromKeyfile(keyFile, "Coarse Transformation", "VerticalFlip", pedited, coarse.vflip, pedited->coarse.vflip);
        }

        if (keyFile.has_group("Rotation")) {
            assignFromKeyfile(keyFile, "Rotation", "Degree", pedited, rotate.degree, pedited->rotate.degree);
        }

        if (keyFile.has_group("Common Properties for Transformations")) {
            if (keyFile.has_key("Common Properties for Transformations", "Method")) {
                assignFromKeyfile(keyFile, "Common Properties for Transformations", "Method", pedited, commonTrans.method, pedited->commonTrans.method);
            } else {
                commonTrans.method = "lin";
            }
            assignFromKeyfile(keyFile, "Common Properties for Transformations", "AutoFill", pedited, commonTrans.autofill, pedited->commonTrans.autofill);
        }

        if (keyFile.has_group("Distortion")) {
            assignFromKeyfile(keyFile, "Distortion", "Amount", pedited, distortion.amount, pedited->distortion.amount);
        }

        if (keyFile.has_group("LensProfile")) {
            if (keyFile.has_key("LensProfile", "LcMode")) {
                lensProf.lcMode = lensProf.getMethodNumber(keyFile.get_string("LensProfile", "LcMode"));

                if (pedited) {
                    pedited->lensProf.lcMode = true;
                }
            }

            if (keyFile.has_key("LensProfile", "LCPFile")) {
                lensProf.lcpFile = expandRelativePath(fname, "", keyFile.get_string("LensProfile", "LCPFile"));

                if (pedited) {
                    pedited->lensProf.lcpFile = true;
                }

                if (ppVersion < 327 && !lensProf.lcpFile.empty()) {
                    lensProf.lcMode = LensProfParams::LcMode::LCP;
                }
            }

            assignFromKeyfile(keyFile, "LensProfile", "UseDistortion", pedited, lensProf.useDist, pedited->lensProf.useDist);
            assignFromKeyfile(keyFile, "LensProfile", "UseVignette", pedited, lensProf.useVign, pedited->lensProf.useVign);
            assignFromKeyfile(keyFile, "LensProfile", "UseCA", pedited, lensProf.useCA, pedited->lensProf.useCA);

            if (keyFile.has_key("LensProfile", "LFCameraMake")) {
                lensProf.lfCameraMake = keyFile.get_string("LensProfile", "LFCameraMake");

                if (pedited) {
                    pedited->lensProf.lfCameraMake = true;
                }
            }

            if (keyFile.has_key("LensProfile", "LFCameraModel")) {
                lensProf.lfCameraModel = keyFile.get_string("LensProfile", "LFCameraModel");

                if (pedited) {
                    pedited->lensProf.lfCameraModel = true;
                }
            }

            if (keyFile.has_key("LensProfile", "LFLens")) {
                lensProf.lfLens = keyFile.get_string("LensProfile", "LFLens");

                if (pedited) {
                    pedited->lensProf.lfLens = true;
                }
            }
        }

        if (keyFile.has_group("Perspective")) {
            assignFromKeyfile(keyFile, "Perspective", "Horizontal", pedited, perspective.horizontal, pedited->perspective.horizontal);
            assignFromKeyfile(keyFile, "Perspective", "Vertical", pedited, perspective.vertical, pedited->perspective.vertical);
        }

        if (keyFile.has_group("Gradient")) {
            assignFromKeyfile(keyFile, "Gradient", "Enabled", pedited, gradient.enabled, pedited->gradient.enabled);
            assignFromKeyfile(keyFile, "Gradient", "Degree", pedited, gradient.degree, pedited->gradient.degree);
            assignFromKeyfile(keyFile, "Gradient", "Feather", pedited, gradient.feather, pedited->gradient.feather);
            assignFromKeyfile(keyFile, "Gradient", "Strength", pedited, gradient.strength, pedited->gradient.strength);
            assignFromKeyfile(keyFile, "Gradient", "CenterX", pedited, gradient.centerX, pedited->gradient.centerX);
            assignFromKeyfile(keyFile, "Gradient", "CenterY", pedited, gradient.centerY, pedited->gradient.centerY);
        }

        if (keyFile.has_group("Locallab")) {
            assignFromKeyfile(keyFile, "Locallab", "Enabled", pedited, locallab.enabled, pedited->locallab.enabled);
            assignFromKeyfile(keyFile, "Locallab", "Selspot", pedited, locallab.selspot, pedited->locallab.selspot);

            Glib::ustring ppName;
            bool peName;
            int i = 0;

            while (assignFromKeyfile(keyFile, "Locallab", "Name_" + std::to_string(i), pedited, ppName, peName)) {
                const std::string index_str = std::to_string(i);

                // Create new LocallabSpot and LocallabParamsEdited
                LocallabParams::LocallabSpot spot;
                spot.name = ppName;
                LocallabParamsEdited::LocallabSpotEdited spotEdited(false);
                spotEdited.name = peName;

                // Control spot settings
                assignFromKeyfile(keyFile, "Locallab", "Isvisible_" + index_str, pedited, spot.isvisible, spotEdited.isvisible);
                assignFromKeyfile(keyFile, "Locallab", "Shape_" + index_str, pedited, spot.shape, spotEdited.shape);
                assignFromKeyfile(keyFile, "Locallab", "SpotMethod_" + index_str, pedited, spot.spotMethod, spotEdited.spotMethod);
                assignFromKeyfile(keyFile, "Locallab", "wavMethod_" + index_str, pedited, spot.wavMethod, spotEdited.wavMethod);
                assignFromKeyfile(keyFile, "Locallab", "SensiExclu_" + index_str, pedited, spot.sensiexclu, spotEdited.sensiexclu);
                assignFromKeyfile(keyFile, "Locallab", "StructExclu_" + index_str, pedited, spot.structexclu, spotEdited.structexclu);
                assignFromKeyfile(keyFile, "Locallab", "Struc_" + index_str, pedited, spot.struc, spotEdited.struc);
                assignFromKeyfile(keyFile, "Locallab", "ShapeMethod_" + index_str, pedited, spot.shapeMethod, spotEdited.shapeMethod);
                assignFromKeyfile(keyFile, "Locallab", "Loc_" + index_str, pedited, spot.loc, spotEdited.loc);
                assignFromKeyfile(keyFile, "Locallab", "CenterX_" + index_str, pedited, spot.centerX, spotEdited.centerX);
                assignFromKeyfile(keyFile, "Locallab", "CenterY_" + index_str, pedited, spot.centerY, spotEdited.centerY);
                assignFromKeyfile(keyFile, "Locallab", "Circrad_" + index_str, pedited, spot.circrad, spotEdited.circrad);
                assignFromKeyfile(keyFile, "Locallab", "QualityMethod_" + index_str, pedited, spot.qualityMethod, spotEdited.qualityMethod);
                assignFromKeyfile(keyFile, "Locallab", "ComplexMethod_" + index_str, pedited, spot.complexMethod, spotEdited.complexMethod);
                assignFromKeyfile(keyFile, "Locallab", "Transit_" + index_str, pedited, spot.transit, spotEdited.transit);
                assignFromKeyfile(keyFile, "Locallab", "Feather_" + index_str, pedited, spot.feather, spotEdited.feather);
                assignFromKeyfile(keyFile, "Locallab", "Thresh_" + index_str, pedited, spot.thresh, spotEdited.thresh);
                assignFromKeyfile(keyFile, "Locallab", "Iter_" + index_str, pedited, spot.iter, spotEdited.iter);
                assignFromKeyfile(keyFile, "Locallab", "Balan_" + index_str, pedited, spot.balan, spotEdited.balan);
                assignFromKeyfile(keyFile, "Locallab", "Balanh_" + index_str, pedited, spot.balanh, spotEdited.balanh);
                assignFromKeyfile(keyFile, "Locallab", "Colorde_" + index_str, pedited, spot.colorde, spotEdited.colorde);
                assignFromKeyfile(keyFile, "Locallab", "Transitweak_" + index_str, pedited, spot.transitweak, spotEdited.transitweak);
                assignFromKeyfile(keyFile, "Locallab", "Transitgrad_" + index_str, pedited, spot.transitgrad, spotEdited.transitgrad);
                assignFromKeyfile(keyFile, "Locallab", "Avoid_" + index_str, pedited, spot.avoid, spotEdited.avoid);
                assignFromKeyfile(keyFile, "Locallab", "Blwh_" + index_str, pedited, spot.blwh, spotEdited.blwh);
                assignFromKeyfile(keyFile, "Locallab", "Recurs_" + index_str, pedited, spot.recurs, spotEdited.recurs);
                assignFromKeyfile(keyFile, "Locallab", "Laplac_" + index_str, pedited, spot.laplac, spotEdited.laplac);
                assignFromKeyfile(keyFile, "Locallab", "Deltae_" + index_str, pedited, spot.deltae, spotEdited.deltae);
                assignFromKeyfile(keyFile, "Locallab", "Shortc_" + index_str, pedited, spot.shortc, spotEdited.shortc);
                assignFromKeyfile(keyFile, "Locallab", "Savrest_" + index_str, pedited, spot.savrest, spotEdited.savrest);
                assignFromKeyfile(keyFile, "Locallab", "Scopemask_" + index_str, pedited, spot.scopemask, spotEdited.scopemask);
                assignFromKeyfile(keyFile, "Locallab", "Lumask_" + index_str, pedited, spot.lumask, spotEdited.lumask);
                // Color & Light
                spot.visicolor = assignFromKeyfile(keyFile, "Locallab", "Expcolor_" + index_str, pedited, spot.expcolor, spotEdited.expcolor);

                if (spot.visicolor) {
                    spotEdited.visicolor = true;
                }

                assignFromKeyfile(keyFile, "Locallab", "Complexcolor_" + index_str, pedited, spot.complexcolor, spotEdited.complexcolor);
                assignFromKeyfile(keyFile, "Locallab", "Curvactiv_" + index_str, pedited, spot.curvactiv, spotEdited.curvactiv);
                assignFromKeyfile(keyFile, "Locallab", "Lightness_" + index_str, pedited, spot.lightness, spotEdited.lightness);
                assignFromKeyfile(keyFile, "Locallab", "Contrast_" + index_str, pedited, spot.contrast, spotEdited.contrast);
                assignFromKeyfile(keyFile, "Locallab", "Chroma_" + index_str, pedited, spot.chroma, spotEdited.chroma);
                assignFromKeyfile(keyFile, "Locallab", "labgridALow_" + index_str, pedited, spot.labgridALow, spotEdited.labgridALow);
                assignFromKeyfile(keyFile, "Locallab", "labgridBLow_" + index_str, pedited, spot.labgridBLow, spotEdited.labgridBLow);
                assignFromKeyfile(keyFile, "Locallab", "labgridAHigh_" + index_str, pedited, spot.labgridAHigh, spotEdited.labgridAHigh);
                assignFromKeyfile(keyFile, "Locallab", "labgridBHigh_" + index_str, pedited, spot.labgridBHigh, spotEdited.labgridBHigh);
                assignFromKeyfile(keyFile, "Locallab", "labgridALowmerg_" + index_str, pedited, spot.labgridALowmerg, spotEdited.labgridALowmerg);
                assignFromKeyfile(keyFile, "Locallab", "labgridBLowmerg_" + index_str, pedited, spot.labgridBLowmerg, spotEdited.labgridBLowmerg);
                assignFromKeyfile(keyFile, "Locallab", "labgridAHighmerg_" + index_str, pedited, spot.labgridAHighmerg, spotEdited.labgridAHighmerg);
                assignFromKeyfile(keyFile, "Locallab", "labgridBHighmerg_" + index_str, pedited, spot.labgridBHighmerg, spotEdited.labgridBHighmerg);
                assignFromKeyfile(keyFile, "Locallab", "Strengthgrid_" + index_str, pedited, spot.strengthgrid, spotEdited.strengthgrid);
                assignFromKeyfile(keyFile, "Locallab", "Sensi_" + index_str, pedited, spot.sensi, spotEdited.sensi);
                assignFromKeyfile(keyFile, "Locallab", "Structcol_" + index_str, pedited, spot.structcol, spotEdited.structcol);
                assignFromKeyfile(keyFile, "Locallab", "Strcol_" + index_str, pedited, spot.strcol, spotEdited.strcol);
                assignFromKeyfile(keyFile, "Locallab", "Strcolab_" + index_str, pedited, spot.strcolab, spotEdited.strcolab);
                assignFromKeyfile(keyFile, "Locallab", "Strcolh_" + index_str, pedited, spot.strcolh, spotEdited.strcolh);
                assignFromKeyfile(keyFile, "Locallab", "Angcol_" + index_str, pedited, spot.angcol, spotEdited.angcol);
                assignFromKeyfile(keyFile, "Locallab", "Blurcolde_" + index_str, pedited, spot.blurcolde, spotEdited.blurcolde);
                assignFromKeyfile(keyFile, "Locallab", "Blurcol_" + index_str, pedited, spot.blurcol, spotEdited.blurcol);
                assignFromKeyfile(keyFile, "Locallab", "Contcol_" + index_str, pedited, spot.contcol, spotEdited.contcol);
                assignFromKeyfile(keyFile, "Locallab", "Blendmaskcol_" + index_str, pedited, spot.blendmaskcol, spotEdited.blendmaskcol);
                assignFromKeyfile(keyFile, "Locallab", "Radmaskcol_" + index_str, pedited, spot.radmaskcol, spotEdited.radmaskcol);
                assignFromKeyfile(keyFile, "Locallab", "Chromaskcol_" + index_str, pedited, spot.chromaskcol, spotEdited.chromaskcol);
                assignFromKeyfile(keyFile, "Locallab", "Gammaskcol_" + index_str, pedited, spot.gammaskcol, spotEdited.gammaskcol);
                assignFromKeyfile(keyFile, "Locallab", "Slomaskcol_" + index_str, pedited, spot.slomaskcol, spotEdited.slomaskcol);
                assignFromKeyfile(keyFile, "Locallab", "shadmaskcol_" + index_str, pedited, spot.shadmaskcol, spotEdited.shadmaskcol);
                assignFromKeyfile(keyFile, "Locallab", "strumaskcol_" + index_str, pedited, spot.strumaskcol, spotEdited.strumaskcol);
                assignFromKeyfile(keyFile, "Locallab", "Lapmaskcol_" + index_str, pedited, spot.lapmaskcol, spotEdited.lapmaskcol);
                assignFromKeyfile(keyFile, "Locallab", "QualityCurveMethod_" + index_str, pedited, spot.qualitycurveMethod, spotEdited.qualitycurveMethod);
                assignFromKeyfile(keyFile, "Locallab", "gridMethod_" + index_str, pedited, spot.gridMethod, spotEdited.gridMethod);
                assignFromKeyfile(keyFile, "Locallab", "Merg_Method_" + index_str, pedited, spot.merMethod, spotEdited.merMethod);
                assignFromKeyfile(keyFile, "Locallab", "ToneMethod_" + index_str, pedited, spot.toneMethod, spotEdited.toneMethod);
                assignFromKeyfile(keyFile, "Locallab", "mergecolMethod_" + index_str, pedited, spot.mergecolMethod, spotEdited.mergecolMethod);
                assignFromKeyfile(keyFile, "Locallab", "LLCurve_" + index_str, pedited, spot.llcurve, spotEdited.llcurve);
                assignFromKeyfile(keyFile, "Locallab", "LCCurve_" + index_str, pedited, spot.lccurve, spotEdited.lccurve);
                assignFromKeyfile(keyFile, "Locallab", "CCCurve_" + index_str, pedited, spot.cccurve, spotEdited.cccurve);
                assignFromKeyfile(keyFile, "Locallab", "CLCurve_" + index_str, pedited, spot.clcurve, spotEdited.clcurve);
                assignFromKeyfile(keyFile, "Locallab", "RGBCurve_" + index_str, pedited, spot.rgbcurve, spotEdited.rgbcurve);
                assignFromKeyfile(keyFile, "Locallab", "LHCurve_" + index_str, pedited, spot.LHcurve, spotEdited.LHcurve);
                assignFromKeyfile(keyFile, "Locallab", "HHCurve_" + index_str, pedited, spot.HHcurve, spotEdited.HHcurve);
                assignFromKeyfile(keyFile, "Locallab", "Invers_" + index_str, pedited, spot.invers, spotEdited.invers);
                assignFromKeyfile(keyFile, "Locallab", "Special_" + index_str, pedited, spot.special, spotEdited.special);
                assignFromKeyfile(keyFile, "Locallab", "Toolcol_" + index_str, pedited, spot.toolcol, spotEdited.toolcol);
                assignFromKeyfile(keyFile, "Locallab", "EnaColorMask_" + index_str, pedited, spot.enaColorMask, spotEdited.enaColorMask);
                assignFromKeyfile(keyFile, "Locallab", "FftColorMask_" + index_str, pedited, spot.fftColorMask, spotEdited.fftColorMask);
                assignFromKeyfile(keyFile, "Locallab", "CCmaskCurve_" + index_str, pedited, spot.CCmaskcurve, spotEdited.CCmaskcurve);
                assignFromKeyfile(keyFile, "Locallab", "LLmaskCurve_" + index_str, pedited, spot.LLmaskcurve, spotEdited.LLmaskcurve);
                assignFromKeyfile(keyFile, "Locallab", "HHmaskCurve_" + index_str, pedited, spot.HHmaskcurve, spotEdited.HHmaskcurve);
                assignFromKeyfile(keyFile, "Locallab", "HHhmaskCurve_" + index_str, pedited, spot.HHhmaskcurve, spotEdited.HHhmaskcurve);
                assignFromKeyfile(keyFile, "Locallab", "Softradiuscol_" + index_str, pedited, spot.softradiuscol, spotEdited.softradiuscol);
                assignFromKeyfile(keyFile, "Locallab", "Opacol_" + index_str, pedited, spot.opacol, spotEdited.opacol);
                assignFromKeyfile(keyFile, "Locallab", "Mercol_" + index_str, pedited, spot.mercol, spotEdited.mercol);
                assignFromKeyfile(keyFile, "Locallab", "Merlucol_" + index_str, pedited, spot.merlucol, spotEdited.merlucol);
                assignFromKeyfile(keyFile, "Locallab", "Conthrcol_" + index_str, pedited, spot.conthrcol, spotEdited.conthrcol);
                assignFromKeyfile(keyFile, "Locallab", "LmaskCurve_" + index_str, pedited, spot.Lmaskcurve, spotEdited.Lmaskcurve);
                assignFromKeyfile(keyFile, "Locallab", "LLmaskcolCurvewav_" + index_str, pedited, spot.LLmaskcolcurvewav, spotEdited.LLmaskcolcurvewav);

                if (keyFile.has_key("Locallab", "CSThresholdcol_" + index_str)) {
                    const std::vector<int> thresh = keyFile.get_integer_list("Locallab", "CSThresholdcol_" + index_str);

                    if (thresh.size() >= 4) {
                        spot.csthresholdcol.setValues(thresh[0], thresh[1], min(thresh[2], 10), min(thresh[3], 10));
                    }

                    spotEdited.csthresholdcol = true;
                }

                // Exposure
                spot.visiexpose = assignFromKeyfile(keyFile, "Locallab", "Expexpose_" + index_str, pedited, spot.expexpose, spotEdited.expexpose);

                if (spot.visiexpose) {
                    spotEdited.visiexpose = true;
                }

                assignFromKeyfile(keyFile, "Locallab", "Complexexpose_" + index_str, pedited, spot.complexexpose, spotEdited.complexexpose);
                assignFromKeyfile(keyFile, "Locallab", "Expcomp_" + index_str, pedited, spot.expcomp, spotEdited.expcomp);
                assignFromKeyfile(keyFile, "Locallab", "Hlcompr_" + index_str, pedited, spot.hlcompr, spotEdited.hlcompr);
                assignFromKeyfile(keyFile, "Locallab", "Hlcomprthresh_" + index_str, pedited, spot.hlcomprthresh, spotEdited.hlcomprthresh);
                assignFromKeyfile(keyFile, "Locallab", "Black_" + index_str, pedited, spot.black, spotEdited.black);
                assignFromKeyfile(keyFile, "Locallab", "Shadex_" + index_str, pedited, spot.shadex, spotEdited.shadex);
                assignFromKeyfile(keyFile, "Locallab", "Shcompr_" + index_str, pedited, spot.shcompr, spotEdited.shcompr);
                assignFromKeyfile(keyFile, "Locallab", "Expchroma_" + index_str, pedited, spot.expchroma, spotEdited.expchroma);
                assignFromKeyfile(keyFile, "Locallab", "Sensiex_" + index_str, pedited, spot.sensiex, spotEdited.sensiex);
                assignFromKeyfile(keyFile, "Locallab", "Structexp_" + index_str, pedited, spot.structexp, spotEdited.structexp);
                assignFromKeyfile(keyFile, "Locallab", "Blurexpde_" + index_str, pedited, spot.blurexpde, spotEdited.blurexpde);
                assignFromKeyfile(keyFile, "Locallab", "Strexp_" + index_str, pedited, spot.strexp, spotEdited.strexp);
                assignFromKeyfile(keyFile, "Locallab", "Angexp_" + index_str, pedited, spot.angexp, spotEdited.angexp);
                assignFromKeyfile(keyFile, "Locallab", "ExCurve_" + index_str, pedited, spot.excurve, spotEdited.excurve);
                assignFromKeyfile(keyFile, "Locallab", "Inversex_" + index_str, pedited, spot.inversex, spotEdited.inversex);
                assignFromKeyfile(keyFile, "Locallab", "EnaExpMask_" + index_str, pedited, spot.enaExpMask, spotEdited.enaExpMask);
                assignFromKeyfile(keyFile, "Locallab", "EnaExpMaskaft_" + index_str, pedited, spot.enaExpMaskaft, spotEdited.enaExpMaskaft);
                assignFromKeyfile(keyFile, "Locallab", "CCmaskexpCurve_" + index_str, pedited, spot.CCmaskexpcurve, spotEdited.CCmaskexpcurve);
                assignFromKeyfile(keyFile, "Locallab", "LLmaskexpCurve_" + index_str, pedited, spot.LLmaskexpcurve, spotEdited.LLmaskexpcurve);
                assignFromKeyfile(keyFile, "Locallab", "HHmaskexpCurve_" + index_str, pedited, spot.HHmaskexpcurve, spotEdited.HHmaskexpcurve);
                assignFromKeyfile(keyFile, "Locallab", "Blendmaskexp_" + index_str, pedited, spot.blendmaskexp, spotEdited.blendmaskexp);
                assignFromKeyfile(keyFile, "Locallab", "Radmaskexp_" + index_str, pedited, spot.radmaskexp, spotEdited.radmaskexp);
                assignFromKeyfile(keyFile, "Locallab", "Chromaskexp_" + index_str, pedited, spot.chromaskexp, spotEdited.chromaskexp);
                assignFromKeyfile(keyFile, "Locallab", "Gammaskexp_" + index_str, pedited, spot.gammaskexp, spotEdited.gammaskexp);
                assignFromKeyfile(keyFile, "Locallab", "Slomaskexp_" + index_str, pedited, spot.slomaskexp, spotEdited.slomaskexp);
                assignFromKeyfile(keyFile, "Locallab", "Lapmaskexp_" + index_str, pedited, spot.lapmaskexp, spotEdited.lapmaskexp);
                assignFromKeyfile(keyFile, "Locallab", "Strmaskexp_" + index_str, pedited, spot.strmaskexp, spotEdited.strmaskexp);
                assignFromKeyfile(keyFile, "Locallab", "Angmaskexp_" + index_str, pedited, spot.angmaskexp, spotEdited.angmaskexp);
                assignFromKeyfile(keyFile, "Locallab", "Softradiusexp_" + index_str, pedited, spot.softradiusexp, spotEdited.softradiusexp);
                assignFromKeyfile(keyFile, "Locallab", "LmaskexpCurve_" + index_str, pedited, spot.Lmaskexpcurve, spotEdited.Lmaskexpcurve);
                assignFromKeyfile(keyFile, "Locallab", "ExpMethod_" + index_str, pedited, spot.expMethod, spotEdited.expMethod);
                assignFromKeyfile(keyFile, "Locallab", "ExnoiseMethod_" + index_str, pedited, spot.exnoiseMethod, spotEdited.exnoiseMethod);
                assignFromKeyfile(keyFile, "Locallab", "Laplacexp_" + index_str, pedited, spot.laplacexp, spotEdited.laplacexp);
                assignFromKeyfile(keyFile, "Locallab", "Balanexp_" + index_str, pedited, spot.balanexp, spotEdited.balanexp);
                assignFromKeyfile(keyFile, "Locallab", "Linearexp_" + index_str, pedited, spot.linear, spotEdited.linear);
                assignFromKeyfile(keyFile, "Locallab", "Gamm_" + index_str, pedited, spot.gamm, spotEdited.gamm);
                assignFromKeyfile(keyFile, "Locallab", "Fatamount_" + index_str, pedited, spot.fatamount, spotEdited.fatamount);
                assignFromKeyfile(keyFile, "Locallab", "Fatdetail_" + index_str, pedited, spot.fatdetail, spotEdited.fatdetail);
                assignFromKeyfile(keyFile, "Locallab", "Fatanchor_" + index_str, pedited, spot.fatanchor, spotEdited.fatanchor);
                assignFromKeyfile(keyFile, "Locallab", "Fatlevel_" + index_str, pedited, spot.fatlevel, spotEdited.fatlevel);
                // Shadow highlight
                spot.visishadhigh = assignFromKeyfile(keyFile, "Locallab", "Expshadhigh_" + index_str, pedited, spot.expshadhigh, spotEdited.expshadhigh);

                if (spot.visishadhigh) {
                    spotEdited.visishadhigh = true;
                }

                assignFromKeyfile(keyFile, "Locallab", "Complexshadhigh_" + index_str, pedited, spot.complexshadhigh, spotEdited.complexshadhigh);
                assignFromKeyfile(keyFile, "Locallab", "ShMethod_" + index_str, pedited, spot.shMethod, spotEdited.shMethod);

                for (int j = 0; j < 5; j ++) {
                    assignFromKeyfile(keyFile, "Locallab", "Multsh" + std::to_string(j) + "_" + index_str, pedited, spot.multsh[j], spotEdited.multsh[j]);
                }

                assignFromKeyfile(keyFile, "Locallab", "Expshadhigh_" + index_str, pedited, spot.expshadhigh, spotEdited.expshadhigh);
                assignFromKeyfile(keyFile, "Locallab", "highlights_" + index_str, pedited, spot.highlights, spotEdited.highlights);
                assignFromKeyfile(keyFile, "Locallab", "h_tonalwidth_" + index_str, pedited, spot.h_tonalwidth, spotEdited.h_tonalwidth);
                assignFromKeyfile(keyFile, "Locallab", "shadows_" + index_str, pedited, spot.shadows, spotEdited.shadows);
                assignFromKeyfile(keyFile, "Locallab", "s_tonalwidth_" + index_str, pedited, spot.s_tonalwidth, spotEdited.s_tonalwidth);
                assignFromKeyfile(keyFile, "Locallab", "sh_radius_" + index_str, pedited, spot.sh_radius, spotEdited.sh_radius);
                assignFromKeyfile(keyFile, "Locallab", "sensihs_" + index_str, pedited, spot.sensihs, spotEdited.sensihs);
                assignFromKeyfile(keyFile, "Locallab", "EnaSHMask_" + index_str, pedited, spot.enaSHMask, spotEdited.enaSHMask);
                assignFromKeyfile(keyFile, "Locallab", "CCmaskSHCurve_" + index_str, pedited, spot.CCmaskSHcurve, spotEdited.CCmaskSHcurve);
                assignFromKeyfile(keyFile, "Locallab", "LLmaskSHCurve_" + index_str, pedited, spot.LLmaskSHcurve, spotEdited.LLmaskSHcurve);
                assignFromKeyfile(keyFile, "Locallab", "HHmaskSHCurve_" + index_str, pedited, spot.HHmaskSHcurve, spotEdited.HHmaskSHcurve);
                assignFromKeyfile(keyFile, "Locallab", "BlendmaskSH_" + index_str, pedited, spot.blendmaskSH, spotEdited.blendmaskSH);
                assignFromKeyfile(keyFile, "Locallab", "RadmaskSH_" + index_str, pedited, spot.radmaskSH, spotEdited.radmaskSH);
                assignFromKeyfile(keyFile, "Locallab", "BlurSHde_" + index_str, pedited, spot.blurSHde, spotEdited.blurSHde);
                assignFromKeyfile(keyFile, "Locallab", "StrSH_" + index_str, pedited, spot.strSH, spotEdited.strSH);
                assignFromKeyfile(keyFile, "Locallab", "AngSH_" + index_str, pedited, spot.angSH, spotEdited.angSH);
                assignFromKeyfile(keyFile, "Locallab", "Inverssh_" + index_str, pedited, spot.inverssh, spotEdited.inverssh);
                assignFromKeyfile(keyFile, "Locallab", "ChromaskSH_" + index_str, pedited, spot.chromaskSH, spotEdited.chromaskSH);
                assignFromKeyfile(keyFile, "Locallab", "GammaskSH_" + index_str, pedited, spot.gammaskSH, spotEdited.gammaskSH);
                assignFromKeyfile(keyFile, "Locallab", "SlomaskSH_" + index_str, pedited, spot.slomaskSH, spotEdited.slomaskSH);
                assignFromKeyfile(keyFile, "Locallab", "LapmaskSH_" + index_str, pedited, spot.lapmaskSH, spotEdited.lapmaskSH);
                assignFromKeyfile(keyFile, "Locallab", "DetailSH_" + index_str, pedited, spot.detailSH, spotEdited.detailSH);
                assignFromKeyfile(keyFile, "Locallab", "LmaskSHCurve_" + index_str, pedited, spot.LmaskSHcurve, spotEdited.LmaskSHcurve);
                assignFromKeyfile(keyFile, "Locallab", "FatamountSH_" + index_str, pedited, spot.fatamountSH, spotEdited.fatamountSH);
                assignFromKeyfile(keyFile, "Locallab", "FatanchorSH_" + index_str, pedited, spot.fatanchorSH, spotEdited.fatanchorSH);
                assignFromKeyfile(keyFile, "Locallab", "GamSH_" + index_str, pedited, spot.gamSH, spotEdited.gamSH);
                assignFromKeyfile(keyFile, "Locallab", "SloSH_" + index_str, pedited, spot.sloSH, spotEdited.sloSH);
                // Vibrance
                spot.visivibrance = assignFromKeyfile(keyFile, "Locallab", "Expvibrance_" + index_str, pedited, spot.expvibrance, spotEdited.expvibrance);

                if (spot.visivibrance) {
                    spotEdited.visivibrance = true;
                }

                assignFromKeyfile(keyFile, "Locallab", "Complexvibrance_" + index_str, pedited, spot.complexvibrance, spotEdited.complexvibrance);
                assignFromKeyfile(keyFile, "Locallab", "Saturated_" + index_str, pedited, spot.saturated, spotEdited.saturated);
                assignFromKeyfile(keyFile, "Locallab", "Pastels_" + index_str, pedited, spot.pastels, spotEdited.pastels);
                assignFromKeyfile(keyFile, "Locallab", "Warm_" + index_str, pedited, spot.warm, spotEdited.warm);

                if (keyFile.has_key("Locallab", "PSThreshold_" + index_str)) {
                    const std::vector<int> thresh = keyFile.get_integer_list("Locallab", "PSThreshold_" + index_str);

                    if (thresh.size() >= 2) {
                        spot.psthreshold.setValues(thresh[0], thresh[1]);
                    }

                    spotEdited.psthreshold = true;
                }

                assignFromKeyfile(keyFile, "Locallab", "ProtectSkins_" + index_str, pedited, spot.protectskins, spotEdited.protectskins);
                assignFromKeyfile(keyFile, "Locallab", "AvoidColorShift_" + index_str, pedited, spot.avoidcolorshift, spotEdited.avoidcolorshift);
                assignFromKeyfile(keyFile, "Locallab", "PastSatTog_" + index_str, pedited, spot.pastsattog, spotEdited.pastsattog);
                assignFromKeyfile(keyFile, "Locallab", "Sensiv_" + index_str, pedited, spot.sensiv, spotEdited.sensiv);
                assignFromKeyfile(keyFile, "Locallab", "SkinTonesCurve_" + index_str, pedited, spot.skintonescurve, spotEdited.skintonescurve);
                assignFromKeyfile(keyFile, "Locallab", "CCmaskvibCurve_" + index_str, pedited, spot.CCmaskvibcurve, spotEdited.CCmaskvibcurve);
                assignFromKeyfile(keyFile, "Locallab", "LLmaskvibCurve_" + index_str, pedited, spot.LLmaskvibcurve, spotEdited.LLmaskvibcurve);
                assignFromKeyfile(keyFile, "Locallab", "HHmaskvibCurve_" + index_str, pedited, spot.HHmaskvibcurve, spotEdited.HHmaskvibcurve);
                assignFromKeyfile(keyFile, "Locallab", "EnavibMask_" + index_str, pedited, spot.enavibMask, spotEdited.enavibMask);
                assignFromKeyfile(keyFile, "Locallab", "Blendmaskvib_" + index_str, pedited, spot.blendmaskvib, spotEdited.blendmaskvib);
                assignFromKeyfile(keyFile, "Locallab", "Radmaskvib_" + index_str, pedited, spot.radmaskvib, spotEdited.radmaskvib);
                assignFromKeyfile(keyFile, "Locallab", "Chromaskvib_" + index_str, pedited, spot.chromaskvib, spotEdited.chromaskvib);
                assignFromKeyfile(keyFile, "Locallab", "Gammaskvib_" + index_str, pedited, spot.gammaskvib, spotEdited.gammaskvib);
                assignFromKeyfile(keyFile, "Locallab", "Slomaskvib_" + index_str, pedited, spot.slomaskvib, spotEdited.slomaskvib);
                assignFromKeyfile(keyFile, "Locallab", "Lapmaskvib_" + index_str, pedited, spot.lapmaskvib, spotEdited.lapmaskvib);
                assignFromKeyfile(keyFile, "Locallab", "Strvib_" + index_str, pedited, spot.strvib, spotEdited.strvib);
                assignFromKeyfile(keyFile, "Locallab", "Strvibab_" + index_str, pedited, spot.strvibab, spotEdited.strvibab);
                assignFromKeyfile(keyFile, "Locallab", "Strvibh_" + index_str, pedited, spot.strvibh, spotEdited.strvibh);
                assignFromKeyfile(keyFile, "Locallab", "Angvib_" + index_str, pedited, spot.angvib, spotEdited.angvib);
                assignFromKeyfile(keyFile, "Locallab", "LmaskvibCurve_" + index_str, pedited, spot.Lmaskvibcurve, spotEdited.Lmaskvibcurve);
                // Soft Light
                spot.visisoft = assignFromKeyfile(keyFile, "Locallab", "Expsoft_" + index_str, pedited, spot.expsoft, spotEdited.expsoft);

                if (spot.visisoft) {
                    spotEdited.visisoft = true;
                }

                assignFromKeyfile(keyFile, "Locallab", "Complexsoft_" + index_str, pedited, spot.complexsoft, spotEdited.complexsoft);
                assignFromKeyfile(keyFile, "Locallab", "Streng_" + index_str, pedited, spot.streng, spotEdited.streng);
                assignFromKeyfile(keyFile, "Locallab", "Sensisf_" + index_str, pedited, spot.sensisf, spotEdited.sensisf);
                assignFromKeyfile(keyFile, "Locallab", "Laplace_" + index_str, pedited, spot.laplace, spotEdited.laplace);
                assignFromKeyfile(keyFile, "Locallab", "SoftMethod_" + index_str, pedited, spot.softMethod, spotEdited.softMethod);
                // Blur & Noise
                spot.visiblur = assignFromKeyfile(keyFile, "Locallab", "Expblur_" + index_str, pedited, spot.expblur, spotEdited.expblur);

                if (spot.visiblur) {
                    spotEdited.visiblur = true;
                }

                assignFromKeyfile(keyFile, "Locallab", "Complexblur_" + index_str, pedited, spot.complexblur, spotEdited.complexblur);
                assignFromKeyfile(keyFile, "Locallab", "Radius_" + index_str, pedited, spot.radius, spotEdited.radius);
                assignFromKeyfile(keyFile, "Locallab", "Strength_" + index_str, pedited, spot.strength, spotEdited.strength);
                assignFromKeyfile(keyFile, "Locallab", "Sensibn_" + index_str, pedited, spot.sensibn, spotEdited.sensibn);
                assignFromKeyfile(keyFile, "Locallab", "Iteramed_" + index_str, pedited, spot.itera, spotEdited.itera);
                assignFromKeyfile(keyFile, "Locallab", "Guidbl_" + index_str, pedited, spot.guidbl, spotEdited.guidbl);
                assignFromKeyfile(keyFile, "Locallab", "Strbl_" + index_str, pedited, spot.strbl, spotEdited.strbl);
                assignFromKeyfile(keyFile, "Locallab", "Isogr_" + index_str, pedited, spot.isogr, spotEdited.isogr);
                assignFromKeyfile(keyFile, "Locallab", "Strengr_" + index_str, pedited, spot.strengr, spotEdited.strengr);
                assignFromKeyfile(keyFile, "Locallab", "Scalegr_" + index_str, pedited, spot.scalegr, spotEdited.scalegr);
                assignFromKeyfile(keyFile, "Locallab", "Epsbl_" + index_str, pedited, spot.epsbl, spotEdited.epsbl);
                assignFromKeyfile(keyFile, "Locallab", "BlMethod_" + index_str, pedited, spot.blMethod, spotEdited.blMethod);
                assignFromKeyfile(keyFile, "Locallab", "ChroMethod_" + index_str, pedited, spot.chroMethod, spotEdited.chroMethod);
                assignFromKeyfile(keyFile, "Locallab", "BlurMethod_" + index_str, pedited, spot.blurMethod, spotEdited.blurMethod);
                assignFromKeyfile(keyFile, "Locallab", "MedMethod_" + index_str, pedited, spot.medMethod, spotEdited.medMethod);
                assignFromKeyfile(keyFile, "Locallab", "activlum_" + index_str, pedited, spot.activlum, spotEdited.activlum);
                assignFromKeyfile(keyFile, "Locallab", "noiselumf_" + index_str, pedited, spot.noiselumf, spotEdited.noiselumf);
                assignFromKeyfile(keyFile, "Locallab", "noiselumf0_" + index_str, pedited, spot.noiselumf0, spotEdited.noiselumf0);
                assignFromKeyfile(keyFile, "Locallab", "noiselumf2_" + index_str, pedited, spot.noiselumf2, spotEdited.noiselumf2);
                assignFromKeyfile(keyFile, "Locallab", "noiselumc_" + index_str, pedited, spot.noiselumc, spotEdited.noiselumc);
                assignFromKeyfile(keyFile, "Locallab", "noiselumdetail_" + index_str, pedited, spot.noiselumdetail, spotEdited.noiselumdetail);
                assignFromKeyfile(keyFile, "Locallab", "noiselequal_" + index_str, pedited, spot.noiselequal, spotEdited.noiselequal);
                assignFromKeyfile(keyFile, "Locallab", "noisechrof_" + index_str, pedited, spot.noisechrof, spotEdited.noisechrof);
                assignFromKeyfile(keyFile, "Locallab", "noisechroc_" + index_str, pedited, spot.noisechroc, spotEdited.noisechroc);
                assignFromKeyfile(keyFile, "Locallab", "noisechrodetail_" + index_str, pedited, spot.noisechrodetail, spotEdited.noisechrodetail);
                assignFromKeyfile(keyFile, "Locallab", "Adjblur_" + index_str, pedited, spot.adjblur, spotEdited.adjblur);
                assignFromKeyfile(keyFile, "Locallab", "Bilateral_" + index_str, pedited, spot.bilateral, spotEdited.bilateral);
                assignFromKeyfile(keyFile, "Locallab", "Sensiden_" + index_str, pedited, spot.sensiden, spotEdited.sensiden);
                assignFromKeyfile(keyFile, "Locallab", "Detailthr_" + index_str, pedited, spot.detailthr, spotEdited.detailthr);
                assignFromKeyfile(keyFile, "Locallab", "LocwavCurveden_" + index_str, pedited, spot.locwavcurveden, spotEdited.locwavcurveden);
                assignFromKeyfile(keyFile, "Locallab", "CCmaskblCurve_" + index_str, pedited, spot.CCmaskblcurve, spotEdited.CCmaskblcurve);
                assignFromKeyfile(keyFile, "Locallab", "LLmaskblCurve_" + index_str, pedited, spot.LLmaskblcurve, spotEdited.LLmaskblcurve);
                assignFromKeyfile(keyFile, "Locallab", "HHmaskblCurve_" + index_str, pedited, spot.HHmaskblcurve, spotEdited.HHmaskblcurve);
                assignFromKeyfile(keyFile, "Locallab", "EnablMask_" + index_str, pedited, spot.enablMask, spotEdited.enablMask);
                assignFromKeyfile(keyFile, "Locallab", "Fftwbl_" + index_str, pedited, spot.fftwbl, spotEdited.fftwbl);
                assignFromKeyfile(keyFile, "Locallab", "Toolbl_" + index_str, pedited, spot.toolbl, spotEdited.toolbl);
                assignFromKeyfile(keyFile, "Locallab", "Blendmaskbl_" + index_str, pedited, spot.blendmaskbl, spotEdited.blendmaskbl);
                assignFromKeyfile(keyFile, "Locallab", "Radmaskbl_" + index_str, pedited, spot.radmaskbl, spotEdited.radmaskbl);
                assignFromKeyfile(keyFile, "Locallab", "Chromaskbl_" + index_str, pedited, spot.chromaskbl, spotEdited.chromaskbl);
                assignFromKeyfile(keyFile, "Locallab", "Gammaskbl_" + index_str, pedited, spot.gammaskbl, spotEdited.gammaskbl);
                assignFromKeyfile(keyFile, "Locallab", "Slomaskbl_" + index_str, pedited, spot.slomaskbl, spotEdited.slomaskbl);
                assignFromKeyfile(keyFile, "Locallab", "Lapmaskbl_" + index_str, pedited, spot.lapmaskbl, spotEdited.lapmaskbl);
                assignFromKeyfile(keyFile, "Locallab", "shadmaskbl_" + index_str, pedited, spot.shadmaskbl, spotEdited.shadmaskbl);
                assignFromKeyfile(keyFile, "Locallab", "strumaskbl_" + index_str, pedited, spot.strumaskbl, spotEdited.strumaskbl);
                assignFromKeyfile(keyFile, "Locallab", "LmaskblCurve_" + index_str, pedited, spot.Lmaskblcurve, spotEdited.Lmaskblcurve);
                assignFromKeyfile(keyFile, "Locallab", "LLmaskblCurvewav_" + index_str, pedited, spot.LLmaskblcurvewav, spotEdited.LLmaskblcurvewav);

                if (keyFile.has_key("Locallab", "CSThresholdblur_" + index_str)) {
                    const std::vector<int> thresh = keyFile.get_integer_list("Locallab", "CSThresholdblur_" + index_str);

                    if (thresh.size() >= 4) {
                        spot.csthresholdblur.setValues(thresh[0], thresh[1], min(thresh[2], 10), min(thresh[3], 10));
                    }

                    spotEdited.csthresholdblur = true;
                }
                // Tone Mapping
                spot.visitonemap = assignFromKeyfile(keyFile, "Locallab", "Exptonemap_" + index_str, pedited, spot.exptonemap, spotEdited.exptonemap);

                if (spot.visitonemap) {
                    spotEdited.visitonemap = true;
                }

                assignFromKeyfile(keyFile, "Locallab", "Complextonemap_" + index_str, pedited, spot.complextonemap, spotEdited.complextonemap);
                assignFromKeyfile(keyFile, "Locallab", "Stren_" + index_str, pedited, spot.stren, spotEdited.stren);
                assignFromKeyfile(keyFile, "Locallab", "Gamma_" + index_str, pedited, spot.gamma, spotEdited.gamma);
                assignFromKeyfile(keyFile, "Locallab", "Estop_" + index_str, pedited, spot.estop, spotEdited.estop);
                assignFromKeyfile(keyFile, "Locallab", "Scaltm_" + index_str, pedited, spot.scaltm, spotEdited.scaltm);
                assignFromKeyfile(keyFile, "Locallab", "Rewei_" + index_str, pedited, spot.rewei, spotEdited.rewei);
                assignFromKeyfile(keyFile, "Locallab", "Satur_" + index_str, pedited, spot.satur, spotEdited.satur);
                assignFromKeyfile(keyFile, "Locallab", "Sensitm_" + index_str, pedited, spot.sensitm, spotEdited.sensitm);
                assignFromKeyfile(keyFile, "Locallab", "Softradiustm_" + index_str, pedited, spot.softradiustm, spotEdited.softradiustm);
                assignFromKeyfile(keyFile, "Locallab", "Amount_" + index_str, pedited, spot.amount, spotEdited.amount);
                assignFromKeyfile(keyFile, "Locallab", "Equiltm_" + index_str, pedited, spot.equiltm, spotEdited.equiltm);
                assignFromKeyfile(keyFile, "Locallab", "CCmasktmCurve_" + index_str, pedited, spot.CCmasktmcurve, spotEdited.CCmasktmcurve);
                assignFromKeyfile(keyFile, "Locallab", "LLmasktmCurve_" + index_str, pedited, spot.LLmasktmcurve, spotEdited.LLmasktmcurve);
                assignFromKeyfile(keyFile, "Locallab", "HHmasktmCurve_" + index_str, pedited, spot.HHmasktmcurve, spotEdited.HHmasktmcurve);
                assignFromKeyfile(keyFile, "Locallab", "EnatmMask_" + index_str, pedited, spot.enatmMask, spotEdited.enatmMask);
                assignFromKeyfile(keyFile, "Locallab", "EnatmMaskaft_" + index_str, pedited, spot.enatmMaskaft, spotEdited.enatmMaskaft);
                assignFromKeyfile(keyFile, "Locallab", "Blendmasktm_" + index_str, pedited, spot.blendmasktm, spotEdited.blendmasktm);
                assignFromKeyfile(keyFile, "Locallab", "Radmasktm_" + index_str, pedited, spot.radmasktm, spotEdited.radmasktm);
                assignFromKeyfile(keyFile, "Locallab", "Chromasktm_" + index_str, pedited, spot.chromasktm, spotEdited.chromasktm);
                assignFromKeyfile(keyFile, "Locallab", "Gammasktm_" + index_str, pedited, spot.gammasktm, spotEdited.gammasktm);
                assignFromKeyfile(keyFile, "Locallab", "Slomasktm_" + index_str, pedited, spot.slomasktm, spotEdited.slomasktm);
                assignFromKeyfile(keyFile, "Locallab", "Lapmasktm_" + index_str, pedited, spot.lapmasktm, spotEdited.lapmasktm);
                assignFromKeyfile(keyFile, "Locallab", "LmasktmCurve_" + index_str, pedited, spot.Lmasktmcurve, spotEdited.Lmasktmcurve);
                // Retinex
                spot.visireti = assignFromKeyfile(keyFile, "Locallab", "Expreti_" + index_str, pedited, spot.expreti, spotEdited.expreti);

                if (spot.visireti) {
                    spotEdited.visireti = true;
                }

                assignFromKeyfile(keyFile, "Locallab", "Complexreti_" + index_str, pedited, spot.complexreti, spotEdited.complexreti);
                assignFromKeyfile(keyFile, "Locallab", "retinexMethod_" + index_str, pedited, spot.retinexMethod, spotEdited.retinexMethod);
                assignFromKeyfile(keyFile, "Locallab", "Str_" + index_str, pedited, spot.str, spotEdited.str);
                assignFromKeyfile(keyFile, "Locallab", "Chrrt_" + index_str, pedited, spot.chrrt, spotEdited.chrrt);
                assignFromKeyfile(keyFile, "Locallab", "Neigh_" + index_str, pedited, spot.neigh, spotEdited.neigh);
                assignFromKeyfile(keyFile, "Locallab", "Vart_" + index_str, pedited, spot.vart, spotEdited.vart);
                assignFromKeyfile(keyFile, "Locallab", "Offs_" + index_str, pedited, spot.offs, spotEdited.offs);
                assignFromKeyfile(keyFile, "Locallab", "Dehaz_" + index_str, pedited, spot.dehaz, spotEdited.dehaz);
                assignFromKeyfile(keyFile, "Locallab", "Depth_" + index_str, pedited, spot.depth, spotEdited.depth);
                assignFromKeyfile(keyFile, "Locallab", "Sensih_" + index_str, pedited, spot.sensih, spotEdited.sensih);
                assignFromKeyfile(keyFile, "Locallab", "TgainCurve_" + index_str, pedited, spot.localTgaincurve, spotEdited.localTgaincurve);
                assignFromKeyfile(keyFile, "Locallab", "TtransCurve_" + index_str, pedited, spot.localTtranscurve, spotEdited.localTtranscurve);
                assignFromKeyfile(keyFile, "Locallab", "Inversret_" + index_str, pedited, spot.inversret, spotEdited.inversret);
                assignFromKeyfile(keyFile, "Locallab", "Equilret_" + index_str, pedited, spot.equilret, spotEdited.equilret);
                assignFromKeyfile(keyFile, "Locallab", "Loglin_" + index_str, pedited, spot.loglin, spotEdited.loglin);
                assignFromKeyfile(keyFile, "Locallab", "Lumonly_" + index_str, pedited, spot.lumonly, spotEdited.lumonly);
                assignFromKeyfile(keyFile, "Locallab", "Softradiusret_" + index_str, pedited, spot.softradiusret, spotEdited.softradiusret);
                assignFromKeyfile(keyFile, "Locallab", "CCmaskretiCurve_" + index_str, pedited, spot.CCmaskreticurve, spotEdited.CCmaskreticurve);
                assignFromKeyfile(keyFile, "Locallab", "LLmaskretiCurve_" + index_str, pedited, spot.LLmaskreticurve, spotEdited.LLmaskreticurve);
                assignFromKeyfile(keyFile, "Locallab", "HHmaskretiCurve_" + index_str, pedited, spot.HHmaskreticurve, spotEdited.HHmaskreticurve);
                assignFromKeyfile(keyFile, "Locallab", "EnaretiMask_" + index_str, pedited, spot.enaretiMask, spotEdited.enaretiMask);
                assignFromKeyfile(keyFile, "Locallab", "EnaretiMasktmap_" + index_str, pedited, spot.enaretiMasktmap, spotEdited.enaretiMasktmap);
                assignFromKeyfile(keyFile, "Locallab", "Blendmaskreti_" + index_str, pedited, spot.blendmaskreti, spotEdited.blendmaskreti);
                assignFromKeyfile(keyFile, "Locallab", "Radmaskreti_" + index_str, pedited, spot.radmaskreti, spotEdited.radmaskreti);
                assignFromKeyfile(keyFile, "Locallab", "Chromaskreti_" + index_str, pedited, spot.chromaskreti, spotEdited.chromaskreti);
                assignFromKeyfile(keyFile, "Locallab", "Gammaskreti_" + index_str, pedited, spot.gammaskreti, spotEdited.gammaskreti);
                assignFromKeyfile(keyFile, "Locallab", "Slomaskreti_" + index_str, pedited, spot.slomaskreti, spotEdited.slomaskreti);
                assignFromKeyfile(keyFile, "Locallab", "Lapmaskreti_" + index_str, pedited, spot.lapmaskreti, spotEdited.lapmaskreti);
                assignFromKeyfile(keyFile, "Locallab", "Scalereti_" + index_str, pedited, spot.scalereti, spotEdited.scalereti);
                assignFromKeyfile(keyFile, "Locallab", "Darkness_" + index_str, pedited, spot.darkness, spotEdited.darkness);
                assignFromKeyfile(keyFile, "Locallab", "Lightnessreti_" + index_str, pedited, spot.lightnessreti, spotEdited.lightnessreti);
                assignFromKeyfile(keyFile, "Locallab", "Limd_" + index_str, pedited, spot.limd, spotEdited.limd);
                assignFromKeyfile(keyFile, "Locallab", "Cliptm_" + index_str, pedited, spot.cliptm, spotEdited.cliptm);
                assignFromKeyfile(keyFile, "Locallab", "Fftwreti_" + index_str, pedited, spot.fftwreti, spotEdited.fftwreti);
                assignFromKeyfile(keyFile, "Locallab", "LmaskretiCurve_" + index_str, pedited, spot.Lmaskreticurve, spotEdited.Lmaskreticurve);
                // Sharpening
                spot.visisharp = assignFromKeyfile(keyFile, "Locallab", "Expsharp_" + index_str, pedited, spot.expsharp, spotEdited.expsharp);

                if (spot.visisharp) {
                    spotEdited.visisharp = true;
                }

                assignFromKeyfile(keyFile, "Locallab", "Complexsharp_" + index_str, pedited, spot.complexsharp, spotEdited.complexsharp);
                assignFromKeyfile(keyFile, "Locallab", "Sharcontrast_" + index_str, pedited, spot.sharcontrast, spotEdited.sharcontrast);
                assignFromKeyfile(keyFile, "Locallab", "Sharradius_" + index_str, pedited, spot.sharradius, spotEdited.sharradius);
                assignFromKeyfile(keyFile, "Locallab", "Sharamount_" + index_str, pedited, spot.sharamount, spotEdited.sharamount);
                assignFromKeyfile(keyFile, "Locallab", "Shardamping_" + index_str, pedited, spot.shardamping, spotEdited.shardamping);
                assignFromKeyfile(keyFile, "Locallab", "Shariter_" + index_str, pedited, spot.shariter, spotEdited.shariter);
                assignFromKeyfile(keyFile, "Locallab", "Sharblur_" + index_str, pedited, spot.sharblur, spotEdited.sharblur);
                assignFromKeyfile(keyFile, "Locallab", "Sensisha_" + index_str, pedited, spot.sensisha, spotEdited.sensisha);
                assignFromKeyfile(keyFile, "Locallab", "Inverssha_" + index_str, pedited, spot.inverssha, spotEdited.inverssha);
                // Local Contrast
                spot.visicontrast = assignFromKeyfile(keyFile, "Locallab", "Expcontrast_" + index_str, pedited, spot.expcontrast, spotEdited.expcontrast);

                if (spot.visicontrast) {
                    spotEdited.visicontrast = true;
                }

                assignFromKeyfile(keyFile, "Locallab", "Complexcontrast_" + index_str, pedited, spot.complexcontrast, spotEdited.complexcontrast);
                assignFromKeyfile(keyFile, "Locallab", "Lcradius_" + index_str, pedited, spot.lcradius, spotEdited.lcradius);
                assignFromKeyfile(keyFile, "Locallab", "Lcamount_" + index_str, pedited, spot.lcamount, spotEdited.lcamount);
                assignFromKeyfile(keyFile, "Locallab", "Lcdarkness_" + index_str, pedited, spot.lcdarkness, spotEdited.lcdarkness);
                assignFromKeyfile(keyFile, "Locallab", "Lclightness_" + index_str, pedited, spot.lclightness, spotEdited.lclightness);
                assignFromKeyfile(keyFile, "Locallab", "Sigmalc_" + index_str, pedited, spot.sigmalc, spotEdited.sigmalc);
                assignFromKeyfile(keyFile, "Locallab", "Levelwav_" + index_str, pedited, spot.levelwav, spotEdited.levelwav);
                assignFromKeyfile(keyFile, "Locallab", "Residcont_" + index_str, pedited, spot.residcont, spotEdited.residcont);
                assignFromKeyfile(keyFile, "Locallab", "Residsha_" + index_str, pedited, spot.residsha, spotEdited.residsha);
                assignFromKeyfile(keyFile, "Locallab", "Residshathr_" + index_str, pedited, spot.residshathr, spotEdited.residshathr);
                assignFromKeyfile(keyFile, "Locallab", "Residhi_" + index_str, pedited, spot.residhi, spotEdited.residhi);
                assignFromKeyfile(keyFile, "Locallab", "Residhithr_" + index_str, pedited, spot.residhithr, spotEdited.residhithr);
                assignFromKeyfile(keyFile, "Locallab", "Residblur_" + index_str, pedited, spot.residblur, spotEdited.residblur);
                assignFromKeyfile(keyFile, "Locallab", "Levelblur_" + index_str, pedited, spot.levelblur, spotEdited.levelblur);
                assignFromKeyfile(keyFile, "Locallab", "Sigmabl_" + index_str, pedited, spot.sigmabl, spotEdited.sigmabl);
                assignFromKeyfile(keyFile, "Locallab", "Residchro_" + index_str, pedited, spot.residchro, spotEdited.residchro);
                assignFromKeyfile(keyFile, "Locallab", "Residcomp_" + index_str, pedited, spot.residcomp, spotEdited.residcomp);
                assignFromKeyfile(keyFile, "Locallab", "Sigma_" + index_str, pedited, spot.sigma, spotEdited.sigma);
                assignFromKeyfile(keyFile, "Locallab", "Offset_" + index_str, pedited, spot.offset, spotEdited.offset);
                assignFromKeyfile(keyFile, "Locallab", "Sigmadr_" + index_str, pedited, spot.sigmadr, spotEdited.sigmadr);
                assignFromKeyfile(keyFile, "Locallab", "Threswav_" + index_str, pedited, spot.threswav, spotEdited.threswav);
                assignFromKeyfile(keyFile, "Locallab", "Chromalev_" + index_str, pedited, spot.chromalev, spotEdited.chromalev);
                assignFromKeyfile(keyFile, "Locallab", "Chromablu_" + index_str, pedited, spot.chromablu, spotEdited.chromablu);
                assignFromKeyfile(keyFile, "Locallab", "sigmadc_" + index_str, pedited, spot.sigmadc, spotEdited.sigmadc);
                assignFromKeyfile(keyFile, "Locallab", "deltad_" + index_str, pedited, spot.deltad, spotEdited.deltad);
                assignFromKeyfile(keyFile, "Locallab", "Fatres_" + index_str, pedited, spot.fatres, spotEdited.fatres);
                assignFromKeyfile(keyFile, "Locallab", "ClariLres_" + index_str, pedited, spot.clarilres, spotEdited.clarilres);
                assignFromKeyfile(keyFile, "Locallab", "ClariCres_" + index_str, pedited, spot.claricres, spotEdited.claricres);
                assignFromKeyfile(keyFile, "Locallab", "Clarisoft_" + index_str, pedited, spot.clarisoft, spotEdited.clarisoft);
                assignFromKeyfile(keyFile, "Locallab", "Sigmalc2_" + index_str, pedited, spot.sigmalc2, spotEdited.sigmalc2);
                assignFromKeyfile(keyFile, "Locallab", "Strwav_" + index_str, pedited, spot.strwav, spotEdited.strwav);
                assignFromKeyfile(keyFile, "Locallab", "Angwav_" + index_str, pedited, spot.angwav, spotEdited.angwav);
                assignFromKeyfile(keyFile, "Locallab", "Strengthw_" + index_str, pedited, spot.strengthw, spotEdited.strengthw);
                assignFromKeyfile(keyFile, "Locallab", "Sigmaed_" + index_str, pedited, spot.sigmaed, spotEdited.sigmaed);
                assignFromKeyfile(keyFile, "Locallab", "Radiusw_" + index_str, pedited, spot.radiusw, spotEdited.radiusw);
                assignFromKeyfile(keyFile, "Locallab", "Detailw_" + index_str, pedited, spot.detailw, spotEdited.detailw);
                assignFromKeyfile(keyFile, "Locallab", "Gradw_" + index_str, pedited, spot.gradw, spotEdited.gradw);
                assignFromKeyfile(keyFile, "Locallab", "Tloww_" + index_str, pedited, spot.tloww, spotEdited.tloww);
                assignFromKeyfile(keyFile, "Locallab", "Thigw_" + index_str, pedited, spot.thigw, spotEdited.thigw);
                assignFromKeyfile(keyFile, "Locallab", "Edgw_" + index_str, pedited, spot.edgw, spotEdited.edgw);
                assignFromKeyfile(keyFile, "Locallab", "Basew_" + index_str, pedited, spot.basew, spotEdited.basew);
                assignFromKeyfile(keyFile, "Locallab", "Sensilc_" + index_str, pedited, spot.sensilc, spotEdited.sensilc);
                assignFromKeyfile(keyFile, "Locallab", "Fftwlc_" + index_str, pedited, spot.fftwlc, spotEdited.fftwlc);
                assignFromKeyfile(keyFile, "Locallab", "Blurlc_" + index_str, pedited, spot.blurlc, spotEdited.blurlc);
                assignFromKeyfile(keyFile, "Locallab", "Wavblur_" + index_str, pedited, spot.wavblur, spotEdited.wavblur);
                assignFromKeyfile(keyFile, "Locallab", "Wavedg_" + index_str, pedited, spot.wavedg, spotEdited.wavedg);
                assignFromKeyfile(keyFile, "Locallab", "Waveshow_" + index_str, pedited, spot.waveshow, spotEdited.waveshow);
                assignFromKeyfile(keyFile, "Locallab", "Wavcont_" + index_str, pedited, spot.wavcont, spotEdited.wavcont);
                assignFromKeyfile(keyFile, "Locallab", "Wavcomp_" + index_str, pedited, spot.wavcomp, spotEdited.wavcomp);
                assignFromKeyfile(keyFile, "Locallab", "Wavgradl_" + index_str, pedited, spot.wavgradl, spotEdited.wavgradl);
                assignFromKeyfile(keyFile, "Locallab", "Wavcompre_" + index_str, pedited, spot.wavcompre, spotEdited.wavcompre);
                assignFromKeyfile(keyFile, "Locallab", "Origlc_" + index_str, pedited, spot.origlc, spotEdited.origlc);
                assignFromKeyfile(keyFile, "Locallab", "localcontMethod_" + index_str, pedited, spot.localcontMethod, spotEdited.localcontMethod);
                assignFromKeyfile(keyFile, "Locallab", "localedgMethod_" + index_str, pedited, spot.localedgMethod, spotEdited.localedgMethod);
                assignFromKeyfile(keyFile, "Locallab", "localneiMethod_" + index_str, pedited, spot.localneiMethod, spotEdited.localneiMethod);
                assignFromKeyfile(keyFile, "Locallab", "LocwavCurve_" + index_str, pedited, spot.locwavcurve, spotEdited.locwavcurve);
                assignFromKeyfile(keyFile, "Locallab", "LoclevwavCurve_" + index_str, pedited, spot.loclevwavcurve, spotEdited.loclevwavcurve);
                assignFromKeyfile(keyFile, "Locallab", "LocconwavCurve_" + index_str, pedited, spot.locconwavcurve, spotEdited.locconwavcurve);
                assignFromKeyfile(keyFile, "Locallab", "LoccompwavCurve_" + index_str, pedited, spot.loccompwavcurve, spotEdited.loccompwavcurve);
                assignFromKeyfile(keyFile, "Locallab", "LoccomprewavCurve_" + index_str, pedited, spot.loccomprewavcurve, spotEdited.loccomprewavcurve);
                assignFromKeyfile(keyFile, "Locallab", "LocedgwavCurve_" + index_str, pedited, spot.locedgwavcurve, spotEdited.locedgwavcurve);

                if (keyFile.has_key("Locallab", "CSThreshold_" + index_str)) {

                    const std::vector<int> thresh = keyFile.get_integer_list("Locallab", "CSThreshold_" + index_str);

                    if (thresh.size() >= 4) {
                        spot.csthreshold.setValues(thresh[0], thresh[1], min(thresh[2], 10), min(thresh[3], 10));
                    }

                    spotEdited.csthreshold = true;
                }

                assignFromKeyfile(keyFile, "Locallab", "CCmasklcCurve_" + index_str, pedited, spot.CCmasklccurve, spotEdited.CCmasklccurve);
                assignFromKeyfile(keyFile, "Locallab", "LLmasklcCurve_" + index_str, pedited, spot.LLmasklccurve, spotEdited.LLmasklccurve);
                assignFromKeyfile(keyFile, "Locallab", "HHmasklcCurve_" + index_str, pedited, spot.HHmasklccurve, spotEdited.HHmasklccurve);
                assignFromKeyfile(keyFile, "Locallab", "EnalcMask_" + index_str, pedited, spot.enalcMask, spotEdited.enalcMask);
                assignFromKeyfile(keyFile, "Locallab", "Blendmasklc_" + index_str, pedited, spot.blendmasklc, spotEdited.blendmasklc);
                assignFromKeyfile(keyFile, "Locallab", "Radmasklc_" + index_str, pedited, spot.radmasklc, spotEdited.radmasklc);
                assignFromKeyfile(keyFile, "Locallab", "Chromasklc_" + index_str, pedited, spot.chromasklc, spotEdited.chromasklc);
                assignFromKeyfile(keyFile, "Locallab", "LmasklcCurve_" + index_str, pedited, spot.Lmasklccurve, spotEdited.Lmasklccurve);
                // Contrast by detail levels
                spot.visicbdl = assignFromKeyfile(keyFile, "Locallab", "Expcbdl_" + index_str, pedited, spot.expcbdl, spotEdited.expcbdl);

                if (spot.visicbdl) {
                    spotEdited.visicbdl = true;
                }

                assignFromKeyfile(keyFile, "Locallab", "Complexcbdl_" + index_str, pedited, spot.complexcbdl, spotEdited.complexcbdl);

                for (int j = 0; j < 6; j ++) {
                    assignFromKeyfile(keyFile, "Locallab", "Mult" + std::to_string(j) + "_" + index_str, pedited, spot.mult[j], spotEdited.mult[j]);
                }

                assignFromKeyfile(keyFile, "Locallab", "Chromacbdl_" + index_str, pedited, spot.chromacbdl, spotEdited.chromacbdl);
                assignFromKeyfile(keyFile, "Locallab", "Threshold_" + index_str, pedited, spot.threshold, spotEdited.threshold);
                assignFromKeyfile(keyFile, "Locallab", "Sensicb_" + index_str, pedited, spot.sensicb, spotEdited.sensicb);
                assignFromKeyfile(keyFile, "Locallab", "Clarityml_" + index_str, pedited, spot.clarityml, spotEdited.clarityml);
                assignFromKeyfile(keyFile, "Locallab", "Contresid_" + index_str, pedited, spot.contresid, spotEdited.contresid);
                assignFromKeyfile(keyFile, "Locallab", "Blurcbdl_" + index_str, pedited, spot.blurcbdl, spotEdited.blurcbdl);
                assignFromKeyfile(keyFile, "Locallab", "Softradiuscb_" + index_str, pedited, spot.softradiuscb, spotEdited.softradiuscb);
                assignFromKeyfile(keyFile, "Locallab", "EnacbMask_" + index_str, pedited, spot.enacbMask, spotEdited.enacbMask);
                assignFromKeyfile(keyFile, "Locallab", "CCmaskcbCurve_" + index_str, pedited, spot.CCmaskcbcurve, spotEdited.CCmaskcbcurve);
                assignFromKeyfile(keyFile, "Locallab", "LLmaskcbCurve_" + index_str, pedited, spot.LLmaskcbcurve, spotEdited.LLmaskcbcurve);
                assignFromKeyfile(keyFile, "Locallab", "HHmaskcbCurve_" + index_str, pedited, spot.HHmaskcbcurve, spotEdited.HHmaskcbcurve);
                assignFromKeyfile(keyFile, "Locallab", "Blendmaskcb_" + index_str, pedited, spot.blendmaskcb, spotEdited.blendmaskcb);
                assignFromKeyfile(keyFile, "Locallab", "Radmaskcb_" + index_str, pedited, spot.radmaskcb, spotEdited.radmaskcb);
                assignFromKeyfile(keyFile, "Locallab", "Chromaskcb_" + index_str, pedited, spot.chromaskcb, spotEdited.chromaskcb);
                assignFromKeyfile(keyFile, "Locallab", "Gammaskcb_" + index_str, pedited, spot.gammaskcb, spotEdited.gammaskcb);
                assignFromKeyfile(keyFile, "Locallab", "Slomaskcb_" + index_str, pedited, spot.slomaskcb, spotEdited.slomaskcb);
                assignFromKeyfile(keyFile, "Locallab", "Lapmaskcb_" + index_str, pedited, spot.lapmaskcb, spotEdited.lapmaskcb);
                assignFromKeyfile(keyFile, "Locallab", "LmaskcbCurve_" + index_str, pedited, spot.Lmaskcbcurve, spotEdited.Lmaskcbcurve);
                // Log encoding
                spot.visilog = assignFromKeyfile(keyFile, "Locallab", "Explog_" + index_str, pedited, spot.explog, spotEdited.explog);

                if (spot.visilog) {
                    spotEdited.visilog = true;
                }

                assignFromKeyfile(keyFile, "Locallab", "Autocompute_" + index_str, pedited, spot.autocompute, spotEdited.autocompute);
                assignFromKeyfile(keyFile, "Locallab", "SourceGray_" + index_str, pedited, spot.sourceGray, spotEdited.sourceGray);
                assignFromKeyfile(keyFile, "Locallab", "TargetGray_" + index_str, pedited, spot.targetGray, spotEdited.targetGray);
                assignFromKeyfile(keyFile, "Locallab", "AutoGray_" + index_str, pedited, spot.Autogray, spotEdited.Autogray);
                assignFromKeyfile(keyFile, "Locallab", "Fullimage_" + index_str, pedited, spot.fullimage, spotEdited.fullimage);
                assignFromKeyfile(keyFile, "Locallab", "BlackEv_" + index_str, pedited, spot.blackEv, spotEdited.blackEv);
                assignFromKeyfile(keyFile, "Locallab", "WhiteEv_" + index_str, pedited, spot.whiteEv, spotEdited.whiteEv);
                assignFromKeyfile(keyFile, "Locallab", "Detail_" + index_str, pedited, spot.detail, spotEdited.detail);
                assignFromKeyfile(keyFile, "Locallab", "Sensilog_" + index_str, pedited, spot.sensilog, spotEdited.sensilog);
                assignFromKeyfile(keyFile, "Locallab", "Baselog_" + index_str, pedited, spot.baselog, spotEdited.baselog);
                assignFromKeyfile(keyFile, "Locallab", "Strlog_" + index_str, pedited, spot.strlog, spotEdited.strlog);
                assignFromKeyfile(keyFile, "Locallab", "Anglog_" + index_str, pedited, spot.anglog, spotEdited.anglog);

                // Append LocallabSpot and LocallabParamsEdited
                locallab.spots.push_back(spot);

                if (pedited) {
                    pedited->locallab.spots.push_back(spotEdited);
                }

                // Update increment
                ++i;
            }
        }

        if (keyFile.has_group("PCVignette")) {
            assignFromKeyfile(keyFile, "PCVignette", "Enabled", pedited, pcvignette.enabled, pedited->pcvignette.enabled);
            assignFromKeyfile(keyFile, "PCVignette", "Strength", pedited, pcvignette.strength, pedited->pcvignette.strength);
            assignFromKeyfile(keyFile, "PCVignette", "Feather", pedited, pcvignette.feather, pedited->pcvignette.feather);
            assignFromKeyfile(keyFile, "PCVignette", "Roundness", pedited, pcvignette.roundness, pedited->pcvignette.roundness);
        }

        if (keyFile.has_group("CACorrection")) {
            assignFromKeyfile(keyFile, "CACorrection", "Red", pedited, cacorrection.red, pedited->cacorrection.red);
            assignFromKeyfile(keyFile, "CACorrection", "Blue", pedited, cacorrection.blue, pedited->cacorrection.blue);
        }

        if (keyFile.has_group("Vignetting Correction")) {
            assignFromKeyfile(keyFile, "Vignetting Correction", "Amount", pedited, vignetting.amount, pedited->vignetting.amount);
            assignFromKeyfile(keyFile, "Vignetting Correction", "Radius", pedited, vignetting.radius, pedited->vignetting.radius);
            assignFromKeyfile(keyFile, "Vignetting Correction", "Strength", pedited, vignetting.strength, pedited->vignetting.strength);
            assignFromKeyfile(keyFile, "Vignetting Correction", "CenterX", pedited, vignetting.centerX, pedited->vignetting.centerX);
            assignFromKeyfile(keyFile, "Vignetting Correction", "CenterY", pedited, vignetting.centerY, pedited->vignetting.centerY);
        }

        if (keyFile.has_group("Resize")) {
            assignFromKeyfile(keyFile, "Resize", "Enabled", pedited, resize.enabled, pedited->resize.enabled);
            assignFromKeyfile(keyFile, "Resize", "Scale", pedited, resize.scale, pedited->resize.scale);
            assignFromKeyfile(keyFile, "Resize", "AppliesTo", pedited, resize.appliesTo, pedited->resize.appliesTo);
            assignFromKeyfile(keyFile, "Resize", "Method", pedited, resize.method, pedited->resize.method);
            assignFromKeyfile(keyFile, "Resize", "DataSpecified", pedited, resize.dataspec, pedited->resize.dataspec);
            assignFromKeyfile(keyFile, "Resize", "Width", pedited, resize.width, pedited->resize.width);
            assignFromKeyfile(keyFile, "Resize", "Height", pedited, resize.height, pedited->resize.height);
            if (ppVersion >= 339) {
                assignFromKeyfile(keyFile, "Resize", "AllowUpscaling", pedited, resize.allowUpscaling, pedited->resize.allowUpscaling);
            } else {
                resize.allowUpscaling = false;
                if (pedited) {
                    pedited->resize.allowUpscaling = true;
                }
            }
        }

        if (keyFile.has_group("PostDemosaicSharpening")) {
            assignFromKeyfile(keyFile, "PostDemosaicSharpening", "Enabled", pedited, pdsharpening.enabled, pedited->pdsharpening.enabled);
            assignFromKeyfile(keyFile, "PostDemosaicSharpening", "Contrast", pedited, pdsharpening.contrast, pedited->pdsharpening.contrast);
            assignFromKeyfile(keyFile, "PostDemosaicSharpening", "AutoContrast", pedited, pdsharpening.autoContrast, pedited->pdsharpening.autoContrast);
            assignFromKeyfile(keyFile, "PostDemosaicSharpening", "AutoRadius", pedited, pdsharpening.autoRadius, pedited->pdsharpening.autoRadius);
            assignFromKeyfile(keyFile, "PostDemosaicSharpening", "DeconvRadius", pedited, pdsharpening.deconvradius, pedited->pdsharpening.deconvradius);
            assignFromKeyfile(keyFile, "PostDemosaicSharpening", "DeconvRadiusOffset", pedited, pdsharpening.deconvradiusOffset, pedited->pdsharpening.deconvradiusOffset);
            assignFromKeyfile(keyFile, "PostDemosaicSharpening", "DeconvIterCheck", pedited, pdsharpening.deconvitercheck, pedited->pdsharpening.deconvitercheck);
            assignFromKeyfile(keyFile, "PostDemosaicSharpening", "DeconvIterations", pedited, pdsharpening.deconviter, pedited->pdsharpening.deconviter);
        }

        if (keyFile.has_group("PostResizeSharpening")) {
            assignFromKeyfile(keyFile, "PostResizeSharpening", "Enabled", pedited, prsharpening.enabled, pedited->prsharpening.enabled);
            assignFromKeyfile(keyFile, "PostResizeSharpening", "Contrast", pedited, prsharpening.contrast, pedited->prsharpening.contrast);
            assignFromKeyfile(keyFile, "PostResizeSharpening", "Radius", pedited, prsharpening.radius, pedited->prsharpening.radius);
            assignFromKeyfile(keyFile, "PostResizeSharpening", "Amount", pedited, prsharpening.amount, pedited->prsharpening.amount);

            if (keyFile.has_key("PostResizeSharpening", "Threshold")) {
                if (ppVersion < 302) {
                    int thresh = min(keyFile.get_integer("PostResizeSharpening", "Threshold"), 2000);
                    prsharpening.threshold.setValues(thresh, thresh, 2000, 2000);  // TODO: 2000 is the maximum value and is taken of rtgui/sharpening.cc ; should be changed by the tool modularization
                } else {
                    const std::vector<int> thresh = keyFile.get_integer_list("PostResizeSharpening", "Threshold");

                    if (thresh.size() >= 4) {
                        prsharpening.threshold.setValues(thresh[0], thresh[1], min(thresh[2], 2000), min(thresh[3], 2000));
                    }
                }

                if (pedited) {
                    pedited->prsharpening.threshold = true;
                }
            }

            assignFromKeyfile(keyFile, "PostResizeSharpening", "OnlyEdges", pedited, prsharpening.edgesonly, pedited->prsharpening.edgesonly);
            assignFromKeyfile(keyFile, "PostResizeSharpening", "EdgedetectionRadius", pedited, prsharpening.edges_radius, pedited->prsharpening.edges_radius);
            assignFromKeyfile(keyFile, "PostResizeSharpening", "EdgeTolerance", pedited, prsharpening.edges_tolerance, pedited->prsharpening.edges_tolerance);
            assignFromKeyfile(keyFile, "PostResizeSharpening", "HalocontrolEnabled", pedited, prsharpening.halocontrol, pedited->prsharpening.halocontrol);
            assignFromKeyfile(keyFile, "PostResizeSharpening", "HalocontrolAmount", pedited, prsharpening.halocontrol_amount, pedited->prsharpening.halocontrol_amount);
            assignFromKeyfile(keyFile, "PostResizeSharpening", "Method", pedited, prsharpening.method, pedited->prsharpening.method);
            assignFromKeyfile(keyFile, "PostResizeSharpening", "DeconvRadius", pedited, prsharpening.deconvradius, pedited->prsharpening.deconvradius);
            assignFromKeyfile(keyFile, "PostResizeSharpening", "DeconvAmount", pedited, prsharpening.deconvamount, pedited->prsharpening.deconvamount);
            assignFromKeyfile(keyFile, "PostResizeSharpening", "DeconvDamping", pedited, prsharpening.deconvdamping, pedited->prsharpening.deconvdamping);
            assignFromKeyfile(keyFile, "PostResizeSharpening", "DeconvIterations", pedited, prsharpening.deconviter, pedited->prsharpening.deconviter);
        }

        if (keyFile.has_group("Color Management")) {
            if (keyFile.has_key("Color Management", "InputProfile")) {
                icm.inputProfile = expandRelativePath(fname, "file:", keyFile.get_string("Color Management", "InputProfile"));

                if (pedited) {
                    pedited->icm.inputProfile = true;
                }
            }

            assignFromKeyfile(keyFile, "Color Management", "ToneCurve", pedited, icm.toneCurve, pedited->icm.toneCurve);
            assignFromKeyfile(keyFile, "Color Management", "ApplyLookTable", pedited, icm.applyLookTable, pedited->icm.applyLookTable);
            assignFromKeyfile(keyFile, "Color Management", "ApplyBaselineExposureOffset", pedited, icm.applyBaselineExposureOffset, pedited->icm.applyBaselineExposureOffset);
            assignFromKeyfile(keyFile, "Color Management", "ApplyHueSatMap", pedited, icm.applyHueSatMap, pedited->icm.applyHueSatMap);
            assignFromKeyfile(keyFile, "Color Management", "DCPIlluminant", pedited, icm.dcpIlluminant, pedited->icm.dcpIlluminant);
            assignFromKeyfile(keyFile, "Color Management", "WorkingProfile", pedited, icm.workingProfile, pedited->icm.workingProfile);
            assignFromKeyfile(keyFile, "Color Management", "WorkingTRC", pedited, icm.workingTRC, pedited->icm.workingTRC);
            assignFromKeyfile(keyFile, "Color Management", "WorkingTRCGamma", pedited, icm.workingTRCGamma, pedited->icm.workingTRCGamma);
            assignFromKeyfile(keyFile, "Color Management", "WorkingTRCSlope", pedited, icm.workingTRCSlope, pedited->icm.workingTRCSlope);

            assignFromKeyfile(keyFile, "Color Management", "OutputProfile", pedited, icm.outputProfile, pedited->icm.outputProfile);
            if (ppVersion < 341) {
                if (icm.outputProfile == "RT_Medium_gsRGB") {
                    icm.outputProfile = "RTv4_Medium";
                } else if (icm.outputProfile == "RT_Large_gBT709" || icm.outputProfile == "RT_Large_g10" || icm.outputProfile == "RT_Large_gsRGB") {
                    icm.outputProfile = "RTv4_Large";
                } else if (icm.outputProfile == "WideGamutRGB") {
                    icm.outputProfile = "RTv4_Wide";
                } else if (icm.outputProfile == "RT_sRGB_gBT709" || icm.outputProfile == "RT_sRGB_g10" || icm.outputProfile == "RT_sRGB") {
                    icm.outputProfile = "RTv4_sRGB";
                } else if (icm.outputProfile == "BetaRGB") { // Have we ever provided this profile ? Should we convert this filename ?
                    icm.outputProfile = "RTv4_Beta";
                } else if (icm.outputProfile == "BestRGB") { // Have we ever provided this profile ? Should we convert this filename ?
                    icm.outputProfile = "RTv4_Best";
                } else if (icm.outputProfile == "Rec2020") {
                    icm.outputProfile = "RTv4_Rec2020";
                } else if (icm.outputProfile == "Bruce") { // Have we ever provided this profile ? Should we convert this filename ?
                    icm.outputProfile = "RTv4_Bruce";
                } else if (icm.outputProfile == "ACES") {
                    icm.outputProfile = "RTv4_ACES-AP0";
                }
            }
            if (keyFile.has_key("Color Management", "OutputProfileIntent")) {
                Glib::ustring intent = keyFile.get_string("Color Management", "OutputProfileIntent");

                if (intent == "Perceptual") {
                    icm.outputIntent = RI_PERCEPTUAL;
                } else if (intent == "Relative") {
                    icm.outputIntent = RI_RELATIVE;
                } else if (intent == "Saturation") {
                    icm.outputIntent = RI_SATURATION;
                } else if (intent == "Absolute") {
                    icm.outputIntent = RI_ABSOLUTE;
                }

                if (pedited) {
                    pedited->icm.outputIntent = true;
                }
            }
            assignFromKeyfile(keyFile, "Color Management", "OutputBPC", pedited, icm.outputBPC, pedited->icm.outputBPC);
        }

        if (keyFile.has_group("Wavelet")) {
            assignFromKeyfile(keyFile, "Wavelet", "Enabled", pedited, wavelet.enabled, pedited->wavelet.enabled);
            assignFromKeyfile(keyFile, "Wavelet", "Strength", pedited, wavelet.strength, pedited->wavelet.strength);
            assignFromKeyfile(keyFile, "Wavelet", "Balance", pedited, wavelet.balance, pedited->wavelet.balance);
            assignFromKeyfile(keyFile, "Wavelet", "Sigmafin", pedited, wavelet.sigmafin, pedited->wavelet.sigmafin);
            assignFromKeyfile(keyFile, "Wavelet", "Sigmaton", pedited, wavelet.sigmaton, pedited->wavelet.sigmaton);
            assignFromKeyfile(keyFile, "Wavelet", "Sigmacol", pedited, wavelet.sigmacol, pedited->wavelet.sigmacol);
            assignFromKeyfile(keyFile, "Wavelet", "Sigmadir", pedited, wavelet.sigmadir, pedited->wavelet.sigmadir);
            assignFromKeyfile(keyFile, "Wavelet", "Rangeab", pedited, wavelet.rangeab, pedited->wavelet.rangeab);
            assignFromKeyfile(keyFile, "Wavelet", "Protab", pedited, wavelet.protab, pedited->wavelet.protab);
            assignFromKeyfile(keyFile, "Wavelet", "Iter", pedited, wavelet.iter, pedited->wavelet.iter);
            assignFromKeyfile(keyFile, "Wavelet", "Median", pedited, wavelet.median, pedited->wavelet.median);
            assignFromKeyfile(keyFile, "Wavelet", "Medianlev", pedited, wavelet.medianlev, pedited->wavelet.medianlev);
            assignFromKeyfile(keyFile, "Wavelet", "Linkedg", pedited, wavelet.linkedg, pedited->wavelet.linkedg);
            assignFromKeyfile(keyFile, "Wavelet", "CBenab", pedited, wavelet.cbenab, pedited->wavelet.cbenab);
            assignFromKeyfile(keyFile, "Wavelet", "CBgreenhigh", pedited, wavelet.greenhigh, pedited->wavelet.greenhigh);
            assignFromKeyfile(keyFile, "Wavelet", "CBgreenmed", pedited, wavelet.greenmed, pedited->wavelet.greenmed);
            assignFromKeyfile(keyFile, "Wavelet", "CBgreenlow", pedited, wavelet.greenlow, pedited->wavelet.greenlow);
            assignFromKeyfile(keyFile, "Wavelet", "CBbluehigh", pedited, wavelet.bluehigh, pedited->wavelet.bluehigh);
            assignFromKeyfile(keyFile, "Wavelet", "CBbluemed", pedited, wavelet.bluemed, pedited->wavelet.bluemed);
            assignFromKeyfile(keyFile, "Wavelet", "CBbluelow", pedited, wavelet.bluelow, pedited->wavelet.bluelow);
            assignFromKeyfile(keyFile, "Wavelet", "Ballum", pedited, wavelet.ballum, pedited->wavelet.ballum);
            assignFromKeyfile(keyFile, "Wavelet", "Balchrom", pedited, wavelet.balchrom, pedited->wavelet.balchrom);
            assignFromKeyfile(keyFile, "Wavelet", "Chromfine", pedited, wavelet.chromfi, pedited->wavelet.chromfi);
            assignFromKeyfile(keyFile, "Wavelet", "Chromcoarse", pedited, wavelet.chromco, pedited->wavelet.chromco);
            assignFromKeyfile(keyFile, "Wavelet", "MergeL", pedited, wavelet.mergeL, pedited->wavelet.mergeL);
            assignFromKeyfile(keyFile, "Wavelet", "MergeC", pedited, wavelet.mergeC, pedited->wavelet.mergeC);
            assignFromKeyfile(keyFile, "Wavelet", "Softrad", pedited, wavelet.softrad, pedited->wavelet.softrad);
            assignFromKeyfile(keyFile, "Wavelet", "Softradend", pedited, wavelet.softradend, pedited->wavelet.softradend);
            assignFromKeyfile(keyFile, "Wavelet", "Lipst", pedited, wavelet.lipst, pedited->wavelet.lipst);
            assignFromKeyfile(keyFile, "Wavelet", "AvoidColorShift", pedited, wavelet.avoid, pedited->wavelet.avoid);
            assignFromKeyfile(keyFile, "Wavelet", "Showmask", pedited, wavelet.showmask, pedited->wavelet.showmask);
            assignFromKeyfile(keyFile, "Wavelet", "Oldsh", pedited, wavelet.oldsh, pedited->wavelet.oldsh);
            assignFromKeyfile(keyFile, "Wavelet", "TMr", pedited, wavelet.tmr, pedited->wavelet.tmr);
            assignFromKeyfile(keyFile, "Wavelet", "LabGridALow", pedited, wavelet.labgridALow, pedited->wavelet.labgridALow);
            assignFromKeyfile(keyFile, "Wavelet", "LabGridBLow", pedited, wavelet.labgridBLow, pedited->wavelet.labgridBLow);
            assignFromKeyfile(keyFile, "Wavelet", "LabGridAHigh", pedited, wavelet.labgridAHigh, pedited->wavelet.labgridAHigh);
            assignFromKeyfile(keyFile, "Wavelet", "LabGridBHigh", pedited, wavelet.labgridBHigh, pedited->wavelet.labgridBHigh);

            if (ppVersion < 331) { // wavelet.Lmethod was a string before version 331
                Glib::ustring temp;
                assignFromKeyfile(keyFile, "Wavelet", "LevMethod", pedited, temp, pedited->wavelet.Lmethod);

                try {
                    wavelet.Lmethod = std::stoi(temp);
                } catch (...) {
                }
            } else {
                assignFromKeyfile(keyFile, "Wavelet", "LevMethod", pedited, wavelet.Lmethod, pedited->wavelet.Lmethod);
            }

            assignFromKeyfile(keyFile, "Wavelet", "ChoiceLevMethod", pedited, wavelet.CLmethod, pedited->wavelet.CLmethod);
            assignFromKeyfile(keyFile, "Wavelet", "BackMethod", pedited, wavelet.Backmethod, pedited->wavelet.Backmethod);
            assignFromKeyfile(keyFile, "Wavelet", "TilesMethod", pedited, wavelet.Tilesmethod, pedited->wavelet.Tilesmethod);
            assignFromKeyfile(keyFile, "Wavelet", "DaubMethod", pedited, wavelet.daubcoeffmethod, pedited->wavelet.daubcoeffmethod);
            assignFromKeyfile(keyFile, "Wavelet", "CHromaMethod", pedited, wavelet.CHmethod, pedited->wavelet.CHmethod);
            assignFromKeyfile(keyFile, "Wavelet", "Medgreinf", pedited, wavelet.Medgreinf, pedited->wavelet.Medgreinf);
            assignFromKeyfile(keyFile, "Wavelet", "Ushamethod", pedited, wavelet.ushamethod, pedited->wavelet.ushamethod);
            assignFromKeyfile(keyFile, "Wavelet", "CHSLromaMethod", pedited, wavelet.CHSLmethod, pedited->wavelet.CHSLmethod);
            assignFromKeyfile(keyFile, "Wavelet", "EDMethod", pedited, wavelet.EDmethod, pedited->wavelet.EDmethod);
            assignFromKeyfile(keyFile, "Wavelet", "NPMethod", pedited, wavelet.NPmethod, pedited->wavelet.NPmethod);
            assignFromKeyfile(keyFile, "Wavelet", "BAMethod", pedited, wavelet.BAmethod, pedited->wavelet.BAmethod);
            assignFromKeyfile(keyFile, "Wavelet", "TMMethod", pedited, wavelet.TMmethod, pedited->wavelet.TMmethod);
            assignFromKeyfile(keyFile, "Wavelet", "HSMethod", pedited, wavelet.HSmethod, pedited->wavelet.HSmethod);
            assignFromKeyfile(keyFile, "Wavelet", "DirMethod", pedited, wavelet.Dirmethod, pedited->wavelet.Dirmethod);
            assignFromKeyfile(keyFile, "Wavelet", "Sigma", pedited, wavelet.sigma, pedited->wavelet.sigma);
            assignFromKeyfile(keyFile, "Wavelet", "Offset", pedited, wavelet.offset, pedited->wavelet.offset);
            assignFromKeyfile(keyFile, "Wavelet", "Lowthr", pedited, wavelet.lowthr, pedited->wavelet.lowthr);
            assignFromKeyfile(keyFile, "Wavelet", "ResidualcontShadow", pedited, wavelet.rescon, pedited->wavelet.rescon);
            assignFromKeyfile(keyFile, "Wavelet", "ResidualcontHighlight", pedited, wavelet.resconH, pedited->wavelet.resconH);
            assignFromKeyfile(keyFile, "Wavelet", "Residualchroma", pedited, wavelet.reschro, pedited->wavelet.reschro);
            assignFromKeyfile(keyFile, "Wavelet", "Residualblur", pedited, wavelet.resblur, pedited->wavelet.resblur);
            assignFromKeyfile(keyFile, "Wavelet", "Residualblurc", pedited, wavelet.resblurc, pedited->wavelet.resblurc);
            assignFromKeyfile(keyFile, "Wavelet", "ResidualTM", pedited, wavelet.tmrs, pedited->wavelet.tmrs);
            assignFromKeyfile(keyFile, "Wavelet", "ResidualEDGS", pedited, wavelet.edgs, pedited->wavelet.edgs);
            assignFromKeyfile(keyFile, "Wavelet", "ResidualSCALE", pedited, wavelet.scale, pedited->wavelet.scale);
            assignFromKeyfile(keyFile, "Wavelet", "Residualgamma", pedited, wavelet.gamma, pedited->wavelet.gamma);
            assignFromKeyfile(keyFile, "Wavelet", "ContExtra", pedited, wavelet.sup, pedited->wavelet.sup);
            assignFromKeyfile(keyFile, "Wavelet", "HueRangeResidual", pedited, wavelet.sky, pedited->wavelet.sky);
            assignFromKeyfile(keyFile, "Wavelet", "MaxLev", pedited, wavelet.thres, pedited->wavelet.thres);
            assignFromKeyfile(keyFile, "Wavelet", "ThresholdHighlight", pedited, wavelet.threshold, pedited->wavelet.threshold);
            assignFromKeyfile(keyFile, "Wavelet", "ThresholdShadow", pedited, wavelet.threshold2, pedited->wavelet.threshold2);
            assignFromKeyfile(keyFile, "Wavelet", "Edgedetect", pedited, wavelet.edgedetect, pedited->wavelet.edgedetect);
            assignFromKeyfile(keyFile, "Wavelet", "Edgedetectthr", pedited, wavelet.edgedetectthr, pedited->wavelet.edgedetectthr);
            assignFromKeyfile(keyFile, "Wavelet", "EdgedetectthrHi", pedited, wavelet.edgedetectthr2, pedited->wavelet.edgedetectthr2);
            assignFromKeyfile(keyFile, "Wavelet", "Edgesensi", pedited, wavelet.edgesensi, pedited->wavelet.edgesensi);
            assignFromKeyfile(keyFile, "Wavelet", "Edgeampli", pedited, wavelet.edgeampli, pedited->wavelet.edgeampli);
            assignFromKeyfile(keyFile, "Wavelet", "ThresholdChroma", pedited, wavelet.chroma, pedited->wavelet.chroma);
            assignFromKeyfile(keyFile, "Wavelet", "ChromaLink", pedited, wavelet.chro, pedited->wavelet.chro);
            assignFromKeyfile(keyFile, "Wavelet", "Contrast", pedited, wavelet.contrast, pedited->wavelet.contrast);
            assignFromKeyfile(keyFile, "Wavelet", "Edgrad", pedited, wavelet.edgrad, pedited->wavelet.edgrad);
            assignFromKeyfile(keyFile, "Wavelet", "Edgeffect", pedited, wavelet.edgeffect, pedited->wavelet.edgeffect);
            assignFromKeyfile(keyFile, "Wavelet", "Edgval", pedited, wavelet.edgval, pedited->wavelet.edgval);
            assignFromKeyfile(keyFile, "Wavelet", "ThrEdg", pedited, wavelet.edgthresh, pedited->wavelet.edgthresh);
            assignFromKeyfile(keyFile, "Wavelet", "ThresholdResidShadow", pedited, wavelet.thr, pedited->wavelet.thr);
            assignFromKeyfile(keyFile, "Wavelet", "ThresholdResidHighLight", pedited, wavelet.thrH, pedited->wavelet.thrH);
            assignFromKeyfile(keyFile, "Wavelet", "Residualradius", pedited, wavelet.radius, pedited->wavelet.radius);
            assignFromKeyfile(keyFile, "Wavelet", "ContrastCurve", pedited, wavelet.ccwcurve, pedited->wavelet.ccwcurve);
            assignFromKeyfile(keyFile, "Wavelet", "blcurve", pedited, wavelet.blcurve, pedited->wavelet.blcurve);
            assignFromKeyfile(keyFile, "Wavelet", "OpacityCurveRG", pedited, wavelet.opacityCurveRG, pedited->wavelet.opacityCurveRG);
            assignFromKeyfile(keyFile, "Wavelet", "Levelshc", pedited, wavelet.opacityCurveSH, pedited->wavelet.opacityCurveSH);
            assignFromKeyfile(keyFile, "Wavelet", "OpacityCurveBY", pedited, wavelet.opacityCurveBY, pedited->wavelet.opacityCurveBY);
            assignFromKeyfile(keyFile, "Wavelet", "OpacityCurveW", pedited, wavelet.opacityCurveW, pedited->wavelet.opacityCurveW);
            assignFromKeyfile(keyFile, "Wavelet", "OpacityCurveWL", pedited, wavelet.opacityCurveWL, pedited->wavelet.opacityCurveWL);
            assignFromKeyfile(keyFile, "Wavelet", "HHcurve", pedited, wavelet.hhcurve, pedited->wavelet.hhcurve);
            assignFromKeyfile(keyFile, "Wavelet", "CHcurve", pedited, wavelet.Chcurve, pedited->wavelet.Chcurve);
            assignFromKeyfile(keyFile, "Wavelet", "WavclCurve", pedited, wavelet.wavclCurve, pedited->wavelet.wavclCurve);

            if (keyFile.has_key("Wavelet", "Hueskin")) {
                const std::vector<int> thresh = keyFile.get_integer_list("Wavelet", "Hueskin");

                if (thresh.size() >= 4) {
                    wavelet.hueskin.setValues(thresh[0], thresh[1], min(thresh[2], 300), min(thresh[3], 300));
                }

                if (pedited) {
                    pedited->wavelet.hueskin = true;
                }
            }

            if (keyFile.has_key("Wavelet", "HueRange")) {
                const std::vector<int> thresh = keyFile.get_integer_list("Wavelet", "HueRange");

                if (thresh.size() >= 4) {
                    wavelet.hueskin2.setValues(thresh[0], thresh[1], min(thresh[2], 300), min(thresh[3], 300));
                }

                if (pedited) {
                    pedited->wavelet.hueskin2 = true;
                }
            }

            if (keyFile.has_key("Wavelet", "HLRange")) {
                const std::vector<int> thresh = keyFile.get_integer_list("Wavelet", "HLRange");

                if (thresh.size() >= 4) {
                    wavelet.hllev.setValues(thresh[0], thresh[1], min(thresh[2], 300), min(thresh[3], 300));
                }

                if (pedited) {
                    pedited->wavelet.hllev = true;
                }
            }

            if (keyFile.has_key("Wavelet", "SHRange")) {
                const std::vector<int> thresh = keyFile.get_integer_list("Wavelet", "SHRange");

                if (thresh.size() >= 4) {
                    wavelet.bllev.setValues(thresh[0], thresh[1], min(thresh[2], 300), min(thresh[3], 300));
                }

                if (pedited) {
                    pedited->wavelet.bllev = true;
                }
            }

            if (keyFile.has_key("Wavelet", "Edgcont")) {
                const std::vector<int> thresh = keyFile.get_integer_list("Wavelet", "Edgcont");

                if (thresh.size() >= 4) {
                    wavelet.edgcont.setValues(thresh[0], thresh[1], min(thresh[2], 300), min(thresh[3], 300));
                }

                if (pedited) {
                    pedited->wavelet.edgcont = true;
                }
            }

            if (keyFile.has_key("Wavelet", "Level0noise")) {
                const std::vector<double> thresh = keyFile.get_double_list("Wavelet", "Level0noise");

                if (thresh.size() >= 2) {
                    wavelet.level0noise.setValues(thresh[0], thresh[1]);
                }

                if (pedited) {
                    pedited->wavelet.level0noise = true;
                }
            }

            if (keyFile.has_key("Wavelet", "Level1noise")) {
                const std::vector<double> thresh = keyFile.get_double_list("Wavelet", "Level1noise");

                if (thresh.size() >= 2) {
                    wavelet.level1noise.setValues(thresh[0], thresh[1]);
                }

                if (pedited) {
                    pedited->wavelet.level1noise = true;
                }
            }

            if (keyFile.has_key("Wavelet", "Level2noise")) {
                const std::vector<double> thresh = keyFile.get_double_list("Wavelet", "Level2noise");

                if (thresh.size() >= 2) {
                    wavelet.level2noise.setValues(thresh[0], thresh[1]);
                }

                if (pedited) {
                    pedited->wavelet.level2noise = true;
                }
            }

            if (keyFile.has_key("Wavelet", "Level3noise")) {
                const std::vector<double> thresh = keyFile.get_double_list("Wavelet", "Level3noise");

                if (thresh.size() >= 2) {
                    wavelet.level3noise.setValues(thresh[0], thresh[1]);
                }

                if (pedited) {
                    pedited->wavelet.level3noise = true;
                }
            }

            if (keyFile.has_key("Wavelet", "Pastlev")) {
                const std::vector<int> thresh = keyFile.get_integer_list("Wavelet", "Pastlev");

                if (thresh.size() >= 4) {
                    wavelet.pastlev.setValues(thresh[0], thresh[1], min(thresh[2], 300), min(thresh[3], 300));
                }

                if (pedited) {
                    pedited->wavelet.pastlev = true;
                }
            }

            if (keyFile.has_key("Wavelet", "Satlev")) {
                const std::vector<int> thresh = keyFile.get_integer_list("Wavelet", "Satlev");

                if (thresh.size() >= 4) {
                    wavelet.satlev.setValues(thresh[0], thresh[1], min(thresh[2], 300), min(thresh[3], 300));
                }

                if (pedited) {
                    pedited->wavelet.satlev = true;
                }
            }

            assignFromKeyfile(keyFile, "Wavelet", "Skinprotect", pedited, wavelet.skinprotect, pedited->wavelet.skinprotect);
            assignFromKeyfile(keyFile, "Wavelet", "chrwav", pedited, wavelet.chrwav, pedited->wavelet.chrwav);
            assignFromKeyfile(keyFile, "Wavelet", "bluwav", pedited, wavelet.bluwav, pedited->wavelet.bluwav);
            assignFromKeyfile(keyFile, "Wavelet", "Expcontrast", pedited, wavelet.expcontrast, pedited->wavelet.expcontrast);
            assignFromKeyfile(keyFile, "Wavelet", "Expchroma", pedited, wavelet.expchroma, pedited->wavelet.expchroma);

            for (int i = 0; i < 9; ++i) {
                std::stringstream ss;
                ss << "Contrast" << (i + 1);

                if (keyFile.has_key("Wavelet", ss.str())) {
                    wavelet.c[i] = keyFile.get_integer("Wavelet", ss.str());

                    if (pedited) {
                        pedited->wavelet.c[i] = true;
                    }
                }
            }

            for (int i = 0; i < 9; ++i) {
                std::stringstream ss;
                ss << "Chroma" << (i + 1);

                if (keyFile.has_key("Wavelet", ss.str())) {
                    wavelet.ch[i] = keyFile.get_integer("Wavelet", ss.str());

                    if (pedited) {
                        pedited->wavelet.ch[i] = true;
                    }
                }
            }

            assignFromKeyfile(keyFile, "Wavelet", "Expedge", pedited, wavelet.expedge, pedited->wavelet.expedge);
            assignFromKeyfile(keyFile, "Wavelet", "expbl", pedited, wavelet.expbl, pedited->wavelet.expbl);
            assignFromKeyfile(keyFile, "Wavelet", "Expresid", pedited, wavelet.expresid, pedited->wavelet.expresid);
            assignFromKeyfile(keyFile, "Wavelet", "Expfinal", pedited, wavelet.expfinal, pedited->wavelet.expfinal);
            assignFromKeyfile(keyFile, "Wavelet", "Exptoning", pedited, wavelet.exptoning, pedited->wavelet.exptoning);
            assignFromKeyfile(keyFile, "Wavelet", "Expnoise", pedited, wavelet.expnoise, pedited->wavelet.expnoise);
            assignFromKeyfile(keyFile, "Wavelet", "Expclari", pedited, wavelet.expclari, pedited->wavelet.expclari);
        }

        if (keyFile.has_group("Directional Pyramid Equalizer")) {
            assignFromKeyfile(keyFile, "Directional Pyramid Equalizer", "Enabled", pedited, dirpyrequalizer.enabled, pedited->dirpyrequalizer.enabled);
            assignFromKeyfile(keyFile, "Directional Pyramid Equalizer", "Gamutlab", pedited, dirpyrequalizer.gamutlab, pedited->dirpyrequalizer.gamutlab);
            assignFromKeyfile(keyFile, "Directional Pyramid Equalizer", "cbdlMethod", pedited, dirpyrequalizer.cbdlMethod, pedited->dirpyrequalizer.cbdlMethod);

            if (keyFile.has_key("Directional Pyramid Equalizer", "Hueskin")) {
                const std::vector<int> thresh = keyFile.get_integer_list("Directional Pyramid Equalizer", "Hueskin");

                if (thresh.size() >= 4) {
                    dirpyrequalizer.hueskin.setValues(thresh[0], thresh[1], min(thresh[2], 300), min(thresh[3], 300));
                }

                if (pedited) {
                    pedited->dirpyrequalizer.hueskin = true;
                }
            }

            if (ppVersion < 316) {
                for (int i = 0; i < 5; i ++) {
                    std::stringstream ss;
                    ss << "Mult" << i;

                    if (keyFile.has_key("Directional Pyramid Equalizer", ss.str())) {
                        if (i == 4) {
                            dirpyrequalizer.threshold = keyFile.get_double("Directional Pyramid Equalizer", ss.str());

                            if (pedited) {
                                pedited->dirpyrequalizer.threshold = true;
                            }
                        } else {
                            dirpyrequalizer.mult[i] = keyFile.get_double("Directional Pyramid Equalizer", ss.str());

                            if (pedited) {
                                pedited->dirpyrequalizer.mult[i] = true;
                            }
                        }
                    }
                }

                dirpyrequalizer.mult[4] = 1.0;
            } else {
                // 5 level wavelet + dedicated threshold parameter
                for (int i = 0; i < 6; i ++) {
                    std::stringstream ss;
                    ss << "Mult" << i;

                    if (keyFile.has_key("Directional Pyramid Equalizer", ss.str())) {
                        dirpyrequalizer.mult[i] = keyFile.get_double("Directional Pyramid Equalizer", ss.str());

                        if (pedited) {
                            pedited->dirpyrequalizer.mult[i] = true;
                        }
                    }
                }

                assignFromKeyfile(keyFile, "Directional Pyramid Equalizer", "Threshold", pedited, dirpyrequalizer.threshold, pedited->dirpyrequalizer.threshold);
                assignFromKeyfile(keyFile, "Directional Pyramid Equalizer", "Skinprotect", pedited, dirpyrequalizer.skinprotect, pedited->dirpyrequalizer.skinprotect);
            }
        }

        if (keyFile.has_group("SoftLight")) {
            assignFromKeyfile(keyFile, "SoftLight", "Enabled", pedited, softlight.enabled, pedited->softlight.enabled);
            assignFromKeyfile(keyFile, "SoftLight", "Strength", pedited, softlight.strength, pedited->softlight.strength);
        }

        if (keyFile.has_group("Dehaze")) {
            assignFromKeyfile(keyFile, "Dehaze", "Enabled", pedited, dehaze.enabled, pedited->dehaze.enabled);
            assignFromKeyfile(keyFile, "Dehaze", "Strength", pedited, dehaze.strength, pedited->dehaze.strength);
            assignFromKeyfile(keyFile, "Dehaze", "ShowDepthMap", pedited, dehaze.showDepthMap, pedited->dehaze.showDepthMap);
            assignFromKeyfile(keyFile, "Dehaze", "Depth", pedited, dehaze.depth, pedited->dehaze.depth);
            assignFromKeyfile(keyFile, "Dehaze", "Luminance", pedited, dehaze.luminance, pedited->dehaze.luminance);
        }
        
        if (keyFile.has_group("Film Simulation")) {
            assignFromKeyfile(keyFile, "Film Simulation", "Enabled", pedited, filmSimulation.enabled, pedited->filmSimulation.enabled);
            assignFromKeyfile(keyFile, "Film Simulation", "ClutFilename", pedited, filmSimulation.clutFilename, pedited->filmSimulation.clutFilename);

            if (keyFile.has_key("Film Simulation", "Strength")) {
                if (ppVersion < 321) {
                    filmSimulation.strength = keyFile.get_double("Film Simulation", "Strength") * 100 + 0.1;
                } else {
                    filmSimulation.strength = keyFile.get_integer("Film Simulation", "Strength");
                }

                if (pedited) {
                    pedited->filmSimulation.strength = true;
                }
            }
        }

        if (keyFile.has_group("HSV Equalizer")) {
            if (ppVersion >= 329) {
                assignFromKeyfile(keyFile, "HSV Equalizer", "Enabled", pedited, hsvequalizer.enabled, pedited->hsvequalizer.enabled);
            } else {
                hsvequalizer.enabled = true;

                if (pedited) {
                    pedited->hsvequalizer.enabled = true;
                }
            }

            if (ppVersion >= 300) {
                assignFromKeyfile(keyFile, "HSV Equalizer", "HCurve", pedited, hsvequalizer.hcurve, pedited->hsvequalizer.hcurve);
                assignFromKeyfile(keyFile, "HSV Equalizer", "SCurve", pedited, hsvequalizer.scurve, pedited->hsvequalizer.scurve);
                assignFromKeyfile(keyFile, "HSV Equalizer", "VCurve", pedited, hsvequalizer.vcurve, pedited->hsvequalizer.vcurve);
            }
        }

        if (keyFile.has_group("RGB Curves")) {
            if (ppVersion >= 329) {
                assignFromKeyfile(keyFile, "RGB Curves", "Enabled", pedited, rgbCurves.enabled, pedited->rgbCurves.enabled);
            } else {
                rgbCurves.enabled = true;

                if (pedited) {
                    pedited->rgbCurves.enabled = true;
                }
            }

            assignFromKeyfile(keyFile, "RGB Curves", "LumaMode", pedited, rgbCurves.lumamode, pedited->rgbCurves.lumamode);
            assignFromKeyfile(keyFile, "RGB Curves", "rCurve", pedited, rgbCurves.rcurve, pedited->rgbCurves.rcurve);
            assignFromKeyfile(keyFile, "RGB Curves", "gCurve", pedited, rgbCurves.gcurve, pedited->rgbCurves.gcurve);
            assignFromKeyfile(keyFile, "RGB Curves", "bCurve", pedited, rgbCurves.bcurve, pedited->rgbCurves.bcurve);
        }

        if (keyFile.has_group("ColorToning")) {
            assignFromKeyfile(keyFile, "ColorToning", "Enabled", pedited, colorToning.enabled, pedited->colorToning.enabled);
            assignFromKeyfile(keyFile, "ColorToning", "Method", pedited, colorToning.method, pedited->colorToning.method);
            assignFromKeyfile(keyFile, "ColorToning", "Lumamode", pedited, colorToning.lumamode, pedited->colorToning.lumamode);
            assignFromKeyfile(keyFile, "ColorToning", "Twocolor", pedited, colorToning.twocolor, pedited->colorToning.twocolor);
            assignFromKeyfile(keyFile, "ColorToning", "OpacityCurve", pedited, colorToning.opacityCurve, pedited->colorToning.opacityCurve);
            assignFromKeyfile(keyFile, "ColorToning", "ColorCurve", pedited, colorToning.colorCurve, pedited->colorToning.colorCurve);
            assignFromKeyfile(keyFile, "ColorToning", "Autosat", pedited, colorToning.autosat, pedited->colorToning.autosat);
            assignFromKeyfile(keyFile, "ColorToning", "SatProtectionThreshold", pedited, colorToning.satProtectionThreshold, pedited->colorToning.satprotectionthreshold);
            assignFromKeyfile(keyFile, "ColorToning", "SaturatedOpacity", pedited, colorToning.saturatedOpacity, pedited->colorToning.saturatedopacity);
            assignFromKeyfile(keyFile, "ColorToning", "Strength", pedited, colorToning.strength, pedited->colorToning.strength);

            if (keyFile.has_key("ColorToning", "HighlightsColorSaturation")) {
                const std::vector<int> thresh = keyFile.get_integer_list("ColorToning", "HighlightsColorSaturation");

                if (thresh.size() >= 2) {
                    colorToning.hlColSat.setValues(thresh[0], thresh[1]);
                }

                if (pedited) {
                    pedited->colorToning.hlColSat = true;
                }
            }

            if (keyFile.has_key("ColorToning", "ShadowsColorSaturation")) {
                const std::vector<int> thresh = keyFile.get_integer_list("ColorToning", "ShadowsColorSaturation");

                if (thresh.size() >= 2) {
                    colorToning.shadowsColSat.setValues(thresh[0], thresh[1]);
                }

                if (pedited) {
                    pedited->colorToning.shadowsColSat = true;
                }
            }

            assignFromKeyfile(keyFile, "ColorToning", "ClCurve", pedited, colorToning.clcurve, pedited->colorToning.clcurve);
            assignFromKeyfile(keyFile, "ColorToning", "Cl2Curve", pedited, colorToning.cl2curve, pedited->colorToning.cl2curve);
            assignFromKeyfile(keyFile, "ColorToning", "Redlow", pedited, colorToning.redlow, pedited->colorToning.redlow);
            assignFromKeyfile(keyFile, "ColorToning", "Greenlow", pedited, colorToning.greenlow, pedited->colorToning.greenlow);
            assignFromKeyfile(keyFile, "ColorToning", "Bluelow", pedited, colorToning.bluelow, pedited->colorToning.bluelow);
            assignFromKeyfile(keyFile, "ColorToning", "Satlow", pedited, colorToning.satlow, pedited->colorToning.satlow);
            assignFromKeyfile(keyFile, "ColorToning", "Balance", pedited, colorToning.balance, pedited->colorToning.balance);
            assignFromKeyfile(keyFile, "ColorToning", "Sathigh", pedited, colorToning.sathigh, pedited->colorToning.sathigh);
            assignFromKeyfile(keyFile, "ColorToning", "Redmed", pedited, colorToning.redmed, pedited->colorToning.redmed);
            assignFromKeyfile(keyFile, "ColorToning", "Greenmed", pedited, colorToning.greenmed, pedited->colorToning.greenmed);
            assignFromKeyfile(keyFile, "ColorToning", "Bluemed", pedited, colorToning.bluemed, pedited->colorToning.bluemed);
            assignFromKeyfile(keyFile, "ColorToning", "Redhigh", pedited, colorToning.redhigh, pedited->colorToning.redhigh);
            assignFromKeyfile(keyFile, "ColorToning", "Greenhigh", pedited, colorToning.greenhigh, pedited->colorToning.greenhigh);
            assignFromKeyfile(keyFile, "ColorToning", "Bluehigh", pedited, colorToning.bluehigh, pedited->colorToning.bluehigh);

            assignFromKeyfile(keyFile, "ColorToning", "LabGridALow", pedited, colorToning.labgridALow, pedited->colorToning.labgridALow);
            assignFromKeyfile(keyFile, "ColorToning", "LabGridBLow", pedited, colorToning.labgridBLow, pedited->colorToning.labgridBLow);
            assignFromKeyfile(keyFile, "ColorToning", "LabGridAHigh", pedited, colorToning.labgridAHigh, pedited->colorToning.labgridAHigh);
            assignFromKeyfile(keyFile, "ColorToning", "LabGridBHigh", pedited, colorToning.labgridBHigh, pedited->colorToning.labgridBHigh);
            if (ppVersion < 337) {
                const double scale = ColorToningParams::LABGRID_CORR_SCALE;
                colorToning.labgridALow *= scale;
                colorToning.labgridAHigh *= scale;
                colorToning.labgridBLow *= scale;
                colorToning.labgridBHigh *= scale;
            }
            std::vector<ColorToningParams::LabCorrectionRegion> lg;
            bool found = false;
            bool done = false;
            for (int i = 1; !done; ++i) {
                ColorToningParams::LabCorrectionRegion cur;
                done = true;
                std::string n = std::to_string(i);
                if (assignFromKeyfile(keyFile, "ColorToning", Glib::ustring("LabRegionA_") + n, pedited, cur.a, pedited->colorToning.labregions)) {
                    found = true;
                    done = false;
                }
                if (assignFromKeyfile(keyFile, "ColorToning", Glib::ustring("LabRegionB_") + n, pedited, cur.b, pedited->colorToning.labregions)) {
                    found = true;
                    done = false;
                }
                if (assignFromKeyfile(keyFile, "ColorToning", Glib::ustring("LabRegionSaturation_") + n, pedited, cur.saturation, pedited->colorToning.labregions)) {
                    found = true;
                    done = false;
                }
                if (assignFromKeyfile(keyFile, "ColorToning", Glib::ustring("LabRegionSlope_") + n, pedited, cur.slope, pedited->colorToning.labregions)) {
                    found = true;
                    done = false;
                }
                if (assignFromKeyfile(keyFile, "ColorToning", Glib::ustring("LabRegionOffset_") + n, pedited, cur.offset, pedited->colorToning.labregions)) {
                    found = true;
                    done = false;
                }
                if (assignFromKeyfile(keyFile, "ColorToning", Glib::ustring("LabRegionPower_") + n, pedited, cur.power, pedited->colorToning.labregions)) {
                    found = true;
                    done = false;
                }
                if (assignFromKeyfile(keyFile, "ColorToning", Glib::ustring("LabRegionHueMask_") + n, pedited, cur.hueMask, pedited->colorToning.labregions)) {
                    found = true;
                    done = false;
                }
                if (assignFromKeyfile(keyFile, "ColorToning", Glib::ustring("LabRegionChromaticityMask_") + n, pedited, cur.chromaticityMask, pedited->colorToning.labregions)) {
                    found = true;
                    done = false;
                }
                if (assignFromKeyfile(keyFile, "ColorToning", Glib::ustring("LabRegionLightnessMask_") + n, pedited, cur.lightnessMask, pedited->colorToning.labregions)) {
                    found = true;
                    done = false;
                }
                if (assignFromKeyfile(keyFile, "ColorToning", Glib::ustring("LabRegionMaskBlur_") + n, pedited, cur.maskBlur, pedited->colorToning.labregions)) {
                    found = true;
                    done = false;
                }
                if (assignFromKeyfile(keyFile, "ColorToning", Glib::ustring("LabRegionChannel_") + n, pedited, cur.channel, pedited->colorToning.labregions)) {
                    found = true;
                    done = false;
                }
                if (!done) {
                    lg.emplace_back(cur);
                }
            }
            if (found) {
                colorToning.labregions = std::move(lg);
            }
            assignFromKeyfile(keyFile, "ColorToning", "LabRegionsShowMask", pedited, colorToning.labregionsShowMask, pedited->colorToning.labregionsShowMask);
        }

        if (keyFile.has_group("RAW")) {
            if (keyFile.has_key("RAW", "DarkFrame")) {
                raw.dark_frame = expandRelativePath(fname, "", keyFile.get_string("RAW", "DarkFrame"));

                if (pedited) {
                    pedited->raw.darkFrame = true;
                }
            }

            assignFromKeyfile(keyFile, "RAW", "DarkFrameAuto", pedited, raw.df_autoselect, pedited->raw.df_autoselect);

            if (keyFile.has_key("RAW", "FlatFieldFile")) {
                raw.ff_file = expandRelativePath(fname, "", keyFile.get_string("RAW", "FlatFieldFile"));

                if (pedited) {
                    pedited->raw.ff_file = true;
                }
            }

            assignFromKeyfile(keyFile, "RAW", "FlatFieldAutoSelect", pedited, raw.ff_AutoSelect, pedited->raw.ff_AutoSelect);
            assignFromKeyfile(keyFile, "RAW", "FlatFieldBlurRadius", pedited, raw.ff_BlurRadius, pedited->raw.ff_BlurRadius);
            assignFromKeyfile(keyFile, "RAW", "FlatFieldBlurType", pedited, raw.ff_BlurType, pedited->raw.ff_BlurType);
            assignFromKeyfile(keyFile, "RAW", "FlatFieldAutoClipControl", pedited, raw.ff_AutoClipControl, pedited->raw.ff_AutoClipControl);

            if (ppVersion < 328) {
                // With ppversion < 328 this value was stored as a boolean, which is nonsense.
                // To avoid annoying warnings we skip reading and assume 0.
                raw.ff_clipControl = 0;
            } else {
                assignFromKeyfile(keyFile, "RAW", "FlatFieldClipControl", pedited, raw.ff_clipControl, pedited->raw.ff_clipControl);
            }

            assignFromKeyfile(keyFile, "RAW", "CA", pedited, raw.ca_autocorrect, pedited->raw.ca_autocorrect);
            if (ppVersion >= 342) {
                assignFromKeyfile(keyFile, "RAW", "CAAutoIterations", pedited, raw.caautoiterations, pedited->raw.caautoiterations);
            } else {
                raw.caautoiterations = 1;
            }

            if (ppVersion >= 343) {
                assignFromKeyfile(keyFile, "RAW", "CAAvoidColourshift", pedited, raw.ca_avoidcolourshift, pedited->raw.ca_avoidcolourshift);
            } else {
                raw.ca_avoidcolourshift = false;
            }
            assignFromKeyfile(keyFile, "RAW", "CARed", pedited, raw.cared, pedited->raw.cared);
            assignFromKeyfile(keyFile, "RAW", "CABlue", pedited, raw.cablue, pedited->raw.cablue);
            // For compatibility to elder pp3 versions
            assignFromKeyfile(keyFile, "RAW", "HotDeadPixels", pedited, raw.hotPixelFilter, pedited->raw.hotPixelFilter);
            raw.deadPixelFilter = raw.hotPixelFilter;

            if (pedited) {
                pedited->raw.deadPixelFilter = pedited->raw.hotPixelFilter;
            }

            assignFromKeyfile(keyFile, "RAW", "HotPixelFilter", pedited, raw.hotPixelFilter, pedited->raw.hotPixelFilter);
            assignFromKeyfile(keyFile, "RAW", "DeadPixelFilter", pedited, raw.deadPixelFilter, pedited->raw.deadPixelFilter);
            assignFromKeyfile(keyFile, "RAW", "HotDeadPixelThresh", pedited, raw.hotdeadpix_thresh, pedited->raw.hotdeadpix_thresh);
            assignFromKeyfile(keyFile, "RAW", "PreExposure", pedited, raw.expos, pedited->raw.exPos);

            if (ppVersion < 320) {
                assignFromKeyfile(keyFile, "RAW", "Method", pedited, raw.bayersensor.method, pedited->raw.bayersensor.method);
                assignFromKeyfile(keyFile, "RAW", "CcSteps", pedited, raw.bayersensor.ccSteps, pedited->raw.bayersensor.ccSteps);
                assignFromKeyfile(keyFile, "RAW", "LineDenoise", pedited, raw.bayersensor.linenoise, pedited->raw.bayersensor.linenoise);
                assignFromKeyfile(keyFile, "RAW", "GreenEqThreshold", pedited, raw.bayersensor.greenthresh, pedited->raw.bayersensor.greenEq);
                assignFromKeyfile(keyFile, "RAW", "DCBIterations", pedited, raw.bayersensor.dcb_iterations, pedited->raw.bayersensor.dcbIterations);
                assignFromKeyfile(keyFile, "RAW", "DCBEnhance", pedited, raw.bayersensor.dcb_enhance, pedited->raw.bayersensor.dcbEnhance);
                assignFromKeyfile(keyFile, "RAW", "LMMSEIterations", pedited, raw.bayersensor.lmmse_iterations, pedited->raw.bayersensor.lmmseIterations);
                assignFromKeyfile(keyFile, "RAW", "PreBlackzero", pedited, raw.bayersensor.black0, pedited->raw.bayersensor.exBlack0);
                assignFromKeyfile(keyFile, "RAW", "PreBlackone", pedited, raw.bayersensor.black1, pedited->raw.bayersensor.exBlack1);
                assignFromKeyfile(keyFile, "RAW", "PreBlacktwo", pedited, raw.bayersensor.black2, pedited->raw.bayersensor.exBlack2);
                assignFromKeyfile(keyFile, "RAW", "PreBlackthree", pedited, raw.bayersensor.black3, pedited->raw.bayersensor.exBlack3);
                assignFromKeyfile(keyFile, "RAW", "PreTwoGreen", pedited, raw.bayersensor.twogreen, pedited->raw.bayersensor.exTwoGreen);
            }
        }

        if (keyFile.has_group("RAW Bayer")) {
            assignFromKeyfile(keyFile, "RAW Bayer", "Method", pedited, raw.bayersensor.method, pedited->raw.bayersensor.method);
            assignFromKeyfile(keyFile, "RAW Bayer", "Border", pedited, raw.bayersensor.border, pedited->raw.bayersensor.border);

            if (keyFile.has_key("RAW Bayer", "ImageNum")) {
                raw.bayersensor.imageNum = keyFile.get_integer("RAW Bayer", "ImageNum") - 1;

                if (pedited) {
                    pedited->raw.bayersensor.imageNum = true;
                }
            }

            assignFromKeyfile(keyFile, "RAW Bayer", "CcSteps", pedited, raw.bayersensor.ccSteps, pedited->raw.bayersensor.ccSteps);
            assignFromKeyfile(keyFile, "RAW Bayer", "PreBlack0", pedited, raw.bayersensor.black0, pedited->raw.bayersensor.exBlack0);
            assignFromKeyfile(keyFile, "RAW Bayer", "PreBlack1", pedited, raw.bayersensor.black1, pedited->raw.bayersensor.exBlack1);
            assignFromKeyfile(keyFile, "RAW Bayer", "PreBlack2", pedited, raw.bayersensor.black2, pedited->raw.bayersensor.exBlack2);
            assignFromKeyfile(keyFile, "RAW Bayer", "PreBlack3", pedited, raw.bayersensor.black3, pedited->raw.bayersensor.exBlack3);
            assignFromKeyfile(keyFile, "RAW Bayer", "PreTwoGreen", pedited, raw.bayersensor.twogreen, pedited->raw.bayersensor.exTwoGreen);
            assignFromKeyfile(keyFile, "RAW Bayer", "LineDenoise", pedited, raw.bayersensor.linenoise, pedited->raw.bayersensor.linenoise);

            if (keyFile.has_key("RAW Bayer", "LineDenoiseDirection")) {
                raw.bayersensor.linenoiseDirection = RAWParams::BayerSensor::LineNoiseDirection(keyFile.get_integer("RAW Bayer", "LineDenoiseDirection"));

                if (pedited) {
                    pedited->raw.bayersensor.linenoiseDirection = true;
                }
            }

            assignFromKeyfile(keyFile, "RAW Bayer", "GreenEqThreshold", pedited, raw.bayersensor.greenthresh, pedited->raw.bayersensor.greenEq);
            assignFromKeyfile(keyFile, "RAW Bayer", "DCBIterations", pedited, raw.bayersensor.dcb_iterations, pedited->raw.bayersensor.dcbIterations);
            assignFromKeyfile(keyFile, "RAW Bayer", "DCBEnhance", pedited, raw.bayersensor.dcb_enhance, pedited->raw.bayersensor.dcbEnhance);
            assignFromKeyfile(keyFile, "RAW Bayer", "LMMSEIterations", pedited, raw.bayersensor.lmmse_iterations, pedited->raw.bayersensor.lmmseIterations);
            assignFromKeyfile(keyFile, "RAW Bayer", "DualDemosaicAutoContrast", pedited, raw.bayersensor.dualDemosaicAutoContrast, pedited->raw.bayersensor.dualDemosaicAutoContrast);
            if (ppVersion < 345) {
                raw.bayersensor.dualDemosaicAutoContrast = false;
                if (pedited) {
                    pedited->raw.bayersensor.dualDemosaicAutoContrast = true;
                }
            }
            assignFromKeyfile(keyFile, "RAW Bayer", "DualDemosaicContrast", pedited, raw.bayersensor.dualDemosaicContrast, pedited->raw.bayersensor.dualDemosaicContrast);

            if (keyFile.has_key("RAW Bayer", "PixelShiftMotionCorrectionMethod")) {
                raw.bayersensor.pixelShiftMotionCorrectionMethod = (RAWParams::BayerSensor::PSMotionCorrectionMethod)keyFile.get_integer("RAW Bayer", "PixelShiftMotionCorrectionMethod");

                if (pedited) {
                    pedited->raw.bayersensor.pixelShiftMotionCorrectionMethod = true;
                }
            }

            assignFromKeyfile(keyFile, "RAW Bayer", "PixelShiftEperIso", pedited, raw.bayersensor.pixelShiftEperIso, pedited->raw.bayersensor.pixelShiftEperIso);

            if (ppVersion < 332) {
                raw.bayersensor.pixelShiftEperIso += 1.0;
            }

            assignFromKeyfile(keyFile, "RAW Bayer", "PixelShiftSigma", pedited, raw.bayersensor.pixelShiftSigma, pedited->raw.bayersensor.pixelShiftSigma);
            assignFromKeyfile(keyFile, "RAW Bayer", "PixelShiftShowMotion", pedited, raw.bayersensor.pixelShiftShowMotion, pedited->raw.bayersensor.pixelShiftShowMotion);
            assignFromKeyfile(keyFile, "RAW Bayer", "PixelShiftShowMotionMaskOnly", pedited, raw.bayersensor.pixelShiftShowMotionMaskOnly, pedited->raw.bayersensor.pixelShiftShowMotionMaskOnly);
            assignFromKeyfile(keyFile, "RAW Bayer", "pixelShiftHoleFill", pedited, raw.bayersensor.pixelShiftHoleFill, pedited->raw.bayersensor.pixelShiftHoleFill);
            assignFromKeyfile(keyFile, "RAW Bayer", "pixelShiftMedian", pedited, raw.bayersensor.pixelShiftMedian, pedited->raw.bayersensor.pixelShiftMedian);
            assignFromKeyfile(keyFile, "RAW Bayer", "pixelShiftGreen", pedited, raw.bayersensor.pixelShiftGreen, pedited->raw.bayersensor.pixelShiftGreen);
            assignFromKeyfile(keyFile, "RAW Bayer", "pixelShiftBlur", pedited, raw.bayersensor.pixelShiftBlur, pedited->raw.bayersensor.pixelShiftBlur);
            assignFromKeyfile(keyFile, "RAW Bayer", "pixelShiftSmoothFactor", pedited, raw.bayersensor.pixelShiftSmoothFactor, pedited->raw.bayersensor.pixelShiftSmooth);
            assignFromKeyfile(keyFile, "RAW Bayer", "pixelShiftEqualBright", pedited, raw.bayersensor.pixelShiftEqualBright, pedited->raw.bayersensor.pixelShiftEqualBright);
            assignFromKeyfile(keyFile, "RAW Bayer", "pixelShiftEqualBrightChannel", pedited, raw.bayersensor.pixelShiftEqualBrightChannel, pedited->raw.bayersensor.pixelShiftEqualBrightChannel);
            assignFromKeyfile(keyFile, "RAW Bayer", "pixelShiftNonGreenCross", pedited, raw.bayersensor.pixelShiftNonGreenCross, pedited->raw.bayersensor.pixelShiftNonGreenCross);

            if (ppVersion < 336) {
                if (keyFile.has_key("RAW Bayer", "pixelShiftLmmse")) {
                    const bool useLmmse = keyFile.get_boolean("RAW Bayer", "pixelShiftLmmse");

                    if (useLmmse) {
                        raw.bayersensor.pixelShiftDemosaicMethod = raw.bayersensor.getPSDemosaicMethodString(RAWParams::BayerSensor::PSDemosaicMethod::LMMSE);
                    } else {
                        raw.bayersensor.pixelShiftDemosaicMethod = raw.bayersensor.getPSDemosaicMethodString(RAWParams::BayerSensor::PSDemosaicMethod::AMAZE);
                    }

                    if (pedited) {
                        pedited->raw.bayersensor.pixelShiftDemosaicMethod = true;
                    }
                }
            } else {
                assignFromKeyfile(keyFile, "RAW Bayer", "pixelShiftDemosaicMethod", pedited, raw.bayersensor.pixelShiftDemosaicMethod, pedited->raw.bayersensor.pixelShiftDemosaicMethod);
            }

            assignFromKeyfile(keyFile, "RAW Bayer", "PDAFLinesFilter", pedited, raw.bayersensor.pdafLinesFilter, pedited->raw.bayersensor.pdafLinesFilter);
        }

        if (keyFile.has_group("RAW X-Trans")) {
            assignFromKeyfile(keyFile, "RAW X-Trans", "Method", pedited, raw.xtranssensor.method, pedited->raw.xtranssensor.method);
            assignFromKeyfile(keyFile, "RAW X-Trans", "DualDemosaicAutoContrast", pedited, raw.xtranssensor.dualDemosaicAutoContrast, pedited->raw.xtranssensor.dualDemosaicAutoContrast);
            if (ppVersion < 345) {
                raw.xtranssensor.dualDemosaicAutoContrast = false;
                if (pedited) {
                    pedited->raw.xtranssensor.dualDemosaicAutoContrast = true;
                }
            }
            assignFromKeyfile(keyFile, "RAW X-Trans", "DualDemosaicContrast", pedited, raw.xtranssensor.dualDemosaicContrast, pedited->raw.xtranssensor.dualDemosaicContrast);
            assignFromKeyfile(keyFile, "RAW X-Trans", "Border", pedited, raw.xtranssensor.border, pedited->raw.xtranssensor.border);
            assignFromKeyfile(keyFile, "RAW X-Trans", "CcSteps", pedited, raw.xtranssensor.ccSteps, pedited->raw.xtranssensor.ccSteps);
            assignFromKeyfile(keyFile, "RAW X-Trans", "PreBlackRed", pedited, raw.xtranssensor.blackred, pedited->raw.xtranssensor.exBlackRed);
            assignFromKeyfile(keyFile, "RAW X-Trans", "PreBlackGreen", pedited, raw.xtranssensor.blackgreen, pedited->raw.xtranssensor.exBlackGreen);
            assignFromKeyfile(keyFile, "RAW X-Trans", "PreBlackBlue", pedited, raw.xtranssensor.blackblue, pedited->raw.xtranssensor.exBlackBlue);
        }

        if (keyFile.has_group("Film Negative")) {
            assignFromKeyfile(keyFile, "Film Negative", "Enabled", pedited, filmNegative.enabled, pedited->filmNegative.enabled);
            assignFromKeyfile(keyFile, "Film Negative", "RedRatio", pedited, filmNegative.redRatio, pedited->filmNegative.redRatio);
            assignFromKeyfile(keyFile, "Film Negative", "GreenExponent", pedited, filmNegative.greenExp, pedited->filmNegative.greenExp);
            assignFromKeyfile(keyFile, "Film Negative", "BlueRatio", pedited, filmNegative.blueRatio, pedited->filmNegative.blueRatio);
            if (ppVersion >= 347) {
                bool r, g, b;
                assignFromKeyfile(keyFile, "Film Negative", "RedBase", pedited, filmNegative.redBase, r);
                assignFromKeyfile(keyFile, "Film Negative", "GreenBase", pedited, filmNegative.greenBase, g);
                assignFromKeyfile(keyFile, "Film Negative", "BlueBase", pedited, filmNegative.blueBase, b);
                if (pedited) {
                    pedited->filmNegative.baseValues = r || g || b;
                }
            } else {
                // Backwards compatibility with film negative in RT 5.7: use special film base value -1,
                // to signal that the old channel scaling method should be used.
                filmNegative.redBase = -1.f;
                filmNegative.greenBase = -1.f;
                filmNegative.blueBase = -1.f;
                if (pedited) {
                    pedited->filmNegative.baseValues = true;
                }
            }
        }

        if (keyFile.has_group("MetaData")) {
            int mode = int(MetaDataParams::TUNNEL);
            assignFromKeyfile(keyFile, "MetaData", "Mode", pedited, mode, pedited->metadata.mode);

            if (mode >= int(MetaDataParams::TUNNEL) && mode <= int(MetaDataParams::STRIP)) {
                metadata.mode = static_cast<MetaDataParams::Mode>(mode);
            }
        }

        if (keyFile.has_group("Exif")) {
            for (const auto& key : keyFile.get_keys("Exif")) {
                exif[key] = keyFile.get_string("Exif", key);

                if (pedited) {
                    pedited->exif = true;
                }
            }
        }

        /*
         * Load iptc change settings
         *
         * Existing values are preserved, and the stored values
         * are added to the list. To reset a field, the user has to
         * save the profile with the field leaved empty, but still
         * terminated by a semi-column ";"
         *
         * Please note that the old Keywords and SupplementalCategories
         * tag content is fully replaced by the new one,
         * i.e. they don't merge
         */
        if (keyFile.has_group("IPTC")) {
            for (const auto& key : keyFile.get_keys("IPTC")) {
                // does this key already exist?
                const IPTCPairs::iterator element = iptc.find(key);

                if (element != iptc.end()) {
                    // it already exist so we cleanup the values
                    element->second.clear();
                }

                // TODO: look out if merging Keywords and SupplementalCategories from the procparams chain would be interesting
                for (const auto& currLoadedTagValue : keyFile.get_string_list("IPTC", key)) {
                    iptc[key].push_back(currLoadedTagValue);
                }

                if (pedited) {
                    pedited->iptc = true;
                }
            }
        }

        return 0;
    } catch (const Glib::Error& e) {
        printf("-->%s\n", e.what().c_str());
        setDefaults();
        return 1;
    } catch (...) {
        printf("-->unknown exception!\n");
        setDefaults();
        return 1;
    }

    return 0;
}

ProcParams* ProcParams::create()
{
    return new ProcParams();
}

void ProcParams::destroy(ProcParams* pp)
{
    delete pp;
}

bool ProcParams::operator ==(const ProcParams& other) const
{
    return
        toneCurve == other.toneCurve
        && retinex == other.retinex
        && localContrast == other.localContrast
        && labCurve == other.labCurve
        && sharpenEdge == other.sharpenEdge
        && sharpenMicro == other.sharpenMicro
        && sharpening == other.sharpening
        && prsharpening == other.prsharpening
        && vibrance == other.vibrance
        && wb == other.wb
        && colorappearance == other.colorappearance
        && impulseDenoise == other.impulseDenoise
        && dirpyrDenoise == other.dirpyrDenoise
        && epd == other.epd
        && fattal == other.fattal
        && defringe == other.defringe
        && sh == other.sh
        && crop == other.crop
        && coarse == other.coarse
        && rotate == other.rotate
        && commonTrans == other.commonTrans
        && distortion == other.distortion
        && lensProf == other.lensProf
        && perspective == other.perspective
        && gradient == other.gradient
        && locallab == other.locallab
        && pcvignette == other.pcvignette
        && cacorrection == other.cacorrection
        && vignetting == other.vignetting
        && chmixer == other.chmixer
        && blackwhite == other.blackwhite
        && resize == other.resize
        && raw == other.raw
        && icm == other.icm
        && wavelet == other.wavelet
        && dirpyrequalizer == other.dirpyrequalizer
        && hsvequalizer == other.hsvequalizer
        && filmSimulation == other.filmSimulation
        && softlight == other.softlight
        && rgbCurves == other.rgbCurves
        && colorToning == other.colorToning
        && metadata == other.metadata
        && exif == other.exif
        && iptc == other.iptc
        && dehaze == other.dehaze
        && filmNegative == other.filmNegative;
}

bool ProcParams::operator !=(const ProcParams& other) const
{
    return !(*this == other);
}

void ProcParams::init()
{
}

void ProcParams::cleanup()
{
}

int ProcParams::write(const Glib::ustring& fname, const Glib::ustring& content) const
{
    int error = 0;

    if (fname.length()) {
        FILE *f;
        f = g_fopen(fname.c_str(), "wt");

        if (f == nullptr) {
            error = 1;
        } else {
            fprintf(f, "%s", content.c_str());
            fclose(f);
        }
    }

    return error;
}

PartialProfile::PartialProfile(bool createInstance, bool paramsEditedValue)
{
    if (createInstance) {
        pparams = new ProcParams();
        pedited = new ParamsEdited(paramsEditedValue);
    } else {
        pparams = nullptr;
        pedited = nullptr;
    }
}

PartialProfile::PartialProfile(ProcParams* pp, ParamsEdited* pe, bool fullCopy)
{
    if (fullCopy && pp) {
        pparams = new ProcParams(*pp);
    } else {
        pparams = pp;
    }

    if (fullCopy && pe) {
        pedited = new ParamsEdited(*pe);
    } else {
        pedited = pe;
    }
}

PartialProfile::PartialProfile(const ProcParams* pp, const ParamsEdited* pe)
{
    if (pp) {
        pparams = new ProcParams(*pp);
    } else {
        pparams = nullptr;
    }

    if (pe) {
        pedited = new ParamsEdited(*pe);
    } else {
        pedited = nullptr;
    }
}

void PartialProfile::deleteInstance()
{
    if (pparams) {
        delete pparams;
        pparams = nullptr;
    }

    if (pedited) {
        delete pedited;
        pedited = nullptr;
    }
}

void PartialProfile::clearGeneral()
{
    if (pedited) {
        pedited->general.colorlabel = false;
        pedited->general.intrash = false;
        pedited->general.rank = false;
    }
}

int PartialProfile::load(const Glib::ustring& fName)
{
    if (!pparams) {
        pparams = new ProcParams();
    }

    if (!pedited) {
        pedited = new ParamsEdited();
    }

    if (fName == DEFPROFILE_INTERNAL) {
        return 0;
    } else if (fName == DEFPROFILE_DYNAMIC) {
        return -1; // should not happen here
    } else {
        return pparams->load(fName, pedited);
    }
}

/*
 * Set the all values of the General section to false
 * in order to preserve them in applyTo
 */
void PartialProfile::set(bool v)
{
    if (pedited) {
        pedited->set(v);
    }
}

void PartialProfile::applyTo(ProcParams* destParams, bool fromLastSave) const
{
    if (destParams && pparams && pedited) {
        bool fromHistMatching = fromLastSave && destParams->toneCurve.histmatching && pparams->toneCurve.histmatching;
        pedited->combine(*destParams, *pparams, true);
        if (!fromLastSave) {
            destParams->toneCurve.fromHistMatching = fromHistMatching;
        }
    }
}

AutoPartialProfile::AutoPartialProfile() :
    PartialProfile(true)
{
}

AutoPartialProfile::~AutoPartialProfile()
{
    deleteInstance();
}

}

}<|MERGE_RESOLUTION|>--- conflicted
+++ resolved
@@ -2178,43 +2178,27 @@
     },
     blcurve{
         static_cast<double>(FCT_MinMaxCPoints),
-<<<<<<< HEAD
-        0.0,
-        0.0,
-        0.0,
-        0.35,
-        0.5,
-        0.0,
-        0.35,
-        0.35,
-        1.0,
-        0.0,
-        0.35,
-        0.35
-/*      
-        0.0,
-        0.75,
-        0.35,
-        0.35,
-        1.0,
-        0.75,
-        0.35,
-        0.35
-*/
-=======
         0.0, 
         0.0, 
         0.0, 
         0.35, 
         0.5, 
         0., 
+        0.35,
+        0.35,
+        1.0,
+        0.0,
+        0.35,
+        0.35
+/*      
+        0.0,
         0.35, 
         0.35, 
         1.0, 
         0.0, 
         0.35, 
         0.35
->>>>>>> 85cb2086
+*/
     },
     opacityCurveRG{
         static_cast<double>(FCT_MinMaxCPoints),
@@ -2454,7 +2438,10 @@
         && rangeab == other.rangeab
         && protab == other.protab
         && iter == other.iter
-<<<<<<< HEAD
+        && labgridALow == other.labgridALow
+        && labgridBLow == other.labgridBLow
+        && labgridAHigh == other.labgridAHigh
+        && labgridBHigh == other.labgridBHigh
         && expcontrast == other.expcontrast
         && expchroma == other.expchroma
         && [this, &other]() -> bool
@@ -2545,6 +2532,7 @@
     WavCurve& cCurve,
     Wavblcurve& tCurve,
     WavOpacityCurveRG& opacityCurveLUTRG,
+    WavOpacityCurveSH& opacityCurveLUTSH,
     WavOpacityCurveBY& opacityCurveLUTBY,
     WavOpacityCurveW& opacityCurveLUTW,
     WavOpacityCurveWL& opacityCurveLUTWL
@@ -2553,6 +2541,7 @@
     cCurve.Set(this->ccwcurve);
     tCurve.Set(this->blcurve);
     opacityCurveLUTRG.Set(this->opacityCurveRG);
+    opacityCurveLUTSH.Set(this->opacityCurveSH);
     opacityCurveLUTBY.Set(this->opacityCurveBY);
     opacityCurveLUTW.Set(this->opacityCurveW);
     opacityCurveLUTWL.Set(this->opacityCurveWL);
@@ -3726,13 +3715,10 @@
         && lightness == other.lightness
         && contrast == other.contrast
         && chroma == other.chroma
-=======
->>>>>>> 85cb2086
         && labgridALow == other.labgridALow
         && labgridBLow == other.labgridBLow
         && labgridAHigh == other.labgridAHigh
         && labgridBHigh == other.labgridBHigh
-<<<<<<< HEAD
         && labgridALowmerg == other.labgridALowmerg
         && labgridBLowmerg == other.labgridBLowmerg
         && labgridAHighmerg == other.labgridAHighmerg
@@ -3794,9 +3780,6 @@
         && black == other.black
         && shadex == other.shadex
         && shcompr == other.shcompr
-=======
-        && expcontrast == other.expcontrast
->>>>>>> 85cb2086
         && expchroma == other.expchroma
         && sensiex == other.sensiex
         && structexp == other.structexp
@@ -4169,7 +4152,6 @@
 {
 }
 
-<<<<<<< HEAD
 bool LocallabParams::operator ==(const LocallabParams& other) const
 {
     return
@@ -4177,25 +4159,6 @@
         && selspot == other.selspot
         && spots == other.spots;
 }
-=======
-void WaveletParams::getCurves(
-    WavCurve& cCurve,
-    Wavblcurve& tCurve,
-    WavOpacityCurveRG& opacityCurveLUTRG,
-    WavOpacityCurveSH& opacityCurveLUTSH,
-    WavOpacityCurveBY& opacityCurveLUTBY,
-    WavOpacityCurveW& opacityCurveLUTW,
-    WavOpacityCurveWL& opacityCurveLUTWL
-) const
-{
-    cCurve.Set(this->ccwcurve);
-    tCurve.Set(this->blcurve);
-    opacityCurveLUTRG.Set(this->opacityCurveRG);
-    opacityCurveLUTSH.Set(this->opacityCurveSH);
-    opacityCurveLUTBY.Set(this->opacityCurveBY);
-    opacityCurveLUTW.Set(this->opacityCurveW);
-    opacityCurveLUTWL.Set(this->opacityCurveWL);
->>>>>>> 85cb2086
 
 bool LocallabParams::operator !=(const LocallabParams& other) const
 {
