--- conflicted
+++ resolved
@@ -175,11 +175,7 @@
     gam        = 1.30;
     slope   = 3.;
     neigh      = 80;
-<<<<<<< HEAD
     chrrt      = 0;
-    gain        = 50;
-=======
->>>>>>> aab3a603
     offs    = 0;
     vart    = 200;
     limd = 8;
@@ -1746,17 +1742,10 @@
             keyFile.set_integer ("Retinex", "Neigh",               retinex.neigh);
         }
 
-<<<<<<< HEAD
         if (!pedited || pedited->retinex.chrrt) {
             keyFile.set_integer ("Retinex", "Chrrt",               retinex.chrrt);
         }
 
-        if (!pedited || pedited->retinex.gain) {
-            keyFile.set_integer ("Retinex", "Gain",               retinex.gain);
-        }
-
-=======
->>>>>>> aab3a603
         if (!pedited || pedited->retinex.offs) {
             keyFile.set_integer ("Retinex", "Offs",               retinex.offs);
         }
@@ -8941,11 +8930,7 @@
         && retinex.gam == other.retinex.gam
         && retinex.slope == other.retinex.slope
         && retinex.neigh == other.retinex.neigh
-<<<<<<< HEAD
         && retinex.chrrt == other.retinex.chrrt
-        && retinex.gain == other.retinex.gain
-=======
->>>>>>> aab3a603
         && retinex.limd == other.retinex.limd
         && retinex.highl == other.retinex.highl
         && retinex.highlights == other.retinex.highlights
