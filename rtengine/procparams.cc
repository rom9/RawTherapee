--- conflicted
+++ resolved
@@ -1851,7 +1851,6 @@
 
 BlackWhiteParams::BlackWhiteParams() :
     beforeCurve{
-<<<<<<< HEAD
     DCT_Linear
 },
 beforeCurveMode(BlackWhiteParams::TcMode::STD_BW),
@@ -1867,7 +1866,7 @@
 enabledcc(true),
 enabled(false),
 filter("None"),
-setting("NormalContrast"),
+    setting("RGB-Rel"),
 method("Desaturation"),
 mixerRed(33),
 mixerOrange(33),
@@ -1880,36 +1879,6 @@
 gammaRed(0),
 gammaGreen(0),
 gammaBlue(0)
-=======
-        DCT_Linear
-    },
-    beforeCurveMode(BlackWhiteParams::TcMode::STD_BW),
-    afterCurve{
-        DCT_Linear
-    },
-    afterCurveMode(BlackWhiteParams::TcMode::STD_BW),
-    algo("SP"),
-    luminanceCurve{
-        FCT_Linear
-    },
-    autoc(false),
-    enabledcc(true),
-    enabled(false),
-    filter("None"),
-    setting("RGB-Rel"),
-    method("Desaturation"),
-    mixerRed(33),
-    mixerOrange(33),
-    mixerYellow(33),
-    mixerGreen(33),
-    mixerCyan(33),
-    mixerBlue(33),
-    mixerMagenta(33),
-    mixerPurple(33),
-    gammaRed(0),
-    gammaGreen(0),
-    gammaBlue(0)
->>>>>>> 5a2e6f5f
 {
 }
 
