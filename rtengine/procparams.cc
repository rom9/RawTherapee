--- conflicted
+++ resolved
@@ -25,23 +25,12 @@
 
 #include "curves.h"
 #include "procparams.h"
-<<<<<<< HEAD
-#include "rt_math.h"
-
-=======
-#include "curves.h"
->>>>>>> d47e7f67
+
 #include "../rtgui/multilangmgr.h"
 #include "../rtgui/options.h"
-<<<<<<< HEAD
 #include "../rtgui/paramsedited.h"
 #include "../rtgui/ppversion.h"
 #include "../rtgui/version.h"
-=======
-#include <locale.h>
-
-#define APPVERSION RTVERSION
->>>>>>> d47e7f67
 
 using namespace std;
 extern Options options;
@@ -1137,7 +1126,7 @@
 FattalToneMappingParams::FattalToneMappingParams() :
     enabled(false),
     threshold(0),
-    amount(0)
+    amount(1)
 {
 }
 
