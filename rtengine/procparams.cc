/*
 *  This file is part of RawTherapee.
 *
 *  Copyright (c) 2004-2010 Gabor Horvath <hgabor@rawtherapee.com>
 *
 *  RawTherapee is free software: you can redistribute it and/or modify
 *  it under the terms of the GNU General Public License as published by
 *  the Free Software Foundation, either version 3 of the License, or
 *  (at your option) any later version.
 *
 *  RawTherapee is distributed in the hope that it will be useful,
 *  but WITHOUT ANY WARRANTY; without even the implied warranty of
 *  MERCHANTABILITY or FITNESS FOR A PARTICULAR PURPOSE.  See the
 *  GNU General Public License for more details.
 *
 *  You should have received a copy of the GNU General Public License
 *  along with RawTherapee.  If not, see <http://www.gnu.org/licenses/>.
 */
#include <glib/gstdio.h>
#include "procparams.h"
#include "curves.h"
#include "../rtgui/multilangmgr.h"
#include "../rtgui/version.h"
#include "../rtgui/ppversion.h"
#include "../rtgui/paramsedited.h"
#include "../rtgui/options.h"
#include <locale.h>

#define APPVERSION RTVERSION

using namespace std;
extern Options options;

namespace
{

void avoidEmptyCurve (std::vector<double> &curve)
{
    if (curve.empty()) {
        curve.push_back (FCT_Linear);
    }
}

}

namespace rtengine
{
namespace procparams
{
const int tr = (int) options.rtSettings.top_right;
const int br = (int) options.rtSettings.bot_right;
const int tl = (int) options.rtSettings.top_left;
const int bl = (int) options.rtSettings.bot_left;

const char *LensProfParams::methodstring[static_cast<size_t>(LensProfParams::LcMode::LCP) + 1u] = {"none", "lfauto", "lfmanual", "lcp"};
const char *RAWParams::BayerSensor::methodstring[RAWParams::BayerSensor::numMethods] = {"amaze", "igv", "lmmse", "eahd", "hphd", "vng4", "dcb", "ahd", "fast", "mono", "none", "pixelshift" };
const char *RAWParams::XTransSensor::methodstring[RAWParams::XTransSensor::numMethods] = {"3-pass (best)", "1-pass (medium)", "fast", "mono", "none" };

const char *RAWParams::ff_BlurTypestring[RAWParams::numFlatFileBlurTypes] = {/*"Parametric",*/ "Area Flatfield", "Vertical Flatfield", "Horizontal Flatfield", "V+H Flatfield"};
std::vector<WBEntry*> WBParams::wbEntries;

bool ToneCurveParams::HLReconstructionNecessary (LUTu &histRedRaw, LUTu &histGreenRaw, LUTu &histBlueRaw)
{
    if (options.rtSettings.verbose)
        printf ("histRedRaw[  0]=%07d, histGreenRaw[  0]=%07d, histBlueRaw[  0]=%07d\nhistRedRaw[255]=%07d, histGreenRaw[255]=%07d, histBlueRaw[255]=%07d\n",
                histRedRaw[0], histGreenRaw[0], histBlueRaw[0], histRedRaw[255], histGreenRaw[255], histBlueRaw[255]);

    return histRedRaw[255] > 50 || histGreenRaw[255] > 50 || histBlueRaw[255] > 50 || histRedRaw[0] > 50 || histGreenRaw[0] > 50 || histBlueRaw[0] > 50;
}

void WBParams::init()
{
    // Creation of the different methods and its associated temperature value
    wbEntries.push_back (new WBEntry ("Camera",                 WBT_CAMERA,         M ("TP_WBALANCE_CAMERA"),         0, 1.f,    1.f,    0.f));
    wbEntries.push_back (new WBEntry ("Auto",                   WBT_AUTO,           M ("TP_WBALANCE_AUTO"),           0, 1.f,    1.f,    0.f));
    wbEntries.push_back (new WBEntry ("Daylight",               WBT_DAYLIGHT,       M ("TP_WBALANCE_DAYLIGHT"),    5300, 1.f,    1.f,    0.f));
    wbEntries.push_back (new WBEntry ("Cloudy",                 WBT_CLOUDY,         M ("TP_WBALANCE_CLOUDY"),      6200, 1.f,    1.f,    0.f));
    wbEntries.push_back (new WBEntry ("Shade",                  WBT_SHADE,          M ("TP_WBALANCE_SHADE"),       7600, 1.f,    1.f,    0.f));
    wbEntries.push_back (new WBEntry ("Water 1",                WBT_WATER,          M ("TP_WBALANCE_WATER1"),     35000, 0.3f,   1.1f,   0.f));
    wbEntries.push_back (new WBEntry ("Water 2",                WBT_WATER,          M ("TP_WBALANCE_WATER2"),     48000, 0.63f,  1.38f,  0.f));
    wbEntries.push_back (new WBEntry ("Tungsten",               WBT_TUNGSTEN,       M ("TP_WBALANCE_TUNGSTEN"),    2856, 1.f,    1.f,    0.f));
    wbEntries.push_back (new WBEntry ("Fluo F1",                WBT_FLUORESCENT,    M ("TP_WBALANCE_FLUO1"),       6430, 1.f,    1.f,    0.f));
    wbEntries.push_back (new WBEntry ("Fluo F2",                WBT_FLUORESCENT,    M ("TP_WBALANCE_FLUO2"),       4230, 1.f,    1.f,    0.f));
    wbEntries.push_back (new WBEntry ("Fluo F3",                WBT_FLUORESCENT,    M ("TP_WBALANCE_FLUO3"),       3450, 1.f,    1.f,    0.f));
    wbEntries.push_back (new WBEntry ("Fluo F4",                WBT_FLUORESCENT,    M ("TP_WBALANCE_FLUO4"),       2940, 1.f,    1.f,    0.f));
    wbEntries.push_back (new WBEntry ("Fluo F5",                WBT_FLUORESCENT,    M ("TP_WBALANCE_FLUO5"),       6350, 1.f,    1.f,    0.f));
    wbEntries.push_back (new WBEntry ("Fluo F6",                WBT_FLUORESCENT,    M ("TP_WBALANCE_FLUO6"),       4150, 1.f,    1.f,    0.f));
    wbEntries.push_back (new WBEntry ("Fluo F7",                WBT_FLUORESCENT,    M ("TP_WBALANCE_FLUO7"),       6500, 1.f,    1.f,    0.f));
    wbEntries.push_back (new WBEntry ("Fluo F8",                WBT_FLUORESCENT,    M ("TP_WBALANCE_FLUO8"),       5020, 1.f,    1.f,    0.f));
    wbEntries.push_back (new WBEntry ("Fluo F9",                WBT_FLUORESCENT,    M ("TP_WBALANCE_FLUO9"),       4330, 1.f,    1.f,    0.f));
    wbEntries.push_back (new WBEntry ("Fluo F10",               WBT_FLUORESCENT,    M ("TP_WBALANCE_FLUO10"),      5300, 1.f,    1.f,    0.f));
    wbEntries.push_back (new WBEntry ("Fluo F11",               WBT_FLUORESCENT,    M ("TP_WBALANCE_FLUO11"),      4000, 1.f,    1.f,    0.f));
    wbEntries.push_back (new WBEntry ("Fluo F12",               WBT_FLUORESCENT,    M ("TP_WBALANCE_FLUO12"),      3000, 1.f,    1.f,    0.f));
    wbEntries.push_back (new WBEntry ("HMI Lamp",               WBT_LAMP,           M ("TP_WBALANCE_HMI"),         4800, 1.f,    1.f,    0.f));
    wbEntries.push_back (new WBEntry ("GTI Lamp",               WBT_LAMP,           M ("TP_WBALANCE_GTI"),         5000, 1.f,    1.f,    0.f));
    wbEntries.push_back (new WBEntry ("JudgeIII Lamp",          WBT_LAMP,           M ("TP_WBALANCE_JUDGEIII"),    5100, 1.f,    1.f,    0.f));
    wbEntries.push_back (new WBEntry ("Solux Lamp 3500K",       WBT_LAMP,           M ("TP_WBALANCE_SOLUX35"),     3480, 1.f,    1.f,    0.f));
    wbEntries.push_back (new WBEntry ("Solux Lamp 4100K",       WBT_LAMP,           M ("TP_WBALANCE_SOLUX41"),     3930, 1.f,    1.f,    0.f));
    wbEntries.push_back (new WBEntry ("Solux Lamp 4700K",       WBT_LAMP,           M ("TP_WBALANCE_SOLUX47"),     4700, 1.f,    1.f,    0.f));
    wbEntries.push_back (new WBEntry ("NG Solux Lamp 4700K",    WBT_LAMP,           M ("TP_WBALANCE_SOLUX47_NG"),  4480, 1.f,    1.f,    0.f));
    wbEntries.push_back (new WBEntry ("LED LSI Lumelex 2040",   WBT_LED,            M ("TP_WBALANCE_LED_LSI"),     2970, 1.f,    1.f,    0.f));
    wbEntries.push_back (new WBEntry ("LED CRS SP12 WWMR16",    WBT_LED,            M ("TP_WBALANCE_LED_CRS"),     3050, 1.f,    1.f,    0.f));
    wbEntries.push_back (new WBEntry ("Flash 5500K",            WBT_FLASH,          M ("TP_WBALANCE_FLASH55"),     5500, 1.f,    1.f,    0.f));
    wbEntries.push_back (new WBEntry ("Flash 6000K",            WBT_FLASH,          M ("TP_WBALANCE_FLASH60"),     6000, 1.f,    1.f,    0.f));
    wbEntries.push_back (new WBEntry ("Flash 6500K",            WBT_FLASH,          M ("TP_WBALANCE_FLASH65"),     6500, 1.f,    1.f,    0.f));
    // Should remain the last one
    wbEntries.push_back (new WBEntry ("Custom",                 WBT_CUSTOM,         M ("TP_WBALANCE_CUSTOM"),        0, 1.f,    1.f,    0.f));
}

void WBParams::cleanup()
{
    for (unsigned int i = 0; i < wbEntries.size(); i++) {
        delete wbEntries[i];
    }
}

// Maps crop to resized width (e.g. smaller previews)
void CropParams::mapToResized (int resizedWidth, int resizedHeight, int scale, int &x1, int &x2, int &y1, int &y2) const
{
    x1 = 0, x2 = resizedWidth, y1 = 0, y2 = resizedHeight;

    if (enabled) {
        x1 = min (resizedWidth - 1, max (0, x / scale));
        y1 = min (resizedHeight - 1, max (0, y / scale));
        x2 = min (resizedWidth, max (0, (x + w) / scale));
        y2 = min (resizedHeight, max (0, (y + h) / scale));
    }
}

RetinexParams::RetinexParams ()
{
    setDefaults ();
}

void RetinexParams::getDefaulttransmissionCurve (std::vector<double> &curve)
{
    double v[12] =   {   0.00, 0.50, 0.35, 0.35,
                         0.60, 0.75, 0.35, 0.35,
                         1.00, 0.50, 0.35, 0.35,
                     };


    curve.resize (13);
    curve.at (0 ) = double (FCT_MinMaxCPoints);

    for (size_t i = 1; i < curve.size(); ++i) {
        curve.at (i) = v[i - 1];
    }
}
void RetinexParams::getDefaultgaintransmissionCurve (std::vector<double> &curve)
{
    double v[16] = { 0.00,  0.1, 0.35, 0.00,
                     0.25, 0.25, 0.35, 0.35,
                     0.70, 0.25, 0.35, 0.35,
                     1.00,  0.1, 0.00, 0.00
                   };


    curve.resize (17);
    curve.at (0 ) = double (FCT_MinMaxCPoints);

    for (size_t i = 1; i < curve.size(); ++i) {
        curve.at (i) = v[i - 1];
    }
}


void RetinexParams::setDefaults()
{
    enabled = false;
    str = 20;
    scal = 3;
    iter = 1;
    grad = 1;
    grads = 1;
    gam = 1.30;
    slope = 3.;
    neigh = 80;
    offs = 0;
    vart = 200;
    limd = 8;
    highl = 4;
    highlights = 0;
    htonalwidth = 80;
    shadows = 0;
    stonalwidth = 80;
    radius = 40;

    skal = 3;
    retinexMethod = "high";
    mapMethod = "none";
    viewMethod = "none";
    retinexcolorspace = "Lab";
    gammaretinex = "none";
    medianmap = false;
    cdcurve.clear();
    cdcurve.push_back (DCT_Linear);
    cdHcurve.clear();
    cdHcurve.push_back (DCT_Linear);
    lhcurve.clear();
    lhcurve.push_back (DCT_Linear);
    mapcurve.clear();
    mapcurve.push_back (DCT_Linear);
    getDefaultgaintransmissionCurve (gaintransmissionCurve);

    getDefaulttransmissionCurve (transmissionCurve);
}

void RetinexParams::getCurves (RetinextransmissionCurve &transmissionCurveLUT, RetinexgaintransmissionCurve &gaintransmissionCurveLUT) const
{
    transmissionCurveLUT.Set (this->transmissionCurve);
    gaintransmissionCurveLUT.Set (this->gaintransmissionCurve);

}


ColorToningParams::ColorToningParams () : hlColSat (60, 80, false), shadowsColSat (80, 208, false)
{
    setDefaults();
}

void ColorToningParams::getDefaultColorCurve (std::vector<double> &curve)
{
    double v[8] = { 0.050, 0.62, 0.25, 0.25,
                    0.585, 0.11, 0.25, 0.25
                  };

    curve.resize (9);
    curve.at (0) = double (FCT_MinMaxCPoints);

    for (size_t i = 1; i < curve.size(); ++i) {
        curve.at (i) = v[i - 1];
    }
}


void ColorToningParams::getDefaultOpacityCurve (std::vector<double> &curve)
{
    double v[16] = { 0.00, 0.3, 0.35, 0.00,
                     0.25, 0.8, 0.35, 0.35,
                     0.70, 0.8, 0.35, 0.35,
                     1.00, 0.3, 0.00, 0.00
                   };
    curve.resize (17);
    curve.at (0 ) = double (FCT_MinMaxCPoints);

    for (size_t i = 1; i < curve.size(); ++i) {
        curve.at (i) = v[i - 1];
    }
}

void ColorToningParams::getDefaultCLCurve (std::vector<double> &curve)
{
    double v[6] = { 0.00, 0.00,
                    0.35, 0.65,
                    1.00, 1.00
                  };

    curve.resize (7);
    curve.at (0) = double (DCT_NURBS);

    for (size_t i = 1; i < curve.size(); ++i) {
        curve.at (i) = v[i - 1];
    }
}

void ColorToningParams::getDefaultCL2Curve (std::vector<double> &curve)
{
    double v[6] = { 0.00, 0.00,
                    0.35, 0.65,
                    1.00, 1.00
                  };

    curve.resize (7);
    curve.at (0) = double (DCT_NURBS);

    for (size_t i = 1; i < curve.size(); ++i) {
        curve.at (i) = v[i - 1];
    }
}

void ColorToningParams::setDefaults()
{
    enabled = false;
    autosat = true;
    method = "Lab";

    getDefaultColorCurve (colorCurve);
    getDefaultOpacityCurve (opacityCurve);
    getDefaultCLCurve (clcurve);
    getDefaultCL2Curve (cl2curve);

    hlColSat.setValues (60, 80);
    shadowsColSat.setValues (80, 208);
    balance = 0;
    satProtectionThreshold = 30;
    saturatedOpacity = 80;
    strength = 50;
    lumamode = true;
    twocolor = "Std";
    redlow = 0.0;
    greenlow = 0.0;
    bluelow = 0.0;
    satlow = 0.0;
    sathigh = 0.0;
    redmed = 0.0;
    greenmed = 0.0;
    bluemed = 0.0;
    redhigh = 0.0;
    greenhigh = 0.0;
    bluehigh = 0.0;
}

void ColorToningParams::mixerToCurve (std::vector<double> &colorCurve, std::vector<double> &opacityCurve) const
{
    // check if non null first
    if (!redlow && !greenlow && !bluelow && !redmed && !greenmed && !bluemed && !redhigh && !greenhigh && !bluehigh) {
        colorCurve.resize (1);
        colorCurve.at (0) = FCT_Linear;
        opacityCurve.resize (1);
        opacityCurve.at (0) = FCT_Linear;
        return;
    }

    float low[3]; // RGB color for shadows
    float med[3]; // RGB color for mid-tones
    float high[3]; // RGB color for highlights
    float lowSat = 0.f;
    float medSat = 0.f;
    float highSat = 0.f;
    float minTmp, maxTmp;

// Fill the shadow mixer values of the Color TOning tool
    low[0] = float (redlow ) / 100.f; // [-1. ; +1.]
    low[1] = float (greenlow) / 100.f; // [-1. ; +1.]
    low[2] = float (bluelow ) / 100.f; // [-1. ; +1.]
    minTmp = min<float> (low[0], low[1], low[2]);
    maxTmp = max<float> (low[0], low[1], low[2]);

    if (maxTmp - minTmp > 0.005f) {
        float v[3];
        lowSat = (maxTmp - minTmp) / 2.f;

        if (low[0] == minTmp) {
            v[0] = 0.f;
        } else if (low[1] == minTmp) {
            v[1] = 0.f;
        } else if (low[2] == minTmp) {
            v[2] = 0.f;
        }

        if (low[0] == maxTmp) {
            v[0] = 1.f;
        } else if (low[1] == maxTmp) {
            v[1] = 1.f;
        } else if (low[2] == maxTmp) {
            v[2] = 1.f;
        }

        if (low[0] != minTmp && low[0] != maxTmp) {
            v[0] = (low[0] - minTmp) / (maxTmp - minTmp);
        } else if (low[1] != minTmp && low[1] != maxTmp) {
            v[1] = (low[1] - minTmp) / (maxTmp - minTmp);
        } else if (low[2] != minTmp && low[2] != maxTmp) {
            v[2] = (low[2] - minTmp) / (maxTmp - minTmp);
        }

        low[0] = v[0];
        low[1] = v[1];
        low[2] = v[2];
    } else {
        low[0] = low[1] = low[2] = 1.f;
    }

// Fill the mid-tones mixer values of the Color TOning tool
    med[0] = float (redmed ) / 100.f; // [-1. ; +1.]
    med[1] = float (greenmed) / 100.f; // [-1. ; +1.]
    med[2] = float (bluemed ) / 100.f; // [-1. ; +1.]
    minTmp = min<float> (med[0], med[1], med[2]);
    maxTmp = max<float> (med[0], med[1], med[2]);

    if (maxTmp - minTmp > 0.005f) {
        float v[3];
        medSat = (maxTmp - minTmp) / 2.f;

        if (med[0] == minTmp) {
            v[0] = 0.f;
        } else if (med[1] == minTmp) {
            v[1] = 0.f;
        } else if (med[2] == minTmp) {
            v[2] = 0.f;
        }

        if (med[0] == maxTmp) {
            v[0] = 1.f;
        } else if (med[1] == maxTmp) {
            v[1] = 1.f;
        } else if (med[2] == maxTmp) {
            v[2] = 1.f;
        }

        if (med[0] != minTmp && med[0] != maxTmp) {
            v[0] = (med[0] - minTmp) / (maxTmp - minTmp);
        } else if (med[1] != minTmp && med[1] != maxTmp) {
            v[1] = (med[1] - minTmp) / (maxTmp - minTmp);
        } else if (med[2] != minTmp && med[2] != maxTmp) {
            v[2] = (med[2] - minTmp) / (maxTmp - minTmp);
        }

        med[0] = v[0];
        med[1] = v[1];
        med[2] = v[2];
    } else {
        med[0] = med[1] = med[2] = 1.f;
    }

    // Fill the highlight mixer values of the Color TOning tool
    high[0] = float (redhigh  ) / 100.f; // [-1. ; +1.]
    high[1] = float (greenhigh) / 100.f; // [-1. ; +1.]
    high[2] = float (bluehigh ) / 100.f; // [-1. ; +1.]
    minTmp = min<float> (high[0], high[1], high[2]);
    maxTmp = max<float> (high[0], high[1], high[2]);

    if (maxTmp - minTmp > 0.005f) {
        float v[3];
        highSat = (maxTmp - minTmp) / 2.f;

        if (high[0] == minTmp) {
            v[0] = 0.f;
        } else if (high[1] == minTmp) {
            v[1] = 0.f;
        } else if (high[2] == minTmp) {
            v[2] = 0.f;
        }

        if (high[0] == maxTmp) {
            v[0] = 1.f;
        } else if (high[1] == maxTmp) {
            v[1] = 1.f;
        } else if (high[2] == maxTmp) {
            v[2] = 1.f;
        }

        if (high[0] != minTmp && high[0] != maxTmp) {
            v[0] = (high[0] - minTmp) / (maxTmp - minTmp);
        } else if (high[1] != minTmp && high[1] != maxTmp) {
            v[1] = (high[1] - minTmp) / (maxTmp - minTmp);
        } else if (high[2] != minTmp && high[2] != maxTmp) {
            v[2] = (high[2] - minTmp) / (maxTmp - minTmp);
        }

        high[0] = v[0];
        high[1] = v[1];
        high[2] = v[2];
    } else {
        high[0] = high[1] = high[2] = 1.f;
    }




    const double xPosLow  = 0.1;
    const double xPosMed  = 0.4;
    const double xPosHigh = 0.7;



    colorCurve.resize ( medSat != 0.f ? 13 : 9 );
    colorCurve.at (0) = FCT_MinMaxCPoints;
    opacityCurve.resize (13);
    opacityCurve.at (0) = FCT_MinMaxCPoints;

    float h, s, l;
    int idx = 1;

    if (lowSat == 0.f) {
        if (medSat != 0.f) {
            Color::rgb2hsl (med[0], med[1], med[2], h, s, l);
        } else { // highSat can't be null if the 2 other ones are!
            Color::rgb2hsl (high[0], high[1], high[2], h, s, l);
        }
    } else {
        Color::rgb2hsl (low[0], low[1], low[2], h, s, l);
    }

    colorCurve.at (idx++) = xPosLow;
    colorCurve.at (idx++) = h;
    colorCurve.at (idx++) = 0.35;
    colorCurve.at (idx++) = 0.35;

    if (medSat != 0.f) {
        Color::rgb2hsl (med[0], med[1], med[2], h, s, l);
        colorCurve.at (idx++) = xPosMed;
        colorCurve.at (idx++) = h;
        colorCurve.at (idx++) = 0.35;
        colorCurve.at (idx++) = 0.35;
    }

    if (highSat == 0.f) {
        if (medSat != 0.f) {
            Color::rgb2hsl (med[0], med[1], med[2], h, s, l);
        } else { // lowSat can't be null if the 2 other ones are!
            Color::rgb2hsl (low[0], low[1], low[2], h, s, l);
        }
    } else {
        Color::rgb2hsl (high[0], high[1], high[2], h, s, l);
    }

    colorCurve.at (idx++) = xPosHigh;
    colorCurve.at (idx++) = h;
    colorCurve.at (idx++) = 0.35;
    colorCurve.at (idx)   = 0.35;

    opacityCurve.at (1)  = xPosLow;
    opacityCurve.at (2)  = double (lowSat);
    opacityCurve.at (3)  = 0.35;
    opacityCurve.at (4)  = 0.35;
    opacityCurve.at (5)  = xPosMed;
    opacityCurve.at (6)  = double (medSat);
    opacityCurve.at (7)  = 0.35;
    opacityCurve.at (8)  = 0.35;
    opacityCurve.at (9)  = xPosHigh;
    opacityCurve.at (10) = double (highSat);
    opacityCurve.at (11) = 0.35;
    opacityCurve.at (12) = 0.35;
}

void ColorToningParams::slidersToCurve (std::vector<double> &colorCurve, std::vector<double> &opacityCurve) const
{
    if (hlColSat.value[0] == 0 && shadowsColSat.value[0] == 0) { // if both opacity are null, set both curves to Linear
        colorCurve.resize (1);
        colorCurve.at (0) = FCT_Linear;
        opacityCurve.resize (1);
        opacityCurve.at (0) = FCT_Linear;
        return;
    }

    colorCurve.resize (9);
    colorCurve.at (0) = FCT_MinMaxCPoints;
    colorCurve.at (1) = 0.26 + 0.12 * double (balance) / 100.;
    colorCurve.at (2) = double (shadowsColSat.value[1]) / 360.;
    colorCurve.at (3) = 0.35;
    colorCurve.at (4) = 0.35;
    colorCurve.at (5) = 0.64 + 0.12 * double (balance) / 100.;
    colorCurve.at (6) = double (hlColSat.value[1]) / 360.;
    colorCurve.at (7) = 0.35;
    colorCurve.at (8) = 0.35;

    opacityCurve.resize (9);
    opacityCurve.at (0) = FCT_MinMaxCPoints;
    opacityCurve.at (1) = colorCurve.at (1);
    opacityCurve.at (2) = double (shadowsColSat.value[0]) / 100.;
    opacityCurve.at (3) = 0.35;
    opacityCurve.at (4) = 0.35;
    opacityCurve.at (5) = colorCurve.at (5);
    opacityCurve.at (6) = double (hlColSat.value[0]) / 100.;
    opacityCurve.at (7) = 0.35;
    opacityCurve.at (8) = 0.35;
}

void ColorToningParams::getCurves (ColorGradientCurve &colorCurveLUT, OpacityCurve &opacityCurveLUT, const double xyz_rgb[3][3], bool &opautili) const
{
    float satur = 0.8f;
    float lumin = 0.5f; //middle of luminance for optimization of gamut - no real importance...as we work in XYZ and gamut control

    // Transform slider values to control points
    std::vector<double> cCurve, oCurve;

    if (method == "RGBSliders" || method == "Splitlr") {
        slidersToCurve (cCurve, oCurve);
    } else if (method == "Splitco") {
        mixerToCurve (cCurve, oCurve);
    } else {
        cCurve = this->colorCurve;
        oCurve = this->opacityCurve;
    }

    if (method == "Lab") {
        if (twocolor == "Separ") {
            satur = 0.9f;
        }

        if (twocolor == "All" || twocolor == "Two") {
            satur = 0.9f;
        }

        colorCurveLUT.SetXYZ (cCurve, xyz_rgb, satur, lumin);
        opacityCurveLUT.Set (oCurve, opautili);
    } else if (method == "Splitlr" || method == "Splitco") {
        colorCurveLUT.SetXYZ (cCurve, xyz_rgb, satur, lumin);
        opacityCurveLUT.Set (oCurve, opautili);
    } else if (method.substr (0, 3) == "RGB") {
        colorCurveLUT.SetRGB (cCurve);
        opacityCurveLUT.Set (oCurve, opautili);
    }
}

SharpeningParams::SharpeningParams() :
    enabled (false),
    radius (0.5),
    amount (200),
    threshold (20, 80, 2000, 1200, false),
    edgesonly (false),
    edges_radius (1.9),
    edges_tolerance (1800),
    halocontrol (false),
    halocontrol_amount (85),
    deconvamount (75),
    deconvradius (0.75),
    deconviter (30),
    deconvdamping (20)
{};


VibranceParams::VibranceParams() :
    enabled (false),
    pastels (0),
    saturated (0),
    psthreshold (0, 75, false),
    protectskins (false),
    avoidcolorshift (true),
    pastsattog (true)
{};


//WaveletParams::WaveletParams (): hueskin(-5, 25, 170, 120, false), hueskin2(-260, -250, -130, -140, false), hllev(50, 75, 100, 98, false), bllev(0, 2, 50, 25, false), pastlev(0, 2, 30, 20, false), satlev(30, 45, 130, 100, false), edgcont(0, 20, 100, 75, false){

WaveletParams::WaveletParams() :
    hueskin     (  -5,   25,  170,  120, false),
    hueskin2    (-260, -250, -130, -140, false),
    hllev       (  50,   75,  100,   98, false),
    bllev       (   0,    2,   50,   25, false),
    pastlev     (   0,    2,   30,   20, false),
    satlev      (  30,   45,  130,  100, false),
    edgcont     (  bl,   tl,   br,   tr, false),
    /*edgcont     (   0,   10,   75,   40, false),*/
    level0noise (0, 0, false),
    level1noise (0, 0, false),
    level2noise (0, 0, false),
    level3noise (0, 0, false)
{
    setDefaults ();
}

void WaveletParams::getDefaultOpacityCurveRG (std::vector<double> &curve)
{
    double v[8] = { 0.0,  0.50, 0.35, 0.35,
                    1.00, 0.50, 0.35, 0.35
                  };

    curve.resize (9);
    curve.at (0) = double (FCT_MinMaxCPoints);

    for (size_t i = 1; i < curve.size(); ++i) {
        curve.at (i) = v[i - 1];
    }
}
void WaveletParams::getDefaultOpacityCurveBY (std::vector<double> &curve)
{
    double v[8] = { 0.0,  0.50, 0.35, 0.35,
                    1.00, 0.50, 0.35, 0.35
                  };

    curve.resize (9);
    curve.at (0 ) = double (FCT_MinMaxCPoints);

    for (size_t i = 1; i < curve.size(); ++i) {
        curve.at (i) = v[i - 1];
    }
}


void WaveletParams::getDefaultOpacityCurveW (std::vector<double> &curve)
{
    double v[16] = { 0.00, 0.35, 0.35, 0.00,
                     0.35, 0.75, 0.35, 0.35,
                     0.60, 0.75, 0.35, 0.35,
                     1.00, 0.35, 0.00, 0.00
                   };
    curve.resize (17);
    curve.at (0) = double (FCT_MinMaxCPoints);

    for (size_t i = 1; i < curve.size(); ++i) {
        curve.at (i) = v[i - 1];
    }
}

void WaveletParams::getDefaultOpacityCurveWL (std::vector<double> &curve)
{
    double v[8] = { 0.0,  0.50, 0.35, 0.35,
                    1.00, 0.50, 0.35, 0.35
                  };

    /*double v[12]={ 0.00, 0.53, 0.35, 0.00,
                      0.42, 0.53, 0.35, 0.35,
                      1.00, 0.15, 0.00, 0.00 };
                  */
    curve.resize (9);
    curve.at (0) = double (FCT_MinMaxCPoints);

    for (size_t i = 1; i < curve.size(); ++i) {
        curve.at (i) = v[i - 1];
    }
}


void WaveletParams::getDefaultCCWCurve (std::vector<double> &curve)
{
    double v[12] = { 0.0,  0.25, 0.35, 0.35,
                     0.50, 0.75, 0.35, 0.35,
                     0.90, 0.0,  0.35, 0.35
                   };

    curve.resize (13);
    curve.at (0 ) = double (FCT_MinMaxCPoints);

    for (size_t i = 1; i < curve.size(); ++i) {
        curve.at (i) = v[i - 1];
    }

}

void WaveletParams::getCurves (WavCurve &cCurve, WavOpacityCurveRG &opacityCurveLUTRG, WavOpacityCurveBY &opacityCurveLUTBY, WavOpacityCurveW &opacityCurveLUTW, WavOpacityCurveWL &opacityCurveLUTWL) const
{
    cCurve.Set (this->ccwcurve);
    opacityCurveLUTRG.Set (this->opacityCurveRG);
    opacityCurveLUTBY.Set (this->opacityCurveBY);
    opacityCurveLUTW.Set (this->opacityCurveW);
    opacityCurveLUTWL.Set (this->opacityCurveWL);

}

void WaveletParams::setDefaults()
{
    getDefaultCCWCurve (ccwcurve);
    getDefaultOpacityCurveRG (opacityCurveRG);
    getDefaultOpacityCurveBY (opacityCurveBY);
    getDefaultOpacityCurveW (opacityCurveW);
    getDefaultOpacityCurveWL (opacityCurveWL);
    enabled = false;
    median = false;
    medianlev = false;
    linkedg = true;
    cbenab = false;
    lipst = false;
    Medgreinf = "less"; //"none";
    avoid = false;
    tmr = false;
    strength = 100;
    balance = 0;
    iter = 0;
    wavclCurve.clear ();
    wavclCurve.push_back (DCT_Linear);

    Lmethod = "4_";
    CHmethod = "without";
    CHSLmethod = "SL";
    EDmethod = "CU";
    NPmethod = "none";
    BAmethod = "none";
    TMmethod = "cont";
    HSmethod = "with";
    CLmethod = "all";
    Backmethod = "grey";
    Dirmethod = "all";
    Tilesmethod = "full";
    daubcoeffmethod = "4_";
    rescon = 0;
    resconH = 0;
    reschro = 0;
    tmrs = 0;
    gamma = 1;
    sky = 0.;
    sup = 0;
    thres = 7;
    chroma = 5;
    chro = 0;
    contrast = 0;
    edgrad = 15;
    edgval = 0;
    edgthresh = 10;
    thr = 35;
    thrH = 65;
    skinprotect = 0.;
    hueskin.setValues   (  -5,   25,  170,  120);
    hueskin2.setValues  (-260, -250, -130, -140);
    threshold = 5;
    threshold2 = 4;
    edgedetect = 90;
    edgedetectthr = 20;
    edgedetectthr2 = 0;
    edgesensi = 60;
    edgeampli = 10;
    hllev.setValues     (50, 75, 100,  98);
    bllev.setValues     ( 0,  2,  50,  25);
    pastlev.setValues   ( 0,  2,  30,  20);
    satlev.setValues    (30, 45, 130, 100);
    //edgcont.setValues   (bl, tl,  br,  tr);
    edgcont.setValues   ( 0, 10,  75,  40);
    level0noise.setValues (0, 0);
    level1noise.setValues (0, 0);
    level2noise.setValues (0, 0);
    level3noise.setValues (0, 0);
    hhcurve.clear ();
    hhcurve.push_back (FCT_Linear);
    Chcurve.clear ();
    Chcurve.push_back (FCT_Linear);
    expcontrast = false;
    expchroma = false;
    expedge = false;
    expresid = false;
    expfinal = false;
    exptoning = false;
    expnoise = false;

    for (int i = 0; i < 9; i ++) {
        c[i] = 0;
    }

    for (int i = 0; i < 9; i ++) {
        ch[i] = 0;
    }

    greenlow = greenmed = greenhigh = 0.0;
    bluelow = bluemed = bluehigh = 0.0;

}


DirPyrDenoiseParams::DirPyrDenoiseParams ()
{
    setDefaults ();
}

void DirPyrDenoiseParams::getDefaultNoisCurve (std::vector<double> &curve)
{
    double v[8] = { 0.05, 0.15, 0.35, 0.35,
                    0.55, 0.04, 0.35, 0.35
                  };
    curve.resize (9);
    curve.at (0 ) = double (FCT_MinMaxCPoints);

    for (size_t i = 1; i < curve.size(); ++i) {
        curve.at (i) = v[i - 1];
    }
}

void DirPyrDenoiseParams::getDefaultCCCurve (std::vector<double> &curve)
{
    //  double v[8]= { 0.15, 0.00,0.35,0.35,
    //                 0.60, 0.05,0.35,0.35};
    double v[8] = { 0.05, 0.50, 0.35, 0.35,
                    0.35, 0.05, 0.35, 0.35
                  };

    curve.resize (9);
    curve.at (0 ) = double (FCT_MinMaxCPoints);

    for (size_t i = 1; i < curve.size(); ++i) {
        curve.at (i) = v[i - 1];
    }
}


void DirPyrDenoiseParams::setDefaults()
{

    getDefaultNoisCurve (lcurve);
    getDefaultCCCurve (cccurve);

    enabled = false;
    enhance = false;
    median = false;
    perform = false;
    luma = 0;
    passes = 1;
    dmethod = "Lab";
    Lmethod = "SLI";//"CUR";// SLIDER method with value 0 is set as default, while the default Lcurve is populated via getDefaultNoisCurve and can be switched to by the user
    Cmethod = "MAN";
    C2method = "AUTO";
    smethod = "shal";
    medmethod = "soft";
    methodmed = "none";
    rgbmethod = "soft";
    Ldetail = 0;
    chroma = 15;
    redchro = 0;
    bluechro = 0;
    gamma = 1.7;
    perform = false;
}

void DirPyrDenoiseParams::getCurves (NoiseCurve &lCurve, NoiseCurve &cCurve) const
{
    lCurve.Set (this->lcurve);
    cCurve.Set (this->cccurve);
}

void ToneCurveParams::setDefaults()
{
    autoexp = false;
    clip = 0.02;
    expcomp = 0;
    brightness = 0;
    contrast = 0;
    saturation = 0;
    black = 0;
    hlcompr = 0;
    hlcomprthresh = 33;
    shcompr = 50;
    curve.clear ();
    curve.push_back (DCT_Linear);
    curve2.clear ();
    curve2.push_back (DCT_Linear);
    curveMode = ToneCurveParams::TC_MODE_STD;
    curveMode2 = ToneCurveParams::TC_MODE_STD;
    hrenabled = false;
    method = "Blend";
}

void LensProfParams::setDefaults()
{
    lcMode = LcMode::NONE;
    lcpFile = "";
    useDist = useVign = true;
    useCA = false;
    lfCameraMake = "";
    lfCameraModel = "";
    lfLens = "";
}

void CoarseTransformParams::setDefaults()
{
    rotate = 0;
    hflip = false;
    vflip = false;
}
void RAWParams::BayerSensor::setPixelShiftDefaults()
{
    pixelShiftMotion = 0;
    pixelShiftMotionCorrection = RAWParams::BayerSensor::Grid3x3New;
    pixelShiftMotionCorrectionMethod = RAWParams::BayerSensor::Automatic;
    pixelShiftStddevFactorGreen = 5.0;
    pixelShiftStddevFactorRed = 5.0;
    pixelShiftStddevFactorBlue = 5.0;
    pixelShiftEperIso = 0.0;
    pixelShiftNreadIso = 0.0;
    pixelShiftPrnu = 1.0;
    pixelShiftSigma = 1.0;
    pixelShiftSum = 3.0;
    pixelShiftRedBlueWeight = 0.7;
    pixelShiftAutomatic = true;
    pixelShiftNonGreenHorizontal = false;
    pixelShiftNonGreenVertical = false;
    pixelShiftHoleFill = true;
    pixelShiftMedian = false;
    pixelShiftMedian3 = false;
    pixelShiftGreen = true;
    pixelShiftBlur = true;
    pixelShiftSmoothFactor = 0.7;
    pixelShiftExp0 = false;
    pixelShiftLmmse = false;
    pixelShiftEqualBright = false;
    pixelShiftEqualBrightChannel = false;
    pixelShiftNonGreenCross = true;
    pixelShiftNonGreenCross2 = false;
    pixelShiftNonGreenAmaze = false;
}

void RAWParams::setDefaults()
{
    bayersensor.method = RAWParams::BayerSensor::methodstring[RAWParams::BayerSensor::amaze];
    bayersensor.imageNum = 0;
    bayersensor.ccSteps = 0;
    bayersensor.dcb_iterations = 2;
    bayersensor.dcb_enhance = true;
//bayersensor.all_enhance = false;
    bayersensor.lmmse_iterations = 2;
    bayersensor.black0 = 0.0;
    bayersensor.black1 = 0.0;
    bayersensor.black2 = 0.0;
    bayersensor.black3 = 0.0;
    bayersensor.twogreen = true;
    bayersensor.linenoise = 0;
    bayersensor.greenthresh = 0;

    xtranssensor.method = RAWParams::XTransSensor::methodstring[RAWParams::XTransSensor::threePass];
    xtranssensor.ccSteps = 0;
    xtranssensor.blackred = 0.0;
    xtranssensor.blackgreen = 0.0;
    xtranssensor.blackblue = 0.0;

    expos = 1.0;
    preser = 0.0;
    df_autoselect = false;
    ff_AutoSelect = false;
    ff_BlurRadius = 32;
    ff_BlurType = RAWParams::ff_BlurTypestring[RAWParams::area_ff];
    ff_AutoClipControl = false;
    ff_clipControl = 0;
    cared = 0;
    cablue = 0;
    ca_autocorrect = false;
    hotPixelFilter = false;
    deadPixelFilter = false;
    hotdeadpix_thresh = 100;
    bayersensor.setPixelShiftDefaults();
    bayersensor.pixelShiftShowMotion = false;
    bayersensor.pixelShiftShowMotionMaskOnly = false;

}

void ColorManagementParams::setDefaults()
{
    input = "(cameraICC)";
    toneCurve = false;
    applyLookTable = false;
    applyBaselineExposureOffset = true;
    applyHueSatMap = true;
    dcpIlluminant = 0;
    working = "ProPhoto";
    output = "RT_sRGB";
    outputIntent = RI_RELATIVE;
    outputBPC = true;
    gamma = "default";
    gampos = 2.22;
    slpos = 4.5;
    freegamma = false;
}

ProcParams::ProcParams ()
{

    setDefaults ();
}

void ProcParams::init ()
{

    WBParams::init();
}

void ProcParams::cleanup ()
{

    WBParams::cleanup();
}

ProcParams* ProcParams::create ()
{

    return new ProcParams();
}

void ProcParams::destroy (ProcParams* pp)
{

    delete pp;
}

void ProcParams::setDefaults (int subPart)
{

    // TODO: Each tool should have its own setDefaults method!

    ppVersion = PPVERSION;

    if (subPart & eSubPart::FLAGS) {
        rank = 0;
        colorlabel = 0;
        inTrash = false;
    }

    if (subPart & eSubPart::TOOL) {
        toneCurve.setDefaults();

        labCurve.brightness = 0;
        labCurve.contrast = 0;
        labCurve.chromaticity = 0;
        labCurve.avoidcolorshift = false;
        labCurve.lcredsk = true;
        labCurve.rstprotection = 0;
        labCurve.lcurve.clear ();
        labCurve.lcurve.push_back (DCT_Linear);
        labCurve.acurve.clear ();
        labCurve.acurve.push_back (DCT_Linear);
        labCurve.bcurve.clear ();
        labCurve.bcurve.push_back (DCT_Linear);
        labCurve.cccurve.clear ();
        labCurve.cccurve.push_back (DCT_Linear);
        labCurve.chcurve.clear ();
        labCurve.chcurve.push_back (FCT_Linear);
        labCurve.lhcurve.clear ();
        labCurve.lhcurve.push_back (FCT_Linear);
        labCurve.hhcurve.clear ();
        labCurve.hhcurve.push_back (FCT_Linear);

        labCurve.lccurve.clear ();
        labCurve.lccurve.push_back (DCT_Linear);
        labCurve.clcurve.clear ();
        labCurve.clcurve.push_back (DCT_Linear);

        rgbCurves.lumamode = false;
        rgbCurves.rcurve.clear ();
        rgbCurves.rcurve.push_back (DCT_Linear);
        rgbCurves.gcurve.clear ();
        rgbCurves.gcurve.push_back (DCT_Linear);
        rgbCurves.bcurve.clear ();
        rgbCurves.bcurve.push_back (DCT_Linear);

        colorToning.setDefaults();

        sharpenEdge.enabled = false;
        sharpenEdge.passes = 2;
        sharpenEdge.amount = 50.0;
        sharpenEdge.threechannels = false;

        sharpenMicro.enabled = false;
        sharpenMicro.amount = 20.0;
        sharpenMicro.uniformity = 50.0;
        sharpenMicro.matrix = false;

        sharpening.enabled = false;
        sharpening.radius = 0.5;
        sharpening.amount = 200;
        sharpening.threshold.setValues (20, 80, 2000, 1200);
        sharpening.edgesonly = false;
        sharpening.edges_radius = 1.9;
        sharpening.edges_tolerance = 1800;
        sharpening.halocontrol = false;
        sharpening.halocontrol_amount = 85;
        sharpening.method = "usm";
        sharpening.deconvradius = 0.75;
        sharpening.deconviter = 30;
        sharpening.deconvdamping = 20;
        sharpening.deconvamount = 75;

        prsharpening.enabled = false;
        prsharpening.radius = 0.5;
        prsharpening.amount = 200;
        prsharpening.threshold.setValues (20, 80, 2000, 1200);
        prsharpening.edgesonly = false;
        prsharpening.edges_radius = 1.9;
        prsharpening.edges_tolerance = 1800;
        prsharpening.halocontrol = false;
        prsharpening.halocontrol_amount = 85;
        prsharpening.method = "rld";
        prsharpening.deconvradius = 0.45;
        prsharpening.deconviter = 100;
        prsharpening.deconvdamping = 0;
        prsharpening.deconvamount = 100;

        vibrance.enabled = false;
        vibrance.pastels = 0;
        vibrance.saturated = 0;
        vibrance.psthreshold.setValues (0, 75);
        vibrance.protectskins = false;
        vibrance.avoidcolorshift = true;
        vibrance.pastsattog = true;
        vibrance.skintonescurve.clear ();
        vibrance.skintonescurve.push_back (DCT_Linear);

        wb.method       = "Camera";
        wb.temperature  = 6504;
        wb.green        = 1.0;
        wb.equal        = 1.0;
        wb.tempBias     = 0.0;
        colorappearance.enabled       = false;
        colorappearance.degree        = 90;
        colorappearance.autodegree    = true;
        colorappearance.degreeout        = 90;
        colorappearance.autodegreeout    = true;
        colorappearance.surround      = "Average";
        colorappearance.surrsrc      = "Average";
        colorappearance.adaplum       = 16;
        colorappearance.badpixsl       = 0;
        colorappearance.adapscen      = 2000.0;
        colorappearance.autoadapscen    = true;
        colorappearance.ybscen      = 18;
        colorappearance.autoybscen    = true;
        colorappearance.algo          = "No";
        colorappearance.wbmodel       = "RawT";
        colorappearance.jlight        = 0.0;
        colorappearance.qbright       = 0.0;
        colorappearance.chroma        = 0.0;
        colorappearance.schroma       = 0.0;
        colorappearance.mchroma       = 0.0;
        colorappearance.rstprotection = 0.0;
        colorappearance.contrast = 0.0;
        colorappearance.qcontrast = 0.0;
        colorappearance.colorh = 0.0;
        colorappearance.surrsource = false;
        colorappearance.gamut = true;
//      colorappearance.badpix = false;
        colorappearance.datacie = false;
        colorappearance.tonecie = false;
//      colorappearance.sharpcie = false;
        colorappearance.curve.clear ();
        colorappearance.curve.push_back (DCT_Linear);
        colorappearance.curve2.clear ();
        colorappearance.curve2.push_back (DCT_Linear);
        colorappearance.curveMode = ColorAppearanceParams::TC_MODE_LIGHT;
        colorappearance.curveMode2 = ColorAppearanceParams::TC_MODE_LIGHT;
        colorappearance.curve3.clear ();
        colorappearance.curve3.push_back (DCT_Linear);
        colorappearance.curveMode3    = ColorAppearanceParams::TC_MODE_CHROMA;
        colorappearance.tempout        = 5000;
        colorappearance.greenout        = 1.0;
        colorappearance.ybout        = 18;
        colorappearance.tempsc        = 5000;
        colorappearance.greensc        = 1.0;

        impulseDenoise.enabled = false;
        impulseDenoise.thresh = 50;

        defringe.enabled = false;
        defringe.radius = 2.0;
        defringe.threshold = 13;
        defringe.huecurve.resize (25);
        defringe.huecurve.at (0)  = FCT_MinMaxCPoints;
        defringe.huecurve.at (1)  = 0.166666667;
        defringe.huecurve.at (2)  = 0.;
        defringe.huecurve.at (3)  = 0.35;
        defringe.huecurve.at (4)  = 0.35;
        defringe.huecurve.at (5)  = 0.347;
        defringe.huecurve.at (6)  = 0.;
        defringe.huecurve.at (7)  = 0.35;
        defringe.huecurve.at (8)  = 0.35;
        defringe.huecurve.at (9)  = 0.513667426;
        defringe.huecurve.at (10) = 0;
        defringe.huecurve.at (11) = 0.35;
        defringe.huecurve.at (12) = 0.35;
        defringe.huecurve.at (13) = 0.668944571;
        defringe.huecurve.at (14) = 0.;
        defringe.huecurve.at (15) = 0.35;
        defringe.huecurve.at (16) = 0.35;
        defringe.huecurve.at (17) = 0.8287775246;
        defringe.huecurve.at (18) = 0.97835991;
        defringe.huecurve.at (19) = 0.35;
        defringe.huecurve.at (20) = 0.35;
        defringe.huecurve.at (21) = 0.9908883827;
        defringe.huecurve.at (22) = 0.;
        defringe.huecurve.at (23) = 0.35;
        defringe.huecurve.at (24) = 0.35;

        dirpyrDenoise.setDefaults();

        epd.enabled = false;
        epd.strength = 0.5;
        epd.gamma = 1.0;
        epd.edgeStopping = 1.4;
        epd.scale = 1.0;
        epd.reweightingIterates = 0;

        sh.enabled = false;
        sh.hq = false;
        sh.highlights = 0;
        sh.htonalwidth = 80;
        sh.shadows = 0;
        sh.stonalwidth = 80;
        sh.localcontrast = 0;
        sh.radius = 40;

        crop.enabled = false;
        crop.x = -1;
        crop.y = -1;
        crop.w = 15000;
        crop.h = 15000;
        crop.fixratio = true;
        crop.ratio = "3:2";
        crop.orientation = "As Image";
        crop.guide = "Frame";

        coarse.setDefaults();

        commonTrans.autofill = true;

        rotate.degree = 0;

        distortion.amount = 0;

        perspective.horizontal = 0;
        perspective.vertical = 0;

        gradient.enabled = false;
        gradient.degree = 0;
        gradient.feather = 25;
        gradient.strength = 0.60;
        gradient.centerX = 0;
        gradient.centerY = 0;

        pcvignette.enabled = false;
        pcvignette.strength = 0.60;
        pcvignette.feather = 50;
        pcvignette.roundness = 50;

        cacorrection.red = 0;
        cacorrection.blue = 0;


        vignetting.amount = 0;
        vignetting.radius = 50;
        vignetting.strength = 1;
        vignetting.centerX = 0;
        vignetting.centerY = 0;

        lensProf.setDefaults();

        chmixer.red[0]   = 100;
        chmixer.red[1]   = 0;
        chmixer.red[2]   = 0;
        chmixer.green[0] = 0;
        chmixer.green[1] = 100;
        chmixer.green[2] = 0;
        chmixer.blue[0]  = 0;
        chmixer.blue[1]  = 0;
        chmixer.blue[2]  = 100;

        blackwhite.autoc = false;
        blackwhite.enabledcc = true;
        blackwhite.enabled = false;
        blackwhite.mixerRed     = 33;
        blackwhite.mixerGreen   = 33;
        blackwhite.mixerBlue    = 33;
        blackwhite.mixerOrange  = 33;
        blackwhite.mixerYellow  = 33;
        blackwhite.mixerCyan    = 33;
        blackwhite.mixerMagenta = 33;
        blackwhite.mixerPurple  = 33;
        blackwhite.gammaRed   = 0;
        blackwhite.gammaGreen = 0;
        blackwhite.gammaBlue  = 0;
        blackwhite.luminanceCurve.clear ();
        blackwhite.luminanceCurve.push_back (FCT_Linear);
        blackwhite.method = "Desaturation";
        blackwhite.filter = "None";
        blackwhite.setting = "NormalContrast";
        blackwhite.beforeCurve.clear ();
        blackwhite.beforeCurve.push_back (DCT_Linear);
        blackwhite.beforeCurveMode = BlackWhiteParams::TC_MODE_STD_BW;
        blackwhite.afterCurve.clear ();
        blackwhite.afterCurve.push_back (DCT_Linear);
        blackwhite.afterCurveMode = BlackWhiteParams::TC_MODE_STD_BW;
        blackwhite.algo = "SP";

        resize.enabled = false;
        resize.scale = 1.0;
        resize.appliesTo = "Cropped area";
        resize.method = "Lanczos";
        resize.dataspec = 3;
        resize.width = 900;
        resize.height = 900;

        icm.setDefaults();

        dirpyrequalizer.enabled = false;
        dirpyrequalizer.gamutlab = false;
        dirpyrequalizer.cbdlMethod = "bef";


        for (int i = 0; i < 6; i ++) {
            dirpyrequalizer.mult[i] = 1.0;
        }

        dirpyrequalizer.threshold = 0.2;
        dirpyrequalizer.skinprotect = 0.;
        dirpyrequalizer.hueskin.setValues (-5, 25, 170, 120); //default (b_l 0, t_l 30, b_r 170, t_r 120);
//      dirpyrequalizer.algo = "FI";

        hsvequalizer.hcurve.clear ();
        hsvequalizer.hcurve.push_back (FCT_Linear);
        hsvequalizer.scurve.clear ();
        hsvequalizer.scurve.push_back (FCT_Linear);
        hsvequalizer.vcurve.clear ();
        hsvequalizer.vcurve.push_back (FCT_Linear);

        filmSimulation.setDefaults();

        raw.setDefaults();
    }

    if (subPart & eSubPart::EXIF) {
        exif.clear ();
    }
    if (subPart & eSubPart::IPTC) {
        iptc.clear ();
    }

    rank = 0;
    colorlabel = 0;
    inTrash = false;
}

static Glib::ustring expandRelativePath (const Glib::ustring &procparams_fname, const Glib::ustring &prefix, Glib::ustring embedded_fname)
{
    if (embedded_fname == "" || !Glib::path_is_absolute (procparams_fname)) {
        return embedded_fname;
    }

    if (prefix != "") {
        if (embedded_fname.length() < prefix.length() || embedded_fname.substr (0, prefix.length()) != prefix) {
            return embedded_fname;
        }

        embedded_fname = embedded_fname.substr (prefix.length());
    }

    if (Glib::path_is_absolute (embedded_fname)) {
        return prefix + embedded_fname;
    }

    Glib::ustring absPath = prefix + Glib::path_get_dirname (procparams_fname) + G_DIR_SEPARATOR_S + embedded_fname;
    return absPath;
}

static Glib::ustring relativePathIfInside (const Glib::ustring &procparams_fname, bool fnameAbsolute, Glib::ustring embedded_fname)
{
    if (fnameAbsolute || embedded_fname == "" || !Glib::path_is_absolute (procparams_fname)) {
        return embedded_fname;
    }

    Glib::ustring prefix = "";

    if (embedded_fname.length() > 5 && embedded_fname.substr (0, 5) == "file:") {
        embedded_fname = embedded_fname.substr (5);
        prefix = "file:";
    }

    if (!Glib::path_is_absolute (embedded_fname)) {
        return prefix + embedded_fname;
    }

    Glib::ustring dir1 = Glib::path_get_dirname (procparams_fname) + G_DIR_SEPARATOR_S;
    Glib::ustring dir2 = Glib::path_get_dirname (embedded_fname) + G_DIR_SEPARATOR_S;

    if (dir2.substr (0, dir1.length()) != dir1) {
        // it's in a different directory, ie not inside
        return prefix + embedded_fname;
    }

    return prefix + embedded_fname.substr (dir1.length());
}

int ProcParams::save (const Glib::ustring &fname, const Glib::ustring &fname2, bool fnameAbsolute, ParamsEdited* pedited)
{

    if (fname.empty () && fname2.empty ()) {
        return 0;
    }

    Glib::ustring sPParams;

    try {

        Glib::KeyFile keyFile;

        keyFile.set_string ("Version", "AppVersion", APPVERSION);
        keyFile.set_integer ("Version", "Version", PPVERSION);

        if (!pedited || pedited->general.rank) {
            keyFile.set_integer ("General", "Rank", rank);
        }

        if (!pedited || pedited->general.colorlabel) {
            keyFile.set_integer ("General", "ColorLabel", colorlabel);
        }

        if (!pedited || pedited->general.intrash) {
            keyFile.set_boolean ("General", "InTrash", inTrash);
        }

// save tone curve
        if (!pedited || pedited->toneCurve.autoexp) {
            keyFile.set_boolean ("Exposure", "Auto", toneCurve.autoexp);
        }

        if (!pedited || pedited->toneCurve.clip) {
            keyFile.set_double ("Exposure", "Clip", toneCurve.clip);
        }

        if (!pedited || pedited->toneCurve.expcomp) {
            keyFile.set_double ("Exposure", "Compensation", toneCurve.expcomp);
        }

        if (!pedited || pedited->toneCurve.brightness) {
            keyFile.set_integer ("Exposure", "Brightness", toneCurve.brightness);
        }

        if (!pedited || pedited->toneCurve.contrast) {
            keyFile.set_integer ("Exposure", "Contrast", toneCurve.contrast);
        }

        if (!pedited || pedited->toneCurve.saturation) {
            keyFile.set_integer ("Exposure", "Saturation", toneCurve.saturation);
        }

        if (!pedited || pedited->toneCurve.black) {
            keyFile.set_integer ("Exposure", "Black", toneCurve.black);
        }

        if (!pedited || pedited->toneCurve.hlcompr) {
            keyFile.set_integer ("Exposure", "HighlightCompr", toneCurve.hlcompr);
        }

        if (!pedited || pedited->toneCurve.hlcomprthresh) {
            keyFile.set_integer ("Exposure", "HighlightComprThreshold", toneCurve.hlcomprthresh);
        }

        if (!pedited || pedited->toneCurve.shcompr) {
            keyFile.set_integer ("Exposure", "ShadowCompr", toneCurve.shcompr);
        }

// save highlight recovery settings
        if (!pedited || pedited->toneCurve.hrenabled) {
            keyFile.set_boolean ("HLRecovery", "Enabled", toneCurve.hrenabled);
        }

        if (!pedited || pedited->toneCurve.method) {
            keyFile.set_string ("HLRecovery", "Method", toneCurve.method);
        }

        if (!pedited || pedited->toneCurve.curveMode) {
            Glib::ustring method;

            switch (toneCurve.curveMode) {
                case (ToneCurveParams::TC_MODE_STD):
                    method = "Standard";
                    break;

                case (ToneCurveParams::TC_MODE_FILMLIKE):
                    method = "FilmLike";
                    break;

                case (ToneCurveParams::TC_MODE_SATANDVALBLENDING):
                    method = "SatAndValueBlending";
                    break;

                case (ToneCurveParams::TC_MODE_WEIGHTEDSTD):
                    method = "WeightedStd";
                    break;

                case (ToneCurveParams::TC_MODE_LUMINANCE):
                    method = "Luminance";
                    break;

                case (ToneCurveParams::TC_MODE_PERCEPTUAL):
                    method = "Perceptual";
                    break;
            }

            keyFile.set_string ("Exposure", "CurveMode", method);
        }

        if (!pedited || pedited->toneCurve.curveMode2) {
            Glib::ustring method;

            switch (toneCurve.curveMode2) {
                case (ToneCurveParams::TC_MODE_STD):
                    method = "Standard";
                    break;

                case (ToneCurveParams::TC_MODE_FILMLIKE):
                    method = "FilmLike";
                    break;

                case (ToneCurveParams::TC_MODE_SATANDVALBLENDING):
                    method = "SatAndValueBlending";
                    break;

                case (ToneCurveParams::TC_MODE_WEIGHTEDSTD):
                    method = "WeightedStd";
                    break;

                case (ToneCurveParams::TC_MODE_LUMINANCE):
                    method = "Luminance";
                    break;

                case (ToneCurveParams::TC_MODE_PERCEPTUAL):
                    method = "Perceptual";
                    break;
            }

            keyFile.set_string ("Exposure", "CurveMode2", method);
        }

        if (!pedited || pedited->toneCurve.curve) {
            Glib::ArrayHandle<double> tcurve = toneCurve.curve;
            keyFile.set_double_list ("Exposure", "Curve", tcurve);
        }

        if (!pedited || pedited->toneCurve.curve2) {
            Glib::ArrayHandle<double> tcurve = toneCurve.curve2;
            keyFile.set_double_list ("Exposure", "Curve2", tcurve);
        }

//save retinex

        if (!pedited || pedited->retinex.enabled) {
            keyFile.set_boolean ("Retinex", "Enabled", retinex.enabled);
        }

        if (!pedited || pedited->retinex.str) {
            keyFile.set_integer ("Retinex", "Str", retinex.str);
        }

        if (!pedited || pedited->retinex.scal) {
            keyFile.set_integer ("Retinex", "Scal", retinex.scal);
        }

        if (!pedited || pedited->retinex.iter) {
            keyFile.set_integer ("Retinex", "Iter", retinex.iter);
        }

        if (!pedited || pedited->retinex.grad) {
            keyFile.set_integer ("Retinex", "Grad", retinex.grad);
        }

        if (!pedited || pedited->retinex.grads) {
            keyFile.set_integer ("Retinex", "Grads", retinex.grads);
        }

        if (!pedited || pedited->retinex.gam) {
            keyFile.set_double ("Retinex", "Gam", retinex.gam);
        }

        if (!pedited || pedited->retinex.slope) {
            keyFile.set_double ("Retinex", "Slope", retinex.slope);
        }

        if (!pedited || pedited->retinex.medianmap) {
            keyFile.set_boolean ("Retinex", "Median", retinex.medianmap);
        }



        if (!pedited || pedited->retinex.neigh) {
            keyFile.set_integer ("Retinex", "Neigh", retinex.neigh);
        }

        if (!pedited || pedited->retinex.offs) {
            keyFile.set_integer ("Retinex", "Offs", retinex.offs);
        }

        if (!pedited || pedited->retinex.vart) {
            keyFile.set_integer ("Retinex", "Vart", retinex.vart);
        }

        if (!pedited || pedited->retinex.limd) {
            keyFile.set_integer ("Retinex", "Limd", retinex.limd);
        }

        if (!pedited || pedited->retinex.highl) {
            keyFile.set_integer ("Retinex", "highl", retinex.highl);
        }

        if (!pedited || pedited->retinex.skal) {
            keyFile.set_integer ("Retinex", "skal", retinex.skal);
        }

        if (!pedited || pedited->retinex.retinexMethod) {
            keyFile.set_string ("Retinex", "RetinexMethod", retinex.retinexMethod);
        }

        if (!pedited || pedited->retinex.mapMethod) {
            keyFile.set_string ("Retinex", "mapMethod", retinex.mapMethod);
        }

        if (!pedited || pedited->retinex.viewMethod) {
            keyFile.set_string ("Retinex", "viewMethod", retinex.viewMethod);
        }

        if (!pedited || pedited->retinex.retinexcolorspace) {
            keyFile.set_string ("Retinex", "Retinexcolorspace", retinex.retinexcolorspace);
        }

        if (!pedited || pedited->retinex.gammaretinex) {
            keyFile.set_string ("Retinex", "Gammaretinex", retinex.gammaretinex);
        }

        if (!pedited || pedited->retinex.cdcurve) {
            Glib::ArrayHandle<double> cdcurve = retinex.cdcurve;
            keyFile.set_double_list ("Retinex", "CDCurve", cdcurve);
        }

        if (!pedited || pedited->retinex.mapcurve) {
            Glib::ArrayHandle<double> mapcurve = retinex.mapcurve;
            keyFile.set_double_list ("Retinex", "MAPCurve", mapcurve);
        }

        if (!pedited || pedited->retinex.cdHcurve) {
            Glib::ArrayHandle<double> cdHcurve = retinex.cdHcurve;
            keyFile.set_double_list ("Retinex", "CDHCurve", cdHcurve);
        }

        if (!pedited || pedited->retinex.lhcurve) {
            Glib::ArrayHandle<double> lhcurve = retinex.lhcurve;
            keyFile.set_double_list ("Retinex", "LHCurve", lhcurve);
        }

        if (!pedited || pedited->retinex.highlights) {
            keyFile.set_integer ("Retinex", "Highlights", retinex.highlights);
        }

        if (!pedited || pedited->retinex.htonalwidth) {
            keyFile.set_integer ("Retinex", "HighlightTonalWidth", retinex.htonalwidth);
        }

        if (!pedited || pedited->retinex.shadows) {
            keyFile.set_integer ("Retinex", "Shadows", retinex.shadows);
        }

        if (!pedited || pedited->retinex.stonalwidth) {
            keyFile.set_integer ("Retinex", "ShadowTonalWidth", retinex.stonalwidth);
        }

        if (!pedited || pedited->retinex.radius) {
            keyFile.set_integer ("Retinex", "Radius", retinex.radius);
        }

        if (!pedited || pedited->retinex.transmissionCurve) {
            Glib::ArrayHandle<double> transmissionCurve = retinex.transmissionCurve;
            keyFile.set_double_list ("Retinex", "TransmissionCurve", transmissionCurve);
        }

        if (!pedited || pedited->retinex.gaintransmissionCurve) {
            Glib::ArrayHandle<double> gaintransmissionCurve = retinex.gaintransmissionCurve;
            keyFile.set_double_list ("Retinex", "GainTransmissionCurve", gaintransmissionCurve);
        }

// save channel mixer
        if (!pedited || pedited->chmixer.red[0] || pedited->chmixer.red[1] || pedited->chmixer.red[2]) {
            Glib::ArrayHandle<int> rmix (chmixer.red, 3, Glib::OWNERSHIP_NONE);
            keyFile.set_integer_list ("Channel Mixer", "Red", rmix);
        }

        if (!pedited || pedited->chmixer.green[0] || pedited->chmixer.green[1] || pedited->chmixer.green[2]) {
            Glib::ArrayHandle<int> gmix (chmixer.green, 3, Glib::OWNERSHIP_NONE);
            keyFile.set_integer_list ("Channel Mixer", "Green", gmix);
        }

        if (!pedited || pedited->chmixer.blue[0] || pedited->chmixer.blue[1] || pedited->chmixer.blue[2]) {
            Glib::ArrayHandle<int> bmix (chmixer.blue, 3, Glib::OWNERSHIP_NONE);
            keyFile.set_integer_list ("Channel Mixer", "Blue", bmix);
        }

//save Black & White
        if (!pedited || pedited->blackwhite.enabled) {
            keyFile.set_boolean ("Black & White", "Enabled", blackwhite.enabled);
        }

        if (!pedited || pedited->blackwhite.method) {
            keyFile.set_string ("Black & White", "Method", blackwhite.method );
        }

        if (!pedited || pedited->blackwhite.autoc) {
            keyFile.set_boolean ("Black & White", "Auto", blackwhite.autoc);
        }

        if (!pedited || pedited->blackwhite.enabledcc) {
            keyFile.set_boolean ("Black & White", "ComplementaryColors", blackwhite.enabledcc);
        }

        if (!pedited || pedited->blackwhite.setting) {
            keyFile.set_string ("Black & White", "Setting", blackwhite.setting );
        }

        if (!pedited || pedited->blackwhite.filter) {
            keyFile.set_string ("Black & White", "Filter", blackwhite.filter );
        }

        if (!pedited || pedited->blackwhite.mixerRed) {
            keyFile.set_integer ("Black & White", "MixerRed", blackwhite.mixerRed);
        }

        if (!pedited || pedited->blackwhite.mixerOrange) {
            keyFile.set_integer ("Black & White", "MixerOrange", blackwhite.mixerOrange);
        }

        if (!pedited || pedited->blackwhite.mixerYellow) {
            keyFile.set_integer ("Black & White", "MixerYellow", blackwhite.mixerYellow);
        }

        if (!pedited || pedited->blackwhite.mixerGreen) {
            keyFile.set_integer ("Black & White", "MixerGreen", blackwhite.mixerGreen);
        }

        if (!pedited || pedited->blackwhite.mixerCyan) {
            keyFile.set_integer ("Black & White", "MixerCyan", blackwhite.mixerCyan);
        }

        if (!pedited || pedited->blackwhite.mixerBlue) {
            keyFile.set_integer ("Black & White", "MixerBlue", blackwhite.mixerBlue);
        }

        if (!pedited || pedited->blackwhite.mixerMagenta) {
            keyFile.set_integer ("Black & White", "MixerMagenta", blackwhite.mixerMagenta);
        }

        if (!pedited || pedited->blackwhite.mixerPurple) {
            keyFile.set_integer ("Black & White", "MixerPurple", blackwhite.mixerPurple);
        }

        if (!pedited || pedited->blackwhite.gammaRed) {
            keyFile.set_integer ("Black & White", "GammaRed", blackwhite.gammaRed);
        }

        if (!pedited || pedited->blackwhite.gammaGreen) {
            keyFile.set_integer ("Black & White", "GammaGreen", blackwhite.gammaGreen);
        }

        if (!pedited || pedited->blackwhite.gammaBlue) {
            keyFile.set_integer ("Black & White", "GammaBlue", blackwhite.gammaBlue);
        }

        if (!pedited || pedited->blackwhite.algo) {
            keyFile.set_string ("Black & White", "Algorithm", blackwhite.algo);
        }

        if (!pedited || pedited->blackwhite.luminanceCurve) {
            Glib::ArrayHandle<double> luminanceCurve = blackwhite.luminanceCurve;
            keyFile.set_double_list ("Black & White", "LuminanceCurve", luminanceCurve);
        }

        if (!pedited || pedited->blackwhite.beforeCurveMode) {
            Glib::ustring mode;

            switch (blackwhite.beforeCurveMode) {
                case (BlackWhiteParams::TC_MODE_STD_BW):
                    mode = "Standard";
                    break;

                case (BlackWhiteParams::TC_MODE_FILMLIKE_BW):
                    mode = "FilmLike";
                    break;

                case (BlackWhiteParams::TC_MODE_SATANDVALBLENDING_BW):
                    mode = "SatAndValueBlending";
                    break;

                case (BlackWhiteParams::TC_MODE_WEIGHTEDSTD_BW):
                    mode = "WeightedStd";
                    break;
            }

            keyFile.set_string ("Black & White", "BeforeCurveMode", mode);
        }

        if (!pedited || pedited->blackwhite.afterCurveMode) {
            Glib::ustring mode;

            switch (blackwhite.afterCurveMode) {
                case (BlackWhiteParams::TC_MODE_STD_BW):
                    mode = "Standard";
                    break;

                case (BlackWhiteParams::TC_MODE_WEIGHTEDSTD_BW):
                    mode = "WeightedStd";
                    break;

                default:
                    break;
            }

            keyFile.set_string ("Black & White", "AfterCurveMode", mode);
        }

        if (!pedited || pedited->blackwhite.beforeCurve) {
            Glib::ArrayHandle<double> tcurvebw = blackwhite.beforeCurve;
            keyFile.set_double_list ("Black & White", "BeforeCurve", tcurvebw);
        }

        if (!pedited || pedited->blackwhite.afterCurve) {
            Glib::ArrayHandle<double> tcurvebw = blackwhite.afterCurve;
            keyFile.set_double_list ("Black & White", "AfterCurve", tcurvebw);
        }

// save luma curve
        if (!pedited || pedited->labCurve.brightness) {
            keyFile.set_integer ("Luminance Curve", "Brightness", labCurve.brightness);
        }

        if (!pedited || pedited->labCurve.contrast) {
            keyFile.set_integer ("Luminance Curve", "Contrast", labCurve.contrast);
        }

        if (!pedited || pedited->labCurve.chromaticity) {
            keyFile.set_integer ("Luminance Curve", "Chromaticity", labCurve.chromaticity);
        }

        if (!pedited || pedited->labCurve.avoidcolorshift) {
            keyFile.set_boolean ("Luminance Curve", "AvoidColorShift", labCurve.avoidcolorshift);
        }

        if (!pedited || pedited->labCurve.rstprotection) {
            keyFile.set_double ("Luminance Curve", "RedAndSkinTonesProtection", labCurve.rstprotection);
        }

        if (!pedited || pedited->labCurve.lcredsk) {
            keyFile.set_boolean ("Luminance Curve", "LCredsk", labCurve.lcredsk);
        }

        if (!pedited || pedited->labCurve.lcurve) {
            Glib::ArrayHandle<double> lcurve = labCurve.lcurve;
            keyFile.set_double_list ("Luminance Curve", "LCurve", lcurve);
        }

        if (!pedited || pedited->labCurve.acurve) {
            Glib::ArrayHandle<double> acurve = labCurve.acurve;
            keyFile.set_double_list ("Luminance Curve", "aCurve", acurve);
        }

        if (!pedited || pedited->labCurve.bcurve) {
            Glib::ArrayHandle<double> bcurve = labCurve.bcurve;
            keyFile.set_double_list ("Luminance Curve", "bCurve", bcurve);
        }

        if (!pedited || pedited->labCurve.cccurve) {
            Glib::ArrayHandle<double> cccurve = labCurve.cccurve;
            keyFile.set_double_list ("Luminance Curve", "ccCurve", cccurve);
        }

        if (!pedited || pedited->labCurve.chcurve) {
            Glib::ArrayHandle<double> chcurve = labCurve.chcurve;
            keyFile.set_double_list ("Luminance Curve", "chCurve", chcurve);
        }

        if (!pedited || pedited->labCurve.lhcurve) {
            Glib::ArrayHandle<double> lhcurve = labCurve.lhcurve;
            keyFile.set_double_list ("Luminance Curve", "lhCurve", lhcurve);
        }

        if (!pedited || pedited->labCurve.hhcurve) {
            Glib::ArrayHandle<double> hhcurve = labCurve.hhcurve;
            keyFile.set_double_list ("Luminance Curve", "hhCurve", hhcurve);
        }

        if (!pedited || pedited->labCurve.lccurve) {
            Glib::ArrayHandle<double> lccurve = labCurve.lccurve;
            keyFile.set_double_list ("Luminance Curve", "LcCurve", lccurve);
        }

        if (!pedited || pedited->labCurve.clcurve) {
            Glib::ArrayHandle<double> clcurve = labCurve.clcurve;
            keyFile.set_double_list ("Luminance Curve", "ClCurve", clcurve);
        }

// save sharpening
        if (!pedited || pedited->sharpening.enabled) {
            keyFile.set_boolean ("Sharpening", "Enabled", sharpening.enabled);
        }

        if (!pedited || pedited->sharpening.method) {
            keyFile.set_string ("Sharpening", "Method", sharpening.method);
        }

        if (!pedited || pedited->sharpening.radius) {
            keyFile.set_double ("Sharpening", "Radius", sharpening.radius);
        }

        if (!pedited || pedited->sharpening.amount) {
            keyFile.set_integer ("Sharpening", "Amount", sharpening.amount);
        }

        if (!pedited || pedited->sharpening.threshold) {
            Glib::ArrayHandle<int> thresh (sharpening.threshold.value, 4, Glib::OWNERSHIP_NONE);
            keyFile.set_integer_list ("Sharpening", "Threshold", thresh);
        }

        if (!pedited || pedited->sharpening.edgesonly) {
            keyFile.set_boolean ("Sharpening", "OnlyEdges", sharpening.edgesonly);
        }

        if (!pedited || pedited->sharpening.edges_radius) {
            keyFile.set_double ("Sharpening", "EdgedetectionRadius", sharpening.edges_radius);
        }

        if (!pedited || pedited->sharpening.edges_tolerance) {
            keyFile.set_integer ("Sharpening", "EdgeTolerance", sharpening.edges_tolerance);
        }

        if (!pedited || pedited->sharpening.halocontrol) {
            keyFile.set_boolean ("Sharpening", "HalocontrolEnabled", sharpening.halocontrol);
        }

        if (!pedited || pedited->sharpening.halocontrol_amount) {
            keyFile.set_integer ("Sharpening", "HalocontrolAmount", sharpening.halocontrol_amount);
        }

        if (!pedited || pedited->sharpening.deconvradius) {
            keyFile.set_double ("Sharpening", "DeconvRadius", sharpening.deconvradius);
        }

        if (!pedited || pedited->sharpening.deconvamount) {
            keyFile.set_integer ("Sharpening", "DeconvAmount", sharpening.deconvamount);
        }

        if (!pedited || pedited->sharpening.deconvdamping) {
            keyFile.set_integer ("Sharpening", "DeconvDamping", sharpening.deconvdamping);
        }

        if (!pedited || pedited->sharpening.deconviter) {
            keyFile.set_integer ("Sharpening", "DeconvIterations", sharpening.deconviter);
        }

// save vibrance
        if (!pedited || pedited->vibrance.enabled) {
            keyFile.set_boolean ("Vibrance", "Enabled", vibrance.enabled);
        }

        if (!pedited || pedited->vibrance.pastels) {
            keyFile.set_integer ("Vibrance", "Pastels", vibrance.pastels);
        }

        if (!pedited || pedited->vibrance.saturated) {
            keyFile.set_integer ("Vibrance", "Saturated", vibrance.saturated);
        }

        if (!pedited || pedited->vibrance.psthreshold) {
            Glib::ArrayHandle<int> thresh (vibrance.psthreshold.value, 2, Glib::OWNERSHIP_NONE);
            keyFile.set_integer_list ("Vibrance", "PSThreshold", thresh);
        }

        if (!pedited || pedited->vibrance.protectskins) {
            keyFile.set_boolean ("Vibrance", "ProtectSkins", vibrance.protectskins);
        }

        if (!pedited || pedited->vibrance.avoidcolorshift) {
            keyFile.set_boolean ("Vibrance", "AvoidColorShift", vibrance.avoidcolorshift);
        }

        if (!pedited || pedited->vibrance.pastsattog) {
            keyFile.set_boolean ("Vibrance", "PastSatTog", vibrance.pastsattog);
        }

        if (!pedited || pedited->vibrance.skintonescurve) {
            Glib::ArrayHandle<double> skintonescurve = vibrance.skintonescurve;
            keyFile.set_double_list ("Vibrance", "SkinTonesCurve", skintonescurve);
        }

//save edge sharpening
        if (!pedited || pedited->sharpenEdge.enabled) {
            keyFile.set_boolean ("SharpenEdge", "Enabled", sharpenEdge.enabled);
        }

        if (!pedited || pedited->sharpenEdge.passes) {
            keyFile.set_integer ("SharpenEdge", "Passes", sharpenEdge.passes);
        }

        if (!pedited || pedited->sharpenEdge.amount) {
            keyFile.set_double ("SharpenEdge", "Strength", sharpenEdge.amount);
        }

        if (!pedited || pedited->sharpenEdge.threechannels) {
            keyFile.set_boolean ("SharpenEdge", "ThreeChannels", sharpenEdge.threechannels);
        }

//save micro-contrast sharpening
        if (!pedited || pedited->sharpenMicro.enabled) {
            keyFile.set_boolean ("SharpenMicro", "Enabled", sharpenMicro.enabled);
        }

        if (!pedited || pedited->sharpenMicro.matrix) {
            keyFile.set_boolean ("SharpenMicro", "Matrix", sharpenMicro.matrix);
        }

        if (!pedited || pedited->sharpenMicro.amount) {
            keyFile.set_double ("SharpenMicro", "Strength", sharpenMicro.amount);
        }

        if (!pedited || pedited->sharpenMicro.uniformity) {
            keyFile.set_double ("SharpenMicro", "Uniformity", sharpenMicro.uniformity);
        }

        /*
            // save colorBoost
            if (!pedited || pedited->colorBoost.amount)                   keyFile.set_integer ("Color Boost", "Amount",             colorBoost.amount);
            if (!pedited || pedited->colorBoost.avoidclip)                keyFile.set_boolean ("Color Boost", "AvoidColorClipping", colorBoost.avoidclip);
            if (!pedited || pedited->colorBoost.enable_saturationlimiter) keyFile.set_boolean ("Color Boost", "SaturationLimiter",  colorBoost.enable_saturationlimiter);
            if (!pedited || pedited->colorBoost.saturationlimit)          keyFile.set_double  ("Color Boost", "SaturationLimit",    colorBoost.saturationlimit);
        */

        // save wb
        if (!pedited || pedited->wb.method) {
            keyFile.set_string ("White Balance", "Setting", wb.method);
        }

        if (!pedited || pedited->wb.temperature) {
            keyFile.set_integer ("White Balance", "Temperature", wb.temperature);
        }

        if (!pedited || pedited->wb.green) {
            keyFile.set_double ("White Balance", "Green", wb.green);
        }

        if (!pedited || pedited->wb.equal) {
            keyFile.set_double ("White Balance", "Equal", wb.equal);
        }

        if (!pedited || pedited->wb.tempBias) {
            keyFile.set_double ("White Balance", "TemperatureBias", wb.tempBias);
        }

        /*
        // save colorShift
        if (!pedited || pedited->colorShift.a) keyFile.set_double ("Color Shift", "ChannelA", colorShift.a);
        if (!pedited || pedited->colorShift.b) keyFile.set_double ("Color Shift", "ChannelB", colorShift.b);
        */
// save colorappearance
        if (!pedited || pedited->colorappearance.enabled) {
            keyFile.set_boolean ("Color appearance", "Enabled", colorappearance.enabled);
        }

        if (!pedited || pedited->colorappearance.degree) {
            keyFile.set_integer ("Color appearance", "Degree", colorappearance.degree);
        }

        if (!pedited || pedited->colorappearance.autodegree) {
            keyFile.set_boolean ("Color appearance", "AutoDegree", colorappearance.autodegree);
        }

        if (!pedited || pedited->colorappearance.degreeout) {
            keyFile.set_integer ("Color appearance", "Degreeout",        colorappearance.degreeout);
        }

        if (!pedited || pedited->colorappearance.autodegreeout) {
            keyFile.set_boolean ("Color appearance", "AutoDegreeout",    colorappearance.autodegreeout);
        }

        if (!pedited || pedited->colorappearance.surround) {
            keyFile.set_string ("Color appearance", "Surround", colorappearance.surround);
        }

        if (!pedited || pedited->colorappearance.surrsrc) {
            keyFile.set_string ("Color appearance", "Surrsrc", colorappearance.surrsrc);
        }

// if (!pedited || pedited->colorappearance.backgrd) keyFile.set_integer ("Color appearance", "Background", colorappearance.backgrd);
        if (!pedited || pedited->colorappearance.adaplum) {
            keyFile.set_double ("Color appearance", "AdaptLum", colorappearance.adaplum);
        }

        if (!pedited || pedited->colorappearance.badpixsl) {
            keyFile.set_integer ("Color appearance", "Badpixsl", colorappearance.badpixsl);
        }

        if (!pedited || pedited->colorappearance.wbmodel) {
            keyFile.set_string ("Color appearance", "Model", colorappearance.wbmodel);
        }

        if (!pedited || pedited->colorappearance.algo) {
            keyFile.set_string ("Color appearance", "Algorithm", colorappearance.algo);
        }

        if (!pedited || pedited->colorappearance.jlight) {
            keyFile.set_double ("Color appearance", "J-Light", colorappearance.jlight);
        }

        if (!pedited || pedited->colorappearance.qbright) {
            keyFile.set_double ("Color appearance", "Q-Bright", colorappearance.qbright);
        }

        if (!pedited || pedited->colorappearance.chroma) {
            keyFile.set_double ("Color appearance", "C-Chroma", colorappearance.chroma);
        }

        if (!pedited || pedited->colorappearance.schroma) {
            keyFile.set_double ("Color appearance", "S-Chroma", colorappearance.schroma);
        }

        if (!pedited || pedited->colorappearance.mchroma) {
            keyFile.set_double ("Color appearance", "M-Chroma", colorappearance.mchroma);
        }

        if (!pedited || pedited->colorappearance.contrast) {
            keyFile.set_double ("Color appearance", "J-Contrast", colorappearance.contrast);
        }

        if (!pedited || pedited->colorappearance.qcontrast) {
            keyFile.set_double ("Color appearance", "Q-Contrast", colorappearance.qcontrast);
        }

        if (!pedited || pedited->colorappearance.colorh) {
            keyFile.set_double ("Color appearance", "H-Hue", colorappearance.colorh);
        }

        if (!pedited || pedited->colorappearance.rstprotection) {
            keyFile.set_double ("Color appearance", "RSTProtection", colorappearance.rstprotection);
        }

        if (!pedited || pedited->colorappearance.adapscen) {
            keyFile.set_double ("Color appearance", "AdaptScene", colorappearance.adapscen);
        }

        if (!pedited || pedited->colorappearance.autoadapscen) {
            keyFile.set_boolean ("Color appearance", "AutoAdapscen", colorappearance.autoadapscen);
        }

        if (!pedited || pedited->colorappearance.ybscen) {
            keyFile.set_integer ("Color appearance", "YbScene", colorappearance.ybscen);
        }

        if (!pedited || pedited->colorappearance.autoybscen) {
            keyFile.set_boolean ("Color appearance", "Autoybscen", colorappearance.autoybscen);
        }

        if (!pedited || pedited->colorappearance.surrsource) {
            keyFile.set_boolean ("Color appearance", "SurrSource", colorappearance.surrsource);
        }

        if (!pedited || pedited->colorappearance.gamut) {
            keyFile.set_boolean ("Color appearance", "Gamut", colorappearance.gamut);
        }

        if (!pedited || pedited->colorappearance.tempout) {
            keyFile.set_integer ("Color appearance", "Tempout", colorappearance.tempout);
        }

        if (!pedited || pedited->colorappearance.greenout) {
            keyFile.set_double ("Color appearance", "Greenout", colorappearance.greenout);
        }

        if (!pedited || pedited->colorappearance.tempsc) {
            keyFile.set_integer  ("Color appearance", "Tempsc",       colorappearance.tempsc);
        }

        if (!pedited || pedited->colorappearance.greensc) {
            keyFile.set_double  ("Color appearance", "Greensc",       colorappearance.greensc);
        }

        if (!pedited || pedited->colorappearance.ybout) {
            keyFile.set_integer ("Color appearance", "Ybout", colorappearance.ybout);
        }

// if (!pedited || pedited->colorappearance.badpix) keyFile.set_boolean ("Color appearance", "Badpix", colorappearance.badpix);
        if (!pedited || pedited->colorappearance.datacie) {
            keyFile.set_boolean ("Color appearance", "Datacie", colorappearance.datacie);
        }

        if (!pedited || pedited->colorappearance.tonecie) {
            keyFile.set_boolean ("Color appearance", "Tonecie", colorappearance.tonecie);
        }

// if (!pedited || pedited->colorappearance.sharpcie) keyFile.set_boolean ("Color appearance", "Sharpcie", colorappearance.sharpcie);
        if (!pedited || pedited->colorappearance.curveMode) {
            Glib::ustring method;

            switch (colorappearance.curveMode) {
                case (ColorAppearanceParams::TC_MODE_LIGHT):
                    method = "Lightness";
                    break;

                case (ColorAppearanceParams::TC_MODE_BRIGHT):
                    method = "Brightness";
                    break;
            }

            keyFile.set_string ("Color appearance", "CurveMode", method);
        }

        if (!pedited || pedited->colorappearance.curveMode2) {
            Glib::ustring method;

            switch (colorappearance.curveMode2) {
                case (ColorAppearanceParams::TC_MODE_LIGHT):
                    method = "Lightness";
                    break;

                case (ColorAppearanceParams::TC_MODE_BRIGHT):
                    method = "Brightness";
                    break;
            }

            keyFile.set_string ("Color appearance", "CurveMode2", method);
        }

        if (!pedited || pedited->colorappearance.curveMode3) {
            Glib::ustring method;

            switch (colorappearance.curveMode3) {
                case (ColorAppearanceParams::TC_MODE_CHROMA):
                    method = "Chroma";
                    break;

                case (ColorAppearanceParams::TC_MODE_SATUR):
                    method = "Saturation";
                    break;

                case (ColorAppearanceParams::TC_MODE_COLORF):
                    method = "Colorfullness";
                    break;

            }

            keyFile.set_string ("Color appearance", "CurveMode3", method);
        }

        if (!pedited || pedited->colorappearance.curve) {
            Glib::ArrayHandle<double> tcurve = colorappearance.curve;
            keyFile.set_double_list ("Color appearance", "Curve", tcurve);
        }

        if (!pedited || pedited->colorappearance.curve2) {
            Glib::ArrayHandle<double> tcurve = colorappearance.curve2;
            keyFile.set_double_list ("Color appearance", "Curve2", tcurve);
        }

        if (!pedited || pedited->colorappearance.curve3) {
            Glib::ArrayHandle<double> tcurve = colorappearance.curve3;
            keyFile.set_double_list ("Color appearance", "Curve3", tcurve);
        }



// save impulseDenoise
        if (!pedited || pedited->impulseDenoise.enabled) {
            keyFile.set_boolean ("Impulse Denoising", "Enabled", impulseDenoise.enabled);
        }

        if (!pedited || pedited->impulseDenoise.thresh) {
            keyFile.set_integer ("Impulse Denoising", "Threshold", impulseDenoise.thresh);
        }

// save defringe
        if (!pedited || pedited->defringe.enabled) {
            keyFile.set_boolean ("Defringing", "Enabled", defringe.enabled);
        }

        if (!pedited || pedited->defringe.radius) {
            keyFile.set_double ("Defringing", "Radius", defringe.radius);
        }

        if (!pedited || pedited->defringe.threshold) {
            keyFile.set_integer ("Defringing", "Threshold", defringe.threshold);
        }

        if (!pedited || pedited->defringe.huecurve) {
            Glib::ArrayHandle<double> huecurve = defringe.huecurve;
            keyFile.set_double_list ("Defringing", "HueCurve", huecurve);
        }

// save dirpyrDenoise
        if (!pedited || pedited->dirpyrDenoise.enabled) {
            keyFile.set_boolean ("Directional Pyramid Denoising", "Enabled", dirpyrDenoise.enabled);
        }

        if (!pedited || pedited->dirpyrDenoise.enhance) {
            keyFile.set_boolean ("Directional Pyramid Denoising", "Enhance", dirpyrDenoise.enhance);
        }

        if (!pedited || pedited->dirpyrDenoise.median) {
            keyFile.set_boolean ("Directional Pyramid Denoising", "Median", dirpyrDenoise.median);
        }

// if (!pedited || pedited->dirpyrDenoise.perform) keyFile.set_boolean ("Directional Pyramid Denoising", "Perform", dirpyrDenoise.perform);
        if (!pedited || pedited->dirpyrDenoise.luma) {
            keyFile.set_double ("Directional Pyramid Denoising", "Luma", dirpyrDenoise.luma);
        }

        if (!pedited || pedited->dirpyrDenoise.Ldetail) {
            keyFile.set_double ("Directional Pyramid Denoising", "Ldetail", dirpyrDenoise.Ldetail);
        }

        if (!pedited || pedited->dirpyrDenoise.chroma) {
            keyFile.set_double ("Directional Pyramid Denoising", "Chroma", dirpyrDenoise.chroma);
        }

        if (!pedited || pedited->dirpyrDenoise.dmethod) {
            keyFile.set_string ("Directional Pyramid Denoising", "Method", dirpyrDenoise.dmethod);
        }

        if (!pedited || pedited->dirpyrDenoise.Lmethod) {
            keyFile.set_string ("Directional Pyramid Denoising", "LMethod", dirpyrDenoise.Lmethod);
        }

// never save 'auto chroma preview mode' to pp3
        if (!pedited || pedited->dirpyrDenoise.Cmethod) {
            if (dirpyrDenoise.Cmethod == "PRE") {
                dirpyrDenoise.Cmethod = "MAN";
            }

            keyFile.set_string ("Directional Pyramid Denoising", "CMethod", dirpyrDenoise.Cmethod);
        }

        if (!pedited || pedited->dirpyrDenoise.C2method) {
            if (dirpyrDenoise.C2method == "PREV") {
                dirpyrDenoise.C2method = "MANU";
            }

            keyFile.set_string ("Directional Pyramid Denoising", "C2Method", dirpyrDenoise.C2method);
        }

        if (!pedited || pedited->dirpyrDenoise.smethod) {
            keyFile.set_string ("Directional Pyramid Denoising", "SMethod", dirpyrDenoise.smethod);
        }

        if (!pedited || pedited->dirpyrDenoise.medmethod) {
            keyFile.set_string ("Directional Pyramid Denoising", "MedMethod", dirpyrDenoise.medmethod);
        }

        if (!pedited || pedited->dirpyrDenoise.rgbmethod) {
            keyFile.set_string ("Directional Pyramid Denoising", "RGBMethod", dirpyrDenoise.rgbmethod);
        }

        if (!pedited || pedited->dirpyrDenoise.methodmed) {
            keyFile.set_string ("Directional Pyramid Denoising", "MethodMed", dirpyrDenoise.methodmed);
        }

        if (!pedited || pedited->dirpyrDenoise.redchro) {
            keyFile.set_double ("Directional Pyramid Denoising", "Redchro", dirpyrDenoise.redchro);
        }

        if (!pedited || pedited->dirpyrDenoise.bluechro) {
            keyFile.set_double ("Directional Pyramid Denoising", "Bluechro", dirpyrDenoise.bluechro);
        }

        if (!pedited || pedited->dirpyrDenoise.gamma) {
            keyFile.set_double ("Directional Pyramid Denoising", "Gamma", dirpyrDenoise.gamma);
        }

        if (!pedited || pedited->dirpyrDenoise.passes) {
            keyFile.set_integer ("Directional Pyramid Denoising", "Passes", dirpyrDenoise.passes);
        }

        if (!pedited || pedited->dirpyrDenoise.lcurve) {
            Glib::ArrayHandle<double> lcurve = dirpyrDenoise.lcurve;
            keyFile.set_double_list ("Directional Pyramid Denoising", "LCurve", lcurve);
        }

        if (!pedited || pedited->dirpyrDenoise.cccurve) {
            Glib::ArrayHandle<double> cccurve = dirpyrDenoise.cccurve;
            keyFile.set_double_list ("Directional Pyramid Denoising", "CCCurve", cccurve);
        }

// save epd.
        if (!pedited || pedited->epd.enabled) {
            keyFile.set_boolean ("EPD", "Enabled", epd.enabled);
        }

        if (!pedited || pedited->epd.strength) {
            keyFile.set_double ("EPD", "Strength", epd.strength);
        }

        if (!pedited || pedited->epd.gamma) {
            keyFile.set_double ("EPD", "Gamma", epd.gamma);
        }

        if (!pedited || pedited->epd.edgeStopping) {
            keyFile.set_double ("EPD", "EdgeStopping", epd.edgeStopping);
        }

        if (!pedited || pedited->epd.scale) {
            keyFile.set_double ("EPD", "Scale", epd.scale);
        }

        if (!pedited || pedited->epd.reweightingIterates) {
            keyFile.set_integer ("EPD", "ReweightingIterates", epd.reweightingIterates);
        }

        /*
        // save lumaDenoise
        if (!pedited || pedited->lumaDenoise.enabled) keyFile.set_boolean ("Luminance Denoising", "Enabled", lumaDenoise.enabled);
        if (!pedited || pedited->lumaDenoise.radius) keyFile.set_double ("Luminance Denoising", "Radius", lumaDenoise.radius);
        if (!pedited || pedited->lumaDenoise.edgetolerance) keyFile.set_integer ("Luminance Denoising", "EdgeTolerance", lumaDenoise.edgetolerance);
        */

        /*
        // save colorDenoise
        //if (!pedited || pedited->colorDenoise.enabled) keyFile.set_boolean ("Chrominance Denoising", "Enabled", colorDenoise.enabled);
        if (!pedited || pedited->colorDenoise.amount) keyFile.set_integer ("Chrominance Denoising", "Amount", colorDenoise.amount);
        */

// save sh
        if (!pedited || pedited->sh.enabled) {
            keyFile.set_boolean ("Shadows & Highlights", "Enabled", sh.enabled);
        }

        if (!pedited || pedited->sh.hq) {
            keyFile.set_boolean ("Shadows & Highlights", "HighQuality", sh.hq);
        }

        if (!pedited || pedited->sh.highlights) {
            keyFile.set_integer ("Shadows & Highlights", "Highlights", sh.highlights);
        }

        if (!pedited || pedited->sh.htonalwidth) {
            keyFile.set_integer ("Shadows & Highlights", "HighlightTonalWidth", sh.htonalwidth);
        }

        if (!pedited || pedited->sh.shadows) {
            keyFile.set_integer ("Shadows & Highlights", "Shadows", sh.shadows);
        }

        if (!pedited || pedited->sh.stonalwidth) {
            keyFile.set_integer ("Shadows & Highlights", "ShadowTonalWidth", sh.stonalwidth);
        }

        if (!pedited || pedited->sh.localcontrast) {
            keyFile.set_integer ("Shadows & Highlights", "LocalContrast", sh.localcontrast);
        }

        if (!pedited || pedited->sh.radius) {
            keyFile.set_integer ("Shadows & Highlights", "Radius", sh.radius);
        }

// save crop
        if (!pedited || pedited->crop.enabled) {
            keyFile.set_boolean ("Crop", "Enabled", crop.enabled);
        }

        if (!pedited || pedited->crop.x) {
            keyFile.set_integer ("Crop", "X", crop.x);
        }

        if (!pedited || pedited->crop.y) {
            keyFile.set_integer ("Crop", "Y", crop.y);
        }

        if (!pedited || pedited->crop.w) {
            keyFile.set_integer ("Crop", "W", crop.w);
        }

        if (!pedited || pedited->crop.h) {
            keyFile.set_integer ("Crop", "H", crop.h);
        }

        if (!pedited || pedited->crop.fixratio) {
            keyFile.set_boolean ("Crop", "FixedRatio", crop.fixratio);
        }

        if (!pedited || pedited->crop.ratio) {
            keyFile.set_string ("Crop", "Ratio", crop.ratio);
        }

        if (!pedited || pedited->crop.orientation) {
            keyFile.set_string ("Crop", "Orientation", crop.orientation);
        }

        if (!pedited || pedited->crop.guide) {
            keyFile.set_string ("Crop", "Guide", crop.guide);
        }

// save coarse
        if (!pedited || pedited->coarse.rotate) {
            keyFile.set_integer ("Coarse Transformation", "Rotate", coarse.rotate);
        }

        if (!pedited || pedited->coarse.hflip) {
            keyFile.set_boolean ("Coarse Transformation", "HorizontalFlip", coarse.hflip);
        }

        if (!pedited || pedited->coarse.vflip) {
            keyFile.set_boolean ("Coarse Transformation", "VerticalFlip", coarse.vflip);
        }

// save commonTrans
        if (!pedited || pedited->commonTrans.autofill) {
            keyFile.set_boolean ("Common Properties for Transformations", "AutoFill", commonTrans.autofill);
        }

// save rotate
        if (!pedited || pedited->rotate.degree) {
            keyFile.set_double ("Rotation", "Degree", rotate.degree);
        }

// save distortion
        if (!pedited || pedited->distortion.amount) {
            keyFile.set_double ("Distortion", "Amount", distortion.amount);
        }

// lens profile
        if (!pedited || pedited->lensProf.lcMode) {
            keyFile.set_string ("LensProfile", "LcMode", lensProf.getMethodString (lensProf.lcMode));
        }

        if (!pedited || pedited->lensProf.lcpFile) {
            keyFile.set_string ("LensProfile", "LCPFile", relativePathIfInside (fname, fnameAbsolute, lensProf.lcpFile));
        }

        if (!pedited || pedited->lensProf.useDist) {
            keyFile.set_boolean ("LensProfile", "UseDistortion", lensProf.useDist);
        }

        if (!pedited || pedited->lensProf.useVign) {
            keyFile.set_boolean ("LensProfile", "UseVignette", lensProf.useVign);
        }

        if (!pedited || pedited->lensProf.useCA) {
            keyFile.set_boolean ("LensProfile", "UseCA", lensProf.useCA);
        }

        if (!pedited || pedited->lensProf.lfCameraMake) {
            keyFile.set_string("LensProfile", "LFCameraMake", lensProf.lfCameraMake);
        }
        if (!pedited || pedited->lensProf.lfCameraModel) {
            keyFile.set_string("LensProfile", "LFCameraModel", lensProf.lfCameraModel);
        }
        if (!pedited || pedited->lensProf.lfLens) {
            keyFile.set_string("LensProfile", "LFLens", lensProf.lfLens);
        }

// save perspective correction
        if (!pedited || pedited->perspective.horizontal) {
            keyFile.set_double ("Perspective", "Horizontal", perspective.horizontal);
        }

        if (!pedited || pedited->perspective.vertical) {
            keyFile.set_double ("Perspective", "Vertical", perspective.vertical);
        }

// save gradient
        if (!pedited || pedited->gradient.enabled) {
            keyFile.set_boolean ("Gradient", "Enabled", gradient.enabled);
        }

        if (!pedited || pedited->gradient.degree) {
            keyFile.set_double ("Gradient", "Degree", gradient.degree);
        }

        if (!pedited || pedited->gradient.feather) {
            keyFile.set_integer ("Gradient", "Feather", gradient.feather);
        }

        if (!pedited || pedited->gradient.strength) {
            keyFile.set_double ("Gradient", "Strength", gradient.strength);
        }

        if (!pedited || pedited->gradient.centerX) {
            keyFile.set_integer ("Gradient", "CenterX", gradient.centerX);
        }

        if (!pedited || pedited->gradient.centerY) {
            keyFile.set_integer ("Gradient", "CenterY", gradient.centerY);
        }

// save post-crop vignette
        if (!pedited || pedited->pcvignette.enabled) {
            keyFile.set_boolean ("PCVignette", "Enabled", pcvignette.enabled);
        }

        if (!pedited || pedited->pcvignette.strength) {
            keyFile.set_double ("PCVignette", "Strength", pcvignette.strength);
        }

        if (!pedited || pedited->pcvignette.feather) {
            keyFile.set_integer ("PCVignette", "Feather", pcvignette.feather);
        }

        if (!pedited || pedited->pcvignette.roundness) {
            keyFile.set_integer ("PCVignette", "Roundness", pcvignette.roundness);
        }

// save C/A correction
        if (!pedited || pedited->cacorrection.red) {
            keyFile.set_double ("CACorrection", "Red", cacorrection.red);
        }

        if (!pedited || pedited->cacorrection.blue) {
            keyFile.set_double ("CACorrection", "Blue", cacorrection.blue);
        }

// save vignetting correction
        if (!pedited || pedited->vignetting.amount) {
            keyFile.set_integer ("Vignetting Correction", "Amount", vignetting.amount);
        }

        if (!pedited || pedited->vignetting.radius) {
            keyFile.set_integer ("Vignetting Correction", "Radius", vignetting.radius);
        }

        if (!pedited || pedited->vignetting.strength) {
            keyFile.set_integer ("Vignetting Correction", "Strength", vignetting.strength);
        }

        if (!pedited || pedited->vignetting.centerX) {
            keyFile.set_integer ("Vignetting Correction", "CenterX", vignetting.centerX);
        }

        if (!pedited || pedited->vignetting.centerY) {
            keyFile.set_integer ("Vignetting Correction", "CenterY", vignetting.centerY);
        }


        if (!pedited || pedited->resize.enabled) {
            keyFile.set_boolean ("Resize", "Enabled", resize.enabled);
        }

        if (!pedited || pedited->resize.scale) {
            keyFile.set_double ("Resize", "Scale", resize.scale);
        }

        if (!pedited || pedited->resize.appliesTo) {
            keyFile.set_string ("Resize", "AppliesTo", resize.appliesTo);
        }

        if (!pedited || pedited->resize.method) {
            keyFile.set_string ("Resize", "Method", resize.method);
        }

        if (!pedited || pedited->resize.dataspec) {
            keyFile.set_integer ("Resize", "DataSpecified", resize.dataspec);
        }

        if (!pedited || pedited->resize.width) {
            keyFile.set_integer ("Resize", "Width", resize.width);
        }

        if (!pedited || pedited->resize.height) {
            keyFile.set_integer ("Resize", "Height", resize.height);
        }

        if (!pedited || pedited->prsharpening.enabled) {
            keyFile.set_boolean ("PostResizeSharpening", "Enabled", prsharpening.enabled);
        }

        if (!pedited || pedited->prsharpening.method) {
            keyFile.set_string ("PostResizeSharpening", "Method", prsharpening.method);
        }

        if (!pedited || pedited->prsharpening.radius) {
            keyFile.set_double ("PostResizeSharpening", "Radius", prsharpening.radius);
        }

        if (!pedited || pedited->prsharpening.amount) {
            keyFile.set_integer ("PostResizeSharpening", "Amount", prsharpening.amount);
        }

        if (!pedited || pedited->prsharpening.threshold) {
            Glib::ArrayHandle<int> thresh (prsharpening.threshold.value, 4, Glib::OWNERSHIP_NONE);
            keyFile.set_integer_list ("PostResizeSharpening", "Threshold", thresh);
        }

        if (!pedited || pedited->prsharpening.edgesonly) {
            keyFile.set_boolean ("PostResizeSharpening", "OnlyEdges", prsharpening.edgesonly);
        }

        if (!pedited || pedited->prsharpening.edges_radius) {
            keyFile.set_double ("PostResizeSharpening", "EdgedetectionRadius", prsharpening.edges_radius);
        }

        if (!pedited || pedited->prsharpening.edges_tolerance) {
            keyFile.set_integer ("PostResizeSharpening", "EdgeTolerance", prsharpening.edges_tolerance);
        }

        if (!pedited || pedited->prsharpening.halocontrol) {
            keyFile.set_boolean ("PostResizeSharpening", "HalocontrolEnabled", prsharpening.halocontrol);
        }

        if (!pedited || pedited->prsharpening.halocontrol_amount) {
            keyFile.set_integer ("PostResizeSharpening", "HalocontrolAmount", prsharpening.halocontrol_amount);
        }

        if (!pedited || pedited->prsharpening.deconvradius) {
            keyFile.set_double ("PostResizeSharpening", "DeconvRadius", prsharpening.deconvradius);
        }

        if (!pedited || pedited->prsharpening.deconvamount) {
            keyFile.set_integer ("PostResizeSharpening", "DeconvAmount", prsharpening.deconvamount);
        }

        if (!pedited || pedited->prsharpening.deconvdamping) {
            keyFile.set_integer ("PostResizeSharpening", "DeconvDamping", prsharpening.deconvdamping);
        }

        if (!pedited || pedited->prsharpening.deconviter) {
            keyFile.set_integer ("PostResizeSharpening", "DeconvIterations", prsharpening.deconviter);
        }


// save color management settings
        if (!pedited || pedited->icm.input) {
            keyFile.set_string ("Color Management", "InputProfile", relativePathIfInside (fname, fnameAbsolute, icm.input));
        }

        if (!pedited || pedited->icm.toneCurve) {
            keyFile.set_boolean ("Color Management", "ToneCurve", icm.toneCurve);
        }

        if (!pedited || pedited->icm.applyLookTable) {
            keyFile.set_boolean ("Color Management", "ApplyLookTable", icm.applyLookTable);
        }

        if (!pedited || pedited->icm.applyBaselineExposureOffset) {
            keyFile.set_boolean ("Color Management", "ApplyBaselineExposureOffset", icm.applyBaselineExposureOffset);
        }

        if (!pedited || pedited->icm.applyHueSatMap) {
            keyFile.set_boolean ("Color Management", "ApplyHueSatMap", icm.applyHueSatMap);
        }

        if (!pedited || pedited->icm.dcpIlluminant) {
            keyFile.set_integer ("Color Management", "DCPIlluminant", icm.dcpIlluminant);
        }

        if (!pedited || pedited->icm.working) {
            keyFile.set_string ("Color Management", "WorkingProfile", icm.working);
        }

        if (!pedited || pedited->icm.output) {
            keyFile.set_string ("Color Management", "OutputProfile", icm.output);
        }

        if (!pedited || pedited->icm.outputIntent) {
            Glib::ustring intent;

            switch (icm.outputIntent) {
                default:
                case RI_PERCEPTUAL:
                    intent = "Perceptual";
                    break;

                case RI_RELATIVE:
                    intent = "Relative";
                    break;

                case RI_SATURATION:
                    intent = "Saturation";
                    break;

                case RI_ABSOLUTE:
                    intent = "Absolute";
                    break;
            }

            keyFile.set_string ("Color Management", "OutputProfileIntent", intent);
        }

        if (!pedited || pedited->icm.outputBPC) {
            keyFile.set_boolean ("Color Management", "OutputBPC", icm.outputBPC);
        }

        if (!pedited || pedited->icm.gamma) {
            keyFile.set_string ("Color Management", "Gammafree", icm.gamma);
        }

        if (!pedited || pedited->icm.freegamma) {
            keyFile.set_boolean ("Color Management", "Freegamma", icm.freegamma);
        }

        if (!pedited || pedited->icm.gampos) {
            keyFile.set_double ("Color Management", "GammaValue", icm.gampos);
        }

        if (!pedited || pedited->icm.slpos) {
            keyFile.set_double ("Color Management", "GammaSlope", icm.slpos);
        }



// save wavelet parameters
        if (!pedited || pedited->wavelet.enabled) {
            keyFile.set_boolean ("Wavelet", "Enabled", wavelet.enabled);
        }

        if (!pedited || pedited->wavelet.strength) {
            keyFile.set_integer ("Wavelet", "Strength", wavelet.strength);
        }

        if (!pedited || pedited->wavelet.balance) {
            keyFile.set_integer ("Wavelet", "Balance", wavelet.balance);
        }

        if (!pedited || pedited->wavelet.iter) {
            keyFile.set_integer ("Wavelet", "Iter", wavelet.iter);
        }

        if (!pedited || pedited->wavelet.thres) {
            keyFile.set_integer ("Wavelet", "MaxLev", wavelet.thres);
        }

        if (!pedited || pedited->wavelet.Tilesmethod) {
            keyFile.set_string ("Wavelet", "TilesMethod", wavelet.Tilesmethod);
        }

        if (!pedited || pedited->wavelet.daubcoeffmethod) {
            keyFile.set_string ("Wavelet", "DaubMethod", wavelet.daubcoeffmethod);
        }

        if (!pedited || pedited->wavelet.CLmethod) {
            keyFile.set_string ("Wavelet", "ChoiceLevMethod", wavelet.CLmethod);
        }

        if (!pedited || pedited->wavelet.Backmethod) {
            keyFile.set_string ("Wavelet", "BackMethod", wavelet.Backmethod);
        }

        if (!pedited || pedited->wavelet.Lmethod) {
            keyFile.set_string ("Wavelet", "LevMethod", wavelet.Lmethod);
        }

        if (!pedited || pedited->wavelet.Dirmethod) {
            keyFile.set_string ("Wavelet", "DirMethod", wavelet.Dirmethod);
        }

        if (!pedited || pedited->wavelet.greenhigh) {
            keyFile.set_integer ("Wavelet", "CBgreenhigh", wavelet.greenhigh);
        }

        if (!pedited || pedited->wavelet.greenmed) {
            keyFile.set_integer ("Wavelet", "CBgreenmed", wavelet.greenmed);
        }

        if (!pedited || pedited->wavelet.greenlow) {
            keyFile.set_integer ("Wavelet", "CBgreenlow", wavelet.greenlow);
        }

        if (!pedited || pedited->wavelet.bluehigh) {
            keyFile.set_integer ("Wavelet", "CBbluehigh", wavelet.bluehigh);
        }

        if (!pedited || pedited->wavelet.bluemed) {
            keyFile.set_integer ("Wavelet", "CBbluemed", wavelet.bluemed);
        }

        if (!pedited || pedited->wavelet.bluelow) {
            keyFile.set_integer ("Wavelet", "CBbluelow", wavelet.bluelow);
        }

        if (!pedited || pedited->wavelet.expcontrast) {
            keyFile.set_boolean ("Wavelet", "Expcontrast", wavelet.expcontrast);
        }

        if (!pedited || pedited->wavelet.expchroma) {
            keyFile.set_boolean ("Wavelet", "Expchroma", wavelet.expchroma);
        }

        if (!pedited || pedited->wavelet.expedge) {
            keyFile.set_boolean ("Wavelet", "Expedge", wavelet.expedge);
        }

        if (!pedited || pedited->wavelet.expresid) {
            keyFile.set_boolean ("Wavelet", "Expresid", wavelet.expresid);
        }

        if (!pedited || pedited->wavelet.expfinal) {
            keyFile.set_boolean ("Wavelet", "Expfinal", wavelet.expfinal);
        }

        if (!pedited || pedited->wavelet.exptoning) {
            keyFile.set_boolean ("Wavelet", "Exptoning", wavelet.exptoning);
        }

        if (!pedited || pedited->wavelet.expnoise) {
            keyFile.set_boolean ("Wavelet", "Expnoise", wavelet.expnoise);
        }

        for (int i = 0; i < 9; i++) {
            std::stringstream ss;
            ss << "Contrast" << (i + 1);

            if (!pedited || pedited->wavelet.c[i]) {
                keyFile.set_integer ("Wavelet", ss.str(), wavelet.c[i]);
            }
        }

        for (int i = 0; i < 9; i++) {
            std::stringstream ss;
            ss << "Chroma" << (i + 1);

            if (!pedited || pedited->wavelet.ch[i]) {
                keyFile.set_integer ("Wavelet", ss.str(), wavelet.ch[i]);
            }
        }

        if (!pedited || pedited->wavelet.sup) {
            keyFile.set_integer ("Wavelet", "ContExtra", wavelet.sup);
        }

        if (!pedited || pedited->wavelet.HSmethod) {
            keyFile.set_string ("Wavelet", "HSMethod", wavelet.HSmethod);
        }

        if (!pedited || pedited->wavelet.hllev) {
            Glib::ArrayHandle<int> thresh (wavelet.hllev.value, 4, Glib::OWNERSHIP_NONE);
            keyFile.set_integer_list ("Wavelet", "HLRange", thresh);
        }

        if (!pedited || pedited->wavelet.bllev) {
            Glib::ArrayHandle<int> thresh (wavelet.bllev.value, 4, Glib::OWNERSHIP_NONE);
            keyFile.set_integer_list ("Wavelet", "SHRange", thresh);
        }

        if (!pedited || pedited->wavelet.edgcont) {
            Glib::ArrayHandle<int> thresh (wavelet.edgcont.value, 4, Glib::OWNERSHIP_NONE);
            keyFile.set_integer_list ("Wavelet", "Edgcont", thresh);
        }

        if (!pedited || pedited->wavelet.level0noise) {
            Glib::ArrayHandle<double> thresh (wavelet.level0noise.value, 2, Glib::OWNERSHIP_NONE);
            keyFile.set_double_list ("Wavelet", "Level0noise", thresh);
        }

        if (!pedited || pedited->wavelet.level1noise) {
            Glib::ArrayHandle<double> thresh (wavelet.level1noise.value, 2, Glib::OWNERSHIP_NONE);
            keyFile.set_double_list ("Wavelet", "Level1noise", thresh);
        }

        if (!pedited || pedited->wavelet.level2noise) {
            Glib::ArrayHandle<double> thresh (wavelet.level2noise.value, 2, Glib::OWNERSHIP_NONE);
            keyFile.set_double_list ("Wavelet", "Level2noise", thresh);
        }

        if (!pedited || pedited->wavelet.level3noise) {
            Glib::ArrayHandle<double> thresh (wavelet.level3noise.value, 2, Glib::OWNERSHIP_NONE);
            keyFile.set_double_list ("Wavelet", "Level3noise", thresh);
        }


        if (!pedited || pedited->wavelet.threshold) {
            keyFile.set_integer ("Wavelet", "ThresholdHighlight", wavelet.threshold);
        }

        if (!pedited || pedited->wavelet.threshold2) {
            keyFile.set_integer ("Wavelet", "ThresholdShadow", wavelet.threshold2);
        }

        if (!pedited || pedited->wavelet.edgedetect) {
            keyFile.set_integer ("Wavelet", "Edgedetect", wavelet.edgedetect);
        }

        if (!pedited || pedited->wavelet.edgedetectthr) {
            keyFile.set_integer ("Wavelet", "Edgedetectthr", wavelet.edgedetectthr);
        }

        if (!pedited || pedited->wavelet.edgedetectthr2) {
            keyFile.set_integer ("Wavelet", "EdgedetectthrHi", wavelet.edgedetectthr2);
        }

        if (!pedited || pedited->wavelet.edgesensi) {
            keyFile.set_integer ("Wavelet", "Edgesensi", wavelet.edgesensi);
        }

        if (!pedited || pedited->wavelet.edgeampli) {
            keyFile.set_integer ("Wavelet", "Edgeampli", wavelet.edgeampli);
        }

        if (!pedited || pedited->wavelet.chroma) {
            keyFile.set_integer ("Wavelet", "ThresholdChroma", wavelet.chroma);
        }

        if (!pedited || pedited->wavelet.CHmethod) {
            keyFile.set_string ("Wavelet", "CHromaMethod", wavelet.CHmethod);
        }

        if (!pedited || pedited->wavelet.Medgreinf) {
            keyFile.set_string ("Wavelet", "Medgreinf", wavelet.Medgreinf);
        }

        if (!pedited || pedited->wavelet.CHSLmethod) {
            keyFile.set_string ("Wavelet", "CHSLromaMethod", wavelet.CHSLmethod);
        }

        if (!pedited || pedited->wavelet.EDmethod) {
            keyFile.set_string ("Wavelet", "EDMethod", wavelet.EDmethod);
        }

        if (!pedited || pedited->wavelet.NPmethod) {
            keyFile.set_string ("Wavelet", "NPMethod", wavelet.NPmethod);
        }

        if (!pedited || pedited->wavelet.BAmethod) {
            keyFile.set_string ("Wavelet", "BAMethod", wavelet.BAmethod);
        }

        if (!pedited || pedited->wavelet.TMmethod) {
            keyFile.set_string ("Wavelet", "TMMethod", wavelet.TMmethod);
        }

        if (!pedited || pedited->wavelet.chro) {
            keyFile.set_integer ("Wavelet", "ChromaLink", wavelet.chro);
        }

        if (!pedited || pedited->wavelet.ccwcurve) {
            Glib::ArrayHandle<double> ccwcurve = wavelet.ccwcurve;
            keyFile.set_double_list ("Wavelet", "ContrastCurve", ccwcurve);
        }

        if (!pedited || pedited->wavelet.pastlev) {
            Glib::ArrayHandle<int> thresh (wavelet.pastlev.value, 4, Glib::OWNERSHIP_NONE);
            keyFile.set_integer_list ("Wavelet", "Pastlev", thresh);
        }

        if (!pedited || pedited->wavelet.satlev) {
            Glib::ArrayHandle<int> thresh (wavelet.satlev.value, 4, Glib::OWNERSHIP_NONE);
            keyFile.set_integer_list ("Wavelet", "Satlev", thresh);
        }

        if (!pedited || pedited->wavelet.opacityCurveRG) {
            Glib::ArrayHandle<double> curve = wavelet.opacityCurveRG;
            keyFile.set_double_list ("Wavelet", "OpacityCurveRG", curve);
        }

        if (!pedited || pedited->wavelet.opacityCurveBY) {
            Glib::ArrayHandle<double> curve = wavelet.opacityCurveBY;
            keyFile.set_double_list ("Wavelet", "OpacityCurveBY", curve);
        }

        if (!pedited || pedited->wavelet.opacityCurveW) {
            Glib::ArrayHandle<double> curve = wavelet.opacityCurveW;
            keyFile.set_double_list ("Wavelet", "OpacityCurveW", curve);
        }

        if (!pedited || pedited->wavelet.opacityCurveWL) {
            Glib::ArrayHandle<double> curve = wavelet.opacityCurveWL;
            keyFile.set_double_list ("Wavelet", "OpacityCurveWL", curve);
        }

        if (!pedited || pedited->wavelet.hhcurve) {
            Glib::ArrayHandle<double> curve = wavelet.hhcurve;
            keyFile.set_double_list ("Wavelet", "HHcurve", curve);
        }

        if (!pedited || pedited->wavelet.Chcurve) {
            Glib::ArrayHandle<double> curve = wavelet.Chcurve;
            keyFile.set_double_list ("Wavelet", "CHcurve", curve);
        }

        if (!pedited || pedited->wavelet.wavclCurve) {
            Glib::ArrayHandle<double> wavclCurve = wavelet.wavclCurve;
            keyFile.set_double_list ("Wavelet", "WavclCurve", wavclCurve);
        }


        if (!pedited || pedited->wavelet.median) {
            keyFile.set_boolean ("Wavelet", "Median", wavelet.median);
        }

        if (!pedited || pedited->wavelet.medianlev) {
            keyFile.set_boolean ("Wavelet", "Medianlev", wavelet.medianlev);
        }

        if (!pedited || pedited->wavelet.linkedg) {
            keyFile.set_boolean ("Wavelet", "Linkedg", wavelet.linkedg);
        }

        if (!pedited || pedited->wavelet.cbenab) {
            keyFile.set_boolean ("Wavelet", "CBenab", wavelet.cbenab);
        }

        if (!pedited || pedited->wavelet.lipst) {
            keyFile.set_boolean ("Wavelet", "Lipst", wavelet.lipst);
        }

// if (!pedited || pedited->wavelet.edgreinf) keyFile.set_boolean ("Wavelet", "Edgreinf", wavelet.edgreinf);
        if (!pedited || pedited->wavelet.skinprotect) {
            keyFile.set_double ("Wavelet", "Skinprotect", wavelet.skinprotect);
        }

        if (!pedited || pedited->wavelet.hueskin) {
            Glib::ArrayHandle<int> thresh (wavelet.hueskin.value, 4, Glib::OWNERSHIP_NONE);
            keyFile.set_integer_list ("Wavelet", "Hueskin", thresh);
        }

        if (!pedited || pedited->wavelet.edgrad) {
            keyFile.set_integer ("Wavelet", "Edgrad", wavelet.edgrad);
        }

        if (!pedited || pedited->wavelet.edgval) {
            keyFile.set_integer ("Wavelet", "Edgval", wavelet.edgval);
        }

        if (!pedited || pedited->wavelet.edgthresh) {
            keyFile.set_integer ("Wavelet", "ThrEdg", wavelet.edgthresh);
        }

// if (!pedited || pedited->wavelet.strength) keyFile.set_integer ("Wavelet", "Strength", wavelet.strength);
// if (!pedited || pedited->wavelet.balance) keyFile.set_integer ("Wavelet", "Balance", wavelet.balance);

        if (!pedited || pedited->wavelet.avoid) {
            keyFile.set_boolean ("Wavelet", "AvoidColorShift", wavelet.avoid);
        }

        if (!pedited || pedited->wavelet.tmr) {
            keyFile.set_boolean ("Wavelet", "TMr", wavelet.tmr);
        }

        if (!pedited || pedited->wavelet.rescon) {
            keyFile.set_integer ("Wavelet", "ResidualcontShadow", wavelet.rescon);
        }

        if (!pedited || pedited->wavelet.resconH) {
            keyFile.set_integer ("Wavelet", "ResidualcontHighlight", wavelet.resconH);
        }

        if (!pedited || pedited->wavelet.thr) {
            keyFile.set_integer ("Wavelet", "ThresholdResidShadow", wavelet.thr);
        }

        if (!pedited || pedited->wavelet.thrH) {
            keyFile.set_integer ("Wavelet", "ThresholdResidHighLight", wavelet.thrH);
        }

        if (!pedited || pedited->wavelet.reschro) {
            keyFile.set_integer ("Wavelet", "Residualchroma", wavelet.reschro);
        }

        if (!pedited || pedited->wavelet.tmrs) {
            keyFile.set_double ("Wavelet", "ResidualTM", wavelet.tmrs);
        }

        if (!pedited || pedited->wavelet.gamma) {
            keyFile.set_double ("Wavelet", "Residualgamma", wavelet.gamma);
        }

        if (!pedited || pedited->wavelet.sky) {
            keyFile.set_double ("Wavelet", "HueRangeResidual", wavelet.sky);
        }

        if (!pedited || pedited->wavelet.hueskin2) {
            Glib::ArrayHandle<int> thresh (wavelet.hueskin2.value, 4, Glib::OWNERSHIP_NONE);
            keyFile.set_integer_list ("Wavelet", "HueRange", thresh);
        }

        if (!pedited || pedited->wavelet.contrast) {
            keyFile.set_integer ("Wavelet", "Contrast", wavelet.contrast);
        }


// save directional pyramid wavelet parameters
        if (!pedited || pedited->dirpyrequalizer.enabled) {
            keyFile.set_boolean ("Directional Pyramid Equalizer", "Enabled", dirpyrequalizer.enabled);
        }

        if (!pedited || pedited->dirpyrequalizer.gamutlab) {
            keyFile.set_boolean ("Directional Pyramid Equalizer", "Gamutlab", dirpyrequalizer.gamutlab);
        }

        if (!pedited || pedited->dirpyrequalizer.cbdlMethod) {
            keyFile.set_string ("Directional Pyramid Equalizer", "cbdlMethod", dirpyrequalizer.cbdlMethod);
        }

        for (int i = 0; i < 6; i++) {
            std::stringstream ss;
            ss << "Mult" << i;

            if (!pedited || pedited->dirpyrequalizer.mult[i]) {
                keyFile.set_double ("Directional Pyramid Equalizer", ss.str(), dirpyrequalizer.mult[i]);
            }
        }

        if (!pedited || pedited->dirpyrequalizer.threshold) {
            keyFile.set_double ("Directional Pyramid Equalizer", "Threshold", dirpyrequalizer.threshold);
        }

        if (!pedited || pedited->dirpyrequalizer.skinprotect) {
            keyFile.set_double ("Directional Pyramid Equalizer", "Skinprotect", dirpyrequalizer.skinprotect);
        }

// if (!pedited || pedited->dirpyrequalizer.algo) keyFile.set_string ("Directional Pyramid Equalizer", "Algorithm", dirpyrequalizer.algo);
        if (!pedited || pedited->dirpyrequalizer.hueskin) {
            Glib::ArrayHandle<int> thresh (dirpyrequalizer.hueskin.value, 4, Glib::OWNERSHIP_NONE);
            keyFile.set_integer_list ("Directional Pyramid Equalizer", "Hueskin", thresh);
        }

// save hsv wavelet parameters
        if (!pedited || pedited->hsvequalizer.hcurve) {
            Glib::ArrayHandle<double> hcurve = hsvequalizer.hcurve;
            keyFile.set_double_list ("HSV Equalizer", "HCurve", hcurve);
        }

        if (!pedited || pedited->hsvequalizer.scurve) {
            Glib::ArrayHandle<double> scurve = hsvequalizer.scurve;
            keyFile.set_double_list ("HSV Equalizer", "SCurve", scurve);
        }

        if (!pedited || pedited->hsvequalizer.vcurve) {
            Glib::ArrayHandle<double> vcurve = hsvequalizer.vcurve;
            keyFile.set_double_list ("HSV Equalizer", "VCurve", vcurve);
        }

//save film simulation parameters
        if ( !pedited || pedited->filmSimulation.enabled ) {
            keyFile.set_boolean ( "Film Simulation", "Enabled", filmSimulation.enabled );
        }

        if ( !pedited || pedited->filmSimulation.clutFilename ) {
            keyFile.set_string ( "Film Simulation", "ClutFilename", filmSimulation.clutFilename );
        }

        if ( !pedited || pedited->filmSimulation.strength ) {
            keyFile.set_integer ( "Film Simulation", "Strength", filmSimulation.strength );
        }


        if (!pedited || pedited->rgbCurves.lumamode) {
            keyFile.set_boolean ("RGB Curves", "LumaMode", rgbCurves.lumamode);
        }

        if (!pedited || pedited->rgbCurves.rcurve) {
            Glib::ArrayHandle<double> RGBrcurve = rgbCurves.rcurve;
            keyFile.set_double_list ("RGB Curves", "rCurve", RGBrcurve);
        }

        if (!pedited || pedited->rgbCurves.gcurve) {
            Glib::ArrayHandle<double> RGBgcurve = rgbCurves.gcurve;
            keyFile.set_double_list ("RGB Curves", "gCurve", RGBgcurve);
        }

        if (!pedited || pedited->rgbCurves.bcurve) {
            Glib::ArrayHandle<double> RGBbcurve = rgbCurves.bcurve;
            keyFile.set_double_list ("RGB Curves", "bCurve", RGBbcurve);
        }

// save Color Toning
        if (!pedited || pedited->colorToning.enabled) {
            keyFile.set_boolean ("ColorToning", "Enabled", colorToning.enabled);
        }

        if (!pedited || pedited->colorToning.method) {
            keyFile.set_string ("ColorToning", "Method", colorToning.method);
        }

        if (!pedited || pedited->colorToning.lumamode) {
            keyFile.set_boolean ("ColorToning", "Lumamode", colorToning.lumamode);
        }

        if (!pedited || pedited->colorToning.twocolor) {
            keyFile.set_string ("ColorToning", "Twocolor", colorToning.twocolor);
        }

        if (!pedited || pedited->colorToning.redlow) {
            keyFile.set_double ("ColorToning", "Redlow", colorToning.redlow);
        }

        if (!pedited || pedited->colorToning.greenlow) {
            keyFile.set_double ("ColorToning", "Greenlow", colorToning.greenlow);
        }

        if (!pedited || pedited->colorToning.bluelow) {
            keyFile.set_double ("ColorToning", "Bluelow", colorToning.bluelow);
        }

        if (!pedited || pedited->colorToning.satlow) {
            keyFile.set_double ("ColorToning", "Satlow", colorToning.satlow);
        }

        if (!pedited || pedited->colorToning.balance) {
            keyFile.set_integer ("ColorToning", "Balance", colorToning.balance);
        }

        if (!pedited || pedited->colorToning.sathigh) {
            keyFile.set_double ("ColorToning", "Sathigh", colorToning.sathigh);
        }

        if (!pedited || pedited->colorToning.redmed) {
            keyFile.set_double ("ColorToning", "Redmed", colorToning.redmed);
        }

        if (!pedited || pedited->colorToning.greenmed) {
            keyFile.set_double ("ColorToning", "Greenmed", colorToning.greenmed);
        }

        if (!pedited || pedited->colorToning.bluemed) {
            keyFile.set_double ("ColorToning", "Bluemed", colorToning.bluemed);
        }

        if (!pedited || pedited->colorToning.redhigh) {
            keyFile.set_double ("ColorToning", "Redhigh", colorToning.redhigh);
        }

        if (!pedited || pedited->colorToning.greenhigh) {
            keyFile.set_double ("ColorToning", "Greenhigh", colorToning.greenhigh);
        }

        if (!pedited || pedited->colorToning.bluehigh) {
            keyFile.set_double ("ColorToning", "Bluehigh", colorToning.bluehigh);
        }

        if (!pedited || pedited->colorToning.autosat) {
            keyFile.set_boolean ("ColorToning", "Autosat", colorToning.autosat);
        }

        if (!pedited || pedited->colorToning.opacityCurve) {
            Glib::ArrayHandle<double> curve = colorToning.opacityCurve;
            keyFile.set_double_list ("ColorToning", "OpacityCurve", curve);
        }

        if (!pedited || pedited->colorToning.colorCurve) {
            Glib::ArrayHandle<double> curve = colorToning.colorCurve;
            keyFile.set_double_list ("ColorToning", "ColorCurve", curve);
        }

        if (!pedited || pedited->colorToning.satprotectionthreshold) {
            keyFile.set_integer ("ColorToning", "SatProtectionThreshold", colorToning.satProtectionThreshold );
        }

        if (!pedited || pedited->colorToning.saturatedopacity) {
            keyFile.set_integer ("ColorToning", "SaturatedOpacity", colorToning.saturatedOpacity );
        }

        if (!pedited || pedited->colorToning.strength) {
            keyFile.set_integer ("ColorToning", "Strength", colorToning.strength );
        }

        if (!pedited || pedited->colorToning.hlColSat) {
            Glib::ArrayHandle<int> thresh (colorToning.hlColSat.value, 2, Glib::OWNERSHIP_NONE);
            keyFile.set_integer_list ("ColorToning", "HighlightsColorSaturation", thresh);
        }

        if (!pedited || pedited->colorToning.shadowsColSat) {
            Glib::ArrayHandle<int> thresh (colorToning.shadowsColSat.value, 2, Glib::OWNERSHIP_NONE);
            keyFile.set_integer_list ("ColorToning", "ShadowsColorSaturation", thresh);
        }

        if (!pedited || pedited->colorToning.clcurve) {
            Glib::ArrayHandle<double> clcurve = colorToning.clcurve;
            keyFile.set_double_list ("ColorToning", "ClCurve", clcurve);
        }

        if (!pedited || pedited->colorToning.cl2curve) {
            Glib::ArrayHandle<double> cl2curve = colorToning.cl2curve;
            keyFile.set_double_list ("ColorToning", "Cl2Curve", cl2curve);
        }

// save raw parameters
        if (!pedited || pedited->raw.darkFrame) {
            keyFile.set_string ("RAW", "DarkFrame", relativePathIfInside (fname, fnameAbsolute, raw.dark_frame) );
        }

        if (!pedited || pedited->raw.dfAuto) {
            keyFile.set_boolean ("RAW", "DarkFrameAuto", raw.df_autoselect );
        }

        if (!pedited || pedited->raw.ff_file) {
            keyFile.set_string ("RAW", "FlatFieldFile", relativePathIfInside (fname, fnameAbsolute, raw.ff_file) );
        }

        if (!pedited || pedited->raw.ff_AutoSelect) {
            keyFile.set_boolean ("RAW", "FlatFieldAutoSelect", raw.ff_AutoSelect );
        }

        if (!pedited || pedited->raw.ff_BlurRadius) {
            keyFile.set_integer ("RAW", "FlatFieldBlurRadius", raw.ff_BlurRadius );
        }

        if (!pedited || pedited->raw.ff_BlurType) {
            keyFile.set_string ("RAW", "FlatFieldBlurType", raw.ff_BlurType );
        }

        if (!pedited || pedited->raw.ff_AutoClipControl) {
            keyFile.set_boolean ("RAW", "FlatFieldAutoClipControl", raw.ff_AutoClipControl );
        }

        if (!pedited || pedited->raw.ff_clipControl) {
            keyFile.set_boolean ("RAW", "FlatFieldClipControl", raw.ff_clipControl );
        }

        if (!pedited || pedited->raw.caCorrection) {
            keyFile.set_boolean ("RAW", "CA", raw.ca_autocorrect );
        }

        if (!pedited || pedited->raw.caRed) {
            keyFile.set_double ("RAW", "CARed", raw.cared );
        }

        if (!pedited || pedited->raw.caBlue) {
            keyFile.set_double ("RAW", "CABlue", raw.cablue );
        }

        if (!pedited || pedited->raw.hotPixelFilter) {
            keyFile.set_boolean ("RAW", "HotPixelFilter", raw.hotPixelFilter );
        }

        if (!pedited || pedited->raw.deadPixelFilter) {
            keyFile.set_boolean ("RAW", "DeadPixelFilter", raw.deadPixelFilter );
        }

        if (!pedited || pedited->raw.hotDeadPixelThresh) {
            keyFile.set_integer ("RAW", "HotDeadPixelThresh", raw.hotdeadpix_thresh );
        }

        if (!pedited || pedited->raw.bayersensor.method) {
            keyFile.set_string ("RAW Bayer", "Method", raw.bayersensor.method );
        }

        if (!pedited || pedited->raw.bayersensor.imageNum) {
            keyFile.set_integer ("RAW Bayer", "ImageNum", raw.bayersensor.imageNum + 1 );
        }

        if (!pedited || pedited->raw.bayersensor.ccSteps) {
            keyFile.set_integer ("RAW Bayer", "CcSteps", raw.bayersensor.ccSteps);
        }

        if (!pedited || pedited->raw.bayersensor.exBlack0) {
            keyFile.set_double ("RAW Bayer", "PreBlack0", raw.bayersensor.black0 );
        }

        if (!pedited || pedited->raw.bayersensor.exBlack1) {
            keyFile.set_double ("RAW Bayer", "PreBlack1", raw.bayersensor.black1 );
        }

        if (!pedited || pedited->raw.bayersensor.exBlack2) {
            keyFile.set_double ("RAW Bayer", "PreBlack2", raw.bayersensor.black2 );
        }

        if (!pedited || pedited->raw.bayersensor.exBlack3) {
            keyFile.set_double ("RAW Bayer", "PreBlack3", raw.bayersensor.black3 );
        }

        if (!pedited || pedited->raw.bayersensor.exTwoGreen) {
            keyFile.set_boolean ("RAW Bayer", "PreTwoGreen", raw.bayersensor.twogreen );
        }

        if (!pedited || pedited->raw.bayersensor.linenoise) {
            keyFile.set_integer ("RAW Bayer", "LineDenoise", raw.bayersensor.linenoise);
        }

        if (!pedited || pedited->raw.bayersensor.greenEq) {
            keyFile.set_integer ("RAW Bayer", "GreenEqThreshold", raw.bayersensor.greenthresh);
        }

        if (!pedited || pedited->raw.bayersensor.dcbIterations) {
            keyFile.set_integer ("RAW Bayer", "DCBIterations", raw.bayersensor.dcb_iterations );
        }

        if (!pedited || pedited->raw.bayersensor.dcbEnhance) {
            keyFile.set_boolean ("RAW Bayer", "DCBEnhance", raw.bayersensor.dcb_enhance );
        }

        if (!pedited || pedited->raw.bayersensor.lmmseIterations) {
            keyFile.set_integer ("RAW Bayer", "LMMSEIterations", raw.bayersensor.lmmse_iterations );
        }

        if (!pedited || pedited->raw.bayersensor.pixelShiftMotion) {
            keyFile.set_integer ("RAW Bayer", "PixelShiftMotion", raw.bayersensor.pixelShiftMotion );
        }

        if (!pedited || pedited->raw.bayersensor.pixelShiftMotionCorrection) {
            keyFile.set_integer ("RAW Bayer", "PixelShiftMotionCorrection", raw.bayersensor.pixelShiftMotionCorrection );
        }

        if (!pedited || pedited->raw.bayersensor.pixelShiftMotionCorrectionMethod) {
            keyFile.set_integer ("RAW Bayer", "PixelShiftMotionCorrectionMethod", raw.bayersensor.pixelShiftMotionCorrectionMethod );
        }

        if (!pedited || pedited->raw.bayersensor.pixelShiftStddevFactorGreen) {
            keyFile.set_double ("RAW Bayer", "pixelShiftStddevFactorGreen", raw.bayersensor.pixelShiftStddevFactorGreen );
        }

        if (!pedited || pedited->raw.bayersensor.pixelShiftStddevFactorRed) {
            keyFile.set_double ("RAW Bayer", "pixelShiftStddevFactorRed", raw.bayersensor.pixelShiftStddevFactorRed );
        }

        if (!pedited || pedited->raw.bayersensor.pixelShiftStddevFactorBlue) {
            keyFile.set_double ("RAW Bayer", "pixelShiftStddevFactorBlue", raw.bayersensor.pixelShiftStddevFactorBlue );
        }

        if (!pedited || pedited->raw.bayersensor.pixelShiftEperIso) {
            keyFile.set_double ("RAW Bayer", "PixelShiftEperIso", raw.bayersensor.pixelShiftEperIso );
        }

        if (!pedited || pedited->raw.bayersensor.pixelShiftNreadIso) {
            keyFile.set_double ("RAW Bayer", "PixelShiftNreadIso", raw.bayersensor.pixelShiftNreadIso );
        }

        if (!pedited || pedited->raw.bayersensor.pixelShiftPrnu) {
            keyFile.set_double ("RAW Bayer", "PixelShiftPrnu", raw.bayersensor.pixelShiftPrnu );
        }

        if (!pedited || pedited->raw.bayersensor.pixelShiftSigma) {
            keyFile.set_double ("RAW Bayer", "PixelShiftSigma", raw.bayersensor.pixelShiftSigma );
        }

        if (!pedited || pedited->raw.bayersensor.pixelShiftSum) {
            keyFile.set_double ("RAW Bayer", "PixelShiftSum", raw.bayersensor.pixelShiftSum );
        }

        if (!pedited || pedited->raw.bayersensor.pixelShiftRedBlueWeight) {
            keyFile.set_double ("RAW Bayer", "PixelShiftRedBlueWeight", raw.bayersensor.pixelShiftRedBlueWeight );
        }

        if (!pedited || pedited->raw.bayersensor.pixelShiftShowMotion) {
            keyFile.set_boolean ("RAW Bayer", "PixelShiftShowMotion", raw.bayersensor.pixelShiftShowMotion );
        }

        if (!pedited || pedited->raw.bayersensor.pixelShiftShowMotionMaskOnly) {
            keyFile.set_boolean ("RAW Bayer", "PixelShiftShowMotionMaskOnly", raw.bayersensor.pixelShiftShowMotionMaskOnly );
        }

        if (!pedited || pedited->raw.bayersensor.pixelShiftAutomatic) {
            keyFile.set_boolean ("RAW Bayer", "pixelShiftAutomatic", raw.bayersensor.pixelShiftAutomatic );
        }

        if (!pedited || pedited->raw.bayersensor.pixelShiftNonGreenHorizontal) {
            keyFile.set_boolean ("RAW Bayer", "pixelShiftNonGreenHorizontal", raw.bayersensor.pixelShiftNonGreenHorizontal );
        }

        if (!pedited || pedited->raw.bayersensor.pixelShiftNonGreenVertical) {
            keyFile.set_boolean ("RAW Bayer", "pixelShiftNonGreenVertical", raw.bayersensor.pixelShiftNonGreenVertical );
        }

        if (!pedited || pedited->raw.bayersensor.pixelShiftHoleFill) {
            keyFile.set_boolean ("RAW Bayer", "pixelShiftHoleFill", raw.bayersensor.pixelShiftHoleFill );
        }

        if (!pedited || pedited->raw.bayersensor.pixelShiftMedian) {
            keyFile.set_boolean ("RAW Bayer", "pixelShiftMedian", raw.bayersensor.pixelShiftMedian );
        }

        if (!pedited || pedited->raw.bayersensor.pixelShiftMedian3) {
            keyFile.set_boolean ("RAW Bayer", "pixelShiftMedian3", raw.bayersensor.pixelShiftMedian3 );
        }

        if (!pedited || pedited->raw.bayersensor.pixelShiftGreen) {
            keyFile.set_boolean ("RAW Bayer", "pixelShiftGreen", raw.bayersensor.pixelShiftGreen );
        }

        if (!pedited || pedited->raw.bayersensor.pixelShiftBlur) {
            keyFile.set_boolean ("RAW Bayer", "pixelShiftBlur", raw.bayersensor.pixelShiftBlur );
        }

        if (!pedited || pedited->raw.bayersensor.pixelShiftSmooth) {
            keyFile.set_double ("RAW Bayer", "pixelShiftSmoothFactor", raw.bayersensor.pixelShiftSmoothFactor );
        }

        if (!pedited || pedited->raw.bayersensor.pixelShiftExp0) {
            keyFile.set_boolean ("RAW Bayer", "pixelShiftExp0", raw.bayersensor.pixelShiftExp0 );
        }

        if (!pedited || pedited->raw.bayersensor.pixelShiftLmmse) {
            keyFile.set_boolean ("RAW Bayer", "pixelShiftLmmse", raw.bayersensor.pixelShiftLmmse );
        }

        if (!pedited || pedited->raw.bayersensor.pixelShiftEqualBright) {
            keyFile.set_boolean ("RAW Bayer", "pixelShiftEqualBright", raw.bayersensor.pixelShiftEqualBright );
        }

        if (!pedited || pedited->raw.bayersensor.pixelShiftEqualBrightChannel) {
            keyFile.set_boolean ("RAW Bayer", "pixelShiftEqualBrightChannel", raw.bayersensor.pixelShiftEqualBrightChannel );
        }

        if (!pedited || pedited->raw.bayersensor.pixelShiftNonGreenCross) {
            keyFile.set_boolean ("RAW Bayer", "pixelShiftNonGreenCross", raw.bayersensor.pixelShiftNonGreenCross );
        }

        if (!pedited || pedited->raw.bayersensor.pixelShiftNonGreenCross2) {
            keyFile.set_boolean ("RAW Bayer", "pixelShiftNonGreenCross2", raw.bayersensor.pixelShiftNonGreenCross2 );
        }

        if (!pedited || pedited->raw.bayersensor.pixelShiftNonGreenAmaze) {
            keyFile.set_boolean ("RAW Bayer", "pixelShiftNonGreenAmaze", raw.bayersensor.pixelShiftNonGreenAmaze );
        }

        if (!pedited || pedited->raw.xtranssensor.method) {
            keyFile.set_string ("RAW X-Trans", "Method", raw.xtranssensor.method );
        }

        if (!pedited || pedited->raw.xtranssensor.ccSteps) {
            keyFile.set_integer ("RAW X-Trans", "CcSteps", raw.xtranssensor.ccSteps);
        }

        if (!pedited || pedited->raw.xtranssensor.exBlackRed) {
            keyFile.set_double ("RAW X-Trans", "PreBlackRed", raw.xtranssensor.blackred );
        }

        if (!pedited || pedited->raw.xtranssensor.exBlackGreen) {
            keyFile.set_double ("RAW X-Trans", "PreBlackGreen", raw.xtranssensor.blackgreen );
        }

        if (!pedited || pedited->raw.xtranssensor.exBlackBlue) {
            keyFile.set_double ("RAW X-Trans", "PreBlackBlue", raw.xtranssensor.blackblue );
        }


// save raw exposition
        if (!pedited || pedited->raw.exPos) {
            keyFile.set_double ("RAW", "PreExposure", raw.expos );
        }

        if (!pedited || pedited->raw.exPreser) {
            keyFile.set_double ("RAW", "PrePreserv", raw.preser );
        }

// save exif change list
        if (!pedited || pedited->exif) {
            for (ExifPairs::const_iterator i = exif.begin(); i != exif.end(); ++i) {
                keyFile.set_string ("Exif", i->first, i->second);
            }
        }

// save iptc change list
        if (!pedited || pedited->iptc) {
            for (IPTCPairs::const_iterator i = iptc.begin(); i != iptc.end(); ++i) {
                Glib::ArrayHandle<Glib::ustring> values = i->second;
                keyFile.set_string_list ("IPTC", i->first, values);
            }
        }

        sPParams = keyFile.to_data();

    } catch (Glib::KeyFileError&) {}

    if (sPParams.empty ()) {
        return 1;
    }

    int error1, error2;
    error1 = write (fname, sPParams);

    if (!fname2.empty ()) {

        error2 = write (fname2, sPParams);
        // If at least one file has been saved, it's a success
        return error1 & error2;
    } else {
        return error1;
    }
}

int ProcParams::write (const Glib::ustring &fname, const Glib::ustring &content) const
{

    int error = 0;

    if (fname.length()) {
        FILE *f;
        f = g_fopen (fname.c_str (), "wt");

        if (f == nullptr) {
            error = 1;
        } else {
            fprintf (f, "%s", content.c_str());
            fclose (f);
        }
    }

    return error;
}

int ProcParams::load (const Glib::ustring &fname, ParamsEdited* pedited)
{
    setlocale (LC_NUMERIC, "C"); // to set decimal point to "."

    if (fname.empty()) {
        return 1;
    }

    Glib::KeyFile keyFile;

    try {

        if (pedited) {
            pedited->set (false);
        }

        FILE* f = g_fopen (fname.c_str (), "rt");

        if (!f) {
            return 1;
        }

        char* buffer = new char[1024];
        std::ostringstream ostr;

        while (fgets (buffer, 1024, f)) {
            ostr << buffer << "\n";
        }

        delete [] buffer;

        if (!keyFile.load_from_data (ostr.str())) {
            return 1;
        }

        fclose (f);

        // load tonecurve:

        ppVersion = PPVERSION;
        appVersion = APPVERSION;

        if (keyFile.has_group ("Version")) {
            if (keyFile.has_key ("Version", "AppVersion")) {
                appVersion = keyFile.get_string ("Version", "AppVersion");
            }

            if (keyFile.has_key ("Version", "Version")) {
                ppVersion = keyFile.get_integer ("Version", "Version");
            }
        }

        if (keyFile.has_group ("General")) {
            if (keyFile.has_key ("General", "Rank")) {
                rank = keyFile.get_integer ("General", "Rank");

                if (pedited) {
                    pedited->general.rank = true;
                }
            }

            if (keyFile.has_key ("General", "ColorLabel")) {
                colorlabel = keyFile.get_integer ("General", "ColorLabel");

                if (pedited) {
                    pedited->general.colorlabel = true;
                }
            }

            if (keyFile.has_key ("General", "InTrash")) {
                inTrash = keyFile.get_boolean ("General", "InTrash");

                if (pedited) {
                    pedited->general.intrash = true;
                }
            }
        }

        if (keyFile.has_group ("Exposure")) {
            if (ppVersion < PPVERSION_AEXP) {
                toneCurve.autoexp = false; // prevent execution of autoexp when opening file created with earlier verions of autoexp algorithm
            } else if (keyFile.has_key ("Exposure", "Auto")) {
                toneCurve.autoexp = keyFile.get_boolean ("Exposure", "Auto");

                if (pedited) {
                    pedited->toneCurve.autoexp = true;
                }
            }

            if (keyFile.has_key ("Exposure", "Clip")) {
                toneCurve.clip = keyFile.get_double ("Exposure", "Clip");

                if (pedited) {
                    pedited->toneCurve.clip = true;
                }
            }

            if (keyFile.has_key ("Exposure", "Compensation")) {
                toneCurve.expcomp = keyFile.get_double ("Exposure", "Compensation");

                if (pedited) {
                    pedited->toneCurve.expcomp = true;
                }
            }

            if (keyFile.has_key ("Exposure", "Brightness")) {
                toneCurve.brightness = keyFile.get_integer ("Exposure", "Brightness");

                if (pedited) {
                    pedited->toneCurve.brightness = true;
                }
            }

            if (keyFile.has_key ("Exposure", "Contrast")) {
                toneCurve.contrast = keyFile.get_integer ("Exposure", "Contrast");

                if (pedited) {
                    pedited->toneCurve.contrast = true;
                }
            }

            if (keyFile.has_key ("Exposure", "Saturation")) {
                toneCurve.saturation = keyFile.get_integer ("Exposure", "Saturation");

                if (pedited) {
                    pedited->toneCurve.saturation = true;
                }
            }

            if (keyFile.has_key ("Exposure", "Black")) {
                toneCurve.black = keyFile.get_integer ("Exposure", "Black");

                if (pedited) {
                    pedited->toneCurve.black = true;
                }
            }

            if (keyFile.has_key ("Exposure", "HighlightCompr")) {
                toneCurve.hlcompr = keyFile.get_integer ("Exposure", "HighlightCompr");

                if (pedited) {
                    pedited->toneCurve.hlcompr = true;
                }
            }

            if (keyFile.has_key ("Exposure", "HighlightComprThreshold")) {
                toneCurve.hlcomprthresh = keyFile.get_integer ("Exposure", "HighlightComprThreshold");

                if (pedited) {
                    pedited->toneCurve.hlcomprthresh = true;
                }
            }

            if (keyFile.has_key ("Exposure", "ShadowCompr")) {
                toneCurve.shcompr = keyFile.get_integer ("Exposure", "ShadowCompr");

                if (pedited) {
                    pedited->toneCurve.shcompr = true;
                }
            }

// load highlight recovery settings
            if (toneCurve.shcompr > 100) {
                toneCurve.shcompr = 100; // older pp3 files can have values above 100.
            }

            if (keyFile.has_key ("Exposure", "CurveMode")) {
                Glib::ustring sMode = keyFile.get_string ("Exposure", "CurveMode");

                if (sMode == "Standard") {
                    toneCurve.curveMode = ToneCurveParams::TC_MODE_STD;
                } else if (sMode == "FilmLike") {
                    toneCurve.curveMode = ToneCurveParams::TC_MODE_FILMLIKE;
                } else if (sMode == "SatAndValueBlending") {
                    toneCurve.curveMode = ToneCurveParams::TC_MODE_SATANDVALBLENDING;
                } else if (sMode == "WeightedStd") {
                    toneCurve.curveMode = ToneCurveParams::TC_MODE_WEIGHTEDSTD;
                } else if (sMode == "Luminance") {
                    toneCurve.curveMode = ToneCurveParams::TC_MODE_LUMINANCE;
                } else if (sMode == "Perceptual") {
                    toneCurve.curveMode = ToneCurveParams::TC_MODE_PERCEPTUAL;
                }

                if (pedited) {
                    pedited->toneCurve.curveMode = true;
                }
            }

            if (keyFile.has_key ("Exposure", "CurveMode2")) {
                Glib::ustring sMode = keyFile.get_string ("Exposure", "CurveMode2");

                if (sMode == "Standard") {
                    toneCurve.curveMode2 = ToneCurveParams::TC_MODE_STD;
                } else if (sMode == "FilmLike") {
                    toneCurve.curveMode2 = ToneCurveParams::TC_MODE_FILMLIKE;
                } else if (sMode == "SatAndValueBlending") {
                    toneCurve.curveMode2 = ToneCurveParams::TC_MODE_SATANDVALBLENDING;
                } else if (sMode == "WeightedStd") {
                    toneCurve.curveMode2 = ToneCurveParams::TC_MODE_WEIGHTEDSTD;
                } else if (sMode == "Luminance") {
                    toneCurve.curveMode2 = ToneCurveParams::TC_MODE_LUMINANCE;
                } else if (sMode == "Perceptual") {
                    toneCurve.curveMode2 = ToneCurveParams::TC_MODE_PERCEPTUAL;
                }

                if (pedited) {
                    pedited->toneCurve.curveMode2 = true;
                }
            }

            if (ppVersion > 200) {
                if (keyFile.has_key ("Exposure", "Curve")) {
                    toneCurve.curve = keyFile.get_double_list ("Exposure", "Curve");
                    avoidEmptyCurve (toneCurve.curve);

                    if (pedited) {
                        pedited->toneCurve.curve = true;
                    }
                }

                if (keyFile.has_key ("Exposure", "Curve2")) {
                    toneCurve.curve2 = keyFile.get_double_list ("Exposure", "Curve2");
                    avoidEmptyCurve (toneCurve.curve2);

                    if (pedited) {
                        pedited->toneCurve.curve2 = true;
                    }
                }
            }
        }

        if (keyFile.has_group ("HLRecovery")) {
            if (keyFile.has_key ("HLRecovery", "Enabled")) {
                toneCurve.hrenabled = keyFile.get_boolean ("HLRecovery", "Enabled");

                if (pedited) {
                    pedited->toneCurve.hrenabled = true;
                }
            }

            if (keyFile.has_key ("HLRecovery", "Method")) {
                toneCurve.method = keyFile.get_string ("HLRecovery", "Method");

                if (pedited) {
                    pedited->toneCurve.method = true;
                }
            }
        }

        // load channel mixer curve
        if (keyFile.has_group ("Channel Mixer")) {
            if (keyFile.has_key ("Channel Mixer", "Red") && keyFile.has_key ("Channel Mixer", "Green") && keyFile.has_key ("Channel Mixer", "Blue")) {
                const std::vector<int> rmix = keyFile.get_integer_list ("Channel Mixer", "Red");
                const std::vector<int> gmix = keyFile.get_integer_list ("Channel Mixer", "Green");
                const std::vector<int> bmix = keyFile.get_integer_list ("Channel Mixer", "Blue");

                if (rmix.size() == 3 && gmix.size() == 3 && bmix.size() == 3) {
                    memcpy (chmixer.red,   rmix.data(), 3 * sizeof (int));
                    memcpy (chmixer.green, gmix.data(), 3 * sizeof (int));
                    memcpy (chmixer.blue,  bmix.data(), 3 * sizeof (int));
                }

                if (pedited) {
                    pedited->chmixer.red[0] =   pedited->chmixer.red[1] =   pedited->chmixer.red[2] = true;
                    pedited->chmixer.green[0] = pedited->chmixer.green[1] = pedited->chmixer.green[2] = true;
                    pedited->chmixer.blue[0] =  pedited->chmixer.blue[1] =  pedited->chmixer.blue[2] = true;
                }
            }
        }

// load black & white
        if (keyFile.has_group ("Black & White")) {
            if (keyFile.has_key ("Black & White", "Enabled")) {
                blackwhite.enabled = keyFile.get_boolean ("Black & White", "Enabled");

                if (pedited) {
                    pedited->blackwhite.enabled = true;
                }
            }

            if (keyFile.has_key ("Black & White", "Method")) {
                blackwhite.method = keyFile.get_string ("Black & White", "Method");

                if (pedited) {
                    pedited->blackwhite.method = true;
                }
            }

            if (keyFile.has_key ("Black & White", "Auto")) {
                blackwhite.autoc = keyFile.get_boolean ("Black & White", "Auto");

                if (pedited) {
                    pedited->blackwhite.autoc = true;
                }
            }

            if (keyFile.has_key ("Black & White", "ComplementaryColors")) {
                blackwhite.enabledcc = keyFile.get_boolean ("Black & White", "ComplementaryColors");

                if (pedited) {
                    pedited->blackwhite.enabledcc = true;
                }
            }

            if (keyFile.has_key ("Black & White", "MixerRed")) {
                blackwhite.mixerRed = keyFile.get_integer ("Black & White", "MixerRed");

                if (pedited) {
                    pedited->blackwhite.mixerRed = true;
                }
            }

            if (keyFile.has_key ("Black & White", "MixerOrange")) {
                blackwhite.mixerOrange = keyFile.get_integer ("Black & White", "MixerOrange");

                if (pedited) {
                    pedited->blackwhite.mixerOrange = true;
                }
            }

            if (keyFile.has_key ("Black & White", "MixerYellow")) {
                blackwhite.mixerYellow = keyFile.get_integer ("Black & White", "MixerYellow");

                if (pedited) {
                    pedited->blackwhite.mixerYellow = true;
                }
            }

            if (keyFile.has_key ("Black & White", "MixerGreen")) {
                blackwhite.mixerGreen = keyFile.get_integer ("Black & White", "MixerGreen");

                if (pedited) {
                    pedited->blackwhite.mixerGreen = true;
                }
            }

            if (keyFile.has_key ("Black & White", "MixerCyan")) {
                blackwhite.mixerCyan = keyFile.get_integer ("Black & White", "MixerCyan");

                if (pedited) {
                    pedited->blackwhite.mixerCyan = true;
                }
            }

            if (keyFile.has_key ("Black & White", "MixerBlue")) {
                blackwhite.mixerBlue = keyFile.get_integer ("Black & White", "MixerBlue");

                if (pedited) {
                    pedited->blackwhite.mixerBlue = true;
                }
            }

            if (keyFile.has_key ("Black & White", "MixerMagenta")) {
                blackwhite.mixerMagenta = keyFile.get_integer ("Black & White", "MixerMagenta");

                if (pedited) {
                    pedited->blackwhite.mixerMagenta = true;
                }
            }

            if (keyFile.has_key ("Black & White", "MixerPurple")) {
                blackwhite.mixerPurple = keyFile.get_integer ("Black & White", "MixerPurple");

                if (pedited) {
                    pedited->blackwhite.mixerPurple = true;
                }
            }

            if (keyFile.has_key ("Black & White", "GammaRed")) {
                blackwhite.gammaRed = keyFile.get_integer ("Black & White", "GammaRed");

                if (pedited) {
                    pedited->blackwhite.gammaRed = true;
                }
            }

            if (keyFile.has_key ("Black & White", "GammaGreen")) {
                blackwhite.gammaGreen = keyFile.get_integer ("Black & White", "GammaGreen");

                if (pedited) {
                    pedited->blackwhite.gammaGreen = true;
                }
            }

            if (keyFile.has_key ("Black & White", "GammaBlue")) {
                blackwhite.gammaBlue = keyFile.get_integer ("Black & White", "GammaBlue");

                if (pedited) {
                    pedited->blackwhite.gammaBlue = true;
                }
            }

            if (keyFile.has_key ("Black & White", "Filter")) {
                blackwhite.filter = keyFile.get_string ("Black & White", "Filter");

                if (pedited) {
                    pedited->blackwhite.filter = true;
                }
            }

            if (keyFile.has_key ("Black & White", "Setting")) {
                blackwhite.setting = keyFile.get_string ("Black & White", "Setting");

                if (pedited) {
                    pedited->blackwhite.setting = true;
                }
            }

            if (keyFile.has_key ("Black & White", "LuminanceCurve")) {
                blackwhite.luminanceCurve = keyFile.get_double_list ("Black & White", "LuminanceCurve");
                avoidEmptyCurve (blackwhite.luminanceCurve);

                if (pedited) {
                    pedited->blackwhite.luminanceCurve = true;
                }
            }

            if (keyFile.has_key ("Black & White", "BeforeCurve")) {
                blackwhite.beforeCurve = keyFile.get_double_list ("Black & White", "BeforeCurve");
                avoidEmptyCurve (blackwhite.beforeCurve);

                if (pedited) {
                    pedited->blackwhite.beforeCurve = true;
                }
            }

            if (keyFile.has_key ("Black & White", "Algorithm")) {
                blackwhite.algo = keyFile.get_string ("Black & White", "Algorithm");

                if (pedited) {
                    pedited->blackwhite.algo = true;
                }
            }

            if (keyFile.has_key ("Black & White", "BeforeCurveMode")) {
                Glib::ustring sMode = keyFile.get_string ("Black & White", "BeforeCurveMode");

                if (sMode == "Standard") {
                    blackwhite.beforeCurveMode = BlackWhiteParams::TC_MODE_STD_BW;
                } else if (sMode == "FilmLike") {
                    blackwhite.beforeCurveMode = BlackWhiteParams::TC_MODE_FILMLIKE_BW;
                } else if (sMode == "SatAndValueBlending") {
                    blackwhite.beforeCurveMode = BlackWhiteParams::TC_MODE_SATANDVALBLENDING_BW;
                } else if (sMode == "WeightedStd") {
                    blackwhite.beforeCurveMode = BlackWhiteParams::TC_MODE_WEIGHTEDSTD_BW;
                }

                if (pedited) {
                    pedited->blackwhite.beforeCurveMode = true;
                }
            }

            if (keyFile.has_key ("Black & White", "AfterCurve")) {
                blackwhite.afterCurve = keyFile.get_double_list ("Black & White", "AfterCurve");
                avoidEmptyCurve (blackwhite.afterCurve);

                if (pedited) {
                    pedited->blackwhite.afterCurve = true;
                }
            }

            if (keyFile.has_key ("Black & White", "AfterCurveMode")) {
                Glib::ustring sMode2 = keyFile.get_string ("Black & White", "AfterCurveMode");

                if (sMode2 == "Standard") {
                    blackwhite.afterCurveMode = BlackWhiteParams::TC_MODE_STD_BW;
                } else if (sMode2 == "WeightedStd") {
                    blackwhite.afterCurveMode = BlackWhiteParams::TC_MODE_WEIGHTEDSTD_BW;
                }

                if (pedited) {
                    pedited->blackwhite.afterCurveMode = true;
                }
            }
        }

//load retinex
        if (keyFile.has_group ("Retinex")) {

            if (keyFile.has_key ("Retinex", "Median")) {
                retinex.medianmap = keyFile.get_boolean ("Retinex", "Median");

                if (pedited) {
                    pedited->retinex.medianmap = true;
                }
            }

            if (keyFile.has_key ("Retinex", "RetinexMethod")) {
                retinex.retinexMethod = keyFile.get_string ("Retinex", "RetinexMethod");

                if (pedited) {
                    pedited->retinex.retinexMethod = true;
                }
            }

            if (keyFile.has_key ("Retinex", "mapMethod")) {
                retinex.mapMethod = keyFile.get_string ("Retinex", "mapMethod");

                if (pedited) {
                    pedited->retinex.mapMethod = true;
                }
            }

            if (keyFile.has_key ("Retinex", "viewMethod")) {
                retinex.viewMethod = keyFile.get_string ("Retinex", "viewMethod");

                if (pedited) {
                    pedited->retinex.viewMethod = true;
                }
            }


            if (keyFile.has_key ("Retinex", "Retinexcolorspace")) {
                retinex.retinexcolorspace = keyFile.get_string ("Retinex", "Retinexcolorspace");

                if (pedited) {
                    pedited->retinex.retinexcolorspace = true;
                }
            }

            if (keyFile.has_key ("Retinex", "Gammaretinex")) {
                retinex.gammaretinex = keyFile.get_string ("Retinex", "Gammaretinex");

                if (pedited) {
                    pedited->retinex.gammaretinex = true;
                }
            }

            if (keyFile.has_key ("Retinex", "Enabled")) {
                retinex.enabled = keyFile.get_boolean ("Retinex", "Enabled");

                if (pedited) {
                    pedited->retinex.enabled = true;
                }
            }

            if (keyFile.has_key ("Retinex", "Neigh")) {
                retinex.neigh = keyFile.get_integer ("Retinex", "Neigh");

                if (pedited) {
                    pedited->retinex.neigh = true;
                }
            }

            if (keyFile.has_key ("Retinex", "Str")) {
                retinex.str = keyFile.get_integer ("Retinex", "Str");

                if (pedited) {
                    pedited->retinex.str = true;
                }
            }

            if (keyFile.has_key ("Retinex", "Scal")) {
                retinex.scal = keyFile.get_integer ("Retinex", "Scal");

                if (pedited) {
                    pedited->retinex.scal = true;
                }
            }

            if (keyFile.has_key ("Retinex", "Iter")) {
                retinex.iter = keyFile.get_integer ("Retinex", "Iter");

                if (pedited) {
                    pedited->retinex.iter = true;
                }
            }

            if (keyFile.has_key ("Retinex", "Grad")) {
                retinex.grad = keyFile.get_integer ("Retinex", "Grad");

                if (pedited) {
                    pedited->retinex.grad = true;
                }
            }

            if (keyFile.has_key ("Retinex", "Grads")) {
                retinex.grads = keyFile.get_integer ("Retinex", "Grads");

                if (pedited) {
                    pedited->retinex.grads = true;
                }
            }

            if (keyFile.has_key ("Retinex", "Gam")) {
                retinex.gam = keyFile.get_double ("Retinex", "Gam");

                if (pedited) {
                    pedited->retinex.gam = true;
                }
            }

            if (keyFile.has_key ("Retinex", "Slope")) {
                retinex.slope = keyFile.get_double ("Retinex", "Slope");

                if (pedited) {
                    pedited->retinex.slope = true;
                }
            }

            if (keyFile.has_key ("Retinex", "Offs")) {
                retinex.offs = keyFile.get_integer ("Retinex", "Offs");

                if (pedited) {
                    pedited->retinex.offs = true;
                }
            }

            if (keyFile.has_key ("Retinex", "Vart")) {
                retinex.vart = keyFile.get_integer ("Retinex", "Vart");

                if (pedited) {
                    pedited->retinex.vart = true;
                }
            }

            if (keyFile.has_key ("Retinex", "Limd")) {
                retinex.limd = keyFile.get_integer ("Retinex", "Limd");

                if (pedited) {
                    pedited->retinex.limd = true;
                }
            }

            if (keyFile.has_key ("Retinex", "highl")) {
                retinex.highl = keyFile.get_integer ("Retinex", "highl");

                if (pedited) {
                    pedited->retinex.highl = true;
                }
            }

            if (keyFile.has_key ("Retinex", "skal")) {
                retinex.skal = keyFile.get_integer ("Retinex", "skal");

                if (pedited) {
                    pedited->retinex.skal = true;
                }
            }

            if (keyFile.has_key ("Retinex", "CDCurve")) {
                retinex.cdcurve = keyFile.get_double_list ("Retinex", "CDCurve");
                avoidEmptyCurve (retinex.cdcurve);

                if (pedited) {
                    pedited->retinex.cdcurve = true;
                }
            }

            if (keyFile.has_key ("Retinex", "MAPCurve")) {
                retinex.mapcurve = keyFile.get_double_list ("Retinex", "MAPCurve");
                avoidEmptyCurve (retinex.mapcurve);

                if (pedited) {
                    pedited->retinex.mapcurve = true;
                }
            }

            if (keyFile.has_key ("Retinex", "CDHCurve")) {
                retinex.cdHcurve = keyFile.get_double_list ("Retinex", "CDHCurve");
                avoidEmptyCurve (retinex.cdHcurve);

                if (pedited) {
                    pedited->retinex.cdHcurve = true;
                }
            }

            if (keyFile.has_key ("Retinex", "LHCurve")) {
                retinex.lhcurve = keyFile.get_double_list ("Retinex", "LHCurve");
                avoidEmptyCurve (retinex.lhcurve);

                if (pedited) {
                    pedited->retinex.lhcurve = true;
                }
            }

            if (keyFile.has_key ("Retinex", "Highlights")) {
                retinex.highlights = keyFile.get_integer ("Retinex", "Highlights");

                if (pedited) {
                    pedited->retinex.highlights = true;
                }
            }

            if (keyFile.has_key ("Retinex", "HighlightTonalWidth")) {
                retinex.htonalwidth = keyFile.get_integer ("Retinex", "HighlightTonalWidth");

                if (pedited) {
                    pedited->retinex.htonalwidth = true;
                }
            }

            if (keyFile.has_key ("Retinex", "Shadows")) {
                retinex.shadows = keyFile.get_integer ("Retinex", "Shadows");

                if (pedited) {
                    pedited->retinex.shadows = true;
                }
            }

            if (keyFile.has_key ("Retinex", "ShadowTonalWidth")) {
                retinex.stonalwidth = keyFile.get_integer ("Retinex", "ShadowTonalWidth");

                if (pedited) {
                    pedited->retinex.stonalwidth = true;
                }
            }


            if (keyFile.has_key ("Retinex", "Radius")) {
                retinex.radius = keyFile.get_integer ("Retinex", "Radius");

                if (pedited) {
                    pedited->retinex.radius = true;
                }
            }


            if (keyFile.has_key ("Retinex", "TransmissionCurve")) {
                retinex.transmissionCurve = keyFile.get_double_list ("Retinex", "TransmissionCurve");
                avoidEmptyCurve (retinex.transmissionCurve);

                if (pedited) {
                    pedited->retinex.transmissionCurve = true;
                }
            }


            if (keyFile.has_key ("Retinex", "GainTransmissionCurve")) {
                retinex.gaintransmissionCurve = keyFile.get_double_list ("Retinex", "GainTransmissionCurve");
                avoidEmptyCurve (retinex.gaintransmissionCurve);

                if (pedited) {
                    pedited->retinex.gaintransmissionCurve = true;
                }
            }

        }


// load luma curve
        if (keyFile.has_group ("Luminance Curve")) {
            if (keyFile.has_key ("Luminance Curve", "Brightness")) {
                labCurve.brightness = keyFile.get_integer ("Luminance Curve", "Brightness");

                if (pedited) {
                    pedited->labCurve.brightness = true;
                }
            }

            if (keyFile.has_key ("Luminance Curve", "Contrast")) {
                labCurve.contrast = keyFile.get_integer ("Luminance Curve", "Contrast");

                if (pedited) {
                    pedited->labCurve.contrast = true;
                }
            }

            if (ppVersion < 303) {
// transform Saturation into Chromaticity
// if Saturation == 0, should we set BWToning on?
                if (keyFile.has_key ("Luminance Curve", "Saturation")) {
                    labCurve.chromaticity = keyFile.get_integer ("Luminance Curve", "Saturation");

                    if (pedited) {
                        pedited->labCurve.chromaticity = true;
                    }
                }

// transform AvoidColorClipping into AvoidColorShift
                if (keyFile.has_key ("Luminance Curve", "AvoidColorClipping")) {
                    labCurve.avoidcolorshift = keyFile.get_boolean ("Luminance Curve", "AvoidColorClipping");

                    if (pedited) {
                        pedited->labCurve.avoidcolorshift = true;
                    }
                }
            } else {
                if (keyFile.has_key ("Luminance Curve", "Chromaticity")) {
                    labCurve.chromaticity = keyFile.get_integer ("Luminance Curve", "Chromaticity");

                    if (ppVersion >= 303 && ppVersion < 314 && labCurve.chromaticity == -100) {
                        blackwhite.enabled = true;
                    }

                    if (pedited) {
                        pedited->labCurve.chromaticity = true;
                    }
                }

                if (keyFile.has_key ("Luminance Curve", "AvoidColorShift")) {
                    labCurve.avoidcolorshift = keyFile.get_boolean ("Luminance Curve", "AvoidColorShift");

                    if (pedited) {
                        pedited->labCurve.avoidcolorshift = true;
                    }
                }

                if (keyFile.has_key ("Luminance Curve", "RedAndSkinTonesProtection")) {
                    labCurve.rstprotection = keyFile.get_double ("Luminance Curve", "RedAndSkinTonesProtection");

                    if (pedited) {
                        pedited->labCurve.rstprotection = true;
                    }
                }
            }

            if (keyFile.has_key ("Luminance Curve", "LCredsk")) {
                labCurve.lcredsk = keyFile.get_boolean ("Luminance Curve", "LCredsk");

                if (pedited) {
                    pedited->labCurve.lcredsk = true;
                }
            }

            if (ppVersion < 314)

// Backward compatibility: If BWtoning is true, Chromaticity has to be set to -100, which will produce the same effect
// and will enable the b&w toning mode ('a' & 'b' curves)
                if (keyFile.has_key ("Luminance Curve", "BWtoning")) {
                    if ( keyFile.get_boolean ("Luminance Curve", "BWtoning")) {
                        labCurve.chromaticity = -100;

                        if (pedited) {
                            pedited->labCurve.chromaticity = true;
                        }
                    }
                }

            if (keyFile.has_key ("Luminance Curve", "LCurve")) {
                labCurve.lcurve = keyFile.get_double_list ("Luminance Curve", "LCurve");
                avoidEmptyCurve (labCurve.lcurve);

                if (pedited) {
                    pedited->labCurve.lcurve = true;
                }
            }

            if (keyFile.has_key ("Luminance Curve", "aCurve")) {
                labCurve.acurve = keyFile.get_double_list ("Luminance Curve", "aCurve");
                avoidEmptyCurve (labCurve.acurve);

                if (pedited) {
                    pedited->labCurve.acurve = true;
                }
            }

            if (keyFile.has_key ("Luminance Curve", "bCurve")) {
                labCurve.bcurve = keyFile.get_double_list ("Luminance Curve", "bCurve");
                avoidEmptyCurve (labCurve.bcurve);

                if (pedited) {
                    pedited->labCurve.bcurve = true;
                }
            }

            if (keyFile.has_key ("Luminance Curve", "ccCurve")) {
                labCurve.cccurve = keyFile.get_double_list ("Luminance Curve", "ccCurve");
                avoidEmptyCurve (labCurve.cccurve);

                if (pedited) {
                    pedited->labCurve.cccurve = true;
                }
            }

            if (keyFile.has_key ("Luminance Curve", "chCurve")) {
                labCurve.chcurve = keyFile.get_double_list ("Luminance Curve", "chCurve");
                avoidEmptyCurve (labCurve.chcurve);

                if (pedited) {
                    pedited->labCurve.chcurve = true;
                }
            }

            if (keyFile.has_key ("Luminance Curve", "lhCurve")) {
                labCurve.lhcurve = keyFile.get_double_list ("Luminance Curve", "lhCurve");
                avoidEmptyCurve (labCurve.lhcurve);

                if (pedited) {
                    pedited->labCurve.lhcurve = true;
                }
            }

            if (keyFile.has_key ("Luminance Curve", "hhCurve")) {
                labCurve.hhcurve = keyFile.get_double_list ("Luminance Curve", "hhCurve");
                avoidEmptyCurve (labCurve.hhcurve);

                if (pedited) {
                    pedited->labCurve.hhcurve = true;
                }
            }

            if (keyFile.has_key ("Luminance Curve", "LcCurve")) {
                labCurve.lccurve = keyFile.get_double_list ("Luminance Curve", "LcCurve");
                avoidEmptyCurve (labCurve.lccurve);

                if (pedited) {
                    pedited->labCurve.lccurve = true;
                }
            }

            if (keyFile.has_key ("Luminance Curve", "ClCurve")) {
                labCurve.clcurve = keyFile.get_double_list ("Luminance Curve", "ClCurve");
                avoidEmptyCurve (labCurve.clcurve);

                if (pedited) {
                    pedited->labCurve.clcurve = true;
                }
            }

        }

// load sharpening
        if (keyFile.has_group ("Sharpening")) {
            if (keyFile.has_key ("Sharpening", "Enabled")) {
                sharpening.enabled = keyFile.get_boolean ("Sharpening", "Enabled");

                if (pedited) {
                    pedited->sharpening.enabled = true;
                }
            }

            if (keyFile.has_key ("Sharpening", "Radius")) {
                sharpening.radius = keyFile.get_double ("Sharpening", "Radius");

                if (pedited) {
                    pedited->sharpening.radius = true;
                }
            }

            if (keyFile.has_key ("Sharpening", "Amount")) {
                sharpening.amount = keyFile.get_integer ("Sharpening", "Amount");

                if (pedited) {
                    pedited->sharpening.amount = true;
                }
            }

            if (keyFile.has_key ("Sharpening", "Threshold")) {
                if (ppVersion < 302) {
                    int thresh = min (keyFile.get_integer ("Sharpening", "Threshold"), 2000);
                    sharpening.threshold.setValues (thresh, thresh, 2000, 2000); // TODO: 2000 is the maximum value and is taken of rtgui/sharpening.cc ; should be changed by the tool modularization
                } else {
                    const std::vector<int> thresh = keyFile.get_integer_list ("Sharpening", "Threshold");

                    if (thresh.size() >= 4) {
                        sharpening.threshold.setValues (thresh[0], thresh[1], min (thresh[2], 2000), min (thresh[3], 2000));
                    }
                }

                if (pedited) {
                    pedited->sharpening.threshold = true;
                }
            }

            if (keyFile.has_key ("Sharpening", "OnlyEdges")) {
                sharpening.edgesonly = keyFile.get_boolean ("Sharpening", "OnlyEdges");

                if (pedited) {
                    pedited->sharpening.edgesonly = true;
                }
            }

            if (keyFile.has_key ("Sharpening", "EdgedetectionRadius")) {
                sharpening.edges_radius = keyFile.get_double ("Sharpening", "EdgedetectionRadius");

                if (pedited) {
                    pedited->sharpening.edges_radius = true;
                }
            }

            if (keyFile.has_key ("Sharpening", "EdgeTolerance")) {
                sharpening.edges_tolerance = keyFile.get_integer ("Sharpening", "EdgeTolerance");

                if (pedited) {
                    pedited->sharpening.edges_tolerance = true;
                }
            }

            if (keyFile.has_key ("Sharpening", "HalocontrolEnabled")) {
                sharpening.halocontrol = keyFile.get_boolean ("Sharpening", "HalocontrolEnabled");

                if (pedited) {
                    pedited->sharpening.halocontrol = true;
                }
            }

            if (keyFile.has_key ("Sharpening", "HalocontrolAmount")) {
                sharpening.halocontrol_amount = keyFile.get_integer ("Sharpening", "HalocontrolAmount");

                if (pedited) {
                    pedited->sharpening.halocontrol_amount = true;
                }
            }

            if (keyFile.has_key ("Sharpening", "Method")) {
                sharpening.method = keyFile.get_string ("Sharpening", "Method");

                if (pedited) {
                    pedited->sharpening.method = true;
                }
            }

            if (keyFile.has_key ("Sharpening", "DeconvRadius")) {
                sharpening.deconvradius = keyFile.get_double ("Sharpening", "DeconvRadius");

                if (pedited) {
                    pedited->sharpening.deconvradius = true;
                }
            }

            if (keyFile.has_key ("Sharpening", "DeconvAmount")) {
                sharpening.deconvamount = keyFile.get_integer ("Sharpening", "DeconvAmount");

                if (pedited) {
                    pedited->sharpening.deconvamount = true;
                }
            }

            if (keyFile.has_key ("Sharpening", "DeconvDamping")) {
                sharpening.deconvdamping = keyFile.get_integer ("Sharpening", "DeconvDamping");

                if (pedited) {
                    pedited->sharpening.deconvdamping = true;
                }
            }

            if (keyFile.has_key ("Sharpening", "DeconvIterations")) {
                sharpening.deconviter = keyFile.get_integer ("Sharpening", "DeconvIterations");

                if (pedited) {
                    pedited->sharpening.deconviter = true;
                }
            }
        }

// load edge sharpening
        if (keyFile.has_group ("SharpenEdge")) {
            if (keyFile.has_key ("SharpenEdge", "Enabled")) {
                sharpenEdge.enabled = keyFile.get_boolean ("SharpenEdge", "Enabled");

                if (pedited) {
                    pedited->sharpenEdge.enabled = true;
                }
            }

            if (keyFile.has_key ("SharpenEdge", "Passes")) {
                sharpenEdge.passes = keyFile.get_integer ("SharpenEdge", "Passes");

                if (pedited) {
                    pedited->sharpenEdge.passes = true;
                }
            }

            if (keyFile.has_key ("SharpenEdge", "Strength")) {
                sharpenEdge.amount = keyFile.get_double ("SharpenEdge", "Strength");

                if (pedited) {
                    pedited->sharpenEdge.amount = true;
                }
            }

            if (keyFile.has_key ("SharpenEdge", "ThreeChannels")) {
                sharpenEdge.threechannels = keyFile.get_boolean ("SharpenEdge", "ThreeChannels");

                if (pedited) {
                    pedited->sharpenEdge.threechannels = true;
                }
            }
        }

// load micro-contrast sharpening
        if (keyFile.has_group ("SharpenMicro")) {
            if (keyFile.has_key ("SharpenMicro", "Enabled")) {
                sharpenMicro.enabled = keyFile.get_boolean ("SharpenMicro", "Enabled");

                if (pedited) {
                    pedited->sharpenMicro.enabled = true;
                }
            }

            if (keyFile.has_key ("SharpenMicro", "Matrix")) {
                sharpenMicro.matrix = keyFile.get_boolean ("SharpenMicro", "Matrix");

                if (pedited) {
                    pedited->sharpenMicro.matrix = true;
                }
            }

            if (keyFile.has_key ("SharpenMicro", "Strength")) {
                sharpenMicro.amount = keyFile.get_double ("SharpenMicro", "Strength");

                if (pedited) {
                    pedited->sharpenMicro.amount = true;
                }
            }

            if (keyFile.has_key ("SharpenMicro", "Uniformity")) {
                sharpenMicro.uniformity = keyFile.get_double ("SharpenMicro", "Uniformity");

                if (pedited) {
                    pedited->sharpenMicro.uniformity = true;
                }
            }
        }

// load vibrance
        if (keyFile.has_group ("Vibrance")) {
            if (keyFile.has_key ("Vibrance", "Enabled")) {
                vibrance.enabled = keyFile.get_boolean ("Vibrance", "Enabled");

                if (pedited) {
                    pedited->vibrance.enabled = true;
                }
            }

            if (keyFile.has_key ("Vibrance", "Pastels")) {
                vibrance.pastels = keyFile.get_integer ("Vibrance", "Pastels");

                if (pedited) {
                    pedited->vibrance.pastels = true;
                }
            }

            if (keyFile.has_key ("Vibrance", "Saturated")) {
                vibrance.saturated = keyFile.get_integer ("Vibrance", "Saturated");

                if (pedited) {
                    pedited->vibrance.saturated = true;
                }
            }

            if (keyFile.has_key ("Vibrance", "PSThreshold")) {
                if (ppVersion < 302) {
                    int thresh = keyFile.get_integer ("Vibrance", "PSThreshold");
                    vibrance.psthreshold.setValues (thresh, thresh);
                } else {
                    const std::vector<int> thresh = keyFile.get_integer_list ("Vibrance", "PSThreshold");

                    if (thresh.size() >= 2 ) {
                        vibrance.psthreshold.setValues (thresh[0], thresh[1]);
                    }
                }

                if (pedited) {
                    pedited->vibrance.psthreshold = true;
                }
            }

            if (keyFile.has_key ("Vibrance", "ProtectSkins")) {
                vibrance.protectskins = keyFile.get_boolean ("Vibrance", "ProtectSkins");

                if (pedited) {
                    pedited->vibrance.protectskins = true;
                }
            }

            if (keyFile.has_key ("Vibrance", "AvoidColorShift")) {
                vibrance.avoidcolorshift = keyFile.get_boolean ("Vibrance", "AvoidColorShift");

                if (pedited) {
                    pedited->vibrance.avoidcolorshift = true;
                }
            }

            if (keyFile.has_key ("Vibrance", "PastSatTog")) {
                vibrance.pastsattog = keyFile.get_boolean ("Vibrance", "PastSatTog");

                if (pedited) {
                    pedited->vibrance.pastsattog = true;
                }
            }

            if (keyFile.has_key ("Vibrance", "SkinTonesCurve")) {
                vibrance.skintonescurve = keyFile.get_double_list ("Vibrance", "SkinTonesCurve");
                avoidEmptyCurve (vibrance.skintonescurve);

                if (pedited) {
                    pedited->vibrance.skintonescurve = true;
                }
            }
        }

        // load colorBoost
        /*if (keyFile.has_group ("Color Boost")) {
            if (keyFile.has_key ("Color Boost", "Amount"))              { colorBoost.amount           = keyFile.get_integer ("Color Boost", "Amount"); if (pedited) pedited->colorBoost.amount = true; }
            else {
                int a=0, b=0;
                if (keyFile.has_key ("Color Boost", "ChannelA"))        { a                           = keyFile.get_integer ("Color Boost", "ChannelA"); }
                if (keyFile.has_key ("Color Boost", "ChannelB"))        { b                           = keyFile.get_integer ("Color Boost", "ChannelB"); }
                colorBoost.amount = (a+b) / 2;
                if (pedited) pedited->colorBoost.amount = true;
            }
            if (keyFile.has_key ("Color Boost", "AvoidColorClipping"))  { colorBoost.avoidclip               = keyFile.get_boolean ("Color Boost", "AvoidColorClipping"); if (pedited) pedited->colorBoost.avoidclip = true; }
            if (keyFile.has_key ("Color Boost", "SaturationLimiter"))   { colorBoost.enable_saturationlimiter= keyFile.get_boolean ("Color Boost", "SaturationLimiter"); if (pedited) pedited->colorBoost.enable_saturationlimiter = true; }
            if (keyFile.has_key ("Color Boost", "SaturationLimit"))     { colorBoost.saturationlimit         = keyFile.get_double  ("Color Boost", "SaturationLimit"); if (pedited) pedited->colorBoost.saturationlimit = true; }
        }*/

        // load wb
        if (keyFile.has_group ("White Balance")) {
            if (keyFile.has_key ("White Balance", "Setting")) {
                wb.method = keyFile.get_string ("White Balance", "Setting");

                if (pedited) {
                    pedited->wb.method = true;
                }
            }

            if (keyFile.has_key ("White Balance", "Temperature")) {
                wb.temperature = keyFile.get_integer ("White Balance", "Temperature");

                if (pedited) {
                    pedited->wb.temperature = true;
                }
            }

            if (keyFile.has_key ("White Balance", "Green")) {
                wb.green = keyFile.get_double ("White Balance", "Green");

                if (pedited) {
                    pedited->wb.green = true;
                }
            }

            if (keyFile.has_key ("White Balance", "Equal")) {
                wb.equal = keyFile.get_double ("White Balance", "Equal");

                if (pedited) {
                    pedited->wb.equal = true;
                }
            }

            if (keyFile.has_key ("White Balance", "TemperatureBias")) {
                wb.tempBias = keyFile.get_double ("White Balance", "TemperatureBias");

                if (pedited) {
                    pedited->wb.tempBias = true;
                }
            }
        }

        // load colorShift
        /*if (keyFile.has_group ("Color Shift")) {
            if (keyFile.has_key ("Color Shift", "ChannelA")) { colorShift.a = keyFile.get_double ("Color Shift", "ChannelA"); if (pedited) pedited->colorShift.a = true; }
            if (keyFile.has_key ("Color Shift", "ChannelB")) { colorShift.b = keyFile.get_double ("Color Shift", "ChannelB"); if (pedited) pedited->colorShift.b = true; }
        }*/

        // load defringe
        if (keyFile.has_group ("Defringing")) {
            if (keyFile.has_key ("Defringing", "Enabled")) {
                defringe.enabled = keyFile.get_boolean ("Defringing", "Enabled");

                if (pedited) {
                    pedited->defringe.enabled = true;
                }
            }

            if (keyFile.has_key ("Defringing", "Radius")) {
                defringe.radius = keyFile.get_double ("Defringing", "Radius");

                if (pedited) {
                    pedited->defringe.radius = true;
                }
            }

            if (keyFile.has_key ("Defringing", "Threshold")) {
                defringe.threshold = (float)keyFile.get_integer ("Defringing", "Threshold");

                if (pedited) {
                    pedited->defringe.threshold = true;
                }
            }

            if (ppVersion < 310) {
                defringe.threshold = sqrt (defringe.threshold * 33.f / 5.f);
            }

            if (keyFile.has_key ("Defringing", "HueCurve")) {
                defringe.huecurve = keyFile.get_double_list ("Defringing", "HueCurve");
                avoidEmptyCurve (defringe.huecurve);

                if (pedited) {
                    pedited->defringe.huecurve = true;
                }
            }
        }

// load colorappearance
        if (keyFile.has_group ("Color appearance")) {
            if (keyFile.has_key ("Color appearance", "Enabled")) {
                colorappearance.enabled = keyFile.get_boolean ("Color appearance", "Enabled");

                if (pedited) {
                    pedited->colorappearance.enabled = true;
                }
            }

            if (keyFile.has_key ("Color appearance", "Degree")) {
                colorappearance.degree = keyFile.get_integer ("Color appearance", "Degree");

                if (pedited) {
                    pedited->colorappearance.degree = true;
                }
            }

            if (keyFile.has_key ("Color appearance", "AutoDegree")) {
                colorappearance.autodegree = keyFile.get_boolean ("Color appearance", "AutoDegree");

                if (pedited) {
                    pedited->colorappearance.autodegree = true;
                }
            }

            if (keyFile.has_key ("Color appearance", "Degreeout"))        {
                colorappearance.degreeout        = keyFile.get_integer ("Color appearance", "Degreeout");

                if (pedited) {
                    pedited->colorappearance.degreeout = true;
                }
            }

            if (keyFile.has_key ("Color appearance", "AutoDegreeout"))    {
                colorappearance.autodegreeout    = keyFile.get_boolean ("Color appearance", "AutoDegreeout");

                if (pedited) {
                    pedited->colorappearance.autodegreeout = true;
                }
            }

            if (keyFile.has_key ("Color appearance", "Surround")) {
                colorappearance.surround = keyFile.get_string ("Color appearance", "Surround");

                if (pedited) {
                    pedited->colorappearance.surround = true;
                }
            }

            if (keyFile.has_key ("Color appearance", "Surrsrc")) {
                colorappearance.surrsrc = keyFile.get_string ("Color appearance", "Surrsrc");

                if (pedited) {
                    pedited->colorappearance.surrsrc = true;
                }
            }

// if (keyFile.has_key ("Color appearance", "Background")) {colorappearance.backgrd = keyFile.get_integer ("Color appearance", "Background"); if (pedited) pedited->colorappearance.backgrd = true; }
            if (keyFile.has_key ("Color appearance", "AdaptLum")) {
                colorappearance.adaplum = keyFile.get_double ("Color appearance", "AdaptLum");

                if (pedited) {
                    pedited->colorappearance.adaplum = true;
                }
            }

            if (keyFile.has_key ("Color appearance", "Badpixsl")) {
                colorappearance.badpixsl = keyFile.get_integer ("Color appearance", "Badpixsl");

                if (pedited) {
                    pedited->colorappearance.badpixsl = true;
                }
            }

            if (keyFile.has_key ("Color appearance", "Model")) {
                colorappearance.wbmodel = keyFile.get_string ("Color appearance", "Model");

                if (pedited) {
                    pedited->colorappearance.wbmodel = true;
                }
            }

            if (keyFile.has_key ("Color appearance", "Algorithm")) {
                colorappearance.algo = keyFile.get_string ("Color appearance", "Algorithm");

                if (pedited) {
                    pedited->colorappearance.algo = true;
                }
            }

            if (keyFile.has_key ("Color appearance", "J-Light")) {
                colorappearance.jlight = keyFile.get_double ("Color appearance", "J-Light");

                if (pedited) {
                    pedited->colorappearance.jlight = true;
                }
            }

            if (keyFile.has_key ("Color appearance", "Q-Bright")) {
                colorappearance.qbright = keyFile.get_double ("Color appearance", "Q-Bright");

                if (pedited) {
                    pedited->colorappearance.qbright = true;
                }
            }

            if (keyFile.has_key ("Color appearance", "C-Chroma")) {
                colorappearance.chroma = keyFile.get_double ("Color appearance", "C-Chroma");

                if (pedited) {
                    pedited->colorappearance.chroma = true;
                }
            }

            if (keyFile.has_key ("Color appearance", "S-Chroma")) {
                colorappearance.schroma = keyFile.get_double ("Color appearance", "S-Chroma");

                if (pedited) {
                    pedited->colorappearance.schroma = true;
                }
            }

            if (keyFile.has_key ("Color appearance", "M-Chroma")) {
                colorappearance.mchroma = keyFile.get_double ("Color appearance", "M-Chroma");

                if (pedited) {
                    pedited->colorappearance.mchroma = true;
                }
            }

            if (keyFile.has_key ("Color appearance", "RSTProtection")) {
                colorappearance.rstprotection = keyFile.get_double ("Color appearance", "RSTProtection");

                if (pedited) {
                    pedited->colorappearance.rstprotection = true;
                }
            }

            if (keyFile.has_key ("Color appearance", "J-Contrast")) {
                colorappearance.contrast = keyFile.get_double ("Color appearance", "J-Contrast");

                if (pedited) {
                    pedited->colorappearance.contrast = true;
                }
            }

            if (keyFile.has_key ("Color appearance", "Q-Contrast")) {
                colorappearance.qcontrast = keyFile.get_double ("Color appearance", "Q-Contrast");

                if (pedited) {
                    pedited->colorappearance.qcontrast = true;
                }
            }

            if (keyFile.has_key ("Color appearance", "H-Hue")) {
                colorappearance.colorh = keyFile.get_double ("Color appearance", "H-Hue");

                if (pedited) {
                    pedited->colorappearance.colorh = true;
                }
            }

            if (keyFile.has_key ("Color appearance", "AdaptScene")) {
                colorappearance.adapscen = keyFile.get_double ("Color appearance", "AdaptScene");

                if (pedited) {
                    pedited->colorappearance.adapscen = true;
                }
            }

            if (keyFile.has_key ("Color appearance", "AutoAdapscen")) {
                colorappearance.autoadapscen = keyFile.get_boolean ("Color appearance", "AutoAdapscen");

                if (pedited) {
                    pedited->colorappearance.autoadapscen = true;
                }
            }

            if (keyFile.has_key ("Color appearance", "YbScene")) {
                colorappearance.ybscen = keyFile.get_integer ("Color appearance", "YbScene");

                if (pedited) {
                    pedited->colorappearance.ybscen = true;
                }
            }

            if (keyFile.has_key ("Color appearance", "Autoybscen")) {
                colorappearance.autoybscen = keyFile.get_boolean ("Color appearance", "Autoybscen");

                if (pedited) {
                    pedited->colorappearance.autoybscen = true;
                }
            }

            if (keyFile.has_key ("Color appearance", "SurrSource")) {
                colorappearance.surrsource = keyFile.get_boolean ("Color appearance", "SurrSource");

                if (pedited) {
                    pedited->colorappearance.surrsource = true;
                }
            }

            if (keyFile.has_key ("Color appearance", "Gamut")) {
                colorappearance.gamut = keyFile.get_boolean ("Color appearance", "Gamut");

                if (pedited) {
                    pedited->colorappearance.gamut = true;
                }
            }

            if (keyFile.has_key ("Color appearance", "Tempout")) {
                colorappearance.tempout = keyFile.get_integer ("Color appearance", "Tempout");

                if (pedited) {
                    pedited->colorappearance.tempout = true;
                }
            }

            if (keyFile.has_key ("Color appearance", "Greenout")) {
                colorappearance.greenout = keyFile.get_double ("Color appearance", "Greenout");

                if (pedited) {
                    pedited->colorappearance.greenout = true;
                }
            }

            if (keyFile.has_key ("Color appearance", "Tempsc"))       {
                colorappearance.tempsc = keyFile.get_integer  ("Color appearance", "Tempsc");

                if (pedited) {
                    pedited->colorappearance.tempsc = true;
                }
            }

            if (keyFile.has_key ("Color appearance", "Greensc"))       {
                colorappearance.greensc = keyFile.get_double  ("Color appearance", "Greensc");

                if (pedited) {
                    pedited->colorappearance.greensc = true;
                }
            }

            if (keyFile.has_key ("Color appearance", "Ybout")) {
                colorappearance.ybout = keyFile.get_integer ("Color appearance", "Ybout");

                if (pedited) {
                    pedited->colorappearance.ybout = true;
                }
            }

// if (keyFile.has_key ("Color appearance", "Badpix")) {colorappearance.badpix = keyFile.get_boolean ("Color appearance", "Badpix"); if (pedited) pedited->colorappearance.badpix = true; }
            if (keyFile.has_key ("Color appearance", "Datacie")) {
                colorappearance.datacie = keyFile.get_boolean ("Color appearance", "Datacie");

                if (pedited) {
                    pedited->colorappearance.datacie = true;
                }
            }

            if (keyFile.has_key ("Color appearance", "Tonecie")) {
                colorappearance.tonecie = keyFile.get_boolean ("Color appearance", "Tonecie");

                if (pedited) {
                    pedited->colorappearance.tonecie = true;
                }
            }

// if (keyFile.has_key ("Color appearance", "Sharpcie")) {colorappearance.sharpcie = keyFile.get_boolean ("Color appearance", "Sharpcie"); if (pedited) pedited->colorappearance.sharpcie = true; }
            if (keyFile.has_key ("Color appearance", "CurveMode")) {
                Glib::ustring sMode = keyFile.get_string ("Color appearance", "CurveMode");

                if (sMode == "Lightness") {
                    colorappearance.curveMode = ColorAppearanceParams::TC_MODE_LIGHT;
                } else if (sMode == "Brightness") {
                    colorappearance.curveMode = ColorAppearanceParams::TC_MODE_BRIGHT;
                }

                if (pedited) {
                    pedited->colorappearance.curveMode = true;
                }
            }

            if (keyFile.has_key ("Color appearance", "CurveMode2")) {
                Glib::ustring sMode = keyFile.get_string ("Color appearance", "CurveMode2");

                if (sMode == "Lightness") {
                    colorappearance.curveMode2 = ColorAppearanceParams::TC_MODE_LIGHT;
                } else if (sMode == "Brightness") {
                    colorappearance.curveMode2 = ColorAppearanceParams::TC_MODE_BRIGHT;
                }

                if (pedited) {
                    pedited->colorappearance.curveMode2 = true;
                }
            }

            if (keyFile.has_key ("Color appearance", "CurveMode3")) {
                Glib::ustring sMode = keyFile.get_string ("Color appearance", "CurveMode3");

                if (sMode == "Chroma") {
                    colorappearance.curveMode3 = ColorAppearanceParams::TC_MODE_CHROMA;
                } else if (sMode == "Saturation") {
                    colorappearance.curveMode3 = ColorAppearanceParams::TC_MODE_SATUR;
                } else if (sMode == "Colorfullness") {
                    colorappearance.curveMode3 = ColorAppearanceParams::TC_MODE_COLORF;
                }

                if (pedited) {
                    pedited->colorappearance.curveMode3 = true;
                }
            }

            if (ppVersion > 200) {
                if (keyFile.has_key ("Color appearance", "Curve")) {
                    colorappearance.curve = keyFile.get_double_list ("Color appearance", "Curve");
                    avoidEmptyCurve (colorappearance.curve);

                    if (pedited) {
                        pedited->colorappearance.curve = true;
                    }
                }

                if (keyFile.has_key ("Color appearance", "Curve2")) {
                    colorappearance.curve2 = keyFile.get_double_list ("Color appearance", "Curve2");
                    avoidEmptyCurve (colorappearance.curve2);

                    if (pedited) {
                        pedited->colorappearance.curve2 = true;
                    }
                }

                if (keyFile.has_key ("Color appearance", "Curve3")) {
                    colorappearance.curve3 = keyFile.get_double_list ("Color appearance", "Curve3");
                    avoidEmptyCurve (colorappearance.curve3);

                    if (pedited) {
                        pedited->colorappearance.curve3 = true;
                    }
                }
            }

        }

// load impulseDenoise
        if (keyFile.has_group ("Impulse Denoising")) {
            if (keyFile.has_key ("Impulse Denoising", "Enabled")) {
                impulseDenoise.enabled = keyFile.get_boolean ("Impulse Denoising", "Enabled");

                if (pedited) {
                    pedited->impulseDenoise.enabled = true;
                }
            }

            if (keyFile.has_key ("Impulse Denoising", "Threshold")) {
                impulseDenoise.thresh = keyFile.get_integer ("Impulse Denoising", "Threshold");

                if (pedited) {
                    pedited->impulseDenoise.thresh = true;
                }
            }
        }

// load dirpyrDenoise
        if (keyFile.has_group ("Directional Pyramid Denoising")) {//TODO: No longer an accurate description for FT denoise
            if (keyFile.has_key ("Directional Pyramid Denoising", "Enabled")) {
                dirpyrDenoise.enabled = keyFile.get_boolean ("Directional Pyramid Denoising", "Enabled");

                if (pedited) {
                    pedited->dirpyrDenoise.enabled = true;
                }
            }

            if (keyFile.has_key ("Directional Pyramid Denoising", "Enhance")) {
                dirpyrDenoise.enhance = keyFile.get_boolean ("Directional Pyramid Denoising", "Enhance");

                if (pedited) {
                    pedited->dirpyrDenoise.enhance = true;
                }
            }

            if (keyFile.has_key ("Directional Pyramid Denoising", "Median")) {
                dirpyrDenoise.median = keyFile.get_boolean ("Directional Pyramid Denoising", "Median");

                if (pedited) {
                    pedited->dirpyrDenoise.median = true;
                }
            }

// if (keyFile.has_key ("Directional Pyramid Denoising", "Perform")) { dirpyrDenoise.perform = keyFile.get_boolean ("Directional Pyramid Denoising", "Perform"); if (pedited) pedited->dirpyrDenoise.perform = true; }
            if (keyFile.has_key ("Directional Pyramid Denoising", "Luma")) {
                dirpyrDenoise.luma = keyFile.get_double ("Directional Pyramid Denoising", "Luma");

                if (pedited) {
                    pedited->dirpyrDenoise.luma = true;
                }
            }

            if (keyFile.has_key ("Directional Pyramid Denoising", "Ldetail")) {
                dirpyrDenoise.Ldetail = keyFile.get_double ("Directional Pyramid Denoising", "Ldetail");

                if (pedited) {
                    pedited->dirpyrDenoise.Ldetail = true;
                }
            }

            if (keyFile.has_key ("Directional Pyramid Denoising", "Chroma")) {
                dirpyrDenoise.chroma = keyFile.get_double ("Directional Pyramid Denoising", "Chroma");

                if (pedited) {
                    pedited->dirpyrDenoise.chroma = true;
                }
            }

            if (keyFile.has_key ("Directional Pyramid Denoising", "Method")) {
                dirpyrDenoise.dmethod = keyFile.get_string ("Directional Pyramid Denoising", "Method");

                if (pedited) {
                    pedited->dirpyrDenoise.dmethod = true;
                }
            }

            if (keyFile.has_key ("Directional Pyramid Denoising", "LMethod")) {
                dirpyrDenoise.Lmethod = keyFile.get_string ("Directional Pyramid Denoising", "LMethod");

                if (pedited) {
                    pedited->dirpyrDenoise.Lmethod = true;
                }
            }

            if (keyFile.has_key ("Directional Pyramid Denoising", "CMethod")) {
                dirpyrDenoise.Cmethod = keyFile.get_string ("Directional Pyramid Denoising", "CMethod");

                if (pedited) {
                    pedited->dirpyrDenoise.Cmethod = true;
                }
            }

// never load 'auto chroma preview mode' from pp3
            if (dirpyrDenoise.Cmethod == "PRE") {
                dirpyrDenoise.Cmethod = "MAN";
            }

            if (keyFile.has_key ("Directional Pyramid Denoising", "C2Method")) {
                dirpyrDenoise.C2method = keyFile.get_string ("Directional Pyramid Denoising", "C2Method");

                if (pedited) {
                    pedited->dirpyrDenoise.C2method = true;
                }
            }

            if (dirpyrDenoise.C2method == "PREV") {
                dirpyrDenoise.C2method = "MANU";
            }

            if (keyFile.has_key ("Directional Pyramid Denoising", "SMethod")) {
                dirpyrDenoise.smethod = keyFile.get_string ("Directional Pyramid Denoising", "SMethod");

                if (pedited) {
                    pedited->dirpyrDenoise.smethod = true;
                }
            }

            if (keyFile.has_key ("Directional Pyramid Denoising", "MedMethod")) {
                dirpyrDenoise.medmethod = keyFile.get_string ("Directional Pyramid Denoising", "MedMethod");

                if (pedited) {
                    pedited->dirpyrDenoise.medmethod = true;
                }
            }

            if (keyFile.has_key ("Directional Pyramid Denoising", "MethodMed")) {
                dirpyrDenoise.methodmed = keyFile.get_string ("Directional Pyramid Denoising", "MethodMed");

                if (pedited) {
                    pedited->dirpyrDenoise.methodmed = true;
                }
            }

            if (keyFile.has_key ("Directional Pyramid Denoising", "RGBMethod")) {
                dirpyrDenoise.rgbmethod = keyFile.get_string ("Directional Pyramid Denoising", "RGBMethod");

                if (pedited) {
                    pedited->dirpyrDenoise.rgbmethod = true;
                }
            }

            if (keyFile.has_key ("Directional Pyramid Denoising", "LCurve")) {
                dirpyrDenoise.lcurve = keyFile.get_double_list ("Directional Pyramid Denoising", "LCurve");
                avoidEmptyCurve (dirpyrDenoise.lcurve);

                if (pedited) {
                    pedited->dirpyrDenoise.lcurve = true;
                }
            }

            if (keyFile.has_key ("Directional Pyramid Denoising", "CCCurve")) {
                dirpyrDenoise.cccurve = keyFile.get_double_list ("Directional Pyramid Denoising", "CCCurve");
                avoidEmptyCurve (dirpyrDenoise.cccurve);

                if (pedited) {
                    pedited->dirpyrDenoise.cccurve = true;
                }
            }

            if (keyFile.has_key ("Directional Pyramid Denoising", "Redchro")) {
                dirpyrDenoise.redchro = keyFile.get_double ("Directional Pyramid Denoising", "Redchro");

                if (pedited) {
                    pedited->dirpyrDenoise.redchro = true;
                }
            }

            if (keyFile.has_key ("Directional Pyramid Denoising", "Bluechro")) {
                dirpyrDenoise.bluechro = keyFile.get_double ("Directional Pyramid Denoising", "Bluechro");

                if (pedited) {
                    pedited->dirpyrDenoise.bluechro = true;
                }
            }

            if (keyFile.has_key ("Directional Pyramid Denoising", "Gamma")) {
                dirpyrDenoise.gamma = keyFile.get_double ("Directional Pyramid Denoising", "Gamma");

                if (pedited) {
                    pedited->dirpyrDenoise.gamma = true;
                }
            }

            if (keyFile.has_key ("Directional Pyramid Denoising", "Passes")) {
                dirpyrDenoise.passes = keyFile.get_integer ("Directional Pyramid Denoising", "Passes");

                if (pedited) {
                    pedited->dirpyrDenoise.passes = true;
                }
            }
        }

//Load EPD.
        if (keyFile.has_group ("EPD")) {
            if (keyFile.has_key ("EPD", "Enabled")) {
                epd.enabled = keyFile.get_boolean ("EPD", "Enabled");

                if (pedited) {
                    pedited->epd.enabled = true;
                }
            }

            if (keyFile.has_key ("EPD", "Strength")) {
                epd.strength = keyFile.get_double ("EPD", "Strength");

                if (pedited) {
                    pedited->epd.strength = true;
                }
            }

            if (keyFile.has_key ("EPD", "Gamma")) {
                epd.gamma = keyFile.get_double ("EPD", "Gamma");

                if (pedited) {
                    pedited->epd.gamma = true;
                }
            }

            if (keyFile.has_key ("EPD", "EdgeStopping")) {
                epd.edgeStopping = keyFile.get_double ("EPD", "EdgeStopping");

                if (pedited) {
                    pedited->epd.edgeStopping = true;
                }
            }

            if (keyFile.has_key ("EPD", "Scale")) {
                epd.scale = keyFile.get_double ("EPD", "Scale");

                if (pedited) {
                    pedited->epd.scale = true;
                }
            }

            if (keyFile.has_key ("EPD", "ReweightingIterates")) {
                epd.reweightingIterates = keyFile.get_integer ("EPD", "ReweightingIterates");

                if (pedited) {
                    pedited->epd.reweightingIterates = true;
                }
            }
        }

        // load lumaDenoise
        /*if (keyFile.has_group ("Luminance Denoising")) {
            if (keyFile.has_key ("Luminance Denoising", "Enabled"))        { lumaDenoise.enabled       = keyFile.get_boolean ("Luminance Denoising", "Enabled"); if (pedited) pedited->lumaDenoise.enabled = true; }
            if (keyFile.has_key ("Luminance Denoising", "Radius"))         { lumaDenoise.radius        = keyFile.get_double  ("Luminance Denoising", "Radius"); if (pedited) pedited->lumaDenoise.radius = true; }
            if (keyFile.has_key ("Luminance Denoising", "EdgeTolerance"))  { lumaDenoise.edgetolerance = keyFile.get_integer ("Luminance Denoising", "EdgeTolerance"); if (pedited) pedited->lumaDenoise.edgetolerance = true; }
        }*/

        // load colorDenoise
        /*if (keyFile.has_group ("Chrominance Denoising")) {
            if (keyFile.has_key ("Chrominance Denoising", "Enabled"))      { colorDenoise.enabled       = keyFile.get_boolean   ("Chrominance Denoising", "Enabled"); if (pedited) pedited->colorDenoise.enabled = true; }
            // WARNING: radius doesn't exist anymore; is there any compatibility issue that require to keep the following line?
            if (keyFile.has_key ("Chrominance Denoising", "Radius"))       { colorDenoise.amount        = 10*keyFile.get_double ("Chrominance Denoising", "Radius"); }
            if (keyFile.has_key ("Chrominance Denoising", "Amount"))       { colorDenoise.amount        = keyFile.get_integer   ("Chrominance Denoising", "Amount"); if (pedited) pedited->colorDenoise.amount = true; }
        }*/

        // load sh
        if (keyFile.has_group ("Shadows & Highlights")) {
            if (keyFile.has_key ("Shadows & Highlights", "Enabled")) {
                sh.enabled = keyFile.get_boolean ("Shadows & Highlights", "Enabled");

                if (pedited) {
                    pedited->sh.enabled = true;
                }
            }

            if (keyFile.has_key ("Shadows & Highlights", "HighQuality")) {
                sh.hq = keyFile.get_boolean ("Shadows & Highlights", "HighQuality");

                if (pedited) {
                    pedited->sh.hq = true;
                }
            }

            if (keyFile.has_key ("Shadows & Highlights", "Highlights")) {
                sh.highlights = keyFile.get_integer ("Shadows & Highlights", "Highlights");

                if (pedited) {
                    pedited->sh.highlights = true;
                }
            }

            if (keyFile.has_key ("Shadows & Highlights", "HighlightTonalWidth")) {
                sh.htonalwidth = keyFile.get_integer ("Shadows & Highlights", "HighlightTonalWidth");

                if (pedited) {
                    pedited->sh.htonalwidth = true;
                }
            }

            if (keyFile.has_key ("Shadows & Highlights", "Shadows")) {
                sh.shadows = keyFile.get_integer ("Shadows & Highlights", "Shadows");

                if (pedited) {
                    pedited->sh.shadows = true;
                }
            }

            if (keyFile.has_key ("Shadows & Highlights", "ShadowTonalWidth")) {
                sh.stonalwidth = keyFile.get_integer ("Shadows & Highlights", "ShadowTonalWidth");

                if (pedited) {
                    pedited->sh.stonalwidth = true;
                }
            }

            if (keyFile.has_key ("Shadows & Highlights", "LocalContrast")) {
                sh.localcontrast = keyFile.get_integer ("Shadows & Highlights", "LocalContrast");

                if (pedited) {
                    pedited->sh.localcontrast = true;
                }
            }

            if (keyFile.has_key ("Shadows & Highlights", "Radius")) {
                sh.radius = keyFile.get_integer ("Shadows & Highlights", "Radius");

                if (pedited) {
                    pedited->sh.radius = true;
                }
            }
        }

// load crop
        if (keyFile.has_group ("Crop")) {
            if (keyFile.has_key ("Crop", "Enabled")) {
                crop.enabled = keyFile.get_boolean ("Crop", "Enabled");

                if (pedited) {
                    pedited->crop.enabled = true;
                }
            }

            if (keyFile.has_key ("Crop", "X")) {
                crop.x = keyFile.get_integer ("Crop", "X");

                if (pedited) {
                    pedited->crop.x = true;
                }
            }

            if (keyFile.has_key ("Crop", "Y")) {
                crop.y = keyFile.get_integer ("Crop", "Y");

                if (pedited) {
                    pedited->crop.y = true;
                }
            }

            if (keyFile.has_key ("Crop", "W")) {
                crop.w = std::max (keyFile.get_integer ("Crop", "W"), 1);

                if (pedited) {
                    pedited->crop.w = true;
                }
            }

            if (keyFile.has_key ("Crop", "H")) {
                crop.h = std::max (keyFile.get_integer ("Crop", "H"), 1);

                if (pedited) {
                    pedited->crop.h = true;
                }
            }

            if (keyFile.has_key ("Crop", "FixedRatio")) {
                crop.fixratio = keyFile.get_boolean ("Crop", "FixedRatio");

                if (pedited) {
                    pedited->crop.fixratio = true;
                }
            }

            if (keyFile.has_key ("Crop", "Ratio")) {
                crop.ratio = keyFile.get_string ("Crop", "Ratio");

                if (pedited) {
                    pedited->crop.ratio = true;
                }

//backwards compatibility for crop.ratio
                if (crop.ratio == "DIN") {
                    crop.ratio = "1.414 - DIN EN ISO 216";
                }

                if (crop.ratio == "8.5:11") {
                    crop.ratio = "8.5:11 - US Letter";
                }

                if (crop.ratio == "11:17") {
                    crop.ratio = "11:17 - Tabloid";
                }
            }

            if (keyFile.has_key ("Crop", "Orientation")) {
                crop.orientation = keyFile.get_string ("Crop", "Orientation");

                if (pedited) {
                    pedited->crop.orientation = true;
                }
            }

            if (keyFile.has_key ("Crop", "Guide")) {
                crop.guide = keyFile.get_string ("Crop", "Guide");

                if (pedited) {
                    pedited->crop.guide = true;
                }
            }
        }

// load coarse
        if (keyFile.has_group ("Coarse Transformation")) {
            if (keyFile.has_key ("Coarse Transformation", "Rotate")) {
                coarse.rotate = keyFile.get_integer ("Coarse Transformation", "Rotate");

                if (pedited) {
                    pedited->coarse.rotate = true;
                }
            }

            if (keyFile.has_key ("Coarse Transformation", "HorizontalFlip")) {
                coarse.hflip = keyFile.get_boolean ("Coarse Transformation", "HorizontalFlip");

                if (pedited) {
                    pedited->coarse.hflip = true;
                }
            }

            if (keyFile.has_key ("Coarse Transformation", "VerticalFlip")) {
                coarse.vflip = keyFile.get_boolean ("Coarse Transformation", "VerticalFlip");

                if (pedited) {
                    pedited->coarse.vflip = true;
                }
            }
        }

// load rotate
        if (keyFile.has_group ("Rotation")) {
            if (keyFile.has_key ("Rotation", "Degree")) {
                rotate.degree = keyFile.get_double ("Rotation", "Degree");

                if (pedited) {
                    pedited->rotate.degree = true;
                }
            }
        }

// load commonTrans
        if (keyFile.has_group ("Common Properties for Transformations")) {
            if (keyFile.has_key ("Common Properties for Transformations", "AutoFill")) {
                commonTrans.autofill = keyFile.get_boolean ("Common Properties for Transformations", "AutoFill");

                if (pedited) {
                    pedited->commonTrans.autofill = true;
                }
            }
        }

// load distortion
        if (keyFile.has_group ("Distortion")) {
            if (keyFile.has_key ("Distortion", "Amount")) {
                distortion.amount = keyFile.get_double ("Distortion", "Amount");

                if (pedited) {
                    pedited->distortion.amount = true;
                }
            }
        }

// lens profile
        if (keyFile.has_group ("LensProfile")) {
            if (keyFile.has_key ("LensProfile", "LcMode")) {
                lensProf.lcMode = lensProf.getMethodNumber (keyFile.get_string ("LensProfile", "LcMode"));

                if (pedited) {
                    pedited->lensProf.lcMode = true;
                }
            }

            if (keyFile.has_key ("LensProfile", "LCPFile")) {
                lensProf.lcpFile = expandRelativePath (fname, "", keyFile.get_string ("LensProfile", "LCPFile"));

                if (pedited) {
                    pedited->lensProf.lcpFile = true;
                }

                if(ppVersion < 327 && !lensProf.lcpFile.empty()) {
                    lensProf.lcMode = LensProfParams::LcMode::LCP;
                }
            }

            if (keyFile.has_key ("LensProfile", "UseDistortion")) {
                lensProf.useDist = keyFile.get_boolean ("LensProfile", "UseDistortion");

                if (pedited) {
                    pedited->lensProf.useDist = true;
                }
            }

            if (keyFile.has_key ("LensProfile", "UseVignette")) {
                lensProf.useVign = keyFile.get_boolean ("LensProfile", "UseVignette");

                if (pedited) {
                    pedited->lensProf.useVign = true;
                }
            }

            if (keyFile.has_key ("LensProfile", "UseCA")) {
                lensProf.useCA = keyFile.get_boolean ("LensProfile", "UseCA");

                if (pedited) {
                    pedited->lensProf.useCA = true;
                }
            }

            if (keyFile.has_key("LensProfile", "LFCameraMake")) {
                lensProf.lfCameraMake = keyFile.get_string("LensProfile", "LFCameraMake");
                if (pedited) {
                    pedited->lensProf.lfCameraMake = true;
                }
            }

            if (keyFile.has_key("LensProfile", "LFCameraModel")) {
                lensProf.lfCameraModel = keyFile.get_string("LensProfile", "LFCameraModel");
                if (pedited) {
                    pedited->lensProf.lfCameraModel = true;
                }
            }

            if (keyFile.has_key("LensProfile", "LFLens")) {
                lensProf.lfLens = keyFile.get_string("LensProfile", "LFLens");
                if (pedited) {
                    pedited->lensProf.lfLens = true;
                }
            }
        }

// load perspective correction
        if (keyFile.has_group ("Perspective")) {
            if (keyFile.has_key ("Perspective", "Horizontal")) {
                perspective.horizontal = keyFile.get_double ("Perspective", "Horizontal");

                if (pedited) {
                    pedited->perspective.horizontal = true;
                }
            }

            if (keyFile.has_key ("Perspective", "Vertical")) {
                perspective.vertical = keyFile.get_double ("Perspective", "Vertical");

                if (pedited) {
                    pedited->perspective.vertical = true;
                }
            }
        }

// load gradient
        if (keyFile.has_group ("Gradient")) {
            if (keyFile.has_key ("Gradient", "Enabled")) {
                gradient.enabled = keyFile.get_boolean ("Gradient", "Enabled");

                if (pedited) {
                    pedited->gradient.enabled = true;
                }
            }

            if (keyFile.has_key ("Gradient", "Degree")) {
                gradient.degree = keyFile.get_double ("Gradient", "Degree");

                if (pedited) {
                    pedited->gradient.degree = true;
                }
            }

            if (keyFile.has_key ("Gradient", "Feather")) {
                gradient.feather = keyFile.get_integer ("Gradient", "Feather");

                if (pedited) {
                    pedited->gradient.feather = true;
                }
            }

            if (keyFile.has_key ("Gradient", "Strength")) {
                gradient.strength = keyFile.get_double ("Gradient", "Strength");

                if (pedited) {
                    pedited->gradient.strength = true;
                }
            }

            if (keyFile.has_key ("Gradient", "CenterX")) {
                gradient.centerX = keyFile.get_integer ("Gradient", "CenterX");

                if (pedited) {
                    pedited->gradient.centerX = true;
                }
            }

            if (keyFile.has_key ("Gradient", "CenterY")) {
                gradient.centerY = keyFile.get_integer ("Gradient", "CenterY");

                if (pedited) {
                    pedited->gradient.centerY = true;
                }
            }
        }

        if (keyFile.has_group ("PCVignette")) {
            if (keyFile.has_key ("PCVignette", "Enabled")) {
                pcvignette.enabled = keyFile.get_boolean ("PCVignette", "Enabled");

                if (pedited) {
                    pedited->pcvignette.enabled = true;
                }
            }

            if (keyFile.has_key ("PCVignette", "Strength")) {
                pcvignette.strength = keyFile.get_double ("PCVignette", "Strength");

                if (pedited) {
                    pedited->pcvignette.strength = true;
                }
            }

            if (keyFile.has_key ("PCVignette", "Feather")) {
                pcvignette.feather = keyFile.get_integer ("PCVignette", "Feather");

                if (pedited) {
                    pedited->pcvignette.feather = true;
                }
            }

            if (keyFile.has_key ("PCVignette", "Roundness")) {
                pcvignette.roundness = keyFile.get_integer ("PCVignette", "Roundness");

                if (pedited) {
                    pedited->pcvignette.roundness = true;
                }
            }
        }

// load c/a correction
        if (keyFile.has_group ("CACorrection")) {
            if (keyFile.has_key ("CACorrection", "Red")) {
                cacorrection.red = keyFile.get_double ("CACorrection", "Red");

                if (pedited) {
                    pedited->cacorrection.red = true;
                }
            }

            if (keyFile.has_key ("CACorrection", "Blue")) {
                cacorrection.blue = keyFile.get_double ("CACorrection", "Blue");

                if (pedited) {
                    pedited->cacorrection.blue = true;
                }
            }
        }

// load vignetting correction
        if (keyFile.has_group ("Vignetting Correction")) {
            if (keyFile.has_key ("Vignetting Correction", "Amount")) {
                vignetting.amount = keyFile.get_integer ("Vignetting Correction", "Amount");

                if (pedited) {
                    pedited->vignetting.amount = true;
                }
            }

            if (keyFile.has_key ("Vignetting Correction", "Radius")) {
                vignetting.radius = keyFile.get_integer ("Vignetting Correction", "Radius");

                if (pedited) {
                    pedited->vignetting.radius = true;
                }
            }

            if (keyFile.has_key ("Vignetting Correction", "Strength")) {
                vignetting.strength = keyFile.get_integer ("Vignetting Correction", "Strength");

                if (pedited) {
                    pedited->vignetting.strength = true;
                }
            }

            if (keyFile.has_key ("Vignetting Correction", "CenterX")) {
                vignetting.centerX = keyFile.get_integer ("Vignetting Correction", "CenterX");

                if (pedited) {
                    pedited->vignetting.centerX = true;
                }
            }

            if (keyFile.has_key ("Vignetting Correction", "CenterY")) {
                vignetting.centerY = keyFile.get_integer ("Vignetting Correction", "CenterY");

                if (pedited) {
                    pedited->vignetting.centerY = true;
                }
            }
        }

// load resize settings
        if (keyFile.has_group ("Resize")) {
            if (keyFile.has_key ("Resize", "Enabled")) {
                resize.enabled = keyFile.get_boolean ("Resize", "Enabled");

                if (pedited) {
                    pedited->resize.enabled = true;
                }
            }

            if (keyFile.has_key ("Resize", "Scale")) {
                resize.scale = keyFile.get_double ("Resize", "Scale");

                if (pedited) {
                    pedited->resize.scale = true;
                }
            }

            if (keyFile.has_key ("Resize", "AppliesTo")) {
                resize.appliesTo = keyFile.get_string ("Resize", "AppliesTo");

                if (pedited) {
                    pedited->resize.appliesTo = true;
                }
            }

            if (keyFile.has_key ("Resize", "Method")) {
                resize.method = keyFile.get_string ("Resize", "Method");

                if (pedited) {
                    pedited->resize.method = true;
                }
            }

            if (keyFile.has_key ("Resize", "DataSpecified")) {
                resize.dataspec = keyFile.get_integer ("Resize", "DataSpecified");

                if (pedited) {
                    pedited->resize.dataspec = true;
                }
            }

            if (keyFile.has_key ("Resize", "Width")) {
                resize.width = keyFile.get_integer ("Resize", "Width");

                if (pedited) {
                    pedited->resize.width = true;
                }
            }

            if (keyFile.has_key ("Resize", "Height")) {
                resize.height = keyFile.get_integer ("Resize", "Height");

                if (pedited) {
                    pedited->resize.height = true;
                }
            }
        }

// load post resize sharpening
        if (keyFile.has_group ("PostResizeSharpening")) {
            if (keyFile.has_key ("PostResizeSharpening", "Enabled")) {
                prsharpening.enabled = keyFile.get_boolean ("PostResizeSharpening", "Enabled");

                if (pedited) {
                    pedited->prsharpening.enabled = true;
                }
            }

            if (keyFile.has_key ("PostResizeSharpening", "Radius")) {
                prsharpening.radius = keyFile.get_double ("PostResizeSharpening", "Radius");

                if (pedited) {
                    pedited->prsharpening.radius = true;
                }
            }

            if (keyFile.has_key ("PostResizeSharpening", "Amount")) {
                prsharpening.amount = keyFile.get_integer ("PostResizeSharpening", "Amount");

                if (pedited) {
                    pedited->prsharpening.amount = true;
                }
            }

            if (keyFile.has_key ("PostResizeSharpening", "Threshold")) {
                if (ppVersion < 302) {
                    int thresh = min (keyFile.get_integer ("PostResizeSharpening", "Threshold"), 2000);
                    prsharpening.threshold.setValues (thresh, thresh, 2000, 2000); // TODO: 2000 is the maximum value and is taken of rtgui/sharpening.cc ; should be changed by the tool modularization
                } else {
                    const std::vector<int> thresh = keyFile.get_integer_list ("PostResizeSharpening", "Threshold");

                    if (thresh.size() >= 4) {
                        prsharpening.threshold.setValues (thresh[0], thresh[1], min (thresh[2], 2000), min (thresh[3], 2000));
                    }
                }

                if (pedited) {
                    pedited->prsharpening.threshold = true;
                }
            }

            if (keyFile.has_key ("PostResizeSharpening", "OnlyEdges")) {
                prsharpening.edgesonly = keyFile.get_boolean ("PostResizeSharpening", "OnlyEdges");

                if (pedited) {
                    pedited->prsharpening.edgesonly = true;
                }
            }

            if (keyFile.has_key ("PostResizeSharpening", "EdgedetectionRadius")) {
                prsharpening.edges_radius = keyFile.get_double ("PostResizeSharpening", "EdgedetectionRadius");

                if (pedited) {
                    pedited->prsharpening.edges_radius = true;
                }
            }

            if (keyFile.has_key ("PostResizeSharpening", "EdgeTolerance")) {
                prsharpening.edges_tolerance = keyFile.get_integer ("PostResizeSharpening", "EdgeTolerance");

                if (pedited) {
                    pedited->prsharpening.edges_tolerance = true;
                }
            }

            if (keyFile.has_key ("PostResizeSharpening", "HalocontrolEnabled")) {
                prsharpening.halocontrol = keyFile.get_boolean ("PostResizeSharpening", "HalocontrolEnabled");

                if (pedited) {
                    pedited->prsharpening.halocontrol = true;
                }
            }

            if (keyFile.has_key ("PostResizeSharpening", "HalocontrolAmount")) {
                prsharpening.halocontrol_amount = keyFile.get_integer ("PostResizeSharpening", "HalocontrolAmount");

                if (pedited) {
                    pedited->prsharpening.halocontrol_amount = true;
                }
            }

            if (keyFile.has_key ("PostResizeSharpening", "Method")) {
                prsharpening.method = keyFile.get_string ("PostResizeSharpening", "Method");

                if (pedited) {
                    pedited->prsharpening.method = true;
                }
            }

            if (keyFile.has_key ("PostResizeSharpening", "DeconvRadius")) {
                prsharpening.deconvradius = keyFile.get_double ("PostResizeSharpening", "DeconvRadius");

                if (pedited) {
                    pedited->prsharpening.deconvradius = true;
                }
            }

            if (keyFile.has_key ("PostResizeSharpening", "DeconvAmount")) {
                prsharpening.deconvamount = keyFile.get_integer ("PostResizeSharpening", "DeconvAmount");

                if (pedited) {
                    pedited->prsharpening.deconvamount = true;
                }
            }

            if (keyFile.has_key ("PostResizeSharpening", "DeconvDamping")) {
                prsharpening.deconvdamping = keyFile.get_integer ("PostResizeSharpening", "DeconvDamping");

                if (pedited) {
                    pedited->prsharpening.deconvdamping = true;
                }
            }

            if (keyFile.has_key ("PostResizeSharpening", "DeconvIterations")) {
                prsharpening.deconviter = keyFile.get_integer ("PostResizeSharpening", "DeconvIterations");

                if (pedited) {
                    pedited->prsharpening.deconviter = true;
                }
            }
        }

// load color management settings
        if (keyFile.has_group ("Color Management")) {
            if (keyFile.has_key ("Color Management", "InputProfile")) {
                icm.input = expandRelativePath (fname, "file:", keyFile.get_string ("Color Management", "InputProfile"));

                if (pedited) {
                    pedited->icm.input = true;
                }
            }

            if (keyFile.has_key ("Color Management", "ToneCurve")) {
                icm.toneCurve = keyFile.get_boolean ("Color Management", "ToneCurve");

                if (pedited) {
                    pedited->icm.toneCurve = true;
                }
            }

            if (keyFile.has_key ("Color Management", "ApplyLookTable")) {
                icm.applyLookTable = keyFile.get_boolean ("Color Management", "ApplyLookTable");

                if (pedited) {
                    pedited->icm.applyLookTable = true;
                }
            }

            if (keyFile.has_key ("Color Management", "ApplyBaselineExposureOffset")) {
                icm.applyBaselineExposureOffset = keyFile.get_boolean ("Color Management", "ApplyBaselineExposureOffset");

                if (pedited) {
                    pedited->icm.applyBaselineExposureOffset = true;
                }
            }

            if (keyFile.has_key ("Color Management", "ApplyHueSatMap")) {
                icm.applyHueSatMap = keyFile.get_boolean ("Color Management", "ApplyHueSatMap");

                if (pedited) {
                    pedited->icm.applyHueSatMap = true;
                }
            }

            if (keyFile.has_key ("Color Management", "DCPIlluminant")) {
                icm.dcpIlluminant = keyFile.get_integer ("Color Management", "DCPIlluminant");

                if (pedited) {
                    pedited->icm.dcpIlluminant = true;
                }
            }

            if (keyFile.has_key ("Color Management", "WorkingProfile")) {
                icm.working = keyFile.get_string ("Color Management", "WorkingProfile");

                if (pedited) {
                    pedited->icm.working = true;
                }
            }

            if (keyFile.has_key ("Color Management", "OutputProfile")) {
                icm.output = keyFile.get_string ("Color Management", "OutputProfile");

                if (pedited) {
                    pedited->icm.output = true;
                }
            }

            if (keyFile.has_key ("Color Management", "OutputProfileIntent")) {
                Glib::ustring intent = keyFile.get_string ("Color Management", "OutputProfileIntent");

                if (intent == "Perceptual") {
                    icm.outputIntent = RI_PERCEPTUAL;
                } else if (intent == "Relative") {
                    icm.outputIntent = RI_RELATIVE;
                } else if (intent == "Saturation") {
                    icm.outputIntent = RI_SATURATION;
                } else if (intent == "Absolute") {
                    icm.outputIntent = RI_ABSOLUTE;
                }

                if (pedited) {
                    pedited->icm.outputIntent = true;
                }
            }

            if (keyFile.has_key ("Color Management", "OutputBPC")) {
                icm.outputBPC = keyFile.get_boolean ("Color Management", "OutputBPC");

                if (pedited) {
                    pedited->icm.outputBPC = true;
                }
            }

            if (keyFile.has_key ("Color Management", "Gammafree")) {
                icm.gamma = keyFile.get_string ("Color Management", "Gammafree");

                if (pedited) {
                    pedited->icm.gamfree = true;
                }
            }

            if (keyFile.has_key ("Color Management", "Freegamma")) {
                icm.freegamma = keyFile.get_boolean ("Color Management", "Freegamma");

                if (pedited) {
                    pedited->icm.freegamma = true;
                }
            }

            if (keyFile.has_key ("Color Management", "GammaValue")) {
                icm.gampos = keyFile.get_double ("Color Management", "GammaValue");

                if (pedited) {
                    pedited->icm.gampos = true;
                }
            }

            if (keyFile.has_key ("Color Management", "GammaSlope")) {
                icm.slpos = keyFile.get_double ("Color Management", "GammaSlope");

                if (pedited) {
                    pedited->icm.slpos = true;
                }
            }

        }

// load wavelet wavelet parameters
        if (keyFile.has_group ("Wavelet")) {
            if (keyFile.has_key ("Wavelet", "Enabled")) {
                wavelet.enabled = keyFile.get_boolean ("Wavelet", "Enabled");

                if (pedited) {
                    pedited->wavelet.enabled = true;
                }
            }

            if (keyFile.has_key ("Wavelet", "Strength")) {
                wavelet.strength = keyFile.get_integer ("Wavelet", "Strength");

                if (pedited) {
                    pedited->wavelet.strength = true;
                }
            }

            if (keyFile.has_key ("Wavelet", "Balance")) {
                wavelet.balance = keyFile.get_integer ("Wavelet", "Balance");

                if (pedited) {
                    pedited->wavelet.balance = true;
                }
            }

            if (keyFile.has_key ("Wavelet", "Iter")) {
                wavelet.iter = keyFile.get_integer ("Wavelet", "Iter");

                if (pedited) {
                    pedited->wavelet.iter = true;
                }
            }

            if (keyFile.has_key ("Wavelet", "Median")) {
                wavelet.median = keyFile.get_boolean ("Wavelet", "Median");

                if (pedited) {
                    pedited->wavelet.median = true;
                }
            }

            if (keyFile.has_key ("Wavelet", "Medianlev")) {
                wavelet.medianlev = keyFile.get_boolean ("Wavelet", "Medianlev");

                if (pedited) {
                    pedited->wavelet.medianlev = true;
                }
            }

            if (keyFile.has_key ("Wavelet", "Linkedg")) {
                wavelet.linkedg = keyFile.get_boolean ("Wavelet", "Linkedg");

                if (pedited) {
                    pedited->wavelet.linkedg = true;
                }
            }

            if (keyFile.has_key ("Wavelet", "CBenab")) {
                wavelet.cbenab = keyFile.get_boolean ("Wavelet", "CBenab");

                if (pedited) {
                    pedited->wavelet.cbenab = true;
                }
            }

            if (keyFile.has_key ("Wavelet", "CBgreenhigh")) {
                wavelet.greenhigh = keyFile.get_integer ("Wavelet", "CBgreenhigh");

                if (pedited) {
                    pedited->wavelet.greenhigh = true;
                }
            }

            if (keyFile.has_key ("Wavelet", "CBgreenmed")) {
                wavelet.greenmed = keyFile.get_integer ("Wavelet", "CBgreenmed");

                if (pedited) {
                    pedited->wavelet.greenmed = true;
                }
            }

            if (keyFile.has_key ("Wavelet", "CBgreenlow")) {
                wavelet.greenlow = keyFile.get_integer ("Wavelet", "CBgreenlow");

                if (pedited) {
                    pedited->wavelet.greenlow = true;
                }
            }

            if (keyFile.has_key ("Wavelet", "CBbluehigh")) {
                wavelet.bluehigh = keyFile.get_integer ("Wavelet", "CBbluehigh");

                if (pedited) {
                    pedited->wavelet.bluehigh = true;
                }
            }

            if (keyFile.has_key ("Wavelet", "CBbluemed")) {
                wavelet.bluemed = keyFile.get_integer ("Wavelet", "CBbluemed");

                if (pedited) {
                    pedited->wavelet.bluemed = true;
                }
            }

            if (keyFile.has_key ("Wavelet", "CBbluelow")) {
                wavelet.bluelow = keyFile.get_integer ("Wavelet", "CBbluelow");

                if (pedited) {
                    pedited->wavelet.bluelow = true;
                }
            }

// if (keyFile.has_key ("Wavelet", "Edgreinf")) {wavelet.edgreinf = keyFile.get_boolean ("Wavelet", "Edgreinf");if (pedited) pedited->wavelet.edgreinf = true;}
            if (keyFile.has_key ("Wavelet", "Lipst")) {
                wavelet.lipst = keyFile.get_boolean ("Wavelet", "Lipst");

                if (pedited) {
                    pedited->wavelet.lipst = true;
                }
            }

            if (keyFile.has_key ("Wavelet", "AvoidColorShift")) {
                wavelet.avoid = keyFile.get_boolean ("Wavelet", "AvoidColorShift");

                if (pedited) {
                    pedited->wavelet.avoid = true;
                }
            }

            if (keyFile.has_key ("Wavelet", "TMr")) {
                wavelet.tmr = keyFile.get_boolean ("Wavelet", "TMr");

                if (pedited) {
                    pedited->wavelet.tmr = true;
                }
            }

            if (keyFile.has_key ("Wavelet", "LevMethod")) {
                wavelet.Lmethod = keyFile.get_string ("Wavelet", "LevMethod");

                if (pedited) {
                    pedited->wavelet.Lmethod = true;
                }
            }

            if (keyFile.has_key ("Wavelet", "ChoiceLevMethod")) {
                wavelet.CLmethod = keyFile.get_string ("Wavelet", "ChoiceLevMethod");

                if (pedited) {
                    pedited->wavelet.CLmethod = true;
                }
            }

            if (keyFile.has_key ("Wavelet", "BackMethod")) {
                wavelet.Backmethod = keyFile.get_string ("Wavelet", "BackMethod");

                if (pedited) {
                    pedited->wavelet.Backmethod = true;
                }
            }

            if (keyFile.has_key ("Wavelet", "TilesMethod")) {
                wavelet.Tilesmethod = keyFile.get_string ("Wavelet", "TilesMethod");

                if (pedited) {
                    pedited->wavelet.Tilesmethod = true;
                }
            }

            if (keyFile.has_key ("Wavelet", "DaubMethod")) {
                wavelet.daubcoeffmethod = keyFile.get_string ("Wavelet", "DaubMethod");

                if (pedited) {
                    pedited->wavelet.daubcoeffmethod = true;
                }
            }

            if (keyFile.has_key ("Wavelet", "CHromaMethod")) {
                wavelet.CHmethod = keyFile.get_string ("Wavelet", "CHromaMethod");

                if (pedited) {
                    pedited->wavelet.CHmethod = true;
                }
            }

            if (keyFile.has_key ("Wavelet", "Medgreinf")) {
                wavelet.Medgreinf = keyFile.get_string ("Wavelet", "Medgreinf");

                if (pedited) {
                    pedited->wavelet.Medgreinf = true;
                }
            }

            if (keyFile.has_key ("Wavelet", "CHSLromaMethod")) {
                wavelet.CHSLmethod = keyFile.get_string ("Wavelet", "CHSLromaMethod");

                if (pedited) {
                    pedited->wavelet.CHSLmethod = true;
                }
            }

            if (keyFile.has_key ("Wavelet", "EDMethod")) {
                wavelet.EDmethod = keyFile.get_string ("Wavelet", "EDMethod");

                if (pedited) {
                    pedited->wavelet.EDmethod = true;
                }
            }

            if (keyFile.has_key ("Wavelet", "NPMethod")) {
                wavelet.NPmethod = keyFile.get_string ("Wavelet", "NPMethod");

                if (pedited) {
                    pedited->wavelet.NPmethod = true;
                }
            }

            if (keyFile.has_key ("Wavelet", "BAMethod")) {
                wavelet.BAmethod = keyFile.get_string ("Wavelet", "BAMethod");

                if (pedited) {
                    pedited->wavelet.BAmethod = true;
                }
            }

            if (keyFile.has_key ("Wavelet", "TMMethod")) {
                wavelet.TMmethod = keyFile.get_string ("Wavelet", "TMMethod");

                if (pedited) {
                    pedited->wavelet.TMmethod = true;
                }
            }

            if (keyFile.has_key ("Wavelet", "HSMethod")) {
                wavelet.HSmethod = keyFile.get_string ("Wavelet", "HSMethod");

                if (pedited) {
                    pedited->wavelet.HSmethod = true;
                }
            }

            if (keyFile.has_key ("Wavelet", "DirMethod")) {
                wavelet.Dirmethod = keyFile.get_string ("Wavelet", "DirMethod");

                if (pedited) {
                    pedited->wavelet.Dirmethod = true;
                }
            }

            if (keyFile.has_key ("Wavelet", "ResidualcontShadow")) {
                wavelet.rescon = keyFile.get_integer ("Wavelet", "ResidualcontShadow");

                if (pedited) {
                    pedited->wavelet.rescon = true;
                }
            }

            if (keyFile.has_key ("Wavelet", "ResidualcontHighlight")) {
                wavelet.resconH = keyFile.get_integer ("Wavelet", "ResidualcontHighlight");

                if (pedited) {
                    pedited->wavelet.resconH = true;
                }
            }

            if (keyFile.has_key ("Wavelet", "Residualchroma")) {
                wavelet.reschro = keyFile.get_integer ("Wavelet", "Residualchroma");

                if (pedited) {
                    pedited->wavelet.reschro = true;
                }
            }

            if (keyFile.has_key ("Wavelet", "ResidualTM")) {
                wavelet.tmrs = keyFile.get_double ("Wavelet", "ResidualTM");

                if (pedited) {
                    pedited->wavelet.tmrs = true;
                }
            }

            if (keyFile.has_key ("Wavelet", "Residualgamma")) {
                wavelet.gamma = keyFile.get_double ("Wavelet", "Residualgamma");

                if (pedited) {
                    pedited->wavelet.gamma = true;
                }
            }

            if (keyFile.has_key ("Wavelet", "ContExtra")) {
                wavelet.sup = keyFile.get_integer ("Wavelet", "ContExtra");

                if (pedited) {
                    pedited->wavelet.sup = true;
                }
            }

            if (keyFile.has_key ("Wavelet", "HueRangeResidual")) {
                wavelet.sky = keyFile.get_double ("Wavelet", "HueRangeResidual");

                if (pedited) {
                    pedited->wavelet.sky = true;
                }
            }

            if (keyFile.has_key ("Wavelet", "MaxLev")) {
                wavelet.thres = keyFile.get_integer ("Wavelet", "MaxLev");

                if (pedited) {
                    pedited->wavelet.thres = true;
                }
            }

            if (keyFile.has_key ("Wavelet", "ThresholdHighLight")) {
                wavelet.threshold = keyFile.get_integer ("Wavelet", "ThresholdHighLight");

                if (pedited) {
                    pedited->wavelet.threshold = true;
                }
            }

            if (keyFile.has_key ("Wavelet", "ThresholdShadow")) {
                wavelet.threshold2 = keyFile.get_integer ("Wavelet", "ThresholdShadow");

                if (pedited) {
                    pedited->wavelet.threshold2 = true;
                }
            }

            if (keyFile.has_key ("Wavelet", "Edgedetect")) {
                wavelet.edgedetect = keyFile.get_integer ("Wavelet", "Edgedetect");

                if (pedited) {
                    pedited->wavelet.edgedetect = true;
                }
            }

            if (keyFile.has_key ("Wavelet", "Edgedetectthr")) {
                wavelet.edgedetectthr = keyFile.get_integer ("Wavelet", "Edgedetectthr");

                if (pedited) {
                    pedited->wavelet.edgedetectthr = true;
                }
            }

            if (keyFile.has_key ("Wavelet", "EdgedetectthrHi")) {
                wavelet.edgedetectthr2 = keyFile.get_integer ("Wavelet", "EdgedetectthrHi");

                if (pedited) {
                    pedited->wavelet.edgedetectthr2 = true;
                }
            }

            if (keyFile.has_key ("Wavelet", "Edgesensi")) {
                wavelet.edgesensi = keyFile.get_integer ("Wavelet", "Edgesensi");

                if (pedited) {
                    pedited->wavelet.edgesensi = true;
                }
            }

            if (keyFile.has_key ("Wavelet", "Edgeampli")) {
                wavelet.edgeampli = keyFile.get_integer ("Wavelet", "Edgeampli");

                if (pedited) {
                    pedited->wavelet.edgeampli = true;
                }
            }

            if (keyFile.has_key ("Wavelet", "ThresholdChroma")) {
                wavelet.chroma = keyFile.get_integer ("Wavelet", "ThresholdChroma");

                if (pedited) {
                    pedited->wavelet.chroma = true;
                }
            }

            if (keyFile.has_key ("Wavelet", "ChromaLink")) {
                wavelet.chro = keyFile.get_integer ("Wavelet", "ChromaLink");

                if (pedited) {
                    pedited->wavelet.chro = true;
                }
            }

            if (keyFile.has_key ("Wavelet", "Contrast")) {
                wavelet.contrast = keyFile.get_integer ("Wavelet", "Contrast");

                if (pedited) {
                    pedited->wavelet.contrast = true;
                }
            }

            if (keyFile.has_key ("Wavelet", "Edgrad")) {
                wavelet.edgrad = keyFile.get_integer ("Wavelet", "Edgrad");

                if (pedited) {
                    pedited->wavelet.edgrad = true;
                }
            }

            if (keyFile.has_key ("Wavelet", "Edgval")) {
                wavelet.edgval = keyFile.get_integer ("Wavelet", "Edgval");

                if (pedited) {
                    pedited->wavelet.edgval = true;
                }
            }

            if (keyFile.has_key ("Wavelet", "ThrEdg")) {
                wavelet.edgthresh = keyFile.get_integer ("Wavelet", "ThrEdg");

                if (pedited) {
                    pedited->wavelet.edgthresh = true;
                }
            }

            if (keyFile.has_key ("Wavelet", "ThresholdResidShadow")) {
                wavelet.thr = keyFile.get_integer ("Wavelet", "ThresholdResidShadow");

                if (pedited) {
                    pedited->wavelet.thr = true;
                }
            }

            if (keyFile.has_key ("Wavelet", "ThresholdResidHighLight")) {
                wavelet.thrH = keyFile.get_integer ("Wavelet", "ThresholdResidHighLight");

                if (pedited) {
                    pedited->wavelet.thrH = true;
                }
            }

            if (keyFile.has_key ("Wavelet", "ContrastCurve")) {
                wavelet.ccwcurve = keyFile.get_double_list ("Wavelet", "ContrastCurve");
                avoidEmptyCurve (wavelet.ccwcurve);

                if (pedited) {
                    pedited->wavelet.ccwcurve = true;
                }
            }

            if (keyFile.has_key ("Wavelet", "OpacityCurveRG")) {
                wavelet.opacityCurveRG = keyFile.get_double_list ("Wavelet", "OpacityCurveRG");
                avoidEmptyCurve (wavelet.opacityCurveRG);

                if (pedited) {
                    pedited->wavelet.opacityCurveRG = true;
                }
            }

            if (keyFile.has_key ("Wavelet", "OpacityCurveBY")) {
                wavelet.opacityCurveBY = keyFile.get_double_list ("Wavelet", "OpacityCurveBY");
                avoidEmptyCurve (wavelet.opacityCurveBY);

                if (pedited) {
                    pedited->wavelet.opacityCurveBY = true;
                }
            }

            if (keyFile.has_key ("Wavelet", "OpacityCurveW")) {
                wavelet.opacityCurveW = keyFile.get_double_list ("Wavelet", "OpacityCurveW");
                avoidEmptyCurve (wavelet.opacityCurveW);

                if (pedited) {
                    pedited->wavelet.opacityCurveW = true;
                }
            }

            if (keyFile.has_key ("Wavelet", "OpacityCurveWL")) {
                wavelet.opacityCurveWL = keyFile.get_double_list ("Wavelet", "OpacityCurveWL");
                avoidEmptyCurve (wavelet.opacityCurveWL);

                if (pedited) {
                    pedited->wavelet.opacityCurveWL = true;
                }
            }

            if (keyFile.has_key ("Wavelet", "HHcurve")) {
                wavelet.hhcurve = keyFile.get_double_list ("Wavelet", "HHcurve");
                avoidEmptyCurve (wavelet.hhcurve);

                if (pedited) {
                    pedited->wavelet.hhcurve = true;
                }
            }

            if (keyFile.has_key ("Wavelet", "CHcurve")) {
                wavelet.Chcurve = keyFile.get_double_list ("Wavelet", "CHcurve");
                avoidEmptyCurve (wavelet.Chcurve);

                if (pedited) {
                    pedited->wavelet.Chcurve = true;
                }
            }

            if (keyFile.has_key ("Wavelet", "WavclCurve")) {
                wavelet.wavclCurve = keyFile.get_double_list ("Wavelet", "WavclCurve");
                avoidEmptyCurve (wavelet.wavclCurve);

                if (pedited) {
                    pedited->wavelet.wavclCurve = true;
                }
            }

            if (keyFile.has_key ("Wavelet", "Hueskin")) {
                const std::vector<int> thresh = keyFile.get_integer_list ("Wavelet", "Hueskin");

                if (thresh.size() >= 4) {
                    wavelet.hueskin.setValues (thresh[0], thresh[1], min (thresh[2], 300), min (thresh[3], 300));
                }

                if (pedited) {
                    pedited->wavelet.hueskin = true;
                }
            }

            if (keyFile.has_key ("Wavelet", "HueRange")) {
                const std::vector<int> thresh = keyFile.get_integer_list ("Wavelet", "HueRange");

                if (thresh.size() >= 4) {
                    wavelet.hueskin2.setValues (thresh[0], thresh[1], min (thresh[2], 300), min (thresh[3], 300));
                }

                if (pedited) {
                    pedited->wavelet.hueskin2 = true;
                }
            }

            if (keyFile.has_key ("Wavelet", "HLRange")) {
                const std::vector<int> thresh = keyFile.get_integer_list ("Wavelet", "HLRange");

                if (thresh.size() >= 4) {
                    wavelet.hllev.setValues (thresh[0], thresh[1], min (thresh[2], 300), min (thresh[3], 300));
                }

                if (pedited) {
                    pedited->wavelet.hllev = true;
                }
            }

            if (keyFile.has_key ("Wavelet", "SHRange")) {
                const std::vector<int> thresh = keyFile.get_integer_list ("Wavelet", "SHRange");

                if (thresh.size() >= 4) {
                    wavelet.bllev.setValues (thresh[0], thresh[1], min (thresh[2], 300), min (thresh[3], 300));
                }

                if (pedited) {
                    pedited->wavelet.bllev = true;
                }
            }

            if (keyFile.has_key ("Wavelet", "Edgcont")) {
                const std::vector<int> thresh = keyFile.get_integer_list ("Wavelet", "Edgcont");

                if (thresh.size() >= 4) {
                    wavelet.edgcont.setValues (thresh[0], thresh[1], min (thresh[2], 300), min (thresh[3], 300));
                }

                if (pedited) {
                    pedited->wavelet.edgcont = true;
                }
            }

            if (keyFile.has_key ("Wavelet", "Level0noise")) {
                const std::vector<double> thresh = keyFile.get_double_list ("Wavelet", "Level0noise");

                if (thresh.size() >= 2) {
                    wavelet.level0noise.setValues (thresh[0], thresh[1]);
                }

                if (pedited) {
                    pedited->wavelet.level0noise = true;
                }
            }

            if (keyFile.has_key ("Wavelet", "Level1noise")) {
                const std::vector<double> thresh = keyFile.get_double_list ("Wavelet", "Level1noise");

                if (thresh.size() >= 2) {
                    wavelet.level1noise.setValues (thresh[0], thresh[1]);
                }

                if (pedited) {
                    pedited->wavelet.level1noise = true;
                }
            }

            if (keyFile.has_key ("Wavelet", "Level2noise")) {
                const std::vector<double> thresh = keyFile.get_double_list ("Wavelet", "Level2noise");

                if (thresh.size() >= 2) {
                    wavelet.level2noise.setValues (thresh[0], thresh[1]);
                }

                if (pedited) {
                    pedited->wavelet.level2noise = true;
                }
            }

            if (keyFile.has_key ("Wavelet", "Level3noise")) {
                const std::vector<double> thresh = keyFile.get_double_list ("Wavelet", "Level3noise");

                if (thresh.size() >= 2) {
                    wavelet.level3noise.setValues (thresh[0], thresh[1]);
                }

                if (pedited) {
                    pedited->wavelet.level3noise = true;
                }
            }


            if (keyFile.has_key ("Wavelet", "Pastlev")) {
                const std::vector<int> thresh = keyFile.get_integer_list ("Wavelet", "Pastlev");

                if (thresh.size() >= 4) {
                    wavelet.pastlev.setValues (thresh[0], thresh[1], min (thresh[2], 300), min (thresh[3], 300));
                }

                if (pedited) {
                    pedited->wavelet.pastlev = true;
                }
            }

            if (keyFile.has_key ("Wavelet", "Satlev")) {
                const std::vector<int> thresh = keyFile.get_integer_list ("Wavelet", "Satlev");

                if (thresh.size() >= 4) {
                    wavelet.satlev.setValues (thresh[0], thresh[1], min (thresh[2], 300), min (thresh[3], 300));
                }

                if (pedited) {
                    pedited->wavelet.satlev = true;
                }
            }


            if (keyFile.has_key ("Wavelet", "Skinprotect")) {
                wavelet.skinprotect = keyFile.get_double ("Wavelet", "Skinprotect");

                if (pedited) {
                    pedited->wavelet.skinprotect = true;
                }
            }

            if (keyFile.has_key ("Wavelet", "Expcontrast")) {
                wavelet.expcontrast = keyFile.get_boolean ("Wavelet", "Expcontrast");

                if (pedited) {
                    pedited->wavelet.expcontrast = true;
                }
            }

            if (keyFile.has_key ("Wavelet", "Expchroma")) {
                wavelet.expchroma = keyFile.get_boolean ("Wavelet", "Expchroma");

                if (pedited) {
                    pedited->wavelet.expchroma = true;
                }
            }

            for (int i = 0; i < 9; i ++) {
                std::stringstream ss;
                ss << "Contrast" << (i + 1);

                if (keyFile.has_key ("Wavelet", ss.str())) {
                    wavelet.c[i] = keyFile.get_integer ("Wavelet", ss.str());

                    if (pedited) {
                        pedited->wavelet.c[i] = true;
                    }
                }
            }

            for (int i = 0; i < 9; i ++) {
                std::stringstream ss;
                ss << "Chroma" << (i + 1);

                if (keyFile.has_key ("Wavelet", ss.str())) {
                    wavelet.ch[i] = keyFile.get_integer ("Wavelet", ss.str());

                    if (pedited) {
                        pedited->wavelet.ch[i] = true;
                    }
                }
            }

            if (keyFile.has_key ("Wavelet", "Expedge")) {
                wavelet.expedge = keyFile.get_boolean ("Wavelet", "Expedge");

                if (pedited) {
                    pedited->wavelet.expedge = true;
                }
            }

            if (keyFile.has_key ("Wavelet", "Expresid")) {
                wavelet.expresid = keyFile.get_boolean ("Wavelet", "Expresid");

                if (pedited) {
                    pedited->wavelet.expresid = true;
                }
            }

            if (keyFile.has_key ("Wavelet", "Expfinal")) {
                wavelet.expfinal = keyFile.get_boolean ("Wavelet", "Expfinal");

                if (pedited) {
                    pedited->wavelet.expfinal = true;
                }
            }

            if (keyFile.has_key ("Wavelet", "Exptoning")) {
                wavelet.exptoning = keyFile.get_boolean ("Wavelet", "Exptoning");

                if (pedited) {
                    pedited->wavelet.exptoning = true;
                }
            }

            if (keyFile.has_key ("Wavelet", "Expnoise")) {
                wavelet.expnoise = keyFile.get_boolean ("Wavelet", "Expnoise");

                if (pedited) {
                    pedited->wavelet.expnoise = true;
                }
            }


        }

// load directional pyramid equalizer parameters
        if (keyFile.has_group ("Directional Pyramid Equalizer")) {
            if (keyFile.has_key ("Directional Pyramid Equalizer", "Enabled")) {
                dirpyrequalizer.enabled = keyFile.get_boolean ("Directional Pyramid Equalizer", "Enabled");

                if (pedited) {
                    pedited->dirpyrequalizer.enabled = true;
                }
            }

            if (keyFile.has_key ("Directional Pyramid Equalizer", "Gamutlab")) {
                dirpyrequalizer.gamutlab = keyFile.get_boolean ("Directional Pyramid Equalizer", "Gamutlab");

                if (pedited) {
                    pedited->dirpyrequalizer.gamutlab = true;
                }
            }


            if (keyFile.has_key ("Directional Pyramid Equalizer", "cbdlMethod")) {
                dirpyrequalizer.cbdlMethod = keyFile.get_string ("Directional Pyramid Equalizer", "cbdlMethod");

                if (pedited) {
                    pedited->dirpyrequalizer.cbdlMethod = true;
                }
            }


// if (keyFile.has_key ("Directional Pyramid Equalizer", "Algorithm")) { dirpyrequalizer.algo = keyFile.get_string ("Directional Pyramid Equalizer", "Algorithm"); if (pedited) pedited->dirpyrequalizer.algo = true; }
            if (keyFile.has_key ("Directional Pyramid Equalizer", "Hueskin")) {
                const std::vector<int> thresh = keyFile.get_integer_list ("Directional Pyramid Equalizer", "Hueskin");

                if (thresh.size() >= 4) {
                    dirpyrequalizer.hueskin.setValues (thresh[0], thresh[1], min (thresh[2], 300), min (thresh[3], 300));
                }

                if (pedited) {
                    pedited->dirpyrequalizer.hueskin = true;
                }
            }

            if (ppVersion < 316) {
                for (int i = 0; i < 5; i ++) {
                    std::stringstream ss;
                    ss << "Mult" << i;

                    if (keyFile.has_key ("Directional Pyramid Equalizer", ss.str())) {
                        if (i == 4) {
                            dirpyrequalizer.threshold = keyFile.get_double ("Directional Pyramid Equalizer", ss.str());

                            if (pedited) {
                                pedited->dirpyrequalizer.threshold = true;
                            }
                        } else {
                            dirpyrequalizer.mult[i] = keyFile.get_double ("Directional Pyramid Equalizer", ss.str());

                            if (pedited) {
                                pedited->dirpyrequalizer.mult[i] = true;
                            }
                        }
                    }
                }

                dirpyrequalizer.mult[4] = 1.0;
            } else {
// 5 level wavelet + dedicated threshold parameter
                for (int i = 0; i < 6; i ++) {
                    std::stringstream ss;
                    ss << "Mult" << i;

                    if (keyFile.has_key ("Directional Pyramid Equalizer", ss.str())) {
                        dirpyrequalizer.mult[i] = keyFile.get_double ("Directional Pyramid Equalizer", ss.str());

                        if (pedited) {
                            pedited->dirpyrequalizer.mult[i] = true;
                        }
                    }
                }

                if (keyFile.has_key ("Directional Pyramid Equalizer", "Threshold")) {
                    dirpyrequalizer.threshold = keyFile.get_double ("Directional Pyramid Equalizer", "Threshold");

                    if (pedited) {
                        pedited->dirpyrequalizer.threshold = true;
                    }
                }

                if (keyFile.has_key ("Directional Pyramid Equalizer", "Skinprotect")) {
                    dirpyrequalizer.skinprotect = keyFile.get_double ("Directional Pyramid Equalizer", "Skinprotect");

                    if (pedited) {
                        pedited->dirpyrequalizer.skinprotect = true;
                    }
                }
            }
        }

// load CLUT parameters
        if ( keyFile.has_group ( "Film Simulation" ) ) {
            if ( keyFile.has_key ( "Film Simulation", "Enabled" ) ) {
                filmSimulation.enabled = keyFile.get_boolean ( "Film Simulation", "Enabled" );

                if ( pedited ) {
                    pedited->filmSimulation.enabled = true;
                }
            }

            if ( keyFile.has_key ( "Film Simulation", "ClutFilename" ) ) {
                filmSimulation.clutFilename = keyFile.get_string ( "Film Simulation", "ClutFilename" );

                if ( pedited ) {
                    pedited->filmSimulation.clutFilename = true;
                }
            }

            if ( keyFile.has_key ( "Film Simulation", "Strength" ) ) {
                if (ppVersion < 321) {
                    filmSimulation.strength = int (keyFile.get_double ( "Film Simulation", "Strength" ) * 100 + 0.1);
                } else {
                    filmSimulation.strength = keyFile.get_integer ( "Film Simulation", "Strength" );
                }

                if ( pedited ) {
                    pedited->filmSimulation.strength = true;
                }
            }
        }

// load HSV wavelet parameters
        if (keyFile.has_group ("HSV Equalizer")) {
            if (ppVersion >= 300) {
                if (keyFile.has_key ("HSV Equalizer", "HCurve")) {
                    hsvequalizer.hcurve = keyFile.get_double_list ("HSV Equalizer", "HCurve");
                    avoidEmptyCurve (hsvequalizer.hcurve);

                    if (pedited) {
                        pedited->hsvequalizer.hcurve = true;
                    }
                }

                if (keyFile.has_key ("HSV Equalizer", "SCurve")) {
                    hsvequalizer.scurve = keyFile.get_double_list ("HSV Equalizer", "SCurve");
                    avoidEmptyCurve (hsvequalizer.scurve);

                    if (pedited) {
                        pedited->hsvequalizer.scurve = true;
                    }
                }

                if (keyFile.has_key ("HSV Equalizer", "VCurve")) {
                    hsvequalizer.vcurve = keyFile.get_double_list ("HSV Equalizer", "VCurve");
                    avoidEmptyCurve (hsvequalizer.vcurve);

                    if (pedited) {
                        pedited->hsvequalizer.vcurve = true;
                    }
                }
            }
        }

// load RGB curves
        if (keyFile.has_group ("RGB Curves")) {
            if (keyFile.has_key ("RGB Curves", "LumaMode")) {
                rgbCurves.lumamode = keyFile.get_boolean ("RGB Curves", "LumaMode");

                if (pedited) {
                    pedited->rgbCurves.lumamode = true;
                }
            }

            if (keyFile.has_key ("RGB Curves", "rCurve")) {
                rgbCurves.rcurve = keyFile.get_double_list ("RGB Curves", "rCurve");
                avoidEmptyCurve (rgbCurves.rcurve);

                if (pedited) {
                    pedited->rgbCurves.rcurve = true;
                }
            }

            if (keyFile.has_key ("RGB Curves", "gCurve")) {
                rgbCurves.gcurve = keyFile.get_double_list ("RGB Curves", "gCurve");
                avoidEmptyCurve (rgbCurves.gcurve);

                if (pedited) {
                    pedited->rgbCurves.gcurve = true;
                }
            }

            if (keyFile.has_key ("RGB Curves", "bCurve")) {
                rgbCurves.bcurve = keyFile.get_double_list ("RGB Curves", "bCurve");
                avoidEmptyCurve (rgbCurves.bcurve);

                if (pedited) {
                    pedited->rgbCurves.bcurve = true;
                }
            }
        }

// load Color Toning
        if (keyFile.has_group ("ColorToning")) {
            if (keyFile.has_key ("ColorToning", "Enabled")) {
                colorToning.enabled = keyFile.get_boolean ("ColorToning", "Enabled");

                if (pedited) {
                    pedited->colorToning.enabled = true;
                }
            }

            if (keyFile.has_key ("ColorToning", "Method")) {
                colorToning.method = keyFile.get_string ("ColorToning", "Method");

                if (pedited) {
                    pedited->colorToning.method = true;
                }
            }

            if (keyFile.has_key ("ColorToning", "Lumamode")) {
                colorToning.lumamode = keyFile.get_boolean ("ColorToning", "Lumamode");

                if (pedited) {
                    pedited->colorToning.lumamode = true;
                }
            }

            if (keyFile.has_key ("ColorToning", "Twocolor")) {
                colorToning.twocolor = keyFile.get_string ("ColorToning", "Twocolor");

                if (pedited) {
                    pedited->colorToning.twocolor = true;
                }
            }

            if (keyFile.has_key ("ColorToning", "OpacityCurve")) {
                colorToning.opacityCurve = keyFile.get_double_list ("ColorToning", "OpacityCurve");
                avoidEmptyCurve (colorToning.opacityCurve);

                if (pedited) {
                    pedited->colorToning.opacityCurve = true;
                }
            }

            if (keyFile.has_key ("ColorToning", "ColorCurve")) {
                colorToning.colorCurve = keyFile.get_double_list ("ColorToning", "ColorCurve");
                avoidEmptyCurve (colorToning.colorCurve);

                if (pedited) {
                    pedited->colorToning.colorCurve = true;
                }
            }

            if (keyFile.has_key ("ColorToning", "Autosat")) {
                colorToning.autosat = keyFile.get_boolean ("ColorToning", "Autosat");

                if (pedited) {
                    pedited->colorToning.autosat = true;
                }
            }

            if (keyFile.has_key ("ColorToning", "SatProtectionThreshold")) {
                colorToning.satProtectionThreshold = keyFile.get_integer ("ColorToning", "SatProtectionThreshold");

                if (pedited) {
                    pedited->colorToning.satprotectionthreshold = true;
                }
            }

            if (keyFile.has_key ("ColorToning", "SaturatedOpacity")) {
                colorToning.saturatedOpacity = keyFile.get_integer ("ColorToning", "SaturatedOpacity");

                if (pedited) {
                    pedited->colorToning.saturatedopacity = true;
                }
            }

            if (keyFile.has_key ("ColorToning", "Strength")) {
                colorToning.strength = keyFile.get_integer ("ColorToning", "Strength");

                if (pedited) {
                    pedited->colorToning.strength = true;
                }
            }

            if (keyFile.has_key ("ColorToning", "HighlightsColorSaturation")) {
                const std::vector<int> thresh = keyFile.get_integer_list ("ColorToning", "HighlightsColorSaturation");

                if (thresh.size() >= 2) {
                    colorToning.hlColSat.setValues (thresh[0], thresh[1]);
                }

                if (pedited) {
                    pedited->colorToning.hlColSat = true;
                }
            }

            if (keyFile.has_key ("ColorToning", "ShadowsColorSaturation")) {
                const std::vector<int> thresh = keyFile.get_integer_list ("ColorToning", "ShadowsColorSaturation");

                if (thresh.size() >= 2) {
                    colorToning.shadowsColSat.setValues (thresh[0], thresh[1]);
                }

                if (pedited) {
                    pedited->colorToning.shadowsColSat = true;
                }
            }

            if (keyFile.has_key ("ColorToning", "ClCurve")) {
                colorToning.clcurve = keyFile.get_double_list ("ColorToning", "ClCurve");
                avoidEmptyCurve (colorToning.clcurve);

                if (pedited) {
                    pedited->colorToning.clcurve = true;
                }
            }

            if (keyFile.has_key ("ColorToning", "Cl2Curve")) {
                colorToning.cl2curve = keyFile.get_double_list ("ColorToning", "Cl2Curve");
                avoidEmptyCurve (colorToning.cl2curve);

                if (pedited) {
                    pedited->colorToning.cl2curve = true;
                }
            }

            if (keyFile.has_key ("ColorToning", "Redlow")) {
                colorToning.redlow = keyFile.get_double ("ColorToning", "Redlow");

                if (pedited) {
                    pedited->colorToning.redlow = true;
                }
            }

            if (keyFile.has_key ("ColorToning", "Greenlow")) {
                colorToning.greenlow = keyFile.get_double ("ColorToning", "Greenlow");

                if (pedited) {
                    pedited->colorToning.greenlow = true;
                }
            }

            if (keyFile.has_key ("ColorToning", "Bluelow")) {
                colorToning.bluelow = keyFile.get_double ("ColorToning", "Bluelow");

                if (pedited) {
                    pedited->colorToning.bluelow = true;
                }
            }

            if (keyFile.has_key ("ColorToning", "Satlow")) {
                colorToning.satlow = keyFile.get_double ("ColorToning", "Satlow");

                if (pedited) {
                    pedited->colorToning.satlow = true;
                }
            }

            if (keyFile.has_key ("ColorToning", "Balance")) {
                colorToning.balance = keyFile.get_integer ("ColorToning", "Balance");

                if (pedited) {
                    pedited->colorToning.balance = true;
                }
            }

            if (keyFile.has_key ("ColorToning", "Sathigh")) {
                colorToning.sathigh = keyFile.get_double ("ColorToning", "Sathigh");

                if (pedited) {
                    pedited->colorToning.sathigh = true;
                }
            }

            if (keyFile.has_key ("ColorToning", "Redmed")) {
                colorToning.redmed = keyFile.get_double ("ColorToning", "Redmed");

                if (pedited) {
                    pedited->colorToning.redmed = true;
                }
            }

            if (keyFile.has_key ("ColorToning", "Greenmed")) {
                colorToning.greenmed = keyFile.get_double ("ColorToning", "Greenmed");

                if (pedited) {
                    pedited->colorToning.greenmed = true;
                }
            }

            if (keyFile.has_key ("ColorToning", "Bluemed")) {
                colorToning.bluemed = keyFile.get_double ("ColorToning", "Bluemed");

                if (pedited) {
                    pedited->colorToning.bluemed = true;
                }
            }

            if (keyFile.has_key ("ColorToning", "Redhigh")) {
                colorToning.redhigh = keyFile.get_double ("ColorToning", "Redhigh");

                if (pedited) {
                    pedited->colorToning.redhigh = true;
                }
            }

            if (keyFile.has_key ("ColorToning", "Greenhigh")) {
                colorToning.greenhigh = keyFile.get_double ("ColorToning", "Greenhigh");

                if (pedited) {
                    pedited->colorToning.greenhigh = true;
                }
            }

            if (keyFile.has_key ("ColorToning", "Bluehigh")) {
                colorToning.bluehigh = keyFile.get_double ("ColorToning", "Bluehigh");

                if (pedited) {
                    pedited->colorToning.bluehigh = true;
                }
            }
        }

// load raw settings
        if (keyFile.has_group ("RAW")) {
            if (keyFile.has_key ("RAW", "DarkFrame")) {
                raw.dark_frame = expandRelativePath (fname, "", keyFile.get_string ("RAW", "DarkFrame" ));

                if (pedited) {
                    pedited->raw.darkFrame = true;
                }
            }

            if (keyFile.has_key ("RAW", "DarkFrameAuto")) {
                raw.df_autoselect = keyFile.get_boolean ("RAW", "DarkFrameAuto" );

                if (pedited) {
                    pedited->raw.dfAuto = true;
                }
            }

            if (keyFile.has_key ("RAW", "FlatFieldFile")) {
                raw.ff_file = expandRelativePath (fname, "", keyFile.get_string ("RAW", "FlatFieldFile" ));

                if (pedited) {
                    pedited->raw.ff_file = true;
                }
            }

            if (keyFile.has_key ("RAW", "FlatFieldAutoSelect")) {
                raw.ff_AutoSelect = keyFile.get_boolean ("RAW", "FlatFieldAutoSelect" );

                if (pedited) {
                    pedited->raw.ff_AutoSelect = true;
                }
            }

            if (keyFile.has_key ("RAW", "FlatFieldBlurRadius")) {
                raw.ff_BlurRadius = keyFile.get_integer ("RAW", "FlatFieldBlurRadius" );

                if (pedited) {
                    pedited->raw.ff_BlurRadius = true;
                }
            }

            if (keyFile.has_key ("RAW", "FlatFieldBlurType")) {
                raw.ff_BlurType = keyFile.get_string ("RAW", "FlatFieldBlurType" );

                if (pedited) {
                    pedited->raw.ff_BlurType = true;
                }
            }

            if (keyFile.has_key ("RAW", "FlatFieldAutoClipControl")) {
                raw.ff_AutoClipControl = keyFile.get_boolean ("RAW", "FlatFieldAutoClipControl" );

                if (pedited) {
                    pedited->raw.ff_AutoClipControl = true;
                }
            }

            if (keyFile.has_key ("RAW", "FlatFieldClipControl")) {
                raw.ff_clipControl = keyFile.get_boolean ("RAW", "FlatFieldClipControl" );

                if (pedited) {
                    pedited->raw.ff_clipControl = true;
                }
            }

            if (keyFile.has_key ("RAW", "CA")) {
                raw.ca_autocorrect = keyFile.get_boolean ("RAW", "CA" );

                if (pedited) {
                    pedited->raw.caCorrection = true;
                }
            }

            if (keyFile.has_key ("RAW", "CARed")) {
                raw.cared = keyFile.get_double ("RAW", "CARed" );

                if (pedited) {
                    pedited->raw.caRed = true;
                }
            }

            if (keyFile.has_key ("RAW", "CABlue")) {
                raw.cablue = keyFile.get_double ("RAW", "CABlue" );

                if (pedited) {
                    pedited->raw.caBlue = true;
                }
            }

// for compatibility to elder pp3 versions
            if (keyFile.has_key ("RAW", "HotDeadPixels")) {
                raw.deadPixelFilter = raw.hotPixelFilter = keyFile.get_boolean ("RAW", "HotDeadPixels" );

                if (pedited) {
                    pedited->raw.hotPixelFilter = pedited->raw.deadPixelFilter = true;
                }
            }

            if (keyFile.has_key ("RAW", "HotPixelFilter")) {
                raw.hotPixelFilter = keyFile.get_boolean ("RAW", "HotPixelFilter" );

                if (pedited) {
                    pedited->raw.hotPixelFilter = true;
                }
            }

            if (keyFile.has_key ("RAW", "DeadPixelFilter")) {
                raw.deadPixelFilter = keyFile.get_boolean ("RAW", "DeadPixelFilter" );

                if (pedited) {
                    pedited->raw.deadPixelFilter = true;
                }
            }

            if (keyFile.has_key ("RAW", "HotDeadPixelThresh")) {
                raw.hotdeadpix_thresh = keyFile.get_integer ("RAW", "HotDeadPixelThresh" );

                if (pedited) {
                    pedited->raw.hotDeadPixelThresh = true;
                }
            }

            if (keyFile.has_key ("RAW", "PreExposure")) {
                raw.expos = keyFile.get_double ("RAW", "PreExposure");

                if (pedited) {
                    pedited->raw.exPos = true;
                }
            }

            if (keyFile.has_key ("RAW", "PrePreserv")) {
                raw.preser = keyFile.get_double ("RAW", "PrePreserv");

                if (pedited) {
                    pedited->raw.exPreser = true;
                }
            }

            if (ppVersion < 320) {
                if (keyFile.has_key ("RAW", "Method")) {
                    raw.bayersensor.method = keyFile.get_string ("RAW", "Method");

                    if (pedited) {
                        pedited->raw.bayersensor.method = true;
                    }
                }

                if (keyFile.has_key ("RAW", "CcSteps")) {
                    raw.bayersensor.ccSteps = keyFile.get_integer ("RAW", "CcSteps");

                    if (pedited) {
                        pedited->raw.bayersensor.ccSteps = true;
                    }
                }

                if (keyFile.has_key ("RAW", "LineDenoise")) {
                    raw.bayersensor.linenoise = keyFile.get_integer ("RAW", "LineDenoise" );

                    if (pedited) {
                        pedited->raw.bayersensor.linenoise = true;
                    }
                }

                if (keyFile.has_key ("RAW", "GreenEqThreshold")) {
                    raw.bayersensor.greenthresh = keyFile.get_integer ("RAW", "GreenEqThreshold");

                    if (pedited) {
                        pedited->raw.bayersensor.greenEq = true;
                    }
                }

                if (keyFile.has_key ("RAW", "DCBIterations")) {
                    raw.bayersensor.dcb_iterations = keyFile.get_integer ("RAW", "DCBIterations");

                    if (pedited) {
                        pedited->raw.bayersensor.dcbIterations = true;
                    }
                }

                if (keyFile.has_key ("RAW", "DCBEnhance")) {
                    raw.bayersensor.dcb_enhance = keyFile.get_boolean ("RAW", "DCBEnhance");

                    if (pedited) {
                        pedited->raw.bayersensor.dcbEnhance = true;
                    }
                }

                if (keyFile.has_key ("RAW", "LMMSEIterations")) {
                    raw.bayersensor.lmmse_iterations = keyFile.get_integer ("RAW", "LMMSEIterations");

                    if (pedited) {
                        pedited->raw.bayersensor.lmmseIterations = true;
                    }
                }

                if (keyFile.has_key ("RAW", "PreBlackzero")) {
                    raw.bayersensor.black0 = keyFile.get_double ("RAW", "PreBlackzero");

                    if (pedited) {
                        pedited->raw.bayersensor.exBlack0 = true;
                    }
                }

                if (keyFile.has_key ("RAW", "PreBlackone")) {
                    raw.bayersensor.black1 = keyFile.get_double ("RAW", "PreBlackone");

                    if (pedited) {
                        pedited->raw.bayersensor.exBlack1 = true;
                    }
                }

                if (keyFile.has_key ("RAW", "PreBlacktwo")) {
                    raw.bayersensor.black2 = keyFile.get_double ("RAW", "PreBlacktwo");

                    if (pedited) {
                        pedited->raw.bayersensor.exBlack2 = true;
                    }
                }

                if (keyFile.has_key ("RAW", "PreBlackthree")) {
                    raw.bayersensor.black3 = keyFile.get_double ("RAW", "PreBlackthree");

                    if (pedited) {
                        pedited->raw.bayersensor.exBlack3 = true;
                    }
                }

                if (keyFile.has_key ("RAW", "PreTwoGreen")) {
                    raw.bayersensor.twogreen = keyFile.get_boolean ("RAW", "PreTwoGreen");

                    if (pedited) {
                        pedited->raw.bayersensor.exTwoGreen = true;
                    }
                }

//if (keyFile.has_key ("RAW", "ALLEnhance")) { raw.bayersensor.all_enhance = keyFile.get_boolean("RAW", "ALLEnhance"); if (pedited) pedited->raw.bayersensor.allEnhance = true; }
            }
        }

// load Bayer sensors' raw settings
        if (keyFile.has_group ("RAW Bayer")) {
            if (keyFile.has_key ("RAW Bayer", "Method")) {
                raw.bayersensor.method = keyFile.get_string ("RAW Bayer", "Method");

                if (pedited) {
                    pedited->raw.bayersensor.method = true;
                }
            }

            if (keyFile.has_key ("RAW Bayer", "ImageNum")) {
                raw.bayersensor.imageNum = keyFile.get_integer ("RAW Bayer", "ImageNum") - 1;

                if (pedited) {
                    pedited->raw.bayersensor.imageNum = true;
                }
            }

            if (keyFile.has_key ("RAW Bayer", "CcSteps")) {
                raw.bayersensor.ccSteps = keyFile.get_integer ("RAW Bayer", "CcSteps");

                if (pedited) {
                    pedited->raw.bayersensor.ccSteps = true;
                }
            }

            if (keyFile.has_key ("RAW Bayer", "PreBlack0")) {
                raw.bayersensor.black0 = keyFile.get_double ("RAW Bayer", "PreBlack0");

                if (pedited) {
                    pedited->raw.bayersensor.exBlack0 = true;
                }
            }

            if (keyFile.has_key ("RAW Bayer", "PreBlack1")) {
                raw.bayersensor.black1 = keyFile.get_double ("RAW Bayer", "PreBlack1");

                if (pedited) {
                    pedited->raw.bayersensor.exBlack1 = true;
                }
            }

            if (keyFile.has_key ("RAW Bayer", "PreBlack2")) {
                raw.bayersensor.black2 = keyFile.get_double ("RAW Bayer", "PreBlack2");

                if (pedited) {
                    pedited->raw.bayersensor.exBlack2 = true;
                }
            }

            if (keyFile.has_key ("RAW Bayer", "PreBlack3")) {
                raw.bayersensor.black3 = keyFile.get_double ("RAW Bayer", "PreBlack3");

                if (pedited) {
                    pedited->raw.bayersensor.exBlack3 = true;
                }
            }

            if (keyFile.has_key ("RAW Bayer", "PreTwoGreen")) {
                raw.bayersensor.twogreen = keyFile.get_boolean ("RAW Bayer", "PreTwoGreen");

                if (pedited) {
                    pedited->raw.bayersensor.exTwoGreen = true;
                }
            }

            if (keyFile.has_key ("RAW Bayer", "LineDenoise")) {
                raw.bayersensor.linenoise = keyFile.get_integer ("RAW Bayer", "LineDenoise" );

                if (pedited) {
                    pedited->raw.bayersensor.linenoise = true;
                }
            }

            if (keyFile.has_key ("RAW Bayer", "GreenEqThreshold")) {
                raw.bayersensor.greenthresh = keyFile.get_integer ("RAW Bayer", "GreenEqThreshold");

                if (pedited) {
                    pedited->raw.bayersensor.greenEq = true;
                }
            }

            if (keyFile.has_key ("RAW Bayer", "DCBIterations")) {
                raw.bayersensor.dcb_iterations = keyFile.get_integer ("RAW Bayer", "DCBIterations");

                if (pedited) {
                    pedited->raw.bayersensor.dcbIterations = true;
                }
            }

            if (keyFile.has_key ("RAW Bayer", "DCBEnhance")) {
                raw.bayersensor.dcb_enhance = keyFile.get_boolean ("RAW Bayer", "DCBEnhance");

                if (pedited) {
                    pedited->raw.bayersensor.dcbEnhance = true;
                }
            }

            if (keyFile.has_key ("RAW Bayer", "LMMSEIterations")) {
                raw.bayersensor.lmmse_iterations = keyFile.get_integer ("RAW Bayer", "LMMSEIterations");

                if (pedited) {
                    pedited->raw.bayersensor.lmmseIterations = true;
                }
            }

            if (keyFile.has_key ("RAW Bayer", "PixelShiftMotion")) {
                raw.bayersensor.pixelShiftMotion = keyFile.get_integer ("RAW Bayer", "PixelShiftMotion");

                if (pedited) {
                    pedited->raw.bayersensor.pixelShiftMotion = true;
                }
            }

            if (keyFile.has_key ("RAW Bayer", "PixelShiftMotionCorrection")) {
                raw.bayersensor.pixelShiftMotionCorrection = (RAWParams::BayerSensor::ePSMotionCorrection)keyFile.get_integer ("RAW Bayer", "PixelShiftMotionCorrection");

                if (pedited) {
                    pedited->raw.bayersensor.pixelShiftMotionCorrection = true;
                }
            }

            if (keyFile.has_key ("RAW Bayer", "PixelShiftMotionCorrectionMethod")) {
                raw.bayersensor.pixelShiftMotionCorrectionMethod = (RAWParams::BayerSensor::ePSMotionCorrectionMethod)keyFile.get_integer ("RAW Bayer", "PixelShiftMotionCorrectionMethod");

                if (pedited) {
                    pedited->raw.bayersensor.pixelShiftMotionCorrectionMethod = true;
                }
            }

            if (keyFile.has_key ("RAW Bayer", "pixelShiftStddevFactorGreen")) {
                raw.bayersensor.pixelShiftStddevFactorGreen = keyFile.get_double ("RAW Bayer", "pixelShiftStddevFactorGreen");

                if (pedited) {
                    pedited->raw.bayersensor.pixelShiftStddevFactorGreen = true;
                }
            }

            if (keyFile.has_key ("RAW Bayer", "pixelShiftStddevFactorRed")) {
                raw.bayersensor.pixelShiftStddevFactorRed = keyFile.get_double ("RAW Bayer", "pixelShiftStddevFactorRed");

                if (pedited) {
                    pedited->raw.bayersensor.pixelShiftStddevFactorRed = true;
                }
            }

            if (keyFile.has_key ("RAW Bayer", "pixelShiftStddevFactorBlue")) {
                raw.bayersensor.pixelShiftStddevFactorBlue = keyFile.get_double ("RAW Bayer", "pixelShiftStddevFactorBlue");

                if (pedited) {
                    pedited->raw.bayersensor.pixelShiftStddevFactorBlue = true;
                }
            }

            if (keyFile.has_key ("RAW Bayer", "PixelShiftEperIso")) {
                raw.bayersensor.pixelShiftEperIso = keyFile.get_double ("RAW Bayer", "PixelShiftEperIso");

                if (pedited) {
                    pedited->raw.bayersensor.pixelShiftEperIso = true;
                }
            }

            if (keyFile.has_key ("RAW Bayer", "PixelShiftNreadIso")) {
                raw.bayersensor.pixelShiftNreadIso = keyFile.get_double ("RAW Bayer", "PixelShiftNreadIso");

                if (pedited) {
                    pedited->raw.bayersensor.pixelShiftNreadIso = true;
                }
            }

            if (keyFile.has_key ("RAW Bayer", "PixelShiftPrnu")) {
                raw.bayersensor.pixelShiftPrnu = keyFile.get_double ("RAW Bayer", "PixelShiftPrnu");

                if (pedited) {
                    pedited->raw.bayersensor.pixelShiftPrnu = true;
                }
            }

            if (keyFile.has_key ("RAW Bayer", "PixelShiftSigma")) {
                raw.bayersensor.pixelShiftSigma = keyFile.get_double ("RAW Bayer", "PixelShiftSigma");

                if (pedited) {
                    pedited->raw.bayersensor.pixelShiftSigma = true;
                }
            }

            if (keyFile.has_key ("RAW Bayer", "PixelShiftSum")) {
                raw.bayersensor.pixelShiftSum = keyFile.get_double ("RAW Bayer", "PixelShiftSum");

                if (pedited) {
                    pedited->raw.bayersensor.pixelShiftSum = true;
                }
            }

            if (keyFile.has_key ("RAW Bayer", "PixelShiftRedBlueWeight")) {
                raw.bayersensor.pixelShiftRedBlueWeight = keyFile.get_double ("RAW Bayer", "PixelShiftRedBlueWeight");

                if (pedited) {
                    pedited->raw.bayersensor.pixelShiftRedBlueWeight = true;
                }
            }

            if (keyFile.has_key ("RAW Bayer", "PixelShiftShowMotion")) {
                raw.bayersensor.pixelShiftShowMotion = keyFile.get_boolean ("RAW Bayer", "PixelShiftShowMotion");

                if (pedited) {
                    pedited->raw.bayersensor.pixelShiftShowMotion = true;
                }
            }

            if (keyFile.has_key ("RAW Bayer", "PixelShiftShowMotionMaskOnly")) {
                raw.bayersensor.pixelShiftShowMotionMaskOnly = keyFile.get_boolean ("RAW Bayer", "PixelShiftShowMotionMaskOnly");

                if (pedited) {
                    pedited->raw.bayersensor.pixelShiftShowMotionMaskOnly = true;
                }
            }

            if (keyFile.has_key ("RAW Bayer", "pixelShiftAutomatic")) {
                raw.bayersensor.pixelShiftAutomatic = keyFile.get_boolean ("RAW Bayer", "pixelShiftAutomatic");

                if (pedited) {
                    pedited->raw.bayersensor.pixelShiftAutomatic = true;
                }
            }

            if (keyFile.has_key ("RAW Bayer", "pixelShiftNonGreenHorizontal")) {
                raw.bayersensor.pixelShiftNonGreenHorizontal = keyFile.get_boolean ("RAW Bayer", "pixelShiftNonGreenHorizontal");

                if (pedited) {
                    pedited->raw.bayersensor.pixelShiftNonGreenHorizontal = true;
                }
            }

            if (keyFile.has_key ("RAW Bayer", "pixelShiftNonGreenVertical")) {
                raw.bayersensor.pixelShiftNonGreenVertical = keyFile.get_boolean ("RAW Bayer", "pixelShiftNonGreenVertical");

                if (pedited) {
                    pedited->raw.bayersensor.pixelShiftNonGreenVertical = true;
                }
            }

            if (keyFile.has_key ("RAW Bayer", "pixelShiftHoleFill")) {
                raw.bayersensor.pixelShiftHoleFill = keyFile.get_boolean ("RAW Bayer", "pixelShiftHoleFill");

                if (pedited) {
                    pedited->raw.bayersensor.pixelShiftHoleFill = true;
                }
            }

            if (keyFile.has_key ("RAW Bayer", "pixelShiftMedian")) {
                raw.bayersensor.pixelShiftMedian = keyFile.get_boolean ("RAW Bayer", "pixelShiftMedian");

                if (pedited) {
                    pedited->raw.bayersensor.pixelShiftMedian = true;
                }
            }

            if (keyFile.has_key ("RAW Bayer", "pixelShiftMedian3")) {
                raw.bayersensor.pixelShiftMedian3 = keyFile.get_boolean ("RAW Bayer", "pixelShiftMedian3");

                if (pedited) {
                    pedited->raw.bayersensor.pixelShiftMedian3 = true;
                }
            }

            if (keyFile.has_key ("RAW Bayer", "pixelShiftGreen")) {
                raw.bayersensor.pixelShiftGreen = keyFile.get_boolean ("RAW Bayer", "pixelShiftGreen");

                if (pedited) {
                    pedited->raw.bayersensor.pixelShiftGreen = true;
                }
            }

            if (keyFile.has_key ("RAW Bayer", "pixelShiftBlur")) {
                raw.bayersensor.pixelShiftBlur = keyFile.get_boolean ("RAW Bayer", "pixelShiftBlur");

                if (pedited) {
                    pedited->raw.bayersensor.pixelShiftBlur = true;
                }
            }

            if (keyFile.has_key ("RAW Bayer", "pixelShiftSmoothFactor")) {
                raw.bayersensor.pixelShiftSmoothFactor = keyFile.get_double ("RAW Bayer", "pixelShiftSmoothFactor");

                if (pedited) {
                    pedited->raw.bayersensor.pixelShiftSmooth = true;
                }
            }

            if (keyFile.has_key ("RAW Bayer", "pixelShiftExp0")) {
                raw.bayersensor.pixelShiftExp0 = keyFile.get_boolean ("RAW Bayer", "pixelShiftExp0");

                if (pedited) {
                    pedited->raw.bayersensor.pixelShiftExp0 = true;
                }
            }

            if (keyFile.has_key ("RAW Bayer", "pixelShiftLmmse")) {
                raw.bayersensor.pixelShiftLmmse = keyFile.get_boolean ("RAW Bayer", "pixelShiftLmmse");

                if (pedited) {
                    pedited->raw.bayersensor.pixelShiftLmmse = true;
                }
            }

            if (keyFile.has_key ("RAW Bayer", "pixelShiftEqualBright")) {
                raw.bayersensor.pixelShiftEqualBright = keyFile.get_boolean ("RAW Bayer", "pixelShiftEqualBright");

                if (pedited) {
                    pedited->raw.bayersensor.pixelShiftEqualBright = true;
                }
            }

            if (keyFile.has_key ("RAW Bayer", "pixelShiftEqualBrightChannel")) {
                raw.bayersensor.pixelShiftEqualBrightChannel = keyFile.get_boolean ("RAW Bayer", "pixelShiftEqualBrightChannel");

                if (pedited) {
                    pedited->raw.bayersensor.pixelShiftEqualBrightChannel = true;
                }
            }

            if (keyFile.has_key ("RAW Bayer", "pixelShiftNonGreenCross")) {
                raw.bayersensor.pixelShiftNonGreenCross = keyFile.get_boolean ("RAW Bayer", "pixelShiftNonGreenCross");

                if (pedited) {
                    pedited->raw.bayersensor.pixelShiftNonGreenCross = true;
                }
            }

            if (keyFile.has_key ("RAW Bayer", "pixelShiftNonGreenCross2")) {
                raw.bayersensor.pixelShiftNonGreenCross2 = keyFile.get_boolean ("RAW Bayer", "pixelShiftNonGreenCross2");

                if (pedited) {
                    pedited->raw.bayersensor.pixelShiftNonGreenCross2 = true;
                }
            }

            if (keyFile.has_key ("RAW Bayer", "pixelShiftNonGreenAmaze")) {
                raw.bayersensor.pixelShiftNonGreenAmaze = keyFile.get_boolean ("RAW Bayer", "pixelShiftNonGreenAmaze");

                if (pedited) {
                    pedited->raw.bayersensor.pixelShiftNonGreenAmaze = true;
                }
            }
        }

// load X-Trans sensors' raw settings
        if (keyFile.has_group ("RAW X-Trans")) {
            if (keyFile.has_key ("RAW X-Trans", "Method")) {
                raw.xtranssensor.method = keyFile.get_string ("RAW X-Trans", "Method");

                if (pedited) {
                    pedited->raw.xtranssensor.method = true;
                }
            }

            if (keyFile.has_key ("RAW X-Trans", "CcSteps")) {
                raw.xtranssensor.ccSteps = keyFile.get_integer ("RAW X-Trans", "CcSteps");

                if (pedited) {
                    pedited->raw.xtranssensor.ccSteps = true;
                }
            }

            if (keyFile.has_key ("RAW X-Trans", "PreBlackRed")) {
                raw.xtranssensor.blackred = keyFile.get_double ("RAW X-Trans", "PreBlackRed");

                if (pedited) {
                    pedited->raw.xtranssensor.exBlackRed = true;
                }
            }

            if (keyFile.has_key ("RAW X-Trans", "PreBlackGreen")) {
                raw.xtranssensor.blackgreen = keyFile.get_double ("RAW X-Trans", "PreBlackGreen");

                if (pedited) {
                    pedited->raw.xtranssensor.exBlackGreen = true;
                }
            }

            if (keyFile.has_key ("RAW X-Trans", "PreBlackBlue")) {
                raw.xtranssensor.blackblue = keyFile.get_double ("RAW X-Trans", "PreBlackBlue");

                if (pedited) {
                    pedited->raw.xtranssensor.exBlackBlue = true;
                }
            }
        }

        // load exif change settings
        if (keyFile.has_group ("Exif")) {
            std::vector<Glib::ustring> keys = keyFile.get_keys ("Exif");

            for (int i = 0; i < (int)keys.size(); i++) {
                Glib::ustring tmpStr = keyFile.get_string ("Exif", keys[i]);
                exif[keys[i]] = keyFile.get_string ("Exif", keys[i]);

                if (pedited) {
                    pedited->exif = true;
                }
            }
        }

        /*
         * Load iptc change settings
         *
         * Existing values are preserved, and the stored values
         * are added to the list. To reset a field, the user has to
         * save the profile with the field leaved empty, but still
         * terminated by a semi-column ";"
         *
         * Please note that the old Keywords and SupplementalCategories
         * tag content is fully replaced by the new one,
         * i.e. they don't merge
         */
        if (keyFile.has_group ("IPTC")) {
            std::vector<Glib::ustring> keys = keyFile.get_keys ("IPTC");
            IPTCPairs::iterator element;

            for (unsigned int i = 0; i < keys.size(); i++) {
                // does this key already exist?
                element = iptc.find (keys[i]);

                if (element != iptc.end()) {
                    // it already exist so we cleanup the values
                    element->second.clear();
                }

                // TODO: look out if merging Keywords and SupplementalCategories from the procparams chain would be interesting
                std::vector<Glib::ustring> currIptc = keyFile.get_string_list ("IPTC", keys[i]);

                for (
                    std::vector<Glib::ustring>::iterator currLoadedTagValue = currIptc.begin();
                    currLoadedTagValue != currIptc.end();
                    ++currLoadedTagValue) {
                    iptc[keys[i]].push_back (currLoadedTagValue->data());
                }

                if (pedited) {
                    pedited->iptc = true;
                }
            }
        }


        return 0;
    } catch (const Glib::Error& e) {
        printf ("-->%s\n", e.what().c_str());
        setDefaults ();
        return 1;
    } catch (...) {
        printf ("-->unknown exception!\n");
        setDefaults ();
        return 1;
    }

    return 0;
}

const Glib::ustring ColorManagementParams::NoICMString = Glib::ustring ("No ICM: sRGB output");

bool operator== (const WaveletParams & a, const WaveletParams & b)
{
    if (a.enabled != b.enabled) {
        return false;
    }

    for (int i = 0; i < 9; i++) {
        if (a.c[i] != b.c[i]) {
            return false;
        }
    }

    for (int i = 0; i < 9; i++) {
        if (a.ch[i] != b.ch[i]) {
            return false;
        }
    }

    return true;
}



bool operator== (const DirPyrEqualizerParams & a, const DirPyrEqualizerParams & b)
{
    if (a.enabled != b.enabled) {
        return false;
    }

    for (int i = 0; i < 6; i++) {
        if (a.mult[i] != b.mult[i]) {
            return false;
        }
    }

    return a.threshold == b.threshold;
}

/*bool operator==(const ExifPairs& a, const ExifPairs& b) {

    return a.field == b.field && a.value == b.value;
}

bool operator==(const IPTCPairs& a, const IPTCPairs& b) {

    return a.field == b.field && a.values == b.values;
}*/
bool ProcParams::operator== (const ProcParams& other)
{

    return
        toneCurve.curve == other.toneCurve.curve
        && toneCurve.curve2 == other.toneCurve.curve2
        && toneCurve.brightness == other.toneCurve.brightness
        && toneCurve.black == other.toneCurve.black
        && toneCurve.contrast == other.toneCurve.contrast
        && toneCurve.saturation == other.toneCurve.saturation
        && toneCurve.shcompr == other.toneCurve.shcompr
        && toneCurve.hlcompr == other.toneCurve.hlcompr
        && toneCurve.hlcomprthresh == other.toneCurve.hlcomprthresh
        && toneCurve.autoexp == other.toneCurve.autoexp
        && toneCurve.clip == other.toneCurve.clip
        && toneCurve.expcomp == other.toneCurve.expcomp
        && toneCurve.curveMode == other.toneCurve.curveMode
        && toneCurve.curveMode2 == other.toneCurve.curveMode2
        && toneCurve.hrenabled == other.toneCurve.hrenabled
        && toneCurve.method == other.toneCurve.method
        && retinex.cdcurve == other.retinex.cdcurve
        && retinex.mapcurve == other.retinex.mapcurve
        && retinex.cdHcurve == other.retinex.cdHcurve
        && retinex.lhcurve == other.retinex.lhcurve
        && retinex.transmissionCurve == other.retinex.transmissionCurve
        && retinex.gaintransmissionCurve == other.retinex.gaintransmissionCurve
        && retinex.str == other.retinex.str
        && retinex.scal == other.retinex.scal
        && retinex.iter == other.retinex.iter
        && retinex.grad == other.retinex.grad
        && retinex.grads == other.retinex.grads
        && retinex.gam == other.retinex.gam
        && retinex.slope == other.retinex.slope
        && retinex.neigh == other.retinex.neigh
        && retinex.limd == other.retinex.limd
        && retinex.highl == other.retinex.highl
        && retinex.highlights == other.retinex.highlights
        && retinex.htonalwidth == other.retinex.htonalwidth
        && retinex.shadows == other.retinex.shadows
        && retinex.stonalwidth == other.retinex.stonalwidth
        && retinex.radius == other.retinex.radius
        && retinex.skal == other.retinex.skal
        && retinex.offs == other.retinex.offs
        && retinex.retinexMethod == other.retinex.retinexMethod
        && retinex.mapMethod == other.retinex.mapMethod
        && retinex.viewMethod == other.retinex.viewMethod
        && retinex.retinexcolorspace == other.retinex.retinexcolorspace
        && retinex.gammaretinex == other.retinex.gammaretinex
        && retinex.vart == other.retinex.vart
        && retinex.medianmap == other.retinex.medianmap
        && retinex.enabled == other.retinex.enabled
        && labCurve.lcurve == other.labCurve.lcurve
        && labCurve.acurve == other.labCurve.acurve
        && labCurve.bcurve == other.labCurve.bcurve
        && labCurve.cccurve == other.labCurve.cccurve
        && labCurve.chcurve == other.labCurve.chcurve
        && labCurve.lhcurve == other.labCurve.lhcurve
        && labCurve.hhcurve == other.labCurve.hhcurve
        && labCurve.lccurve == other.labCurve.lccurve
        && labCurve.clcurve == other.labCurve.clcurve
        && labCurve.brightness == other.labCurve.brightness
        && labCurve.contrast == other.labCurve.contrast
        && labCurve.chromaticity == other.labCurve.chromaticity
        && labCurve.avoidcolorshift == other.labCurve.avoidcolorshift
        && labCurve.rstprotection == other.labCurve.rstprotection
        && labCurve.lcredsk == other.labCurve.lcredsk
        && sharpenEdge.enabled == other.sharpenEdge.enabled
        && sharpenEdge.passes == other.sharpenEdge.passes
        && sharpenEdge.amount == other.sharpenEdge.amount
        && sharpenEdge.threechannels == other.sharpenEdge.threechannels
        && sharpenMicro.enabled == other.sharpenMicro.enabled
        && sharpenMicro.matrix == other.sharpenMicro.matrix
        && sharpenMicro.amount == other.sharpenMicro.amount
        && sharpenMicro.uniformity == other.sharpenMicro.uniformity
        && sharpening.enabled == other.sharpening.enabled
        && sharpening.radius == other.sharpening.radius
        && sharpening.amount == other.sharpening.amount
        && sharpening.threshold == other.sharpening.threshold
        && sharpening.edgesonly == other.sharpening.edgesonly
        && sharpening.edges_radius == other.sharpening.edges_radius
        && sharpening.edges_tolerance == other.sharpening.edges_tolerance
        && sharpening.halocontrol == other.sharpening.halocontrol
        && sharpening.halocontrol_amount == other.sharpening.halocontrol_amount
        && sharpening.method == other.sharpening.method
        && sharpening.deconvamount == other.sharpening.deconvamount
        && sharpening.deconvradius == other.sharpening.deconvradius
        && sharpening.deconviter == other.sharpening.deconviter
        && sharpening.deconvdamping == other.sharpening.deconvdamping
        && prsharpening.enabled == other.prsharpening.enabled
        && prsharpening.radius == other.prsharpening.radius
        && prsharpening.amount == other.prsharpening.amount
        && prsharpening.threshold == other.prsharpening.threshold
        && prsharpening.edgesonly == other.prsharpening.edgesonly
        && prsharpening.edges_radius == other.prsharpening.edges_radius
        && prsharpening.edges_tolerance == other.prsharpening.edges_tolerance
        && prsharpening.halocontrol == other.prsharpening.halocontrol
        && prsharpening.halocontrol_amount == other.prsharpening.halocontrol_amount
        && prsharpening.method == other.prsharpening.method
        && prsharpening.deconvamount == other.prsharpening.deconvamount
        && prsharpening.deconvradius == other.prsharpening.deconvradius
        && prsharpening.deconviter == other.prsharpening.deconviter
        && prsharpening.deconvdamping == other.prsharpening.deconvdamping
        && vibrance.enabled == other.vibrance.enabled
        && vibrance.pastels == other.vibrance.pastels
        && vibrance.saturated == other.vibrance.saturated
        && vibrance.psthreshold == other.vibrance.psthreshold
        && vibrance.protectskins == other.vibrance.protectskins
        && vibrance.avoidcolorshift == other.vibrance.avoidcolorshift
        && vibrance.pastsattog == other.vibrance.pastsattog
        && vibrance.skintonescurve == other.vibrance.skintonescurve
        //&& colorBoost.amount == other.colorBoost.amount
        //&& colorBoost.avoidclip == other.colorBoost.avoidclip
        //&& colorBoost.enable_saturationlimiter == other.colorBoost.enable_saturationlimiter
        //&& colorBoost.saturationlimit == other.colorBoost.saturationlimit
        && wb.method == other.wb.method
        && wb.green == other.wb.green
        && wb.temperature == other.wb.temperature
        && wb.equal == other.wb.equal
        //&& colorShift.a == other.colorShift.a
        //&& colorShift.b == other.colorShift.b
        && colorappearance.enabled == other.colorappearance.enabled
        && colorappearance.degree == other.colorappearance.degree
        && colorappearance.autodegree == other.colorappearance.autodegree
        && colorappearance.degreeout == other.colorappearance.degreeout
        && colorappearance.autodegreeout == other.colorappearance.autodegreeout
        && colorappearance.surround == other.colorappearance.surround
        && colorappearance.surrsrc == other.colorappearance.surrsrc
        && colorappearance.adapscen == other.colorappearance.adapscen
        && colorappearance.autoadapscen == other.colorappearance.autoadapscen
        && colorappearance.ybscen == other.colorappearance.ybscen
        && colorappearance.autoybscen == other.colorappearance.autoybscen
        && colorappearance.adaplum == other.colorappearance.adaplum
        && colorappearance.badpixsl == other.colorappearance.badpixsl
        && colorappearance.wbmodel == other.colorappearance.wbmodel
        && colorappearance.algo == other.colorappearance.algo
        && colorappearance.curveMode == other.colorappearance.curveMode
        && colorappearance.curveMode2 == other.colorappearance.curveMode2
        && colorappearance.curveMode3 == other.colorappearance.curveMode3
        && colorappearance.jlight == other.colorappearance.jlight
        && colorappearance.qbright == other.colorappearance.qbright
        && colorappearance.chroma == other.colorappearance.chroma
        && colorappearance.schroma == other.colorappearance.schroma
        && colorappearance.mchroma == other.colorappearance.mchroma
        && colorappearance.rstprotection == other.colorappearance.rstprotection
        && colorappearance.contrast == other.colorappearance.contrast
        && colorappearance.qcontrast == other.colorappearance.qcontrast
        && colorappearance.colorh == other.colorappearance.colorh
        && colorappearance.tempout == other.colorappearance.tempout
        && colorappearance.greenout == other.colorappearance.greenout
        && colorappearance.tempsc == other.colorappearance.tempsc
        && colorappearance.greensc == other.colorappearance.greensc
        && colorappearance.ybout == other.colorappearance.ybout
        && impulseDenoise.enabled == other.impulseDenoise.enabled
        && impulseDenoise.thresh == other.impulseDenoise.thresh
        && dirpyrDenoise.enabled == other.dirpyrDenoise.enabled
        && dirpyrDenoise.enhance == other.dirpyrDenoise.enhance
        && dirpyrDenoise.median == other.dirpyrDenoise.median
//      && dirpyrDenoise.perform == other.dirpyrDenoise.perform
        && dirpyrDenoise.luma == other.dirpyrDenoise.luma
        && dirpyrDenoise.lcurve == other.dirpyrDenoise.lcurve
        && dirpyrDenoise.cccurve == other.dirpyrDenoise.cccurve
        && dirpyrDenoise.Ldetail == other.dirpyrDenoise.Ldetail
        && dirpyrDenoise.chroma == other.dirpyrDenoise.chroma
        && dirpyrDenoise.dmethod == other.dirpyrDenoise.dmethod
        && dirpyrDenoise.Lmethod == other.dirpyrDenoise.Lmethod
        && dirpyrDenoise.Cmethod == other.dirpyrDenoise.Cmethod
        && dirpyrDenoise.C2method == other.dirpyrDenoise.C2method
        && dirpyrDenoise.smethod == other.dirpyrDenoise.smethod
        && dirpyrDenoise.medmethod == other.dirpyrDenoise.medmethod
        && dirpyrDenoise.methodmed == other.dirpyrDenoise.methodmed
        && dirpyrDenoise.rgbmethod == other.dirpyrDenoise.rgbmethod
        && dirpyrDenoise.redchro == other.dirpyrDenoise.redchro
        && dirpyrDenoise.bluechro == other.dirpyrDenoise.bluechro
        && dirpyrDenoise.gamma == other.dirpyrDenoise.gamma
        && dirpyrDenoise.passes == other.dirpyrDenoise.passes
        && epd.enabled == other.epd.enabled
        && epd.strength == other.epd.strength
        && epd.gamma == other.epd.gamma
        && epd.edgeStopping == other.epd.edgeStopping
        && epd.scale == other.epd.scale
        && epd.reweightingIterates == other.epd.reweightingIterates
        && defringe.enabled == other.defringe.enabled
        && defringe.radius == other.defringe.radius
        && defringe.threshold == other.defringe.threshold
        && defringe.huecurve == other.defringe.huecurve

        //&& lumaDenoise.enabled == other.lumaDenoise.enabled
        //&& lumaDenoise.radius == other.lumaDenoise.radius
        //&& lumaDenoise.edgetolerance == other.lumaDenoise.edgetolerance
        //&& colorDenoise.enabled == other.colorDenoise.enabled
        //&& colorDenoise.edgetolerance == other.colorDenoise.edgetolerance
        //&& colorDenoise.edgesensitive == other.colorDenoise.edgesensitive
        && sh.enabled == other.sh.enabled
        && sh.hq == other.sh.hq
        && sh.highlights == other.sh.highlights
        && sh.htonalwidth == other.sh.htonalwidth
        && sh.shadows == other.sh.shadows
        && sh.stonalwidth == other.sh.stonalwidth
        && sh.localcontrast == other.sh.localcontrast
        && sh.radius == other.sh.radius
        && crop.enabled == other.crop.enabled
        && crop.x == other.crop.x
        && crop.y == other.crop.y
        && crop.w == other.crop.w
        && crop.h == other.crop.h
        && crop.fixratio == other.crop.fixratio
        && crop.ratio == other.crop.ratio
        && crop.orientation == other.crop.orientation
        && crop.guide == other.crop.guide
        && coarse.rotate == other.coarse.rotate
        && coarse.hflip == other.coarse.hflip
        && coarse.vflip == other.coarse.vflip
        && rotate.degree == other.rotate.degree
        && commonTrans.autofill == other.commonTrans.autofill
        && distortion.amount == other.distortion.amount
        && lensProf.lcMode == other.lensProf.lcMode
        && lensProf.lcpFile == other.lensProf.lcpFile
        && lensProf.useDist == other.lensProf.useDist
        && lensProf.useVign == other.lensProf.useVign
        && lensProf.useCA == other.lensProf.useCA
        && lensProf.lfCameraMake == other.lensProf.lfCameraMake
        && lensProf.lfCameraModel == other.lensProf.lfCameraModel
        && lensProf.lfLens == other.lensProf.lfLens
        && perspective.horizontal == other.perspective.horizontal
        && perspective.vertical == other.perspective.vertical
        && gradient.enabled == other.gradient.enabled
        && gradient.degree == other.gradient.degree
        && gradient.feather == other.gradient.feather
        && gradient.strength == other.gradient.strength
        && gradient.centerX == other.gradient.centerX
        && gradient.centerY == other.gradient.centerY
        && pcvignette.enabled == other.pcvignette.enabled
        && pcvignette.strength == other.pcvignette.strength
        && pcvignette.feather == other.pcvignette.feather
        && pcvignette.roundness == other.pcvignette.roundness
        && cacorrection.red == other.cacorrection.red
        && cacorrection.blue == other.cacorrection.blue
        && vignetting.amount == other.vignetting.amount
        && vignetting.radius == other.vignetting.radius
        && vignetting.strength == other.vignetting.strength
        && vignetting.centerX == other.vignetting.centerX
        && vignetting.centerY == other.vignetting.centerY
        && !memcmp (&chmixer.red, &other.chmixer.red, 3 * sizeof (int))
        && !memcmp (&chmixer.green, &other.chmixer.green, 3 * sizeof (int))
        && !memcmp (&chmixer.blue, &other.chmixer.blue, 3 * sizeof (int))
        && blackwhite.mixerRed == other.blackwhite.mixerRed
        && blackwhite.mixerOrange == other.blackwhite.mixerOrange
        && blackwhite.mixerYellow == other.blackwhite.mixerYellow
        && blackwhite.mixerGreen == other.blackwhite.mixerGreen
        && blackwhite.mixerCyan == other.blackwhite.mixerCyan
        && blackwhite.mixerBlue == other.blackwhite.mixerBlue
        && blackwhite.mixerMagenta == other.blackwhite.mixerMagenta
        && blackwhite.mixerPurple == other.blackwhite.mixerPurple
        && blackwhite.gammaRed == other.blackwhite.gammaRed
        && blackwhite.gammaGreen == other.blackwhite.gammaGreen
        && blackwhite.gammaBlue == other.blackwhite.gammaBlue
        && blackwhite.filter == other.blackwhite.filter
        && blackwhite.setting == other.blackwhite.setting
        && blackwhite.method == other.blackwhite.method
        && blackwhite.luminanceCurve == other.blackwhite.luminanceCurve
        && blackwhite.beforeCurve == other.blackwhite.beforeCurve
        && blackwhite.afterCurve == other.blackwhite.afterCurve
        && blackwhite.beforeCurveMode == other.blackwhite.beforeCurveMode
        && blackwhite.afterCurveMode == other.blackwhite.afterCurveMode
        && blackwhite.autoc == other.blackwhite.autoc
        && blackwhite.algo == other.blackwhite.algo
        && resize.scale == other.resize.scale
        && resize.appliesTo == other.resize.appliesTo
        && resize.method == other.resize.method
        && resize.dataspec == other.resize.dataspec
        && resize.width == other.resize.width
        && resize.height == other.resize.height
        && raw.bayersensor.method == other.raw.bayersensor.method
        && raw.bayersensor.imageNum == other.raw.bayersensor.imageNum
        && raw.bayersensor.ccSteps == other.raw.bayersensor.ccSteps
        && raw.bayersensor.black0 == other.raw.bayersensor.black0
        && raw.bayersensor.black1 == other.raw.bayersensor.black1
        && raw.bayersensor.black2 == other.raw.bayersensor.black2
        && raw.bayersensor.black3 == other.raw.bayersensor.black3
        && raw.bayersensor.twogreen == other.raw.bayersensor.twogreen
        && raw.bayersensor.greenthresh == other.raw.bayersensor.greenthresh
        && raw.bayersensor.linenoise == other.raw.bayersensor.linenoise
        && raw.bayersensor.dcb_iterations == other.raw.bayersensor.dcb_iterations
        && raw.bayersensor.lmmse_iterations == other.raw.bayersensor.lmmse_iterations
        && raw.bayersensor.pixelShiftMotion == other.raw.bayersensor.pixelShiftMotion
        && raw.bayersensor.pixelShiftMotionCorrection == other.raw.bayersensor.pixelShiftMotionCorrection
        && raw.bayersensor.pixelShiftMotionCorrectionMethod == other.raw.bayersensor.pixelShiftMotionCorrectionMethod
        && raw.bayersensor.pixelShiftStddevFactorGreen == other.raw.bayersensor.pixelShiftStddevFactorGreen
        && raw.bayersensor.pixelShiftStddevFactorRed == other.raw.bayersensor.pixelShiftStddevFactorRed
        && raw.bayersensor.pixelShiftStddevFactorBlue == other.raw.bayersensor.pixelShiftStddevFactorBlue
        && raw.bayersensor.pixelShiftEperIso == other.raw.bayersensor.pixelShiftEperIso
        && raw.bayersensor.pixelShiftNreadIso == other.raw.bayersensor.pixelShiftNreadIso
        && raw.bayersensor.pixelShiftPrnu == other.raw.bayersensor.pixelShiftPrnu
        && raw.bayersensor.pixelShiftSigma == other.raw.bayersensor.pixelShiftSigma
        && raw.bayersensor.pixelShiftSum == other.raw.bayersensor.pixelShiftSum
        && raw.bayersensor.pixelShiftRedBlueWeight == other.raw.bayersensor.pixelShiftRedBlueWeight
        && raw.bayersensor.pixelShiftShowMotion == other.raw.bayersensor.pixelShiftShowMotion
        && raw.bayersensor.pixelShiftShowMotionMaskOnly == other.raw.bayersensor.pixelShiftShowMotionMaskOnly
        && raw.bayersensor.pixelShiftAutomatic == other.raw.bayersensor.pixelShiftAutomatic
        && raw.bayersensor.pixelShiftNonGreenHorizontal == other.raw.bayersensor.pixelShiftNonGreenHorizontal
        && raw.bayersensor.pixelShiftNonGreenVertical == other.raw.bayersensor.pixelShiftNonGreenVertical
        && raw.bayersensor.pixelShiftHoleFill == other.raw.bayersensor.pixelShiftHoleFill
        && raw.bayersensor.pixelShiftMedian == other.raw.bayersensor.pixelShiftMedian
        && raw.bayersensor.pixelShiftMedian3 == other.raw.bayersensor.pixelShiftMedian3
        && raw.bayersensor.pixelShiftGreen == other.raw.bayersensor.pixelShiftGreen
        && raw.bayersensor.pixelShiftBlur == other.raw.bayersensor.pixelShiftBlur
        && raw.bayersensor.pixelShiftSmoothFactor == other.raw.bayersensor.pixelShiftSmoothFactor
        && raw.bayersensor.pixelShiftExp0 == other.raw.bayersensor.pixelShiftExp0
        && raw.bayersensor.pixelShiftLmmse == other.raw.bayersensor.pixelShiftLmmse
        && raw.bayersensor.pixelShiftEqualBright == other.raw.bayersensor.pixelShiftEqualBright
        && raw.bayersensor.pixelShiftEqualBrightChannel == other.raw.bayersensor.pixelShiftEqualBrightChannel
        && raw.bayersensor.pixelShiftNonGreenCross == other.raw.bayersensor.pixelShiftNonGreenCross
        && raw.bayersensor.pixelShiftNonGreenCross2 == other.raw.bayersensor.pixelShiftNonGreenCross2
        && raw.bayersensor.pixelShiftNonGreenAmaze == other.raw.bayersensor.pixelShiftNonGreenAmaze
        && raw.bayersensor.dcb_enhance == other.raw.bayersensor.dcb_enhance
        && raw.xtranssensor.method == other.raw.xtranssensor.method
        && raw.xtranssensor.ccSteps == other.raw.xtranssensor.ccSteps
        && raw.xtranssensor.blackred == other.raw.xtranssensor.blackred
        && raw.xtranssensor.blackgreen == other.raw.xtranssensor.blackgreen
        && raw.xtranssensor.blackblue == other.raw.xtranssensor.blackblue
        && raw.dark_frame == other.raw.dark_frame
        && raw.df_autoselect == other.raw.df_autoselect
        && raw.ff_file == other.raw.ff_file
        && raw.ff_AutoSelect == other.raw.ff_AutoSelect
        && raw.ff_BlurRadius == other.raw.ff_BlurRadius
        && raw.ff_BlurType == other.raw.ff_BlurType
        && raw.ff_AutoClipControl == other.raw.ff_AutoClipControl
        && raw.ff_clipControl == other.raw.ff_clipControl
        && raw.expos == other.raw.expos
        && raw.preser == other.raw.preser
        && raw.ca_autocorrect == other.raw.ca_autocorrect
        && raw.cared == other.raw.cared
        && raw.cablue == other.raw.cablue
        && raw.hotPixelFilter == other.raw.hotPixelFilter
        && raw.deadPixelFilter == other.raw.deadPixelFilter
        && raw.hotdeadpix_thresh == other.raw.hotdeadpix_thresh
        && icm.input == other.icm.input
        && icm.toneCurve == other.icm.toneCurve
        && icm.applyLookTable == other.icm.applyLookTable
        && icm.applyBaselineExposureOffset == other.icm.applyBaselineExposureOffset
        && icm.applyHueSatMap == other.icm.applyHueSatMap
        && icm.dcpIlluminant == other.icm.dcpIlluminant
        && icm.working == other.icm.working
        && icm.output == other.icm.output
        && icm.gamma == other.icm.gamma
        && icm.freegamma == other.icm.freegamma
        && icm.gampos == other.icm.gampos
        && icm.slpos == other.icm.slpos
        && wavelet == other.wavelet
        && wavelet.Lmethod == other.wavelet.Lmethod
        && wavelet.CLmethod == other.wavelet.CLmethod
        && wavelet.Backmethod == other.wavelet.Backmethod
        && wavelet.Tilesmethod == other.wavelet.Tilesmethod
        && wavelet.daubcoeffmethod == other.wavelet.daubcoeffmethod
        && wavelet.CHmethod == other.wavelet.CHmethod
        && wavelet.CHSLmethod == other.wavelet.CHSLmethod
        && wavelet.EDmethod == other.wavelet.EDmethod
        && wavelet.NPmethod == other.wavelet.NPmethod
        && wavelet.BAmethod == other.wavelet.BAmethod
        && wavelet.TMmethod == other.wavelet.TMmethod
        && wavelet.HSmethod == other.wavelet.HSmethod
        && wavelet.Dirmethod == other.wavelet.Dirmethod
        && wavelet.rescon == other.wavelet.rescon
        && wavelet.resconH == other.wavelet.resconH
        && wavelet.reschro == other.wavelet.reschro
        && wavelet.tmrs == other.wavelet.tmrs
        && wavelet.gamma == other.wavelet.gamma
        && wavelet.sup == other.wavelet.sup
        && wavelet.sky == other.wavelet.sky
        && wavelet.thres == other.wavelet.thres
        && wavelet.chroma == other.wavelet.chroma
        && wavelet.chro == other.wavelet.chro
        && wavelet.tmr == other.wavelet.tmr
        && wavelet.contrast == other.wavelet.contrast
        && wavelet.median == other.wavelet.median
        && wavelet.expcontrast == other.wavelet.expcontrast
        && wavelet.expchroma == other.wavelet.expchroma
        && wavelet.expedge == other.wavelet.expedge
        && wavelet.expresid == other.wavelet.expresid
        && wavelet.expfinal == other.wavelet.expfinal
        && wavelet.exptoning == other.wavelet.exptoning
        && wavelet.expnoise == other.wavelet.expnoise
        && wavelet.medianlev == other.wavelet.medianlev
        && wavelet.linkedg == other.wavelet.linkedg
        && wavelet.cbenab == other.wavelet.cbenab
        && wavelet.lipst == other.wavelet.lipst
        && wavelet.Medgreinf == other.wavelet.Medgreinf
        && wavelet.edgrad == other.wavelet.edgrad
        && wavelet.edgval == other.wavelet.edgval
        && wavelet.edgthresh == other.wavelet.edgthresh
        && wavelet.thr == other.wavelet.thr
        && wavelet.thrH == other.wavelet.thrH
        && wavelet.threshold == other.wavelet.threshold
        && wavelet.threshold2 == other.wavelet.threshold2
        && wavelet.edgedetect == other.wavelet.edgedetect
        && wavelet.edgedetectthr == other.wavelet.edgedetectthr
        && wavelet.edgedetectthr2 == other.wavelet.edgedetectthr2
        && wavelet.edgesensi == other.wavelet.edgesensi
        && wavelet.edgeampli == other.wavelet.edgeampli
        && wavelet.hueskin == other.wavelet.hueskin
        && wavelet.hueskin2 == other.wavelet.hueskin2
        && wavelet.hllev == other.wavelet.hllev
        && wavelet.bllev == other.wavelet.bllev
        && wavelet.edgcont == other.wavelet.edgcont
        && wavelet.level0noise == other.wavelet.level0noise
        && wavelet.level1noise == other.wavelet.level1noise
        && wavelet.level2noise == other.wavelet.level2noise
        && wavelet.level3noise == other.wavelet.level3noise
        && wavelet.pastlev == other.wavelet.pastlev
        && wavelet.satlev == other.wavelet.satlev
        && wavelet.opacityCurveRG == other.wavelet.opacityCurveRG
        && wavelet.opacityCurveBY == other.wavelet.opacityCurveBY
        && wavelet.opacityCurveW == other.wavelet.opacityCurveW
        && wavelet.opacityCurveWL == other.wavelet.opacityCurveWL
        && wavelet.hhcurve == other.wavelet.hhcurve
        && wavelet.Chcurve == other.wavelet.Chcurve
        && wavelet.ccwcurve == other.wavelet.ccwcurve
        && wavelet.wavclCurve == other.wavelet.wavclCurve
        && wavelet.skinprotect == other.wavelet.skinprotect
        && wavelet.strength == other.wavelet.strength
        && wavelet.balance == other.wavelet.balance
        && wavelet.greenhigh == other.wavelet.greenhigh
        && wavelet.greenmed == other.wavelet.greenmed
        && wavelet.greenlow == other.wavelet.greenlow
        && wavelet.bluehigh == other.wavelet.bluehigh
        && wavelet.bluemed == other.wavelet.bluemed
        && wavelet.bluelow == other.wavelet.bluelow
        && wavelet.iter == other.wavelet.iter
        && dirpyrequalizer == other.dirpyrequalizer
        //  && dirpyrequalizer.algo == other.dirpyrequalizer.algo
        && dirpyrequalizer.hueskin == other.dirpyrequalizer.hueskin
        && dirpyrequalizer.threshold == other.dirpyrequalizer.threshold
        && dirpyrequalizer.cbdlMethod == other.dirpyrequalizer.cbdlMethod
        && dirpyrequalizer.skinprotect == other.dirpyrequalizer.skinprotect
        && hsvequalizer.hcurve == other.hsvequalizer.hcurve
        && hsvequalizer.scurve == other.hsvequalizer.scurve
        && hsvequalizer.vcurve == other.hsvequalizer.vcurve
        && filmSimulation.enabled == other.filmSimulation.enabled
        && filmSimulation.clutFilename == other.filmSimulation.clutFilename
        && filmSimulation.strength == other.filmSimulation.strength
        && rgbCurves.rcurve == other.rgbCurves.rcurve
        && rgbCurves.gcurve == other.rgbCurves.gcurve
        && rgbCurves.bcurve == other.rgbCurves.bcurve
        && colorToning.enabled == other.colorToning.enabled
        && colorToning.twocolor == other.colorToning.twocolor
        && colorToning.method == other.colorToning.method
        && colorToning.colorCurve == other.colorToning.colorCurve
        && colorToning.opacityCurve == other.colorToning.opacityCurve
        && colorToning.autosat == other.colorToning.autosat
        && colorToning.satProtectionThreshold == other.colorToning.satProtectionThreshold
        && colorToning.saturatedOpacity == other.colorToning.saturatedOpacity
        && colorToning.strength == other.colorToning.strength
        && colorToning.hlColSat == other.colorToning.hlColSat
        && colorToning.shadowsColSat == other.colorToning.shadowsColSat
        && colorToning.balance == other.colorToning.balance
        && colorToning.clcurve == other.colorToning.clcurve
        && colorToning.cl2curve == other.colorToning.cl2curve
        && colorToning.redlow == other.colorToning.redlow
        && colorToning.greenlow == other.colorToning.greenlow
        && colorToning.bluelow == other.colorToning.bluelow
        && colorToning.satlow == other.colorToning.satlow
        && colorToning.sathigh == other.colorToning.sathigh
        && colorToning.redmed == other.colorToning.redmed
        && colorToning.greenmed == other.colorToning.greenmed
        && colorToning.bluemed == other.colorToning.bluemed
        && colorToning.redhigh == other.colorToning.redhigh
        && colorToning.greenhigh == other.colorToning.greenhigh
        && colorToning.bluehigh == other.colorToning.bluehigh
        && exif == other.exif
        && iptc == other.iptc;
}

bool ProcParams::operator!= (const ProcParams& other)
{

    return ! (*this == other);
}

PartialProfile::PartialProfile (bool createInstance, bool paramsEditedValue)
{
    if (createInstance) {
        pparams = new ProcParams();
        pedited = new ParamsEdited (paramsEditedValue);
    } else {
        pparams = nullptr;
        pedited = nullptr;
    }
}

PartialProfile::PartialProfile (ProcParams* pp, ParamsEdited* pe, bool fullCopy)
{
    if (fullCopy && pp) {
        pparams = new ProcParams (*pp);
    } else {
        pparams = pp;
    }

    if (fullCopy && pe) {
        pedited = new ParamsEdited (*pe);
    } else {
        pedited = pe;
    }
}

PartialProfile::PartialProfile (const ProcParams* pp, const ParamsEdited* pe)
{
    if (pp) {
        pparams = new ProcParams (*pp);
    } else {
        pparams = nullptr;
    }

    if (pe) {
        pedited = new ParamsEdited (*pe);
    } else {
        pedited = nullptr;
    }
}

int PartialProfile::load (const Glib::ustring &fName)
{
    if (!pparams) {
        pparams = new ProcParams();
    }

    if (!pedited) {
        pedited = new ParamsEdited();
    }

    if (fName == DEFPROFILE_INTERNAL) {
        return 0;
    } else if (fName == DEFPROFILE_DYNAMIC) {
        return -1; // should not happen here
    } else {
        return pparams->load (fName, pedited);
    }
}

void PartialProfile::deleteInstance ()
{
    if (pparams) {
        delete pparams;
        pparams = nullptr;
    }

    if (pedited) {
        delete pedited;
        pedited = nullptr;
    }
}

<<<<<<< HEAD
const void PartialProfile::applyTo (ProcParams *destParams) const
=======
/*
 * Set the all values of the General section to false
 * in order to preserve them in applyTo
 */
void PartialProfile::clearGeneral ()
{
    if (pedited) {
        pedited->general.colorlabel = false;
        pedited->general.intrash = false;
        pedited->general.rank = false;
    }
}

void PartialProfile::applyTo (ProcParams *destParams) const
>>>>>>> 4d81812d
{
    if (destParams && pparams && pedited) {
        pedited->combine (*destParams, *pparams, true);
    }
}

void PartialProfile::set(bool v, int subPart)
{
    if (pedited) {
        pedited->set(v, subPart);
    }
}

}
}
<|MERGE_RESOLUTION|>--- conflicted
+++ resolved
@@ -8830,24 +8830,7 @@
     }
 }
 
-<<<<<<< HEAD
-const void PartialProfile::applyTo (ProcParams *destParams) const
-=======
-/*
- * Set the all values of the General section to false
- * in order to preserve them in applyTo
- */
-void PartialProfile::clearGeneral ()
-{
-    if (pedited) {
-        pedited->general.colorlabel = false;
-        pedited->general.intrash = false;
-        pedited->general.rank = false;
-    }
-}
-
 void PartialProfile::applyTo (ProcParams *destParams) const
->>>>>>> 4d81812d
 {
     if (destParams && pparams && pedited) {
         pedited->combine (*destParams, *pparams, true);
