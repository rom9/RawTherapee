/*
 *  This file is part of RawTherapee.
 *
 *  Copyright (c) 2004-2010 Gabor Horvath <hgabor@rawtherapee.com>
 *
 *  RawTherapee is free software: you can redistribute it and/or modify
 *  it under the terms of the GNU General Public License as published by
 *  the Free Software Foundation, either version 3 of the License, or
 *  (at your option) any later version.
 *
 *  RawTherapee is distributed in the hope that it will be useful,
 *  but WITHOUT ANY WARRANTY; without even the implied warranty of
 *  MERCHANTABILITY or FITNESS FOR A PARTICULAR PURPOSE.  See the
 *  GNU General Public License for more details.
 *
 *  You should have received a copy of the GNU General Public License
 *  along with RawTherapee.  If not, see <http://www.gnu.org/licenses/>.
 */

#include <map>

#include <locale.h>

#include <glib/gstdio.h>

#include "curves.h"
#include "procparams.h"

#include "../rtgui/multilangmgr.h"
#include "../rtgui/options.h"
#include "../rtgui/paramsedited.h"
#include "../rtgui/ppversion.h"
#include "../rtgui/version.h"

using namespace std;

namespace
{

Glib::ustring expandRelativePath(const Glib::ustring &procparams_fname, const Glib::ustring &prefix, Glib::ustring embedded_fname)
{
    if (embedded_fname == "" || !Glib::path_is_absolute(procparams_fname)) {
        return embedded_fname;
    }

    if (prefix != "") {
        if (embedded_fname.length() < prefix.length() || embedded_fname.substr(0, prefix.length()) != prefix) {
            return embedded_fname;
        }

        embedded_fname = embedded_fname.substr(prefix.length());
    }

    if (Glib::path_is_absolute(embedded_fname)) {
        return prefix + embedded_fname;
    }

    Glib::ustring absPath = prefix + Glib::path_get_dirname(procparams_fname) + G_DIR_SEPARATOR_S + embedded_fname;
    return absPath;
}

Glib::ustring relativePathIfInside(const Glib::ustring &procparams_fname, bool fnameAbsolute, Glib::ustring embedded_fname)
{
    if (fnameAbsolute || embedded_fname == "" || !Glib::path_is_absolute(procparams_fname)) {
        return embedded_fname;
    }

    Glib::ustring prefix = "";

    if (embedded_fname.length() > 5 && embedded_fname.substr(0, 5) == "file:") {
        embedded_fname = embedded_fname.substr(5);
        prefix = "file:";
    }

    if (!Glib::path_is_absolute(embedded_fname)) {
        return prefix + embedded_fname;
    }

    Glib::ustring dir1 = Glib::path_get_dirname(procparams_fname) + G_DIR_SEPARATOR_S;
    Glib::ustring dir2 = Glib::path_get_dirname(embedded_fname) + G_DIR_SEPARATOR_S;

    if (dir2.substr(0, dir1.length()) != dir1) {
        // it's in a different directory, ie not inside
        return prefix + embedded_fname;
    }

    return prefix + embedded_fname.substr(dir1.length());
}

void avoidEmptyCurve(std::vector<double> &curve)
{
    if (curve.empty()) {
        curve.push_back(FCT_Linear);
    }
}

void getFromKeyfile(
    const Glib::KeyFile& keyfile,
    const Glib::ustring& group_name,
    const Glib::ustring& key,
    int& value
)
{
    value = keyfile.get_integer(group_name, key);
}

void getFromKeyfile(
    const Glib::KeyFile& keyfile,
    const Glib::ustring& group_name,
    const Glib::ustring& key,
    double& value
)
{
    value = keyfile.get_double(group_name, key);
}

void getFromKeyfile(
    const Glib::KeyFile& keyfile,
    const Glib::ustring& group_name,
    const Glib::ustring& key,
    bool& value
)
{
    value = keyfile.get_boolean(group_name, key);
}

void getFromKeyfile(
    const Glib::KeyFile& keyfile,
    const Glib::ustring& group_name,
    const Glib::ustring& key,
    Glib::ustring& value
)
{
    value = keyfile.get_string(group_name, key);
}

void getFromKeyfile(
    const Glib::KeyFile& keyfile,
    const Glib::ustring& group_name,
    const Glib::ustring& key,
    std::vector<double>& value
)
{
    value = keyfile.get_double_list(group_name, key);
    avoidEmptyCurve(value);
}

template<typename T>
bool assignFromKeyfile(
    const Glib::KeyFile& keyfile,
    const Glib::ustring& group_name,
    const Glib::ustring& key,
    bool has_params_edited,
    T& value,
    bool& params_edited_value
)
{
    if (keyfile.has_key(group_name, key)) {
        getFromKeyfile(keyfile, group_name, key, value);

        if (has_params_edited) {
            params_edited_value = true;
        }

        return true;
    }

    return false;
}

template<typename T, typename = typename std::enable_if<std::is_enum<T>::value>::type>
bool assignFromKeyfile(
    const Glib::KeyFile& keyfile,
    const Glib::ustring& group_name,
    const Glib::ustring& key,
    bool has_params_edited,
    const std::map<std::string, T>& mapping,
    T& value,
    bool& params_edited_value
)
{
    if (keyfile.has_key(group_name, key)) {
        Glib::ustring v;
        getFromKeyfile(keyfile, group_name, key, v);

        const typename std::map<std::string, T>::const_iterator m = mapping.find(v);

        if (m != mapping.end()) {
            value = m->second;
        } else {
            return false;
        }

        if (has_params_edited) {
            params_edited_value = true;
        }

        return true;
    }

    return false;
}

void putToKeyfile(
    const Glib::ustring& group_name,
    const Glib::ustring& key,
    int value,
    Glib::KeyFile& keyfile
)
{
    keyfile.set_integer(group_name, key, value);
}

void putToKeyfile(
    const Glib::ustring& group_name,
    const Glib::ustring& key,
    double value,
    Glib::KeyFile& keyfile
)
{
    keyfile.set_double(group_name, key, value);
}

void putToKeyfile(
    const Glib::ustring& group_name,
    const Glib::ustring& key,
    bool value,
    Glib::KeyFile& keyfile
)
{
    keyfile.set_boolean(group_name, key, value);
}

void putToKeyfile(
    const Glib::ustring& group_name,
    const Glib::ustring& key,
    const Glib::ustring& value,
    Glib::KeyFile& keyfile
)
{
    keyfile.set_string(group_name, key, value);
}

void putToKeyfile(
    const Glib::ustring& group_name,
    const Glib::ustring& key,
    const std::vector<int>& value,
    Glib::KeyFile& keyfile
)
{
    const Glib::ArrayHandle<int> list = value;
    keyfile.set_integer_list(group_name, key, list);
}

void putToKeyfile(
    const Glib::ustring& group_name,
    const Glib::ustring& key,
    const std::vector<double>& value,
    Glib::KeyFile& keyfile
)
{
    const Glib::ArrayHandle<double> list = value;
    keyfile.set_double_list(group_name, key, list);
}

template<typename T>
bool saveToKeyfile(
    bool save,
    const Glib::ustring& group_name,
    const Glib::ustring& key,
    const T& value,
    Glib::KeyFile& keyfile
)
{
    if (save) {
        putToKeyfile(group_name, key, value, keyfile);
        return true;
    }

    return false;
}

template<typename T, typename = typename std::enable_if<std::is_enum<T>::value>::type>
bool saveToKeyfile(
    bool save,
    const Glib::ustring& group_name,
    const Glib::ustring& key,
    const std::map<T, const char*>& mapping,
    const T& value,
    Glib::KeyFile& keyfile
)
{
    if (save) {
        const typename std::map<T, const char*>::const_iterator m = mapping.find(value);

        if (m != mapping.end()) {
            keyfile.set_string(group_name, key, m->second);
            return true;
        }
    }

    return false;
}

}

namespace rtengine
{

namespace procparams
{

ToneCurveParams::ToneCurveParams() :
    autoexp(false),
    clip(0.02),
    hrenabled(false),
    method("Blend"),
    expcomp(0),
    curve{
    DCT_Linear
},
curve2{
    DCT_Linear
},
curveMode(ToneCurveParams::TcMode::STD),
          curveMode2(ToneCurveParams::TcMode::STD),
          brightness(0),
          black(0),
          contrast(0),
          saturation(0),
          shcompr(50),
          hlcompr(0),
          hlcomprthresh(33),
    histmatching(false),
    fromHistMatching(false),
    clampOOG(true)
{
}

bool ToneCurveParams::operator ==(const ToneCurveParams& other) const
{
    return
        autoexp == other.autoexp
        && clip == other.clip
        && hrenabled == other.hrenabled
        && method == other.method
        && expcomp == other.expcomp
        && curve == other.curve
        && curve2 == other.curve2
        && curveMode == other.curveMode
        && curveMode2 == other.curveMode2
        && brightness == other.brightness
        && black == other.black
        && contrast == other.contrast
        && saturation == other.saturation
        && shcompr == other.shcompr
        && hlcompr == other.hlcompr
        && hlcomprthresh == other.hlcomprthresh
        && histmatching == other.histmatching
        && fromHistMatching == other.fromHistMatching
        && clampOOG == other.clampOOG;
}

bool ToneCurveParams::operator !=(const ToneCurveParams& other) const
{
    return !(*this == other);
}

RetinexParams::RetinexParams() :
    enabled(false),
    cdcurve{
    DCT_Linear
},
cdHcurve{
    DCT_Linear
},
lhcurve{
    DCT_Linear
},
transmissionCurve{
    FCT_MinMaxCPoints,
    0.00,
    0.50,
    0.35,
    0.35,
    0.60,
    0.75,
    0.35,
    0.35,
    1.00,
    0.50,
    0.35,
    0.35
},
gaintransmissionCurve{
    FCT_MinMaxCPoints,
    0.00,
    0.1,
    0.35,
    0.00,
    0.25,
    0.25,
    0.35,
    0.35,
    0.70,
    0.25,
    0.35,
    0.35,
    1.00,
    0.1,
    0.00,
    0.00
},
mapcurve{
    DCT_Linear
},
str(20),
scal(3),
iter(1),
grad(1),
grads(1),
gam(1.30),
slope(3.),
neigh(80),
offs(0),
highlights(0),
htonalwidth(80),
shadows(0),
stonalwidth(80),
radius(40),
retinexMethod("high"),
retinexcolorspace("Lab"),
gammaretinex("none"),
mapMethod("none"),
viewMethod("none"),
vart(200),
limd(8),
highl(4),
skal(3),
medianmap(false)
{
}

bool RetinexParams::operator ==(const RetinexParams& other) const
{
    return
        enabled == other.enabled
        && cdcurve == other.cdcurve
        && cdHcurve == other.cdHcurve
        && lhcurve == other.lhcurve
        && transmissionCurve == other.transmissionCurve
        && gaintransmissionCurve == other.gaintransmissionCurve
        && mapcurve == other.mapcurve
        && str == other.str
        && scal == other.scal
        && iter == other.iter
        && grad == other.grad
        && grads == other.grads
        && gam == other.gam
        && slope == other.slope
        && neigh == other.neigh
        && offs == other.offs
        && highlights == other.highlights
        && htonalwidth == other.htonalwidth
        && shadows == other.shadows
        && stonalwidth == other.stonalwidth
        && radius == other.radius
        && retinexMethod == other.retinexMethod
        && retinexcolorspace == other.retinexcolorspace
        && gammaretinex == other.gammaretinex
        && mapMethod == other.mapMethod
        && viewMethod == other.viewMethod
        && vart == other.vart
        && limd == other.limd
        && highl == other.highl
        && skal == other.skal
        && medianmap == other.medianmap;
}

bool RetinexParams::operator !=(const RetinexParams& other) const
{
    return !(*this == other);
}

void RetinexParams::getCurves(RetinextransmissionCurve &transmissionCurveLUT, RetinexgaintransmissionCurve &gaintransmissionCurveLUT) const
{
    transmissionCurveLUT.Set(this->transmissionCurve);
    gaintransmissionCurveLUT.Set(this->gaintransmissionCurve);

}

LCurveParams::LCurveParams() :
    enabled(false),
    lcurve{
    DCT_Linear
},
acurve{
    DCT_Linear
},
bcurve{
    DCT_Linear
},
cccurve{
    DCT_Linear
},
chcurve{
    FCT_Linear
},
lhcurve{
    FCT_Linear
},
hhcurve{
    FCT_Linear
},
lccurve{
    DCT_Linear
},
clcurve{
    DCT_Linear
},
brightness(0),
contrast(0),
chromaticity(0),
avoidcolorshift(false),
rstprotection(0),
lcredsk(true)
{
}

bool LCurveParams::operator ==(const LCurveParams& other) const
{
    return
        enabled == other.enabled
        && lcurve == other.lcurve
        && acurve == other.acurve
        && bcurve == other.bcurve
        && cccurve == other.cccurve
        && chcurve == other.chcurve
        && lhcurve == other.lhcurve
        && hhcurve == other.hhcurve
        && lccurve == other.lccurve
        && clcurve == other.clcurve
        && brightness == other.brightness
        && contrast == other.contrast
        && chromaticity == other.chromaticity
        && avoidcolorshift == other.avoidcolorshift
        && rstprotection == other.rstprotection
        && lcredsk == other.lcredsk;
}

bool LCurveParams::operator !=(const LCurveParams& other) const
{
    return !(*this == other);
}

RGBCurvesParams::RGBCurvesParams() :
    enabled(false),
    lumamode(false),
    rcurve{
    DCT_Linear
},
gcurve{
    DCT_Linear
},
bcurve{
    DCT_Linear
}
{
}

bool RGBCurvesParams::operator ==(const RGBCurvesParams& other) const
{
    return
        enabled == other.enabled
        && lumamode == other.lumamode
        && rcurve == other.rcurve
        && gcurve == other.gcurve
        && bcurve == other.bcurve;
}

bool RGBCurvesParams::operator !=(const RGBCurvesParams& other) const
{
    return !(*this == other);
}


LocalContrastParams::LocalContrastParams():
    enabled(false),
    radius(80),
    amount(0.2),
    darkness(1.0),
    lightness(1.0)
{
}


bool LocalContrastParams::operator==(const LocalContrastParams &other) const
{
    return
        enabled == other.enabled
        && radius == other.radius
        && amount == other.amount
        && darkness == other.darkness
        && lightness == other.lightness;
}


bool LocalContrastParams::operator!=(const LocalContrastParams &other) const
{
    return !(*this == other);
}


const double ColorToningParams::LABGRID_CORR_MAX = 12000.f;
const double ColorToningParams::LABGRID_CORR_SCALE = 3.f;

ColorToningParams::ColorToningParams() :
    enabled(false),
    autosat(true),
    opacityCurve{
    FCT_MinMaxCPoints,
    0.00,
    0.3,
    0.35,
    0.00,
    0.25,
    0.8,
    0.35,
    0.35,
    0.70,
    0.8,
    0.35,
    0.35,
    1.00,
    0.3,
    0.00,
    0.00
},
colorCurve{
    FCT_MinMaxCPoints,
    0.050,
    0.62,
    0.25,
    0.25,
    0.585,
    0.11,
    0.25,
    0.25
},
satProtectionThreshold(30),
                       saturatedOpacity(80),
                       strength(50),
                       balance(0),
                       hlColSat(60, 80, false),
                       shadowsColSat(80, 208, false),
clcurve{
    DCT_NURBS,
    0.00,
    0.00,
    0.35,
    0.65,
    1.00,
    1.00
},
cl2curve{
    DCT_NURBS,
    0.00,
    0.00,
    0.35,
    0.65,
    1.00,
    1.00
},
method("Lab"),
twocolor("Std"),
redlow(0.0),
greenlow(0.0),
bluelow(0.0),
redmed(0.0),
greenmed(0.0),
bluemed(0.0),
redhigh(0.0),
greenhigh(0.0),
bluehigh(0.0),
satlow(0.0),
sathigh(0.0),
lumamode(true),
labgridALow(0.0),
labgridBLow(0.0),
labgridAHigh(0.0),
labgridBHigh(0.0)
{
}

bool ColorToningParams::operator ==(const ColorToningParams& other) const
{
    return
        enabled == other.enabled
        && autosat == other.autosat
        && opacityCurve == other.opacityCurve
        && colorCurve == other.colorCurve
        && satProtectionThreshold == other.satProtectionThreshold
        && saturatedOpacity == other.saturatedOpacity
        && strength == other.strength
        && balance == other.balance
        && hlColSat == other.hlColSat
        && shadowsColSat == other.shadowsColSat
        && clcurve == other.clcurve
        && cl2curve == other.cl2curve
        && method == other.method
        && twocolor == other.twocolor
        && redlow == other.redlow
        && greenlow == other.greenlow
        && bluelow == other.bluelow
        && redmed == other.redmed
        && greenmed == other.greenmed
        && bluemed == other.bluemed
        && redhigh == other.redhigh
        && greenhigh == other.greenhigh
        && bluehigh == other.bluehigh
        && satlow == other.satlow
        && sathigh == other.sathigh
        && lumamode == other.lumamode
        && labgridALow == other.labgridALow
        && labgridBLow == other.labgridBLow
        && labgridAHigh == other.labgridAHigh
        && labgridBHigh == other.labgridBHigh;
}

bool ColorToningParams::operator !=(const ColorToningParams& other) const
{
    return !(*this == other);
}

void ColorToningParams::mixerToCurve(std::vector<double>& colorCurve, std::vector<double>& opacityCurve) const
{
    // check if non null first
    if (!redlow && !greenlow && !bluelow && !redmed && !greenmed && !bluemed && !redhigh && !greenhigh && !bluehigh) {
        colorCurve.resize(1);
        colorCurve.at(0) = FCT_Linear;
        opacityCurve.resize(1);
        opacityCurve.at(0) = FCT_Linear;
        return;
    }

    float low[3]; // RGB color for shadows
    float med[3]; // RGB color for mid-tones
    float high[3]; // RGB color for highlights
    float lowSat = 0.f;
    float medSat = 0.f;
    float highSat = 0.f;
    float minTmp, maxTmp;

// Fill the shadow mixer values of the Color TOning tool
    low[0] = float (redlow) / 100.f;  // [-1. ; +1.]
    low[1] = float (greenlow) / 100.f; // [-1. ; +1.]
    low[2] = float (bluelow) / 100.f;  // [-1. ; +1.]
    minTmp = min<float> (low[0], low[1], low[2]);
    maxTmp = max<float> (low[0], low[1], low[2]);

    if (maxTmp - minTmp > 0.005f) {
        float v[3];
        lowSat = (maxTmp - minTmp) / 2.f;

        if (low[0] == minTmp) {
            v[0] = 0.f;
        } else if (low[1] == minTmp) {
            v[1] = 0.f;
        } else if (low[2] == minTmp) {
            v[2] = 0.f;
        }

        if (low[0] == maxTmp) {
            v[0] = 1.f;
        } else if (low[1] == maxTmp) {
            v[1] = 1.f;
        } else if (low[2] == maxTmp) {
            v[2] = 1.f;
        }

        if (low[0] != minTmp && low[0] != maxTmp) {
            v[0] = (low[0] - minTmp) / (maxTmp - minTmp);
        } else if (low[1] != minTmp && low[1] != maxTmp) {
            v[1] = (low[1] - minTmp) / (maxTmp - minTmp);
        } else if (low[2] != minTmp && low[2] != maxTmp) {
            v[2] = (low[2] - minTmp) / (maxTmp - minTmp);
        }

        low[0] = v[0];
        low[1] = v[1];
        low[2] = v[2];
    } else {
        low[0] = low[1] = low[2] = 1.f;
    }

// Fill the mid-tones mixer values of the Color TOning tool
    med[0] = float (redmed) / 100.f;  // [-1. ; +1.]
    med[1] = float (greenmed) / 100.f; // [-1. ; +1.]
    med[2] = float (bluemed) / 100.f;  // [-1. ; +1.]
    minTmp = min<float> (med[0], med[1], med[2]);
    maxTmp = max<float> (med[0], med[1], med[2]);

    if (maxTmp - minTmp > 0.005f) {
        float v[3];
        medSat = (maxTmp - minTmp) / 2.f;

        if (med[0] == minTmp) {
            v[0] = 0.f;
        } else if (med[1] == minTmp) {
            v[1] = 0.f;
        } else if (med[2] == minTmp) {
            v[2] = 0.f;
        }

        if (med[0] == maxTmp) {
            v[0] = 1.f;
        } else if (med[1] == maxTmp) {
            v[1] = 1.f;
        } else if (med[2] == maxTmp) {
            v[2] = 1.f;
        }

        if (med[0] != minTmp && med[0] != maxTmp) {
            v[0] = (med[0] - minTmp) / (maxTmp - minTmp);
        } else if (med[1] != minTmp && med[1] != maxTmp) {
            v[1] = (med[1] - minTmp) / (maxTmp - minTmp);
        } else if (med[2] != minTmp && med[2] != maxTmp) {
            v[2] = (med[2] - minTmp) / (maxTmp - minTmp);
        }

        med[0] = v[0];
        med[1] = v[1];
        med[2] = v[2];
    } else {
        med[0] = med[1] = med[2] = 1.f;
    }

    // Fill the highlight mixer values of the Color TOning tool
    high[0] = float (redhigh) / 100.f;   // [-1. ; +1.]
    high[1] = float (greenhigh) / 100.f; // [-1. ; +1.]
    high[2] = float (bluehigh) / 100.f;  // [-1. ; +1.]
    minTmp = min<float> (high[0], high[1], high[2]);
    maxTmp = max<float> (high[0], high[1], high[2]);

    if (maxTmp - minTmp > 0.005f) {
        float v[3];
        highSat = (maxTmp - minTmp) / 2.f;

        if (high[0] == minTmp) {
            v[0] = 0.f;
        } else if (high[1] == minTmp) {
            v[1] = 0.f;
        } else if (high[2] == minTmp) {
            v[2] = 0.f;
        }

        if (high[0] == maxTmp) {
            v[0] = 1.f;
        } else if (high[1] == maxTmp) {
            v[1] = 1.f;
        } else if (high[2] == maxTmp) {
            v[2] = 1.f;
        }

        if (high[0] != minTmp && high[0] != maxTmp) {
            v[0] = (high[0] - minTmp) / (maxTmp - minTmp);
        } else if (high[1] != minTmp && high[1] != maxTmp) {
            v[1] = (high[1] - minTmp) / (maxTmp - minTmp);
        } else if (high[2] != minTmp && high[2] != maxTmp) {
            v[2] = (high[2] - minTmp) / (maxTmp - minTmp);
        }

        high[0] = v[0];
        high[1] = v[1];
        high[2] = v[2];
    } else {
        high[0] = high[1] = high[2] = 1.f;
    }

    const double xPosLow  = 0.1;
    const double xPosMed  = 0.4;
    const double xPosHigh = 0.7;

    colorCurve.resize(medSat != 0.f ? 13 : 9);
    colorCurve.at(0) = FCT_MinMaxCPoints;
    opacityCurve.resize(13);
    opacityCurve.at(0) = FCT_MinMaxCPoints;

    float h, s, l;
    int idx = 1;

    if (lowSat == 0.f) {
        if (medSat != 0.f) {
            Color::rgb2hsl(med[0], med[1], med[2], h, s, l);
        } else { // highSat can't be null if the 2 other ones are!
            Color::rgb2hsl(high[0], high[1], high[2], h, s, l);
        }
    } else {
        Color::rgb2hsl(low[0], low[1], low[2], h, s, l);
    }

    colorCurve.at(idx++) = xPosLow;
    colorCurve.at(idx++) = h;
    colorCurve.at(idx++) = 0.35;
    colorCurve.at(idx++) = 0.35;

    if (medSat != 0.f) {
        Color::rgb2hsl(med[0], med[1], med[2], h, s, l);
        colorCurve.at(idx++) = xPosMed;
        colorCurve.at(idx++) = h;
        colorCurve.at(idx++) = 0.35;
        colorCurve.at(idx++) = 0.35;
    }

    if (highSat == 0.f) {
        if (medSat != 0.f) {
            Color::rgb2hsl(med[0], med[1], med[2], h, s, l);
        } else { // lowSat can't be null if the 2 other ones are!
            Color::rgb2hsl(low[0], low[1], low[2], h, s, l);
        }
    } else {
        Color::rgb2hsl(high[0], high[1], high[2], h, s, l);
    }

    colorCurve.at(idx++) = xPosHigh;
    colorCurve.at(idx++) = h;
    colorCurve.at(idx++) = 0.35;
    colorCurve.at(idx)   = 0.35;

    opacityCurve.at(1)  = xPosLow;
    opacityCurve.at(2)  = double (lowSat);
    opacityCurve.at(3)  = 0.35;
    opacityCurve.at(4)  = 0.35;
    opacityCurve.at(5)  = xPosMed;
    opacityCurve.at(6)  = double (medSat);
    opacityCurve.at(7)  = 0.35;
    opacityCurve.at(8)  = 0.35;
    opacityCurve.at(9)  = xPosHigh;
    opacityCurve.at(10) = double (highSat);
    opacityCurve.at(11) = 0.35;
    opacityCurve.at(12) = 0.35;
}

void ColorToningParams::slidersToCurve(std::vector<double>& colorCurve, std::vector<double>& opacityCurve) const
{
    if (hlColSat.getBottom() == 0 && shadowsColSat.getBottom() == 0) { // if both opacity are null, set both curves to Linear
        colorCurve.resize(1);
        colorCurve.at(0) = FCT_Linear;
        opacityCurve.resize(1);
        opacityCurve.at(0) = FCT_Linear;
        return;
    }

    colorCurve.resize(9);
    colorCurve.at(0) = FCT_MinMaxCPoints;
    colorCurve.at(1) = 0.26 + 0.12 * double (balance) / 100.;
    colorCurve.at(2) = double (shadowsColSat.getTop()) / 360.;
    colorCurve.at(3) = 0.35;
    colorCurve.at(4) = 0.35;
    colorCurve.at(5) = 0.64 + 0.12 * double (balance) / 100.;
    colorCurve.at(6) = double (hlColSat.getTop()) / 360.;
    colorCurve.at(7) = 0.35;
    colorCurve.at(8) = 0.35;

    opacityCurve.resize(9);
    opacityCurve.at(0) = FCT_MinMaxCPoints;
    opacityCurve.at(1) = colorCurve.at(1);
    opacityCurve.at(2) = double (shadowsColSat.getBottom()) / 100.;
    opacityCurve.at(3) = 0.35;
    opacityCurve.at(4) = 0.35;
    opacityCurve.at(5) = colorCurve.at(5);
    opacityCurve.at(6) = double (hlColSat.getBottom()) / 100.;
    opacityCurve.at(7) = 0.35;
    opacityCurve.at(8) = 0.35;
}

void ColorToningParams::getCurves(ColorGradientCurve& colorCurveLUT, OpacityCurve& opacityCurveLUT, const double xyz_rgb[3][3], bool& opautili) const
{
    float satur = 0.8f;
    float lumin = 0.5f; //middle of luminance for optimization of gamut - no real importance...as we work in XYZ and gamut control

    // Transform slider values to control points
    std::vector<double> cCurve, oCurve;

    if (method == "RGBSliders" || method == "Splitlr") {
        slidersToCurve(cCurve, oCurve);
    } else if (method == "Splitco") {
        mixerToCurve(cCurve, oCurve);
    } else {
        cCurve = this->colorCurve;
        oCurve = this->opacityCurve;
    }

    if (method == "Lab") {
        if (twocolor == "Separ") {
            satur = 0.9f;
        }

        if (twocolor == "All" || twocolor == "Two") {
            satur = 0.9f;
        }

        colorCurveLUT.SetXYZ(cCurve, xyz_rgb, satur, lumin);
        opacityCurveLUT.Set(oCurve, opautili);
    } else if (method == "Splitlr" || method == "Splitco") {
        colorCurveLUT.SetXYZ(cCurve, xyz_rgb, satur, lumin);
        opacityCurveLUT.Set(oCurve, opautili);
    } else if (method.substr(0, 3) == "RGB") {
        colorCurveLUT.SetRGB(cCurve);
        opacityCurveLUT.Set(oCurve, opautili);
    }
}

SharpeningParams::SharpeningParams() :
    enabled(false),
    contrast(20.0),
    radius(0.5),
    amount(200),
    threshold(20, 80, 2000, 1200, false),
    edgesonly(false),
    edges_radius(1.9),
    edges_tolerance(1800),
    halocontrol(false),
    halocontrol_amount(85),
    method("usm"),
    deconvamount(100),
    deconvradius(0.75),
    deconviter(30),
    deconvdamping(0)
{
}

bool SharpeningParams::operator ==(const SharpeningParams& other) const
{
    return
        enabled == other.enabled
        && contrast == other.contrast
        && radius == other.radius
        && amount == other.amount
        && threshold == other.threshold
        && edgesonly == other.edgesonly
        && edges_radius == other.edges_radius
        && edges_tolerance == other.edges_tolerance
        && halocontrol == other.halocontrol
        && halocontrol_amount == other.halocontrol_amount
        && method == other.method
        && deconvamount == other.deconvamount
        && deconvradius == other.deconvradius
        && deconviter == other.deconviter
        && deconvdamping == other.deconvdamping;
}

bool SharpeningParams::operator !=(const SharpeningParams& other) const
{
    return !(*this == other);
}

SharpenEdgeParams::SharpenEdgeParams() :
    enabled(false),
    passes(2),
    amount(50.0),
    threechannels(false)
{
}

bool SharpenEdgeParams::operator ==(const SharpenEdgeParams& other) const
{
    return
        enabled == other.enabled
        && passes == other.passes
        && amount == other.amount
        && threechannels == other.threechannels;
}

bool SharpenEdgeParams::operator !=(const SharpenEdgeParams& other) const
{
    return !(*this == other);
}

SharpenMicroParams::SharpenMicroParams() :
    enabled(false),
    matrix(false),
    amount(20.0),
    contrast(20.0),
    uniformity(50.0)
{
}

bool SharpenMicroParams::operator ==(const SharpenMicroParams& other) const
{
    return
        enabled == other.enabled
        && matrix == other.matrix
        && amount == other.amount
        && contrast == other.contrast
        && uniformity == other.uniformity;
}

bool SharpenMicroParams::operator !=(const SharpenMicroParams& other) const
{
    return !(*this == other);
}

VibranceParams::VibranceParams() :
    enabled(false),
    pastels(0),
    saturated(0),
    psthreshold(0, 75, false),
    protectskins(false),
    avoidcolorshift(true),
    pastsattog(true),
    skintonescurve{
    DCT_Linear
}
{
}

bool VibranceParams::operator ==(const VibranceParams& other) const
{
    return
        enabled == other.enabled
        && pastels == other.pastels
        && saturated == other.saturated
        && psthreshold == other.psthreshold
        && protectskins == other.protectskins
        && avoidcolorshift == other.avoidcolorshift
        && pastsattog == other.pastsattog
        && skintonescurve == other.skintonescurve;
}

bool VibranceParams::operator !=(const VibranceParams& other) const
{
    return !(*this == other);
}

WBParams::WBParams() :
    enabled(true),
    method("Camera"),
    temperature(6504),
    green(1.0),
    equal(1.0),
    tempBias(0.0),
    wbcat02Method("none")
{
}

bool WBParams::operator ==(const WBParams& other) const
{
    return
        enabled == other.enabled
        && method == other.method
        && temperature == other.temperature
        && green == other.green
        && equal == other.equal
        && tempBias == other.tempBias
        && wbcat02Method == other.wbcat02Method;

}

bool WBParams::operator !=(const WBParams& other) const
{
    return !(*this == other);
}

const std::vector<WBEntry>& WBParams::getWbEntries()
{
    static const std::vector<WBEntry> wb_entries = {
        {"Camera",               WBEntry::Type::CAMERA,      M("TP_WBALANCE_CAMERA"),         0, 1.f,   1.f,   0.f},
        //  {"Auto",                 WBEntry::Type::AUTO,        M("TP_WBALANCE_AUTO"),           0, 1.f,   1.f,   0.f},
        {"autitcgreen",       	 WBEntry::Type::AUTO,        M("TP_WBALANCE_AUTOITCGREEN"),   0, 1.f,    1.f,    0.f},
        {"autold",               WBEntry::Type::AUTO,        M("TP_WBALANCE_AUTOOLD"),        0, 1.f,   1.f,   0.f},
        {"aut",                  WBEntry::Type::AUTO,        M("TP_WBALANCE_AUTODEM"),        0, 1.f,    1.f,    0.f},
        {"autedg",               WBEntry::Type::AUTO,        M("TP_WBALANCE_AUTOEDGE"),       0, 1.f,    1.f,    0.f},
        {"autorobust",           WBEntry::Type::AUTO,        M("TP_WBALANCE_AUTOROB"),        0, 1.f,    1.f,    0.f},
        {"autosdw",              WBEntry::Type::AUTO,        M("TP_WBALANCE_AUTOSDW"),        0, 1.f,    1.f,    0.f},
        {"autedgsdw",            WBEntry::Type::AUTO,        M("TP_WBALANCE_AUTOEDGESW"),     0, 1.f,    1.f,    0.f},
        {"autedgrob",            WBEntry::Type::AUTO,        M("TP_WBALANCE_AUTOEDGEROB"),    0, 1.f,    1.f,    0.f},

        {"Daylight",             WBEntry::Type::DAYLIGHT,    M("TP_WBALANCE_DAYLIGHT"),    5300, 1.f,   1.f,   0.f},
        {"Cloudy",               WBEntry::Type::CLOUDY,      M("TP_WBALANCE_CLOUDY"),      6200, 1.f,   1.f,   0.f},
        {"Shade",                WBEntry::Type::SHADE,       M("TP_WBALANCE_SHADE"),       7600, 1.f,   1.f,   0.f},
        {"Water 1",              WBEntry::Type::WATER,       M("TP_WBALANCE_WATER1"),     35000, 0.3f,  1.1f,  0.f},
        {"Water 2",              WBEntry::Type::WATER,       M("TP_WBALANCE_WATER2"),     48000, 0.63f, 1.38f, 0.f},
        {"Tungsten",             WBEntry::Type::TUNGSTEN,    M("TP_WBALANCE_TUNGSTEN"),    2856, 1.f,   1.f,   0.f},
        {"Fluo F1",              WBEntry::Type::FLUORESCENT, M("TP_WBALANCE_FLUO1"),       6430, 1.f,   1.f,   0.f},
        {"Fluo F2",              WBEntry::Type::FLUORESCENT, M("TP_WBALANCE_FLUO2"),       4230, 1.f,   1.f,   0.f},
        {"Fluo F3",              WBEntry::Type::FLUORESCENT, M("TP_WBALANCE_FLUO3"),       3450, 1.f,   1.f,   0.f},
        {"Fluo F4",              WBEntry::Type::FLUORESCENT, M("TP_WBALANCE_FLUO4"),       2940, 1.f,   1.f,   0.f},
        {"Fluo F5",              WBEntry::Type::FLUORESCENT, M("TP_WBALANCE_FLUO5"),       6350, 1.f,   1.f,   0.f},
        {"Fluo F6",              WBEntry::Type::FLUORESCENT, M("TP_WBALANCE_FLUO6"),       4150, 1.f,   1.f,   0.f},
        {"Fluo F7",              WBEntry::Type::FLUORESCENT, M("TP_WBALANCE_FLUO7"),       6500, 1.f,   1.f,   0.f},
        {"Fluo F8",              WBEntry::Type::FLUORESCENT, M("TP_WBALANCE_FLUO8"),       5020, 1.f,   1.f,   0.f},
        {"Fluo F9",              WBEntry::Type::FLUORESCENT, M("TP_WBALANCE_FLUO9"),       4330, 1.f,   1.f,   0.f},
        {"Fluo F10",             WBEntry::Type::FLUORESCENT, M("TP_WBALANCE_FLUO10"),      5300, 1.f,   1.f,   0.f},
        {"Fluo F11",             WBEntry::Type::FLUORESCENT, M("TP_WBALANCE_FLUO11"),      4000, 1.f,   1.f,   0.f},
        {"Fluo F12",             WBEntry::Type::FLUORESCENT, M("TP_WBALANCE_FLUO12"),      3000, 1.f,   1.f,   0.f},
        {"HMI Lamp",             WBEntry::Type::LAMP,        M("TP_WBALANCE_HMI"),         4800, 1.f,   1.f,   0.f},
        {"GTI Lamp",             WBEntry::Type::LAMP,        M("TP_WBALANCE_GTI"),         5000, 1.f,   1.f,   0.f},
        {"JudgeIII Lamp",        WBEntry::Type::LAMP,        M("TP_WBALANCE_JUDGEIII"),    5100, 1.f,   1.f,   0.f},
        {"Solux Lamp 3500K",     WBEntry::Type::LAMP,        M("TP_WBALANCE_SOLUX35"),     3480, 1.f,   1.f,   0.f},
        {"Solux Lamp 4100K",     WBEntry::Type::LAMP,        M("TP_WBALANCE_SOLUX41"),     3930, 1.f,   1.f,   0.f},
        {"Solux Lamp 4700K",     WBEntry::Type::LAMP,        M("TP_WBALANCE_SOLUX47"),     4700, 1.f,   1.f,   0.f},
        {"NG Solux Lamp 4700K",  WBEntry::Type::LAMP,        M("TP_WBALANCE_SOLUX47_NG"),  4480, 1.f,   1.f,   0.f},
        {"LED LSI Lumelex 2040", WBEntry::Type::LED,         M("TP_WBALANCE_LED_LSI"),     2970, 1.f,   1.f,   0.f},
        {"LED CRS SP12 WWMR16",  WBEntry::Type::LED,         M("TP_WBALANCE_LED_CRS"),     3050, 1.f,   1.f,   0.f},
        {"Flash 5500K",          WBEntry::Type::FLASH,       M("TP_WBALANCE_FLASH55"),     5500, 1.f,   1.f,   0.f},
        {"Flash 6000K",          WBEntry::Type::FLASH,       M("TP_WBALANCE_FLASH60"),     6000, 1.f,   1.f,   0.f},
        {"Flash 6500K",          WBEntry::Type::FLASH,       M("TP_WBALANCE_FLASH65"),     6500, 1.f,   1.f,   0.f},
        // Should remain the last one
        {"Custom",               WBEntry::Type::CUSTOM,      M("TP_WBALANCE_CUSTOM"),        0, 1.f,   1.f,   0.f}
    };

    return wb_entries;
}



ColorAppearanceParams::ColorAppearanceParams() :
    enabled(false),
    degree(90),
    autodegree(true),
    degreeout(90),
    autodegreeout(true),
    curve{
    DCT_Linear
},
curve2{
    DCT_Linear
},
curve3{
    DCT_Linear
},
curveMode(TcMode::LIGHT),
curveMode2(TcMode::LIGHT),
curveMode3(CtcMode::CHROMA),
surround("Average"),
surrsrc("Average"),
adapscen(2000.0),
autoadapscen(true),
ybscen(18),
autoybscen(true),
adaplum(16),
badpixsl(0),
wbmodel("RawT"),
algo("No"),
contrast(0.0),
qcontrast(0.0),
jlight(0.0),
qbright(0.0),
chroma(0.0),
schroma(0.0),
mchroma(0.0),
colorh(0.0),
rstprotection(0.0),
surrsource(false),
gamut(true),
datacie(false),
tonecie(false),
tempout(5000),
ybout(18),
greenout(1.0),
tempsc(5000),
greensc(1.0)
{
}

bool ColorAppearanceParams::operator ==(const ColorAppearanceParams& other) const
{
    return
        enabled == other.enabled
        && degree == other.degree
        && autodegree == other.autodegree
        && degreeout == other.degreeout
        && autodegreeout == other.autodegreeout
        && curve == other.curve
        && curve2 == other.curve2
        && curve3 == other.curve3
        && curveMode == other.curveMode
        && curveMode2 == other.curveMode2
        && curveMode3 == other.curveMode3
        && surround == other.surround
        && surrsrc == other.surrsrc
        && adapscen == other.adapscen
        && autoadapscen == other.autoadapscen
        && ybscen == other.ybscen
        && autoybscen == other.autoybscen
        && adaplum == other.adaplum
        && badpixsl == other.badpixsl
        && wbmodel == other.wbmodel
        && algo == other.algo
        && contrast == other.contrast
        && qcontrast == other.qcontrast
        && jlight == other.jlight
        && qbright == other.qbright
        && chroma == other.chroma
        && schroma == other.schroma
        && mchroma == other.mchroma
        && colorh == other.colorh
        && rstprotection == other.rstprotection
        && surrsource == other.surrsource
        && gamut == other.gamut
        && datacie == other.datacie
        && tonecie == other.tonecie
        && tempout == other.tempout
        && ybout == other.ybout
        && greenout == other.greenout
        && tempsc == other.tempsc
        && greensc == other.greensc;
}

bool ColorAppearanceParams::operator !=(const ColorAppearanceParams& other) const
{
    return !(*this == other);
}

DefringeParams::DefringeParams() :
    enabled(false),
    radius(2.0),
    threshold(13),
    huecurve{
    FCT_MinMaxCPoints,
    0.166666667,
    0.,
    0.35,
    0.35,
    0.347,
    0.,
    0.35,
    0.35,
    0.513667426,
    0,
    0.35,
    0.35,
    0.668944571,
    0.,
    0.35,
    0.35,
    0.8287775246,
    0.97835991,
    0.35,
    0.35,
    0.9908883827,
    0.,
    0.35,
    0.35
}
{
}

bool DefringeParams::operator ==(const DefringeParams& other) const
{
    return
        enabled == other.enabled
        && radius == other.radius
        && threshold == other.threshold
        && huecurve == other.huecurve;
}

bool DefringeParams::operator !=(const DefringeParams& other) const
{
    return !(*this == other);
}

ImpulseDenoiseParams::ImpulseDenoiseParams() :
    enabled(false),
    thresh(50)
{
}

bool ImpulseDenoiseParams::operator ==(const ImpulseDenoiseParams& other) const
{
    return
        enabled == other.enabled
        && thresh == other.thresh;
}

bool ImpulseDenoiseParams::operator !=(const ImpulseDenoiseParams& other) const
{
    return !(*this == other);
}

DirPyrDenoiseParams::DirPyrDenoiseParams() :
    lcurve{
    FCT_MinMaxCPoints,
    0.05,
    0.15,
    0.35,
    0.35,
    0.55,
    0.04,
    0.35,
    0.35
},
cccurve{
    FCT_MinMaxCPoints,
    0.05,
    0.50,
    0.35,
    0.35,
    0.35,
    0.05,
    0.35,
    0.35
},
enabled(false),
enhance(false),
median(false),
perform(false),
luma(0),
Ldetail(0),
chroma(15),
redchro(0),
bluechro(0),
gamma(1.7),
dmethod("Lab"),
Lmethod("SLI"),
Cmethod("MAN"),
C2method("AUTO"),
smethod("shal"),
medmethod("soft"),
methodmed("none"),
rgbmethod("soft"),
passes(1)
{
}

bool DirPyrDenoiseParams::operator ==(const DirPyrDenoiseParams& other) const
{
    return
        lcurve == other.lcurve
        && cccurve == other.cccurve
        && enabled == other.enabled
        && enhance == other.enhance
        && median == other.median
        && perform == other.perform
        && luma == other.luma
        && Ldetail == other.Ldetail
        && chroma == other.chroma
        && redchro == other.redchro
        && bluechro == other.bluechro
        && gamma == other.gamma
        && dmethod == other.dmethod
        && Lmethod == other.Lmethod
        && Cmethod == other.Cmethod
        && C2method == other.C2method
        && smethod == other.smethod
        && medmethod == other.medmethod
        && methodmed == other.methodmed
        && rgbmethod == other.rgbmethod
        && passes == other.passes;
}

bool DirPyrDenoiseParams::operator !=(const DirPyrDenoiseParams& other) const
{
    return !(*this == other);
}

void DirPyrDenoiseParams::getCurves(NoiseCurve &lCurve, NoiseCurve &cCurve) const
{
    lCurve.Set(this->lcurve);
    cCurve.Set(this->cccurve);
}

EPDParams::EPDParams() :
    enabled(false),
    strength(0.5),
    gamma(1.0),
    edgeStopping(1.4),
    scale(1.0),
    reweightingIterates(0)
{
}

bool EPDParams::operator ==(const EPDParams& other) const
{
    return
        enabled == other.enabled
        && strength == other.strength
        && gamma == other.gamma
        && edgeStopping == other.edgeStopping
        && scale == other.scale
        && reweightingIterates == other.reweightingIterates;
}

bool EPDParams::operator !=(const EPDParams& other) const
{
    return !(*this == other);
}

FattalToneMappingParams::FattalToneMappingParams() :
    enabled(false),
    threshold(0),
    amount(30),
    anchor(50)
{
}

bool FattalToneMappingParams::operator ==(const FattalToneMappingParams& other) const
{
    return
        enabled == other.enabled
        && threshold == other.threshold
        && amount == other.amount
        && anchor == other.anchor;
}

bool FattalToneMappingParams::operator !=(const FattalToneMappingParams& other) const
{
    return !(*this == other);
}

SHParams::SHParams() :
    enabled(false),
    highlights(0),
    htonalwidth(70),
    shadows(0),
    stonalwidth(30),
    radius(40)
{
}

bool SHParams::operator ==(const SHParams& other) const
{
    return
        enabled == other.enabled
        && highlights == other.highlights
        && htonalwidth == other.htonalwidth
        && shadows == other.shadows
        && stonalwidth == other.stonalwidth
        && radius == other.radius;
}

bool SHParams::operator !=(const SHParams& other) const
{
    return !(*this == other);
}

CropParams::CropParams() :
    enabled(false),
    x(-1),
    y(-1),
    w(15000),
    h(15000),
    fixratio(true),
    ratio("As Image"),
    orientation("As Image"),
    guide("Frame")
{
}

bool CropParams::operator ==(const CropParams& other) const
{
    return
        enabled == other.enabled
        && x == other.x
        && y == other.y
        && w == other.w
        && h == other.h
        && fixratio == other.fixratio
        && ratio == other.ratio
        && orientation == other.orientation
        && guide == other.guide;
}

bool CropParams::operator !=(const CropParams& other) const
{
    return !(*this == other);
}

void CropParams::mapToResized(int resizedWidth, int resizedHeight, int scale, int& x1, int& x2, int& y1, int& y2) const
{
    x1 = 0, x2 = resizedWidth, y1 = 0, y2 = resizedHeight;

    if (enabled) {
        x1 = min(resizedWidth - 1, max(0, x / scale));
        y1 = min(resizedHeight - 1, max(0, y / scale));
        x2 = min(resizedWidth, max(0, (x + w) / scale));
        y2 = min(resizedHeight, max(0, (y + h) / scale));
    }
}

CoarseTransformParams::CoarseTransformParams() :
    rotate(0),
    hflip(false),
    vflip(false)
{
}

bool CoarseTransformParams::operator ==(const CoarseTransformParams& other) const
{
    return
        rotate == other.rotate
        && hflip == other.hflip
        && vflip == other.vflip;
}

bool CoarseTransformParams::operator !=(const CoarseTransformParams& other) const
{
    return !(*this == other);
}

CommonTransformParams::CommonTransformParams() :
    autofill(true)
{
}

bool CommonTransformParams::operator ==(const CommonTransformParams& other) const
{
    return autofill == other.autofill;
}

bool CommonTransformParams::operator !=(const CommonTransformParams& other) const
{
    return !(*this == other);
}

RotateParams::RotateParams() :
    degree(0.0)
{
}

bool RotateParams::operator ==(const RotateParams& other) const
{
    return degree == other.degree;
}

bool RotateParams::operator !=(const RotateParams& other) const
{
    return !(*this == other);
}

DistortionParams::DistortionParams() :
    amount(0.0)
{
}

bool DistortionParams::operator ==(const DistortionParams& other) const
{
    return amount == other.amount;
}

bool DistortionParams::operator !=(const DistortionParams& other) const
{
    return !(*this == other);
}

LensProfParams::LensProfParams() :
    lcMode(LcMode::NONE),
    useDist(true),
    useVign(true),
    useCA(false)
{
}

bool LensProfParams::operator ==(const LensProfParams& other) const
{
    return
        lcMode == other.lcMode
        && lcpFile == other.lcpFile
        && useCA == other.useCA
        && lfCameraMake == other.lfCameraMake
        && lfCameraModel == other.lfCameraModel
        && lfLens == other.lfLens;
}

bool LensProfParams::operator !=(const LensProfParams& other) const
{
    return !(*this == other);
}

bool LensProfParams::useLensfun() const
{
    return lcMode == LcMode::LENSFUNAUTOMATCH || lcMode == LcMode::LENSFUNMANUAL;
}

bool LensProfParams::lfAutoMatch() const
{
    return lcMode == LcMode::LENSFUNAUTOMATCH;
}

bool LensProfParams::useLcp() const
{
    return lcMode == LcMode::LCP && lcpFile.length() > 0;
}

bool LensProfParams::lfManual() const
{
    return lcMode == LcMode::LENSFUNMANUAL;
}

const std::vector<const char*>& LensProfParams::getMethodStrings() const
{
    static const std::vector<const char*> method_strings = {
        "none",
        "lfauto",
        "lfmanual",
        "lcp"
    };
    return method_strings;
}

Glib::ustring LensProfParams::getMethodString(LcMode mode) const
{
    return getMethodStrings()[toUnderlying(mode)];
}

LensProfParams::LcMode LensProfParams::getMethodNumber(const Glib::ustring& mode) const
{
    for (std::vector<const char*>::size_type i = 0; i < getMethodStrings().size(); ++i) {
        if (getMethodStrings()[i] == mode) {
            return static_cast<LcMode>(i);
        }
    }

    return LcMode::NONE;
}

PerspectiveParams::PerspectiveParams() :
    horizontal(0.0),
    vertical(0.0)
{
}

bool PerspectiveParams::operator ==(const PerspectiveParams& other) const
{
    return
        horizontal == other.horizontal
        && vertical == other.vertical;
}

bool PerspectiveParams::operator !=(const PerspectiveParams& other) const
{
    return !(*this == other);
}

GradientParams::GradientParams() :
    enabled(false),
    degree(0.0),
    feather(25),
    strength(0.60),
    centerX(0),
    centerY(0)
{
}

bool GradientParams::operator ==(const GradientParams& other) const
{
    return
        enabled == other.enabled
        && degree == other.degree
        && feather == other.feather
        && strength == other.strength
        && centerX == other.centerX
        && centerY == other.centerY;
}

bool GradientParams::operator !=(const GradientParams& other) const
{
    return !(*this == other);
}

PCVignetteParams::PCVignetteParams() :
    enabled(false),
    strength(0.60),
    feather(50),
    roundness(50)
{
}

bool PCVignetteParams::operator ==(const PCVignetteParams& other) const
{
    return
        enabled == other.enabled
        && strength == other.strength
        && feather == other.feather
        && roundness == other.roundness;
}

bool PCVignetteParams::operator !=(const PCVignetteParams& other) const
{
    return !(*this == other);
}

VignettingParams::VignettingParams() :
    amount(0),
    radius(50),
    strength(1),
    centerX(0),
    centerY(0)
{
}

bool VignettingParams::operator ==(const VignettingParams& other) const
{
    return
        amount == other.amount
        && radius == other.radius
        && strength == other.strength
        && centerX == other.centerX
        && centerY == other.centerY;
}

bool VignettingParams::operator !=(const VignettingParams& other) const
{
    return !(*this == other);
}

ChannelMixerParams::ChannelMixerParams() :
    enabled(false),
    red{
        1000,
    0,
    0
},
green{
    0,
        1000,
    0
},
blue{
    0,
    0,
        1000
}
{
}

bool ChannelMixerParams::operator ==(const ChannelMixerParams& other) const
{
    if (enabled != other.enabled) {
        return false;
    }

    for (unsigned int i = 0; i < 3; ++i) {
        if (
            red[i] != other.red[i]
            || green[i] != other.green[i]
            || blue[i] != other.blue[i]
        ) {
            return false;
        }
    }

    return true;
}

bool ChannelMixerParams::operator !=(const ChannelMixerParams& other) const
{
    return !(*this == other);
}

BlackWhiteParams::BlackWhiteParams() :
    beforeCurve{
    DCT_Linear
},
beforeCurveMode(BlackWhiteParams::TcMode::STD_BW),
afterCurve{
    DCT_Linear
},
afterCurveMode(BlackWhiteParams::TcMode::STD_BW),
algo("SP"),
luminanceCurve{
    FCT_Linear
},
autoc(false),
enabledcc(true),
enabled(false),
filter("None"),
    setting("RGB-Rel"),
method("Desaturation"),
mixerRed(33),
mixerOrange(33),
mixerYellow(33),
mixerGreen(33),
mixerCyan(33),
mixerBlue(33),
mixerMagenta(33),
mixerPurple(33),
gammaRed(0),
gammaGreen(0),
gammaBlue(0)
{
}

bool BlackWhiteParams::operator ==(const BlackWhiteParams& other) const
{
    return
        beforeCurve == other.beforeCurve
        && beforeCurveMode == other.beforeCurveMode
        && afterCurve == other.afterCurve
        && afterCurveMode == other.afterCurveMode
        && algo == other.algo
        && luminanceCurve == other.luminanceCurve
        && autoc == other.autoc
        && enabledcc == other.enabledcc
        && enabled == other.enabled
        && filter == other.filter
        && setting == other.setting
        && method == other.method
        && mixerRed == other.mixerRed
        && mixerOrange == other.mixerOrange
        && mixerYellow == other.mixerYellow
        && mixerGreen == other.mixerGreen
        && mixerCyan == other.mixerCyan
        && mixerBlue == other.mixerBlue
        && mixerMagenta == other.mixerMagenta
        && mixerPurple == other.mixerPurple
        && gammaRed == other.gammaRed
        && gammaGreen == other.gammaGreen
        && gammaBlue == other.gammaBlue;
}

bool BlackWhiteParams::operator !=(const BlackWhiteParams& other) const
{
    return !(*this == other);
}

CACorrParams::CACorrParams() :
    red(0.0),
    blue(0.0)
{
}

bool CACorrParams::operator ==(const CACorrParams& other) const
{
    return
        red == other.red
        && blue == other.blue;
}

bool CACorrParams::operator !=(const CACorrParams& other) const
{
    return !(*this == other);
}

ResizeParams::ResizeParams() :
    enabled(false),
    scale(1.0),
    appliesTo("Cropped area"),
    method("Lanczos"),
    dataspec(3),
    width(900),
    height(900),
    allowUpscaling(false)
{
}

bool ResizeParams::operator ==(const ResizeParams& other) const
{
    return
        enabled == other.enabled
        && scale == other.scale
        && appliesTo == other.appliesTo
        && method == other.method
        && dataspec == other.dataspec
        && width == other.width
        && height == other.height
        && allowUpscaling == other.allowUpscaling;
}

bool ResizeParams::operator !=(const ResizeParams& other) const
{
    return !(*this == other);
}

const Glib::ustring ColorManagementParams::NoICMString = Glib::ustring("No ICM: sRGB output");

ColorManagementParams::ColorManagementParams() :
    input("(cameraICC)"),
    toneCurve(false),
    applyLookTable(false),
    applyBaselineExposureOffset(true),
    applyHueSatMap(true),
    dcpIlluminant(0),
    working("ProPhoto"),
    output("RT_sRGB"),
    outputIntent(RI_RELATIVE),
    outputBPC(true),
    gamma("default"),
    gampos(2.22),
    slpos(4.5),
    freegamma(false)
{
}

bool ColorManagementParams::operator ==(const ColorManagementParams& other) const
{
    return
        input == other.input
        && toneCurve == other.toneCurve
        && applyLookTable == other.applyLookTable
        && applyBaselineExposureOffset == other.applyBaselineExposureOffset
        && applyHueSatMap == other.applyHueSatMap
        && dcpIlluminant == other.dcpIlluminant
        && working == other.working
        && output == other.output
        && outputIntent == other.outputIntent
        && outputBPC == other.outputBPC
        && gamma == other.gamma
        && gampos == other.gampos
        && slpos == other.slpos
        && freegamma == other.freegamma;
}

bool ColorManagementParams::operator !=(const ColorManagementParams& other) const
{
    return !(*this == other);
}

WaveletParams::WaveletParams() :
    ccwcurve{
    static_cast<double>(FCT_MinMaxCPoints),
    0.0,
    0.25,
    0.35,
    0.35,
    0.50,
    0.75,
    0.35,
    0.35,
    0.90,
    0.0,
    0.35,
    0.35
},
opacityCurveRG{
    static_cast<double>(FCT_MinMaxCPoints),
    0.0,
    0.50,
    0.35,
    0.35,
    1.00,
    0.50,
    0.35,
    0.35
},
opacityCurveBY{
    static_cast<double>(FCT_MinMaxCPoints),
    0.0,
    0.50,
    0.35,
    0.35,
    1.00,
    0.50,
    0.35,
    0.35
},
opacityCurveW{
    static_cast<double>(FCT_MinMaxCPoints),
    0.00,
    0.35,
    0.35,
    0.00,
    0.35,
    0.75,
    0.35,
    0.35,
    0.60,
    0.75,
    0.35,
    0.35,
    1.00,
    0.35,
    0.00,
    0.00
},
opacityCurveWL{
    static_cast<double>(FCT_MinMaxCPoints),
    0.0,
    0.50,
    0.35,
    0.35,
    1.00,
    0.50,
    0.35,
    0.35
},
hhcurve{
    FCT_Linear
},
Chcurve{
    FCT_Linear
},
wavclCurve {
    DCT_Linear
},
enabled(false),
        median(false),
        medianlev(false),
        linkedg(true),
        cbenab(false),
        greenlow(0),
        bluelow(0),
        greenmed(0),
        bluemed(0),
        greenhigh(0),
        bluehigh(0),
        lipst(false),
        avoid(false),
        tmr(false),
        strength(100),
        balance(0),
        iter(0),
        expcontrast(false),
        expchroma(false),
        c{},
        ch{},
        expedge(false),
        expresid(false),
        expfinal(false),
        exptoning(false),
        expnoise(false),
    Lmethod(4),
        CLmethod("all"),
        Backmethod("grey"),
        Tilesmethod("full"),
        daubcoeffmethod("4_"),
        CHmethod("without"),
        Medgreinf("less"),
        CHSLmethod("SL"),
        EDmethod("CU"),
        NPmethod("none"),
        BAmethod("none"),
        TMmethod("cont"),
        Dirmethod("all"),
        HSmethod("with"),
        rescon(0),
        resconH(0),
        reschro(0),
        tmrs(0),
        gamma(1),
        sup(0),
        sky(0.0),
        thres(7),
        chroma(5),
        chro(0),
        threshold(5),
        threshold2(4),
        edgedetect(90),
        edgedetectthr(20),
        edgedetectthr2(0),
        edgesensi(60),
        edgeampli(10),
        contrast(0),
        edgrad(15),
        edgval(0),
        edgthresh(10),
        thr(35),
        thrH(65),
        skinprotect(0.0),
        hueskin(-5, 25, 170, 120, false),
        hueskin2(-260, -250, -130, -140, false),
        hllev(50, 75, 100, 98, false),
        bllev(0, 2, 50, 25, false),
        pastlev(0, 2, 30, 20, false),
        satlev(30, 45, 130, 100, false),
        edgcont(0, 10, 75, 40, false),
        level0noise(0, 0, false),
        level1noise(0, 0, false),
        level2noise(0, 0, false),
        level3noise(0, 0, false)
{
}

bool WaveletParams::operator ==(const WaveletParams& other) const
{
    return
        ccwcurve == other.ccwcurve
        && opacityCurveRG == other.opacityCurveRG
        && opacityCurveBY == other.opacityCurveBY
        && opacityCurveW == other.opacityCurveW
        && opacityCurveWL == other.opacityCurveWL
        && hhcurve == other.hhcurve
        && Chcurve == other.Chcurve
        && wavclCurve == other.wavclCurve
        && enabled == other.enabled
        && median == other.median
        && medianlev == other.medianlev
        && linkedg == other.linkedg
        && cbenab == other.cbenab
        && greenlow == other.greenlow
        && bluelow == other.bluelow
        && greenmed == other.greenmed
        && bluemed == other.bluemed
        && greenhigh == other.greenhigh
        && bluehigh == other.bluehigh
        && lipst == other.lipst
        && avoid == other.avoid
        && tmr == other.tmr
        && strength == other.strength
        && balance == other.balance
        && iter == other.iter
        && expcontrast == other.expcontrast
        && expchroma == other.expchroma
    && [this, &other]() -> bool {
        for (unsigned int i = 0; i < 9; ++i)
        {
            if (c[i] != other.c[i] || ch[i] != other.ch[i]) {
                return false;
            }
        }

        return true;
    }()
    && expedge == other.expedge
    && expresid == other.expresid
    && expfinal == other.expfinal
    && exptoning == other.exptoning
    && expnoise == other.expnoise
    && Lmethod == other.Lmethod
    && CLmethod == other.CLmethod
    && Backmethod == other.Backmethod
    && Tilesmethod == other.Tilesmethod
    && daubcoeffmethod == other.daubcoeffmethod
    && CHmethod == other.CHmethod
    && Medgreinf == other.Medgreinf
    && CHSLmethod == other.CHSLmethod
    && EDmethod == other.EDmethod
    && NPmethod == other.NPmethod
    && BAmethod == other.BAmethod
    && TMmethod == other.TMmethod
    && Dirmethod == other.Dirmethod
    && HSmethod == other.HSmethod
    && rescon == other.rescon
    && resconH == other.resconH
    && reschro == other.reschro
    && tmrs == other.tmrs
    && gamma == other.gamma
    && sup == other.sup
    && sky == other.sky
    && thres == other.thres
    && chroma == other.chroma
    && chro == other.chro
    && threshold == other.threshold
    && threshold2 == other.threshold2
    && edgedetect == other.edgedetect
    && edgedetectthr == other.edgedetectthr
    && edgedetectthr2 == other.edgedetectthr2
    && edgesensi == other.edgesensi
    && edgeampli == other.edgeampli
    && contrast == other.contrast
    && edgrad == other.edgrad
    && edgval == other.edgval
    && edgthresh == other.edgthresh
    && thr == other.thr
    && thrH == other.thrH
    && skinprotect == other.skinprotect
    && hueskin == other.hueskin
    && hueskin2 == other.hueskin2
    && hllev == other.hllev
    && bllev == other.bllev
    && pastlev == other.pastlev
    && satlev == other.satlev
    && edgcont == other.edgcont
    && level0noise == other.level0noise
    && level1noise == other.level1noise
    && level2noise == other.level2noise
    && level3noise == other.level3noise;
}

bool WaveletParams::operator !=(const WaveletParams& other) const
{
    return !(*this == other);
}

void WaveletParams::getCurves(
    WavCurve& cCurve,
    WavOpacityCurveRG& opacityCurveLUTRG,
    WavOpacityCurveBY& opacityCurveLUTBY,
    WavOpacityCurveW& opacityCurveLUTW,
    WavOpacityCurveWL& opacityCurveLUTWL
) const
{
    cCurve.Set(this->ccwcurve);
    opacityCurveLUTRG.Set(this->opacityCurveRG);
    opacityCurveLUTBY.Set(this->opacityCurveBY);
    opacityCurveLUTW.Set(this->opacityCurveW);
    opacityCurveLUTWL.Set(this->opacityCurveWL);

}

LocWBParams::LocWBParams():
    enabled(false),
    degree(0),
    locY(250),
    locX(250),
    locYT(250),
    locXL(250),
    centerX(0),
    centerY(0),
    circrad(18),
    thres(18),
    proxi(20),
    Smethod("IND"),
    transit(60),
    amount(0),
    luminanceScaling(1.0),
    sensi(19),
//   hueref(1.),
//   chromaref(50.),
//   lumaref(50.),
    wbshaMethod("eli"),
    temp(5000.),
    green(1.),
    equal(1.),
    autotemp(true),
    autogreen(true),
    autoequal(true),
    autoamount(true),
    autoluminanceScaling(true)

{
}

bool LocWBParams::operator ==(const LocWBParams& other) const
{
    return
        enabled == other.enabled
        && locY == other.locY
        && locX == other.locX
        && locYT == other.locYT
        && locXL == other.locXL
        && centerX == other.centerX
        && centerY == other.centerY
        && circrad == other.circrad
        && thres == other.thres
        && proxi == other.proxi
        && degree == other.degree
        && Smethod == other.Smethod
        && sensi == other.sensi
        && wbshaMethod == other.wbshaMethod
        && temp == other.temp
        && autotemp == other.autotemp
        && autogreen == other.autogreen
        && autoequal == other.autoequal
        && autoamount == other.autoamount
        && autoluminanceScaling == other.autoluminanceScaling
        && green == other.green
        && equal == other.equal
        && transit == other.transit
        && amount == other.amount
        && luminanceScaling == other.luminanceScaling;

}

bool LocWBParams::operator !=(const LocWBParams& other) const
{
    return !(*this == other);
}


DirPyrEqualizerParams::DirPyrEqualizerParams() :
    enabled(false),
    gamutlab(false),
    mult{
    1.0,
    1.0,
    1.0,
    1.0,
    1.0,
    1.0
},
threshold(0.2),
skinprotect(0.0),
hueskin(-5, 25, 170, 120, false),
cbdlMethod("bef")
{
}

bool DirPyrEqualizerParams::operator ==(const DirPyrEqualizerParams& other) const
{
    return
        enabled == other.enabled
        && gamutlab == other.gamutlab
    && [this, &other]() -> bool {
        for (unsigned int i = 0; i < 6; ++i)
        {
            if (mult[i] != other.mult[i]) {
                return false;
            }
        }

        return true;
    }()
    && threshold == other.threshold
    && skinprotect == other.skinprotect
    && hueskin == other.hueskin
    && cbdlMethod == other.cbdlMethod;
}

bool DirPyrEqualizerParams::operator !=(const DirPyrEqualizerParams& other) const
{
    return !(*this == other);
}

HSVEqualizerParams::HSVEqualizerParams() :
    enabled(false),
    hcurve{
    FCT_Linear
},
scurve{
    FCT_Linear
},
vcurve{
    FCT_Linear
}
{
}

bool HSVEqualizerParams::operator ==(const HSVEqualizerParams& other) const
{
    return
        enabled == other.enabled
        && hcurve == other.hcurve
        && scurve == other.scurve
        && vcurve == other.vcurve;
}

bool HSVEqualizerParams::operator !=(const HSVEqualizerParams& other) const
{
    return !(*this == other);
}

FilmSimulationParams::FilmSimulationParams() :
    enabled(false),
    strength(100)
{
}

bool FilmSimulationParams::operator ==(const FilmSimulationParams& other) const
{
    return
        enabled == other.enabled
        && clutFilename == other.clutFilename
        && strength == other.strength;
}

bool FilmSimulationParams::operator !=(const FilmSimulationParams& other) const
{
    return !(*this == other);
}


SoftLightParams::SoftLightParams() :
    enabled(false),
    strength(30)
{
}

bool SoftLightParams::operator ==(const SoftLightParams& other) const
{
    return
        enabled == other.enabled
        && strength == other.strength;
}

bool SoftLightParams::operator !=(const SoftLightParams& other) const
{
    return !(*this == other);
}

RAWParams::BayerSensor::BayerSensor() :
    method(getMethodString(Method::AMAZE)),
    border(4),
    imageNum(0),
    ccSteps(0),
    black0(0.0),
    black1(0.0),
    black2(0.0),
    black3(0.0),
    twogreen(true),
    linenoise(0),
    linenoiseDirection(LineNoiseDirection::BOTH),
    greenthresh(0),
    dcb_iterations(2),
    lmmse_iterations(2),
    dualDemosaicContrast(20),
    pixelShiftMotionCorrectionMethod(PSMotionCorrectionMethod::AUTO),
    pixelShiftEperIso(0.0),
    pixelShiftSigma(1.0),
    pixelShiftShowMotion(false),
    pixelShiftShowMotionMaskOnly(false),
    pixelShiftHoleFill(true),
    pixelShiftMedian(false),
    pixelShiftGreen(true),
    pixelShiftBlur(true),
    pixelShiftSmoothFactor(0.7),
    pixelShiftEqualBright(false),
    pixelShiftEqualBrightChannel(false),
    pixelShiftNonGreenCross(true),
    pixelShiftDemosaicMethod(getPSDemosaicMethodString(PSDemosaicMethod::AMAZE)),
    dcb_enhance(true),
    pdafLinesFilter(false)
{
}

bool RAWParams::BayerSensor::operator ==(const BayerSensor& other) const
{
    return
        method == other.method
        && border == other.border
        && imageNum == other.imageNum
        && ccSteps == other.ccSteps
        && black0 == other.black0
        && black1 == other.black1
        && black2 == other.black2
        && black3 == other.black3
        && twogreen == other.twogreen
        && linenoise == other.linenoise
        && linenoiseDirection == other.linenoiseDirection
        && greenthresh == other.greenthresh
        && dcb_iterations == other.dcb_iterations
        && lmmse_iterations == other.lmmse_iterations
        && dualDemosaicContrast == other.dualDemosaicContrast
        && pixelShiftMotionCorrectionMethod == other.pixelShiftMotionCorrectionMethod
        && pixelShiftEperIso == other.pixelShiftEperIso
        && pixelShiftSigma == other.pixelShiftSigma
        && pixelShiftShowMotion == other.pixelShiftShowMotion
        && pixelShiftShowMotionMaskOnly == other.pixelShiftShowMotionMaskOnly
        && pixelShiftHoleFill == other.pixelShiftHoleFill
        && pixelShiftMedian == other.pixelShiftMedian
        && pixelShiftGreen == other.pixelShiftGreen
        && pixelShiftBlur == other.pixelShiftBlur
        && pixelShiftSmoothFactor == other.pixelShiftSmoothFactor
        && pixelShiftEqualBright == other.pixelShiftEqualBright
        && pixelShiftEqualBrightChannel == other.pixelShiftEqualBrightChannel
        && pixelShiftNonGreenCross == other.pixelShiftNonGreenCross
        && pixelShiftDemosaicMethod == other.pixelShiftDemosaicMethod
        && dcb_enhance == other.dcb_enhance
        && pdafLinesFilter == other.pdafLinesFilter;
}

bool RAWParams::BayerSensor::operator !=(const BayerSensor& other) const
{
    return !(*this == other);
}

void RAWParams::BayerSensor::setPixelShiftDefaults()
{
    pixelShiftMotionCorrectionMethod = RAWParams::BayerSensor::PSMotionCorrectionMethod::AUTO;
    pixelShiftEperIso = 0.0;
    pixelShiftSigma = 1.0;
    pixelShiftHoleFill = true;
    pixelShiftMedian = false;
    pixelShiftGreen = true;
    pixelShiftBlur = true;
    pixelShiftSmoothFactor = 0.7;
    pixelShiftEqualBright = false;
    pixelShiftEqualBrightChannel = false;
    pixelShiftNonGreenCross = true;
    pixelShiftDemosaicMethod = getPSDemosaicMethodString(PSDemosaicMethod::AMAZE);
}

const std::vector<const char*>& RAWParams::BayerSensor::getMethodStrings()
{
    static const std::vector<const char*> method_strings {
        "amaze",
        "amazevng4",
        "rcd",
        "rcdvng4",
        "dcb",
        "dcbvng4",
        "lmmse",
        "igv",
        "ahd",
        "eahd",
        "hphd",
        "vng4",
        "fast",
        "mono",
        "pixelshift",
        "none"
    };
    return method_strings;
}

Glib::ustring RAWParams::BayerSensor::getMethodString(Method method)
{
    return getMethodStrings()[toUnderlying(method)];
}

const std::vector<const char*>& RAWParams::BayerSensor::getPSDemosaicMethodStrings()
{
    static const std::vector<const char*> method_strings {
        "amaze",
        "amazevng4",
        "lmmse"
    };
    return method_strings;
}

Glib::ustring RAWParams::BayerSensor::getPSDemosaicMethodString(PSDemosaicMethod method)
{
    return getPSDemosaicMethodStrings()[toUnderlying(method)];
}



RAWParams::XTransSensor::XTransSensor() :
    method(getMethodString(Method::THREE_PASS)),
    dualDemosaicContrast(20),
    ccSteps(0),
    blackred(0.0),
    blackgreen(0.0),
    blackblue(0.0)
{
}

bool RAWParams::XTransSensor::operator ==(const XTransSensor& other) const
{
    return
        method == other.method
        && dualDemosaicContrast == other.dualDemosaicContrast
        && ccSteps == other.ccSteps
        && blackred == other.blackred
        && blackgreen == other.blackgreen
        && blackblue == other.blackblue;
}

bool RAWParams::XTransSensor::operator !=(const XTransSensor& other) const
{
    return !(*this == other);
}

const std::vector<const char*>& RAWParams::XTransSensor::getMethodStrings()
{
    static const std::vector<const char*> method_strings {
        "4-pass",
        "3-pass (best)",
        "2-pass",
        "1-pass (medium)",
        "fast",
        "mono",
        "none"
    };
    return method_strings;
}

Glib::ustring RAWParams::XTransSensor::getMethodString(Method method)
{
    return getMethodStrings()[toUnderlying(method)];
}

RAWParams::RAWParams() :
    df_autoselect(false),
    ff_AutoSelect(false),
    ff_BlurRadius(32),
    ff_BlurType(getFlatFieldBlurTypeString(FlatFieldBlurType::AREA)),
    ff_AutoClipControl(false),
    ff_clipControl(0),
    ca_autocorrect(false),
    cared(0.0),
    cablue(0.0),
    expos(1.0),
    preser(0.0),
    hotPixelFilter(false),
    deadPixelFilter(false),
    hotdeadpix_thresh(100)
{
}

bool RAWParams::operator ==(const RAWParams& other) const
{
    return
        bayersensor == other.bayersensor
        && xtranssensor == other.xtranssensor
        && dark_frame == other.dark_frame
        && df_autoselect == other.df_autoselect
        && ff_file == other.ff_file
        && ff_AutoSelect == other.ff_AutoSelect
        && ff_BlurRadius == other.ff_BlurRadius
        && ff_BlurType == other.ff_BlurType
        && ff_AutoClipControl == other.ff_AutoClipControl
        && ff_clipControl == other.ff_clipControl
        && ca_autocorrect == other.ca_autocorrect
        && cared == other.cared
        && cablue == other.cablue
        && expos == other.expos
        && preser == other.preser
        && hotPixelFilter == other.hotPixelFilter
        && deadPixelFilter == other.deadPixelFilter
        && hotdeadpix_thresh == other.hotdeadpix_thresh;
}

bool RAWParams::operator !=(const RAWParams& other) const
{
    return !(*this == other);
}

const std::vector<const char*>& RAWParams::getFlatFieldBlurTypeStrings()
{
    static const std::vector<const char*> blur_type_strings {
        "Area Flatfield",
        "Vertical Flatfield",
        "Horizontal Flatfield",
        "V+H Flatfield"
    };
    return blur_type_strings;
}

Glib::ustring RAWParams::getFlatFieldBlurTypeString(FlatFieldBlurType type)
{
    return getFlatFieldBlurTypeStrings()[toUnderlying(type)];
}


MetaDataParams::MetaDataParams():
    mode(MetaDataParams::TUNNEL)
{
}

bool MetaDataParams::operator==(const MetaDataParams &other) const
{
    return mode == other.mode;
}

bool MetaDataParams::operator!=(const MetaDataParams &other) const
{
    return !(*this == other);
}


ProcParams::ProcParams()
{
    setDefaults();
}

void ProcParams::setDefaults()
{
    toneCurve = ToneCurveParams();

    labCurve = LCurveParams();

    rgbCurves = RGBCurvesParams();

    localContrast = LocalContrastParams();

    colorToning = ColorToningParams();

    sharpenEdge = SharpenEdgeParams();

    sharpenMicro = SharpenMicroParams();

    sharpening = SharpeningParams();

    prsharpening = SharpeningParams();
    prsharpening.contrast = 0.0;
    prsharpening.method = "rld";
    prsharpening.deconvamount = 100;
    prsharpening.deconvradius = 0.45;
    prsharpening.deconviter = 100;
    prsharpening.deconvdamping = 0;

    vibrance = VibranceParams();

    wb = WBParams();


    colorappearance = ColorAppearanceParams();

    defringe = DefringeParams();

    impulseDenoise = ImpulseDenoiseParams();

    dirpyrDenoise = DirPyrDenoiseParams();

    epd = EPDParams();

    fattal = FattalToneMappingParams();

    sh = SHParams();

    crop = CropParams();

    coarse = CoarseTransformParams();

    commonTrans = CommonTransformParams();

    rotate = RotateParams();

    distortion = DistortionParams();

    lensProf = LensProfParams();

    perspective = PerspectiveParams();

    gradient = GradientParams();

    localwb = LocWBParams();

    pcvignette = PCVignetteParams();

    vignetting = VignettingParams();

    chmixer = ChannelMixerParams();

    blackwhite = BlackWhiteParams();

    cacorrection = CACorrParams();

    resize = ResizeParams();

    icm = ColorManagementParams();

    wavelet = WaveletParams();

    dirpyrequalizer = DirPyrEqualizerParams();

    hsvequalizer = HSVEqualizerParams();

    filmSimulation = FilmSimulationParams();

    softlight = SoftLightParams();

    raw = RAWParams();

    metadata = MetaDataParams();
    exif.clear();
    iptc.clear();

    rank = 0;
    colorlabel = 0;
    inTrash = false;

    ppVersion = PPVERSION;
}

int ProcParams::save(const Glib::ustring& fname, const Glib::ustring& fname2, bool fnameAbsolute, ParamsEdited* pedited)
{
    if (fname.empty() && fname2.empty()) {
        return 0;
    }

    Glib::ustring sPParams;

    try {
        Glib::KeyFile keyFile;

// Version
        keyFile.set_string("Version", "AppVersion", RTVERSION);
        keyFile.set_integer("Version", "Version", PPVERSION);

        saveToKeyfile(!pedited || pedited->general.rank, "General", "Rank", rank, keyFile);
        saveToKeyfile(!pedited || pedited->general.colorlabel, "General", "ColorLabel", colorlabel, keyFile);
        saveToKeyfile(!pedited || pedited->general.intrash, "General", "InTrash", inTrash, keyFile);

// Tone curve
        saveToKeyfile(!pedited || pedited->toneCurve.autoexp, "Exposure", "Auto", toneCurve.autoexp, keyFile);
        saveToKeyfile(!pedited || pedited->toneCurve.clip, "Exposure", "Clip", toneCurve.clip, keyFile);
        saveToKeyfile(!pedited || pedited->toneCurve.expcomp, "Exposure", "Compensation", toneCurve.expcomp, keyFile);
        saveToKeyfile(!pedited || pedited->toneCurve.brightness, "Exposure", "Brightness", toneCurve.brightness, keyFile);
        saveToKeyfile(!pedited || pedited->toneCurve.contrast, "Exposure", "Contrast", toneCurve.contrast, keyFile);
        saveToKeyfile(!pedited || pedited->toneCurve.saturation, "Exposure", "Saturation", toneCurve.saturation, keyFile);
        saveToKeyfile(!pedited || pedited->toneCurve.black, "Exposure", "Black", toneCurve.black, keyFile);
        saveToKeyfile(!pedited || pedited->toneCurve.hlcompr, "Exposure", "HighlightCompr", toneCurve.hlcompr, keyFile);
        saveToKeyfile(!pedited || pedited->toneCurve.hlcomprthresh, "Exposure", "HighlightComprThreshold", toneCurve.hlcomprthresh, keyFile);
        saveToKeyfile(!pedited || pedited->toneCurve.shcompr, "Exposure", "ShadowCompr", toneCurve.shcompr, keyFile);
        saveToKeyfile(!pedited || pedited->toneCurve.histmatching, "Exposure", "HistogramMatching", toneCurve.histmatching, keyFile);
        saveToKeyfile(!pedited || pedited->toneCurve.fromHistMatching, "Exposure", "FromHistogramMatching", toneCurve.fromHistMatching, keyFile);
        saveToKeyfile(!pedited || pedited->toneCurve.clampOOG, "Exposure", "ClampOOG", toneCurve.clampOOG, keyFile);

// Highlight recovery
        saveToKeyfile(!pedited || pedited->toneCurve.hrenabled, "HLRecovery", "Enabled", toneCurve.hrenabled, keyFile);
        saveToKeyfile(!pedited || pedited->toneCurve.method, "HLRecovery", "Method", toneCurve.method, keyFile);

        const std::map<ToneCurveParams::TcMode, const char*> tc_mapping = {
            {ToneCurveParams::TcMode::STD, "Standard"},
            {ToneCurveParams::TcMode::FILMLIKE, "FilmLike"},
            {ToneCurveParams::TcMode::SATANDVALBLENDING, "SatAndValueBlending"},
            {ToneCurveParams::TcMode::WEIGHTEDSTD, "WeightedStd"},
            {ToneCurveParams::TcMode::LUMINANCE, "Luminance"},
            {ToneCurveParams::TcMode::PERCEPTUAL, "Perceptual"}
        };

        saveToKeyfile(!pedited || pedited->toneCurve.curveMode, "Exposure", "CurveMode", tc_mapping, toneCurve.curveMode, keyFile);
        saveToKeyfile(!pedited || pedited->toneCurve.curveMode2, "Exposure", "CurveMode2", tc_mapping, toneCurve.curveMode2, keyFile);

        saveToKeyfile(!pedited || pedited->toneCurve.curve, "Exposure", "Curve", toneCurve.curve, keyFile);
        saveToKeyfile(!pedited || pedited->toneCurve.curve2, "Exposure", "Curve2", toneCurve.curve2, keyFile);

// Retinex
        saveToKeyfile(!pedited || pedited->retinex.enabled, "Retinex", "Enabled", retinex.enabled, keyFile);
        saveToKeyfile(!pedited || pedited->retinex.str, "Retinex", "Str", retinex.str, keyFile);
        saveToKeyfile(!pedited || pedited->retinex.scal, "Retinex", "Scal", retinex.scal, keyFile);
        saveToKeyfile(!pedited || pedited->retinex.iter, "Retinex", "Iter", retinex.iter, keyFile);
        saveToKeyfile(!pedited || pedited->retinex.grad, "Retinex", "Grad", retinex.grad, keyFile);
        saveToKeyfile(!pedited || pedited->retinex.grads, "Retinex", "Grads", retinex.grads, keyFile);
        saveToKeyfile(!pedited || pedited->retinex.gam, "Retinex", "Gam", retinex.gam, keyFile);
        saveToKeyfile(!pedited || pedited->retinex.slope, "Retinex", "Slope", retinex.slope, keyFile);
        saveToKeyfile(!pedited || pedited->retinex.medianmap, "Retinex", "Median", retinex.medianmap, keyFile);

        saveToKeyfile(!pedited || pedited->retinex.neigh, "Retinex", "Neigh", retinex.neigh, keyFile);
        saveToKeyfile(!pedited || pedited->retinex.offs, "Retinex", "Offs", retinex.offs, keyFile);
        saveToKeyfile(!pedited || pedited->retinex.vart, "Retinex", "Vart", retinex.vart, keyFile);
        saveToKeyfile(!pedited || pedited->retinex.limd, "Retinex", "Limd", retinex.limd, keyFile);
        saveToKeyfile(!pedited || pedited->retinex.highl, "Retinex", "highl", retinex.highl, keyFile);
        saveToKeyfile(!pedited || pedited->retinex.skal, "Retinex", "skal", retinex.skal, keyFile);
        saveToKeyfile(!pedited || pedited->retinex.retinexMethod, "Retinex", "RetinexMethod", retinex.retinexMethod, keyFile);
        saveToKeyfile(!pedited || pedited->retinex.mapMethod, "Retinex", "mapMethod", retinex.mapMethod, keyFile);
        saveToKeyfile(!pedited || pedited->retinex.viewMethod, "Retinex", "viewMethod", retinex.viewMethod, keyFile);
        saveToKeyfile(!pedited || pedited->retinex.retinexcolorspace, "Retinex", "Retinexcolorspace", retinex.retinexcolorspace, keyFile);
        saveToKeyfile(!pedited || pedited->retinex.gammaretinex, "Retinex", "Gammaretinex", retinex.gammaretinex, keyFile);
        saveToKeyfile(!pedited || pedited->retinex.cdcurve, "Retinex", "CDCurve", retinex.cdcurve, keyFile);
        saveToKeyfile(!pedited || pedited->retinex.mapcurve, "Retinex", "MAPCurve", retinex.mapcurve, keyFile);
        saveToKeyfile(!pedited || pedited->retinex.cdHcurve, "Retinex", "CDHCurve", retinex.cdHcurve, keyFile);
        saveToKeyfile(!pedited || pedited->retinex.lhcurve, "Retinex", "LHCurve", retinex.lhcurve, keyFile);
        saveToKeyfile(!pedited || pedited->retinex.highlights, "Retinex", "Highlights", retinex.highlights, keyFile);
        saveToKeyfile(!pedited || pedited->retinex.htonalwidth, "Retinex", "HighlightTonalWidth", retinex.htonalwidth, keyFile);
        saveToKeyfile(!pedited || pedited->retinex.shadows, "Retinex", "Shadows", retinex.shadows, keyFile);
        saveToKeyfile(!pedited || pedited->retinex.stonalwidth, "Retinex", "ShadowTonalWidth", retinex.stonalwidth, keyFile);
        saveToKeyfile(!pedited || pedited->retinex.radius, "Retinex", "Radius", retinex.radius, keyFile);
        saveToKeyfile(!pedited || pedited->retinex.transmissionCurve, "Retinex", "TransmissionCurve", retinex.transmissionCurve, keyFile);
        saveToKeyfile(!pedited || pedited->retinex.gaintransmissionCurve, "Retinex", "GainTransmissionCurve", retinex.gaintransmissionCurve, keyFile);

// Local contrast
        saveToKeyfile(!pedited || pedited->localContrast.enabled, "Local Contrast", "Enabled", localContrast.enabled, keyFile);
        saveToKeyfile(!pedited || pedited->localContrast.radius, "Local Contrast", "Radius", localContrast.radius, keyFile);
        saveToKeyfile(!pedited || pedited->localContrast.amount, "Local Contrast", "Amount", localContrast.amount, keyFile);
        saveToKeyfile(!pedited || pedited->localContrast.darkness, "Local Contrast", "Darkness", localContrast.darkness, keyFile);
        saveToKeyfile(!pedited || pedited->localContrast.lightness, "Local Contrast", "Lightness", localContrast.lightness, keyFile);


// Channel mixer
        saveToKeyfile(!pedited || pedited->chmixer.enabled, "Channel Mixer", "Enabled", chmixer.enabled, keyFile);

        if (!pedited || pedited->chmixer.red[0] || pedited->chmixer.red[1] || pedited->chmixer.red[2]) {
            Glib::ArrayHandle<int> rmix(chmixer.red, 3, Glib::OWNERSHIP_NONE);
            keyFile.set_integer_list("Channel Mixer", "Red", rmix);
        }

        if (!pedited || pedited->chmixer.green[0] || pedited->chmixer.green[1] || pedited->chmixer.green[2]) {
            Glib::ArrayHandle<int> gmix(chmixer.green, 3, Glib::OWNERSHIP_NONE);
            keyFile.set_integer_list("Channel Mixer", "Green", gmix);
        }

        if (!pedited || pedited->chmixer.blue[0] || pedited->chmixer.blue[1] || pedited->chmixer.blue[2]) {
            Glib::ArrayHandle<int> bmix(chmixer.blue, 3, Glib::OWNERSHIP_NONE);
            keyFile.set_integer_list("Channel Mixer", "Blue", bmix);
        }

// Black & White
        saveToKeyfile(!pedited || pedited->blackwhite.enabled, "Black & White", "Enabled", blackwhite.enabled, keyFile);
        saveToKeyfile(!pedited || pedited->blackwhite.method, "Black & White", "Method", blackwhite.method, keyFile);
        saveToKeyfile(!pedited || pedited->blackwhite.autoc, "Black & White", "Auto", blackwhite.autoc, keyFile);
        saveToKeyfile(!pedited || pedited->blackwhite.enabledcc, "Black & White", "ComplementaryColors", blackwhite.enabledcc, keyFile);
        saveToKeyfile(!pedited || pedited->blackwhite.setting, "Black & White", "Setting", blackwhite.setting, keyFile);
        saveToKeyfile(!pedited || pedited->blackwhite.filter, "Black & White", "Filter", blackwhite.filter, keyFile);
        saveToKeyfile(!pedited || pedited->blackwhite.mixerRed, "Black & White", "MixerRed", blackwhite.mixerRed, keyFile);
        saveToKeyfile(!pedited || pedited->blackwhite.mixerOrange, "Black & White", "MixerOrange", blackwhite.mixerOrange, keyFile);
        saveToKeyfile(!pedited || pedited->blackwhite.mixerYellow, "Black & White", "MixerYellow", blackwhite.mixerYellow, keyFile);
        saveToKeyfile(!pedited || pedited->blackwhite.mixerGreen, "Black & White", "MixerGreen", blackwhite.mixerGreen, keyFile);
        saveToKeyfile(!pedited || pedited->blackwhite.mixerCyan, "Black & White", "MixerCyan", blackwhite.mixerCyan, keyFile);
        saveToKeyfile(!pedited || pedited->blackwhite.mixerBlue, "Black & White", "MixerBlue", blackwhite.mixerBlue, keyFile);
        saveToKeyfile(!pedited || pedited->blackwhite.mixerMagenta, "Black & White", "MixerMagenta", blackwhite.mixerMagenta, keyFile);
        saveToKeyfile(!pedited || pedited->blackwhite.mixerPurple, "Black & White", "MixerPurple", blackwhite.mixerPurple, keyFile);
        saveToKeyfile(!pedited || pedited->blackwhite.gammaRed, "Black & White", "GammaRed", blackwhite.gammaRed, keyFile);
        saveToKeyfile(!pedited || pedited->blackwhite.gammaGreen, "Black & White", "GammaGreen", blackwhite.gammaGreen, keyFile);
        saveToKeyfile(!pedited || pedited->blackwhite.gammaBlue, "Black & White", "GammaBlue", blackwhite.gammaBlue, keyFile);
        saveToKeyfile(!pedited || pedited->blackwhite.algo, "Black & White", "Algorithm", blackwhite.algo, keyFile);
        saveToKeyfile(!pedited || pedited->blackwhite.luminanceCurve, "Black & White", "LuminanceCurve", blackwhite.luminanceCurve, keyFile);
        saveToKeyfile(
            !pedited || pedited->blackwhite.beforeCurveMode,
            "Black & White",
        "BeforeCurveMode", {
            {BlackWhiteParams::TcMode::STD_BW, "Standard"},
            {BlackWhiteParams::TcMode::FILMLIKE_BW, "FilmLike"},
            {BlackWhiteParams::TcMode::SATANDVALBLENDING_BW, "SatAndValueBlending"},
            {BlackWhiteParams::TcMode::WEIGHTEDSTD_BW, "WeightedStd"}

        },
        blackwhite.beforeCurveMode,
        keyFile
        );
        saveToKeyfile(
            !pedited || pedited->blackwhite.afterCurveMode,
            "Black & White",
        "AfterCurveMode", {
            {BlackWhiteParams::TcMode::STD_BW, "Standard"},
            {BlackWhiteParams::TcMode::WEIGHTEDSTD_BW, "WeightedStd"}

        },
        blackwhite.afterCurveMode,
        keyFile
        );
        saveToKeyfile(!pedited || pedited->blackwhite.beforeCurve, "Black & White", "BeforeCurve", blackwhite.beforeCurve, keyFile);
        saveToKeyfile(!pedited || pedited->blackwhite.afterCurve, "Black & White", "AfterCurve", blackwhite.afterCurve, keyFile);

// Luma curve
        saveToKeyfile(!pedited || pedited->labCurve.enabled, "Luminance Curve", "Enabled", labCurve.enabled, keyFile);
        saveToKeyfile(!pedited || pedited->labCurve.brightness, "Luminance Curve", "Brightness", labCurve.brightness, keyFile);
        saveToKeyfile(!pedited || pedited->labCurve.contrast, "Luminance Curve", "Contrast", labCurve.contrast, keyFile);
        saveToKeyfile(!pedited || pedited->labCurve.chromaticity, "Luminance Curve", "Chromaticity", labCurve.chromaticity, keyFile);
        saveToKeyfile(!pedited || pedited->labCurve.avoidcolorshift, "Luminance Curve", "AvoidColorShift", labCurve.avoidcolorshift, keyFile);
        saveToKeyfile(!pedited || pedited->labCurve.rstprotection, "Luminance Curve", "RedAndSkinTonesProtection", labCurve.rstprotection, keyFile);
        saveToKeyfile(!pedited || pedited->labCurve.lcredsk, "Luminance Curve", "LCredsk", labCurve.lcredsk, keyFile);
        saveToKeyfile(!pedited || pedited->labCurve.lcurve, "Luminance Curve", "LCurve", labCurve.lcurve, keyFile);
        saveToKeyfile(!pedited || pedited->labCurve.acurve, "Luminance Curve", "aCurve", labCurve.acurve, keyFile);
        saveToKeyfile(!pedited || pedited->labCurve.bcurve, "Luminance Curve", "bCurve", labCurve.bcurve, keyFile);
        saveToKeyfile(!pedited || pedited->labCurve.cccurve, "Luminance Curve", "ccCurve", labCurve.cccurve, keyFile);
        saveToKeyfile(!pedited || pedited->labCurve.chcurve, "Luminance Curve", "chCurve", labCurve.chcurve, keyFile);
        saveToKeyfile(!pedited || pedited->labCurve.lhcurve, "Luminance Curve", "lhCurve", labCurve.lhcurve, keyFile);
        saveToKeyfile(!pedited || pedited->labCurve.hhcurve, "Luminance Curve", "hhCurve", labCurve.hhcurve, keyFile);
        saveToKeyfile(!pedited || pedited->labCurve.lccurve, "Luminance Curve", "LcCurve", labCurve.lccurve, keyFile);
        saveToKeyfile(!pedited || pedited->labCurve.clcurve, "Luminance Curve", "ClCurve", labCurve.clcurve, keyFile);

// Sharpening
        saveToKeyfile(!pedited || pedited->sharpening.enabled, "Sharpening", "Enabled", sharpening.enabled, keyFile);
        saveToKeyfile(!pedited || pedited->sharpening.contrast, "Sharpening", "Contrast", sharpening.contrast, keyFile);
        saveToKeyfile(!pedited || pedited->sharpening.method, "Sharpening", "Method", sharpening.method, keyFile);
        saveToKeyfile(!pedited || pedited->sharpening.radius, "Sharpening", "Radius", sharpening.radius, keyFile);
        saveToKeyfile(!pedited || pedited->sharpening.amount, "Sharpening", "Amount", sharpening.amount, keyFile);
        saveToKeyfile(!pedited || pedited->sharpening.threshold, "Sharpening", "Threshold", sharpening.threshold.toVector(), keyFile);
        saveToKeyfile(!pedited || pedited->sharpening.edgesonly, "Sharpening", "OnlyEdges", sharpening.edgesonly, keyFile);
        saveToKeyfile(!pedited || pedited->sharpening.edges_radius, "Sharpening", "EdgedetectionRadius", sharpening.edges_radius, keyFile);
        saveToKeyfile(!pedited || pedited->sharpening.edges_tolerance, "Sharpening", "EdgeTolerance", sharpening.edges_tolerance, keyFile);
        saveToKeyfile(!pedited || pedited->sharpening.halocontrol, "Sharpening", "HalocontrolEnabled", sharpening.halocontrol, keyFile);
        saveToKeyfile(!pedited || pedited->sharpening.halocontrol_amount, "Sharpening", "HalocontrolAmount", sharpening.halocontrol_amount, keyFile);
        saveToKeyfile(!pedited || pedited->sharpening.deconvradius, "Sharpening", "DeconvRadius", sharpening.deconvradius, keyFile);
        saveToKeyfile(!pedited || pedited->sharpening.deconvamount, "Sharpening", "DeconvAmount", sharpening.deconvamount, keyFile);
        saveToKeyfile(!pedited || pedited->sharpening.deconvdamping, "Sharpening", "DeconvDamping", sharpening.deconvdamping, keyFile);
        saveToKeyfile(!pedited || pedited->sharpening.deconviter, "Sharpening", "DeconvIterations", sharpening.deconviter, keyFile);

// Vibrance
        saveToKeyfile(!pedited || pedited->vibrance.enabled, "Vibrance", "Enabled", vibrance.enabled, keyFile);
        saveToKeyfile(!pedited || pedited->vibrance.pastels, "Vibrance", "Pastels", vibrance.pastels, keyFile);
        saveToKeyfile(!pedited || pedited->vibrance.saturated, "Vibrance", "Saturated", vibrance.saturated, keyFile);
        saveToKeyfile(!pedited || pedited->vibrance.psthreshold, "Vibrance", "PSThreshold", vibrance.psthreshold.toVector(), keyFile);
        saveToKeyfile(!pedited || pedited->vibrance.protectskins, "Vibrance", "ProtectSkins", vibrance.protectskins, keyFile);
        saveToKeyfile(!pedited || pedited->vibrance.avoidcolorshift, "Vibrance", "AvoidColorShift", vibrance.avoidcolorshift, keyFile);
        saveToKeyfile(!pedited || pedited->vibrance.pastsattog, "Vibrance", "PastSatTog", vibrance.pastsattog, keyFile);
        saveToKeyfile(!pedited || pedited->vibrance.skintonescurve, "Vibrance", "SkinTonesCurve", vibrance.skintonescurve, keyFile);

// Edge sharpening
        saveToKeyfile(!pedited || pedited->sharpenEdge.enabled, "SharpenEdge", "Enabled", sharpenEdge.enabled, keyFile);
        saveToKeyfile(!pedited || pedited->sharpenEdge.passes, "SharpenEdge", "Passes", sharpenEdge.passes, keyFile);
        saveToKeyfile(!pedited || pedited->sharpenEdge.amount, "SharpenEdge", "Strength", sharpenEdge.amount, keyFile);
        saveToKeyfile(!pedited || pedited->sharpenEdge.threechannels, "SharpenEdge", "ThreeChannels", sharpenEdge.threechannels, keyFile);

// Micro-contrast sharpening
        saveToKeyfile(!pedited || pedited->sharpenMicro.enabled, "SharpenMicro", "Enabled", sharpenMicro.enabled, keyFile);
        saveToKeyfile(!pedited || pedited->sharpenMicro.matrix, "SharpenMicro", "Matrix", sharpenMicro.matrix, keyFile);
        saveToKeyfile(!pedited || pedited->sharpenMicro.amount, "SharpenMicro", "Strength", sharpenMicro.amount, keyFile);
        saveToKeyfile(!pedited || pedited->sharpenMicro.contrast, "SharpenMicro", "Contrast", sharpenMicro.contrast, keyFile);
        saveToKeyfile(!pedited || pedited->sharpenMicro.uniformity, "SharpenMicro", "Uniformity", sharpenMicro.uniformity, keyFile);

// WB
        saveToKeyfile(!pedited || pedited->wb.enabled, "White Balance", "Enabled", wb.enabled, keyFile);
        saveToKeyfile(!pedited || pedited->wb.method, "White Balance", "Setting", wb.method, keyFile);
        saveToKeyfile(!pedited || pedited->wb.temperature, "White Balance", "Temperature", wb.temperature, keyFile);
        saveToKeyfile(!pedited || pedited->wb.green, "White Balance", "Green", wb.green, keyFile);
        saveToKeyfile(!pedited || pedited->wb.equal, "White Balance", "Equal", wb.equal, keyFile);
        saveToKeyfile(!pedited || pedited->wb.tempBias, "White Balance", "TemperatureBias", wb.tempBias, keyFile);
        saveToKeyfile(!pedited || pedited->wb.wbcat02Method, "White Balance", "Cat02", wb.wbcat02Method, keyFile);

// Colorappearance
        saveToKeyfile(!pedited || pedited->colorappearance.enabled, "Color appearance", "Enabled", colorappearance.enabled, keyFile);
        saveToKeyfile(!pedited || pedited->colorappearance.degree, "Color appearance", "Degree", colorappearance.degree, keyFile);
        saveToKeyfile(!pedited || pedited->colorappearance.autodegree, "Color appearance", "AutoDegree", colorappearance.autodegree, keyFile);
        saveToKeyfile(!pedited || pedited->colorappearance.degreeout, "Color appearance", "Degreeout",        colorappearance.degreeout, keyFile);
        saveToKeyfile(!pedited || pedited->colorappearance.autodegreeout, "Color appearance", "AutoDegreeout",    colorappearance.autodegreeout, keyFile);
        saveToKeyfile(!pedited || pedited->colorappearance.surround, "Color appearance", "Surround", colorappearance.surround, keyFile);
        saveToKeyfile(!pedited || pedited->colorappearance.surrsrc, "Color appearance", "Surrsrc", colorappearance.surrsrc, keyFile);
        saveToKeyfile(!pedited || pedited->colorappearance.adaplum, "Color appearance", "AdaptLum", colorappearance.adaplum, keyFile);
        saveToKeyfile(!pedited || pedited->colorappearance.badpixsl, "Color appearance", "Badpixsl", colorappearance.badpixsl, keyFile);
        saveToKeyfile(!pedited || pedited->colorappearance.wbmodel, "Color appearance", "Model", colorappearance.wbmodel, keyFile);
        saveToKeyfile(!pedited || pedited->colorappearance.algo, "Color appearance", "Algorithm", colorappearance.algo, keyFile);
        saveToKeyfile(!pedited || pedited->colorappearance.jlight, "Color appearance", "J-Light", colorappearance.jlight, keyFile);
        saveToKeyfile(!pedited || pedited->colorappearance.qbright, "Color appearance", "Q-Bright", colorappearance.qbright, keyFile);
        saveToKeyfile(!pedited || pedited->colorappearance.chroma, "Color appearance", "C-Chroma", colorappearance.chroma, keyFile);
        saveToKeyfile(!pedited || pedited->colorappearance.schroma, "Color appearance", "S-Chroma", colorappearance.schroma, keyFile);
        saveToKeyfile(!pedited || pedited->colorappearance.mchroma, "Color appearance", "M-Chroma", colorappearance.mchroma, keyFile);
        saveToKeyfile(!pedited || pedited->colorappearance.contrast, "Color appearance", "J-Contrast", colorappearance.contrast, keyFile);
        saveToKeyfile(!pedited || pedited->colorappearance.qcontrast, "Color appearance", "Q-Contrast", colorappearance.qcontrast, keyFile);
        saveToKeyfile(!pedited || pedited->colorappearance.colorh, "Color appearance", "H-Hue", colorappearance.colorh, keyFile);
        saveToKeyfile(!pedited || pedited->colorappearance.rstprotection, "Color appearance", "RSTProtection", colorappearance.rstprotection, keyFile);
        saveToKeyfile(!pedited || pedited->colorappearance.adapscen, "Color appearance", "AdaptScene", colorappearance.adapscen, keyFile);
        saveToKeyfile(!pedited || pedited->colorappearance.autoadapscen, "Color appearance", "AutoAdapscen", colorappearance.autoadapscen, keyFile);
        saveToKeyfile(!pedited || pedited->colorappearance.ybscen, "Color appearance", "YbScene", colorappearance.ybscen, keyFile);
        saveToKeyfile(!pedited || pedited->colorappearance.autoybscen, "Color appearance", "Autoybscen", colorappearance.autoybscen, keyFile);
        saveToKeyfile(!pedited || pedited->colorappearance.surrsource, "Color appearance", "SurrSource", colorappearance.surrsource, keyFile);
        saveToKeyfile(!pedited || pedited->colorappearance.gamut, "Color appearance", "Gamut", colorappearance.gamut, keyFile);
        saveToKeyfile(!pedited || pedited->colorappearance.tempout, "Color appearance", "Tempout", colorappearance.tempout, keyFile);
        saveToKeyfile(!pedited || pedited->colorappearance.greenout, "Color appearance", "Greenout", colorappearance.greenout, keyFile);
        saveToKeyfile(!pedited || pedited->colorappearance.tempsc, "Color appearance", "Tempsc", colorappearance.tempsc, keyFile);
        saveToKeyfile(!pedited || pedited->colorappearance.greensc, "Color appearance", "Greensc", colorappearance.greensc, keyFile);
        saveToKeyfile(!pedited || pedited->colorappearance.ybout, "Color appearance", "Ybout", colorappearance.ybout, keyFile);
        saveToKeyfile(!pedited || pedited->colorappearance.datacie, "Color appearance", "Datacie", colorappearance.datacie, keyFile);
        saveToKeyfile(!pedited || pedited->colorappearance.tonecie, "Color appearance", "Tonecie", colorappearance.tonecie, keyFile);

        const std::map<ColorAppearanceParams::TcMode, const char*> ca_mapping = {
            {ColorAppearanceParams::TcMode::LIGHT, "Lightness"},
            {ColorAppearanceParams::TcMode::BRIGHT, "Brightness"}
        };

        saveToKeyfile(!pedited || pedited->colorappearance.curveMode, "Color appearance", "CurveMode", ca_mapping, colorappearance.curveMode, keyFile);
        saveToKeyfile(!pedited || pedited->colorappearance.curveMode2, "Color appearance", "CurveMode2", ca_mapping, colorappearance.curveMode2, keyFile);
        saveToKeyfile(
            !pedited || pedited->colorappearance.curveMode3,
            "Color appearance",
        "CurveMode3", {
            {ColorAppearanceParams::CtcMode::CHROMA, "Chroma"},
            {ColorAppearanceParams::CtcMode::SATUR, "Saturation"},
            {ColorAppearanceParams::CtcMode::COLORF, "Colorfullness"}

        },
        colorappearance.curveMode3,
        keyFile
        );
        saveToKeyfile(!pedited || pedited->colorappearance.curve, "Color appearance", "Curve", colorappearance.curve, keyFile);
        saveToKeyfile(!pedited || pedited->colorappearance.curve2, "Color appearance", "Curve2", colorappearance.curve2, keyFile);
        saveToKeyfile(!pedited || pedited->colorappearance.curve3, "Color appearance", "Curve3", colorappearance.curve3, keyFile);

// Local wb
        saveToKeyfile(!pedited || pedited->localwb.enabled, "Locrgb", "Enabled", localwb.enabled, keyFile);
        saveToKeyfile(!pedited || pedited->localwb.locY, "Locrgb", "LocY", localwb.locY, keyFile);
        saveToKeyfile(!pedited || pedited->localwb.locYT, "Locrgb", "LocYT", localwb.locYT, keyFile);
        saveToKeyfile(!pedited || pedited->localwb.locX, "Locrgb", "LocX", localwb.locX, keyFile);
        saveToKeyfile(!pedited || pedited->localwb.locXL, "Locrgb", "LocXL", localwb.locXL, keyFile);
        saveToKeyfile(!pedited || pedited->localwb.centerX, "Locrgb", "CenterX", localwb.centerX, keyFile);
        saveToKeyfile(!pedited || pedited->localwb.centerY, "Locrgb", "CenterY", localwb.centerY, keyFile);
        saveToKeyfile(!pedited || pedited->localwb.circrad, "Locrgb", "Circrad", localwb.circrad, keyFile);
        saveToKeyfile(!pedited || pedited->localwb.thres, "Locrgb", "Thres", localwb.thres, keyFile);
        saveToKeyfile(!pedited || pedited->localwb.proxi, "Locrgb", "Proxi", localwb.proxi, keyFile);
        saveToKeyfile(!pedited || pedited->localwb.Smethod, "Locrgb", "Smethod", localwb.Smethod, keyFile);
        //     saveToKeyfile(!pedited || pedited->localwb.hueref, "Locrgb", "Hueref", localwb.hueref, keyFile);
        //     saveToKeyfile(!pedited || pedited->localwb.chromaref, "Locrgb", "Chromaref", localwb.chromaref, keyFile);
        //     saveToKeyfile(!pedited || pedited->localwb.lumaref, "Locrgb", "Lumaref", localwb.lumaref, keyFile);
        saveToKeyfile(!pedited || pedited->localwb.transit, "Locrgb", "Transit", localwb.transit, keyFile);
        saveToKeyfile(!pedited || pedited->localwb.amount, "Locrgb", "Amount", localwb.amount, keyFile);
        saveToKeyfile(!pedited || pedited->localwb.luminanceScaling, "Locrgb", "LuminanceScaling", localwb.luminanceScaling, keyFile);
        saveToKeyfile(!pedited || pedited->localwb.sensi, "Locrgb", "Sensi", localwb.sensi, keyFile);
        saveToKeyfile(!pedited || pedited->localwb.wbshaMethod, "Locrgb", "WbshaMethod", localwb.wbshaMethod, keyFile);
        saveToKeyfile(!pedited || pedited->localwb.temp, "Locrgb", "Temp", localwb.temp, keyFile);
        saveToKeyfile(!pedited || pedited->localwb.green, "Locrgb", "Green", localwb.green, keyFile);
        saveToKeyfile(!pedited || pedited->localwb.equal, "Locrgb", "Equal", localwb.equal, keyFile);
        saveToKeyfile(!pedited || pedited->localwb.autotemp, "Locrgb", "Autotemp", localwb.autotemp, keyFile);
        saveToKeyfile(!pedited || pedited->localwb.autogreen, "Locrgb", "Autogreen", localwb.autogreen, keyFile);
        saveToKeyfile(!pedited || pedited->localwb.autoequal, "Locrgb", "Autoequal", localwb.autoequal, keyFile);
        saveToKeyfile(!pedited || pedited->localwb.autoamount, "Locrgb", "Autoamount", localwb.autoamount, keyFile);
        saveToKeyfile(!pedited || pedited->localwb.autoluminanceScaling, "Locrgb", "AutoluminanceScaling", localwb.autoluminanceScaling, keyFile);


// Impulse denoise
        saveToKeyfile(!pedited || pedited->impulseDenoise.enabled, "Impulse Denoising", "Enabled", impulseDenoise.enabled, keyFile);
        saveToKeyfile(!pedited || pedited->impulseDenoise.thresh, "Impulse Denoising", "Threshold", impulseDenoise.thresh, keyFile);

// Defringe
        saveToKeyfile(!pedited || pedited->defringe.enabled, "Defringing", "Enabled", defringe.enabled, keyFile);
        saveToKeyfile(!pedited || pedited->defringe.radius, "Defringing", "Radius", defringe.radius, keyFile);
        saveToKeyfile(!pedited || pedited->defringe.threshold, "Defringing", "Threshold", defringe.threshold, keyFile);
        saveToKeyfile(!pedited || pedited->defringe.huecurve, "Defringing", "HueCurve", defringe.huecurve, keyFile);

// Directional pyramid denoising
        saveToKeyfile(!pedited || pedited->dirpyrDenoise.enabled, "Directional Pyramid Denoising", "Enabled", dirpyrDenoise.enabled, keyFile);
        saveToKeyfile(!pedited || pedited->dirpyrDenoise.enhance, "Directional Pyramid Denoising", "Enhance", dirpyrDenoise.enhance, keyFile);
        saveToKeyfile(!pedited || pedited->dirpyrDenoise.median, "Directional Pyramid Denoising", "Median", dirpyrDenoise.median, keyFile);
        saveToKeyfile(!pedited || pedited->dirpyrDenoise.luma, "Directional Pyramid Denoising", "Luma", dirpyrDenoise.luma, keyFile);
        saveToKeyfile(!pedited || pedited->dirpyrDenoise.Ldetail, "Directional Pyramid Denoising", "Ldetail", dirpyrDenoise.Ldetail, keyFile);
        saveToKeyfile(!pedited || pedited->dirpyrDenoise.chroma, "Directional Pyramid Denoising", "Chroma", dirpyrDenoise.chroma, keyFile);
        saveToKeyfile(!pedited || pedited->dirpyrDenoise.dmethod, "Directional Pyramid Denoising", "Method", dirpyrDenoise.dmethod, keyFile);
        saveToKeyfile(!pedited || pedited->dirpyrDenoise.Lmethod, "Directional Pyramid Denoising", "LMethod", dirpyrDenoise.Lmethod, keyFile);

        if (dirpyrDenoise.Cmethod == "PRE") {
            dirpyrDenoise.Cmethod = "MAN"; // Never save 'auto chroma preview mode' to pp3
        }

        saveToKeyfile(!pedited || pedited->dirpyrDenoise.Cmethod, "Directional Pyramid Denoising", "CMethod", dirpyrDenoise.Cmethod, keyFile);

        if (dirpyrDenoise.C2method == "PREV") {
            dirpyrDenoise.C2method = "MANU";
        }

        saveToKeyfile(!pedited || pedited->dirpyrDenoise.C2method, "Directional Pyramid Denoising", "C2Method", dirpyrDenoise.C2method, keyFile);
        saveToKeyfile(!pedited || pedited->dirpyrDenoise.smethod, "Directional Pyramid Denoising", "SMethod", dirpyrDenoise.smethod, keyFile);
        saveToKeyfile(!pedited || pedited->dirpyrDenoise.medmethod, "Directional Pyramid Denoising", "MedMethod", dirpyrDenoise.medmethod, keyFile);
        saveToKeyfile(!pedited || pedited->dirpyrDenoise.rgbmethod, "Directional Pyramid Denoising", "RGBMethod", dirpyrDenoise.rgbmethod, keyFile);
        saveToKeyfile(!pedited || pedited->dirpyrDenoise.methodmed, "Directional Pyramid Denoising", "MethodMed", dirpyrDenoise.methodmed, keyFile);
        saveToKeyfile(!pedited || pedited->dirpyrDenoise.redchro, "Directional Pyramid Denoising", "Redchro", dirpyrDenoise.redchro, keyFile);
        saveToKeyfile(!pedited || pedited->dirpyrDenoise.bluechro, "Directional Pyramid Denoising", "Bluechro", dirpyrDenoise.bluechro, keyFile);
        saveToKeyfile(!pedited || pedited->dirpyrDenoise.gamma, "Directional Pyramid Denoising", "Gamma", dirpyrDenoise.gamma, keyFile);
        saveToKeyfile(!pedited || pedited->dirpyrDenoise.passes, "Directional Pyramid Denoising", "Passes", dirpyrDenoise.passes, keyFile);
        saveToKeyfile(!pedited || pedited->dirpyrDenoise.lcurve, "Directional Pyramid Denoising", "LCurve", dirpyrDenoise.lcurve, keyFile);
        saveToKeyfile(!pedited || pedited->dirpyrDenoise.cccurve, "Directional Pyramid Denoising", "CCCurve", dirpyrDenoise.cccurve, keyFile);

// EPD
        saveToKeyfile(!pedited || pedited->epd.enabled, "EPD", "Enabled", epd.enabled, keyFile);
        saveToKeyfile(!pedited || pedited->epd.strength, "EPD", "Strength", epd.strength, keyFile);
        saveToKeyfile(!pedited || pedited->epd.gamma, "EPD", "Gamma", epd.gamma, keyFile);
        saveToKeyfile(!pedited || pedited->epd.edgeStopping, "EPD", "EdgeStopping", epd.edgeStopping, keyFile);
        saveToKeyfile(!pedited || pedited->epd.scale, "EPD", "Scale", epd.scale, keyFile);
        saveToKeyfile(!pedited || pedited->epd.reweightingIterates, "EPD", "ReweightingIterates", epd.reweightingIterates, keyFile);

// Fattal
        saveToKeyfile(!pedited || pedited->fattal.enabled, "FattalToneMapping", "Enabled", fattal.enabled, keyFile);
        saveToKeyfile(!pedited || pedited->fattal.threshold, "FattalToneMapping", "Threshold", fattal.threshold, keyFile);
        saveToKeyfile(!pedited || pedited->fattal.amount, "FattalToneMapping", "Amount", fattal.amount, keyFile);
        saveToKeyfile(!pedited || pedited->fattal.anchor, "FattalToneMapping", "Anchor", fattal.anchor, keyFile);

// Shadows & highlights
        saveToKeyfile(!pedited || pedited->sh.enabled, "Shadows & Highlights", "Enabled", sh.enabled, keyFile);
        saveToKeyfile(!pedited || pedited->sh.highlights, "Shadows & Highlights", "Highlights", sh.highlights, keyFile);
        saveToKeyfile(!pedited || pedited->sh.htonalwidth, "Shadows & Highlights", "HighlightTonalWidth", sh.htonalwidth, keyFile);
        saveToKeyfile(!pedited || pedited->sh.shadows, "Shadows & Highlights", "Shadows", sh.shadows, keyFile);
        saveToKeyfile(!pedited || pedited->sh.stonalwidth, "Shadows & Highlights", "ShadowTonalWidth", sh.stonalwidth, keyFile);
        saveToKeyfile(!pedited || pedited->sh.radius, "Shadows & Highlights", "Radius", sh.radius, keyFile);

// Crop
        saveToKeyfile(!pedited || pedited->crop.enabled, "Crop", "Enabled", crop.enabled, keyFile);
        saveToKeyfile(!pedited || pedited->crop.x, "Crop", "X", crop.x, keyFile);
        saveToKeyfile(!pedited || pedited->crop.y, "Crop", "Y", crop.y, keyFile);
        saveToKeyfile(!pedited || pedited->crop.w, "Crop", "W", crop.w, keyFile);
        saveToKeyfile(!pedited || pedited->crop.h, "Crop", "H", crop.h, keyFile);
        saveToKeyfile(!pedited || pedited->crop.fixratio, "Crop", "FixedRatio", crop.fixratio, keyFile);
        saveToKeyfile(!pedited || pedited->crop.ratio, "Crop", "Ratio", crop.ratio, keyFile);
        saveToKeyfile(!pedited || pedited->crop.orientation, "Crop", "Orientation", crop.orientation, keyFile);
        saveToKeyfile(!pedited || pedited->crop.guide, "Crop", "Guide", crop.guide, keyFile);

// Coarse transformation
        saveToKeyfile(!pedited || pedited->coarse.rotate, "Coarse Transformation", "Rotate", coarse.rotate, keyFile);
        saveToKeyfile(!pedited || pedited->coarse.hflip, "Coarse Transformation", "HorizontalFlip", coarse.hflip, keyFile);
        saveToKeyfile(!pedited || pedited->coarse.vflip, "Coarse Transformation", "VerticalFlip", coarse.vflip, keyFile);

// Common properties for transformations
        saveToKeyfile(!pedited || pedited->commonTrans.autofill, "Common Properties for Transformations", "AutoFill", commonTrans.autofill, keyFile);

// Rotation
        saveToKeyfile(!pedited || pedited->rotate.degree, "Rotation", "Degree", rotate.degree, keyFile);

// Distortion
        saveToKeyfile(!pedited || pedited->distortion.amount, "Distortion", "Amount", distortion.amount, keyFile);

// Lens profile
        saveToKeyfile(!pedited || pedited->lensProf.lcMode, "LensProfile", "LcMode", lensProf.getMethodString(lensProf.lcMode), keyFile);
        saveToKeyfile(!pedited || pedited->lensProf.lcpFile, "LensProfile", "LCPFile", relativePathIfInside(fname, fnameAbsolute, lensProf.lcpFile), keyFile);
        saveToKeyfile(!pedited || pedited->lensProf.useDist, "LensProfile", "UseDistortion", lensProf.useDist, keyFile);
        saveToKeyfile(!pedited || pedited->lensProf.useVign, "LensProfile", "UseVignette", lensProf.useVign, keyFile);
        saveToKeyfile(!pedited || pedited->lensProf.useCA, "LensProfile", "UseCA", lensProf.useCA, keyFile);
        saveToKeyfile(!pedited || pedited->lensProf.lfCameraMake, "LensProfile", "LFCameraMake", lensProf.lfCameraMake, keyFile);
        saveToKeyfile(!pedited || pedited->lensProf.lfCameraModel, "LensProfile", "LFCameraModel", lensProf.lfCameraModel, keyFile);
        saveToKeyfile(!pedited || pedited->lensProf.lfLens, "LensProfile", "LFLens", lensProf.lfLens, keyFile);

// Perspective correction
        saveToKeyfile(!pedited || pedited->perspective.horizontal, "Perspective", "Horizontal", perspective.horizontal, keyFile);
        saveToKeyfile(!pedited || pedited->perspective.vertical, "Perspective", "Vertical", perspective.vertical, keyFile);

// Gradient
        saveToKeyfile(!pedited || pedited->gradient.enabled, "Gradient", "Enabled", gradient.enabled, keyFile);
        saveToKeyfile(!pedited || pedited->gradient.degree, "Gradient", "Degree", gradient.degree, keyFile);
        saveToKeyfile(!pedited || pedited->gradient.feather, "Gradient", "Feather", gradient.feather, keyFile);
        saveToKeyfile(!pedited || pedited->gradient.strength, "Gradient", "Strength", gradient.strength, keyFile);
        saveToKeyfile(!pedited || pedited->gradient.centerX, "Gradient", "CenterX", gradient.centerX, keyFile);
        saveToKeyfile(!pedited || pedited->gradient.centerY, "Gradient", "CenterY", gradient.centerY, keyFile);

// Post-crop vignette
        saveToKeyfile(!pedited || pedited->pcvignette.enabled, "PCVignette", "Enabled", pcvignette.enabled, keyFile);
        saveToKeyfile(!pedited || pedited->pcvignette.strength, "PCVignette", "Strength", pcvignette.strength, keyFile);
        saveToKeyfile(!pedited || pedited->pcvignette.feather, "PCVignette", "Feather", pcvignette.feather, keyFile);
        saveToKeyfile(!pedited || pedited->pcvignette.roundness, "PCVignette", "Roundness", pcvignette.roundness, keyFile);

// C/A correction
        saveToKeyfile(!pedited || pedited->cacorrection.red, "CACorrection", "Red", cacorrection.red, keyFile);
        saveToKeyfile(!pedited || pedited->cacorrection.blue, "CACorrection", "Blue", cacorrection.blue, keyFile);

// Vignetting correction
        saveToKeyfile(!pedited || pedited->vignetting.amount, "Vignetting Correction", "Amount", vignetting.amount, keyFile);
        saveToKeyfile(!pedited || pedited->vignetting.radius, "Vignetting Correction", "Radius", vignetting.radius, keyFile);
        saveToKeyfile(!pedited || pedited->vignetting.strength, "Vignetting Correction", "Strength", vignetting.strength, keyFile);
        saveToKeyfile(!pedited || pedited->vignetting.centerX, "Vignetting Correction", "CenterX", vignetting.centerX, keyFile);
        saveToKeyfile(!pedited || pedited->vignetting.centerY, "Vignetting Correction", "CenterY", vignetting.centerY, keyFile);

// Resize
        saveToKeyfile(!pedited || pedited->resize.enabled, "Resize", "Enabled", resize.enabled, keyFile);
        saveToKeyfile(!pedited || pedited->resize.scale, "Resize", "Scale", resize.scale, keyFile);
        saveToKeyfile(!pedited || pedited->resize.appliesTo, "Resize", "AppliesTo", resize.appliesTo, keyFile);
        saveToKeyfile(!pedited || pedited->resize.method, "Resize", "Method", resize.method, keyFile);
        saveToKeyfile(!pedited || pedited->resize.dataspec, "Resize", "DataSpecified", resize.dataspec, keyFile);
        saveToKeyfile(!pedited || pedited->resize.width, "Resize", "Width", resize.width, keyFile);
        saveToKeyfile(!pedited || pedited->resize.height, "Resize", "Height", resize.height, keyFile);
        saveToKeyfile(!pedited || pedited->resize.allowUpscaling, "Resize", "AllowUpscaling", resize.allowUpscaling, keyFile);

// Post resize sharpening
        saveToKeyfile(!pedited || pedited->prsharpening.enabled, "PostResizeSharpening", "Enabled", prsharpening.enabled, keyFile);
        saveToKeyfile(!pedited || pedited->prsharpening.contrast, "PostResizeSharpening", "Contrast", prsharpening.contrast, keyFile);
        saveToKeyfile(!pedited || pedited->prsharpening.method, "PostResizeSharpening", "Method", prsharpening.method, keyFile);
        saveToKeyfile(!pedited || pedited->prsharpening.radius, "PostResizeSharpening", "Radius", prsharpening.radius, keyFile);
        saveToKeyfile(!pedited || pedited->prsharpening.amount, "PostResizeSharpening", "Amount", prsharpening.amount, keyFile);
        saveToKeyfile(!pedited || pedited->prsharpening.threshold, "PostResizeSharpening", "Threshold", prsharpening.threshold.toVector(), keyFile);
        saveToKeyfile(!pedited || pedited->prsharpening.edgesonly, "PostResizeSharpening", "OnlyEdges", prsharpening.edgesonly, keyFile);
        saveToKeyfile(!pedited || pedited->prsharpening.edges_radius, "PostResizeSharpening", "EdgedetectionRadius", prsharpening.edges_radius, keyFile);
        saveToKeyfile(!pedited || pedited->prsharpening.edges_tolerance, "PostResizeSharpening", "EdgeTolerance", prsharpening.edges_tolerance, keyFile);
        saveToKeyfile(!pedited || pedited->prsharpening.halocontrol, "PostResizeSharpening", "HalocontrolEnabled", prsharpening.halocontrol, keyFile);
        saveToKeyfile(!pedited || pedited->prsharpening.halocontrol_amount, "PostResizeSharpening", "HalocontrolAmount", prsharpening.halocontrol_amount, keyFile);
        saveToKeyfile(!pedited || pedited->prsharpening.deconvradius, "PostResizeSharpening", "DeconvRadius", prsharpening.deconvradius, keyFile);
        saveToKeyfile(!pedited || pedited->prsharpening.deconvamount, "PostResizeSharpening", "DeconvAmount", prsharpening.deconvamount, keyFile);
        saveToKeyfile(!pedited || pedited->prsharpening.deconvdamping, "PostResizeSharpening", "DeconvDamping", prsharpening.deconvdamping, keyFile);
        saveToKeyfile(!pedited || pedited->prsharpening.deconviter, "PostResizeSharpening", "DeconvIterations", prsharpening.deconviter, keyFile);

// Color management
        saveToKeyfile(!pedited || pedited->icm.input, "Color Management", "InputProfile", relativePathIfInside(fname, fnameAbsolute, icm.input), keyFile);
        saveToKeyfile(!pedited || pedited->icm.toneCurve, "Color Management", "ToneCurve", icm.toneCurve, keyFile);
        saveToKeyfile(!pedited || pedited->icm.applyLookTable, "Color Management", "ApplyLookTable", icm.applyLookTable, keyFile);
        saveToKeyfile(!pedited || pedited->icm.applyBaselineExposureOffset, "Color Management", "ApplyBaselineExposureOffset", icm.applyBaselineExposureOffset, keyFile);
        saveToKeyfile(!pedited || pedited->icm.applyHueSatMap, "Color Management", "ApplyHueSatMap", icm.applyHueSatMap, keyFile);
        saveToKeyfile(!pedited || pedited->icm.dcpIlluminant, "Color Management", "DCPIlluminant", icm.dcpIlluminant, keyFile);
        saveToKeyfile(!pedited || pedited->icm.working, "Color Management", "WorkingProfile", icm.working, keyFile);
        saveToKeyfile(!pedited || pedited->icm.output, "Color Management", "OutputProfile", icm.output, keyFile);
        saveToKeyfile(
            !pedited || pedited->icm.outputIntent,
            "Color Management",
        "OutputProfileIntent", {
            {RI_PERCEPTUAL, "Perceptual"},
            {RI_RELATIVE, "Relative"},
            {RI_SATURATION, "Saturation"},
            {RI_ABSOLUTE, "Absolute"}

        },
        icm.outputIntent,
        keyFile
        );
        saveToKeyfile(!pedited || pedited->icm.outputBPC, "Color Management", "OutputBPC", icm.outputBPC, keyFile);
        saveToKeyfile(!pedited || pedited->icm.gamma, "Color Management", "Gammafree", icm.gamma, keyFile);
        saveToKeyfile(!pedited || pedited->icm.freegamma, "Color Management", "Freegamma", icm.freegamma, keyFile);
        saveToKeyfile(!pedited || pedited->icm.gampos, "Color Management", "GammaValue", icm.gampos, keyFile);
        saveToKeyfile(!pedited || pedited->icm.slpos, "Color Management", "GammaSlope", icm.slpos, keyFile);

// Wavelet
        saveToKeyfile(!pedited || pedited->wavelet.enabled, "Wavelet", "Enabled", wavelet.enabled, keyFile);
        saveToKeyfile(!pedited || pedited->wavelet.strength, "Wavelet", "Strength", wavelet.strength, keyFile);
        saveToKeyfile(!pedited || pedited->wavelet.balance, "Wavelet", "Balance", wavelet.balance, keyFile);
        saveToKeyfile(!pedited || pedited->wavelet.iter, "Wavelet", "Iter", wavelet.iter, keyFile);
        saveToKeyfile(!pedited || pedited->wavelet.thres, "Wavelet", "MaxLev", wavelet.thres, keyFile);
        saveToKeyfile(!pedited || pedited->wavelet.Tilesmethod, "Wavelet", "TilesMethod", wavelet.Tilesmethod, keyFile);
        saveToKeyfile(!pedited || pedited->wavelet.daubcoeffmethod, "Wavelet", "DaubMethod", wavelet.daubcoeffmethod, keyFile);
        saveToKeyfile(!pedited || pedited->wavelet.CLmethod, "Wavelet", "ChoiceLevMethod", wavelet.CLmethod, keyFile);
        saveToKeyfile(!pedited || pedited->wavelet.Backmethod, "Wavelet", "BackMethod", wavelet.Backmethod, keyFile);
        saveToKeyfile(!pedited || pedited->wavelet.Lmethod, "Wavelet", "LevMethod", wavelet.Lmethod, keyFile);
        saveToKeyfile(!pedited || pedited->wavelet.Dirmethod, "Wavelet", "DirMethod", wavelet.Dirmethod, keyFile);
        saveToKeyfile(!pedited || pedited->wavelet.greenhigh, "Wavelet", "CBgreenhigh", wavelet.greenhigh, keyFile);
        saveToKeyfile(!pedited || pedited->wavelet.greenmed, "Wavelet", "CBgreenmed", wavelet.greenmed, keyFile);
        saveToKeyfile(!pedited || pedited->wavelet.greenlow, "Wavelet", "CBgreenlow", wavelet.greenlow, keyFile);
        saveToKeyfile(!pedited || pedited->wavelet.bluehigh, "Wavelet", "CBbluehigh", wavelet.bluehigh, keyFile);
        saveToKeyfile(!pedited || pedited->wavelet.bluemed, "Wavelet", "CBbluemed", wavelet.bluemed, keyFile);
        saveToKeyfile(!pedited || pedited->wavelet.bluelow, "Wavelet", "CBbluelow", wavelet.bluelow, keyFile);
        saveToKeyfile(!pedited || pedited->wavelet.expcontrast, "Wavelet", "Expcontrast", wavelet.expcontrast, keyFile);
        saveToKeyfile(!pedited || pedited->wavelet.expchroma, "Wavelet", "Expchroma", wavelet.expchroma, keyFile);
        saveToKeyfile(!pedited || pedited->wavelet.expedge, "Wavelet", "Expedge", wavelet.expedge, keyFile);
        saveToKeyfile(!pedited || pedited->wavelet.expresid, "Wavelet", "Expresid", wavelet.expresid, keyFile);
        saveToKeyfile(!pedited || pedited->wavelet.expfinal, "Wavelet", "Expfinal", wavelet.expfinal, keyFile);
        saveToKeyfile(!pedited || pedited->wavelet.exptoning, "Wavelet", "Exptoning", wavelet.exptoning, keyFile);
        saveToKeyfile(!pedited || pedited->wavelet.expnoise, "Wavelet", "Expnoise", wavelet.expnoise, keyFile);

        for (int i = 0; i < 9; i++) {
            std::stringstream ss;
            ss << "Contrast" << (i + 1);

            saveToKeyfile(!pedited || pedited->wavelet.c[i], "Wavelet", ss.str(), wavelet.c[i], keyFile);
        }

        for (int i = 0; i < 9; i++) {
            std::stringstream ss;
            ss << "Chroma" << (i + 1);

            saveToKeyfile(!pedited || pedited->wavelet.ch[i], "Wavelet", ss.str(), wavelet.ch[i], keyFile);
        }

        saveToKeyfile(!pedited || pedited->wavelet.sup, "Wavelet", "ContExtra", wavelet.sup, keyFile);
        saveToKeyfile(!pedited || pedited->wavelet.HSmethod, "Wavelet", "HSMethod", wavelet.HSmethod, keyFile);
        saveToKeyfile(!pedited || pedited->wavelet.hllev, "Wavelet", "HLRange", wavelet.hllev.toVector(), keyFile);
        saveToKeyfile(!pedited || pedited->wavelet.bllev, "Wavelet", "SHRange", wavelet.bllev.toVector(), keyFile);
        saveToKeyfile(!pedited || pedited->wavelet.edgcont, "Wavelet", "Edgcont", wavelet.edgcont.toVector(), keyFile);
        saveToKeyfile(!pedited || pedited->wavelet.level0noise, "Wavelet", "Level0noise", wavelet.level0noise.toVector(), keyFile);
        saveToKeyfile(!pedited || pedited->wavelet.level1noise, "Wavelet", "Level1noise", wavelet.level1noise.toVector(), keyFile);
        saveToKeyfile(!pedited || pedited->wavelet.level2noise, "Wavelet", "Level2noise", wavelet.level2noise.toVector(), keyFile);
        saveToKeyfile(!pedited || pedited->wavelet.level3noise, "Wavelet", "Level3noise", wavelet.level3noise.toVector(), keyFile);
        saveToKeyfile(!pedited || pedited->wavelet.threshold, "Wavelet", "ThresholdHighlight", wavelet.threshold, keyFile);
        saveToKeyfile(!pedited || pedited->wavelet.threshold2, "Wavelet", "ThresholdShadow", wavelet.threshold2, keyFile);
        saveToKeyfile(!pedited || pedited->wavelet.edgedetect, "Wavelet", "Edgedetect", wavelet.edgedetect, keyFile);
        saveToKeyfile(!pedited || pedited->wavelet.edgedetectthr, "Wavelet", "Edgedetectthr", wavelet.edgedetectthr, keyFile);
        saveToKeyfile(!pedited || pedited->wavelet.edgedetectthr2, "Wavelet", "EdgedetectthrHi", wavelet.edgedetectthr2, keyFile);
        saveToKeyfile(!pedited || pedited->wavelet.edgesensi, "Wavelet", "Edgesensi", wavelet.edgesensi, keyFile);
        saveToKeyfile(!pedited || pedited->wavelet.edgeampli, "Wavelet", "Edgeampli", wavelet.edgeampli, keyFile);
        saveToKeyfile(!pedited || pedited->wavelet.chroma, "Wavelet", "ThresholdChroma", wavelet.chroma, keyFile);
        saveToKeyfile(!pedited || pedited->wavelet.CHmethod, "Wavelet", "CHromaMethod", wavelet.CHmethod, keyFile);
        saveToKeyfile(!pedited || pedited->wavelet.Medgreinf, "Wavelet", "Medgreinf", wavelet.Medgreinf, keyFile);
        saveToKeyfile(!pedited || pedited->wavelet.CHSLmethod, "Wavelet", "CHSLromaMethod", wavelet.CHSLmethod, keyFile);
        saveToKeyfile(!pedited || pedited->wavelet.EDmethod, "Wavelet", "EDMethod", wavelet.EDmethod, keyFile);
        saveToKeyfile(!pedited || pedited->wavelet.NPmethod, "Wavelet", "NPMethod", wavelet.NPmethod, keyFile);
        saveToKeyfile(!pedited || pedited->wavelet.BAmethod, "Wavelet", "BAMethod", wavelet.BAmethod, keyFile);
        saveToKeyfile(!pedited || pedited->wavelet.TMmethod, "Wavelet", "TMMethod", wavelet.TMmethod, keyFile);
        saveToKeyfile(!pedited || pedited->wavelet.chro, "Wavelet", "ChromaLink", wavelet.chro, keyFile);
        saveToKeyfile(!pedited || pedited->wavelet.ccwcurve, "Wavelet", "ContrastCurve", wavelet.ccwcurve, keyFile);
        saveToKeyfile(!pedited || pedited->wavelet.pastlev, "Wavelet", "Pastlev", wavelet.pastlev.toVector(), keyFile);
        saveToKeyfile(!pedited || pedited->wavelet.satlev, "Wavelet", "Satlev", wavelet.satlev.toVector(), keyFile);
        saveToKeyfile(!pedited || pedited->wavelet.opacityCurveRG, "Wavelet", "OpacityCurveRG", wavelet.opacityCurveRG, keyFile);
        saveToKeyfile(!pedited || pedited->wavelet.opacityCurveBY, "Wavelet", "OpacityCurveBY", wavelet.opacityCurveBY, keyFile);
        saveToKeyfile(!pedited || pedited->wavelet.opacityCurveW, "Wavelet", "OpacityCurveW", wavelet.opacityCurveW, keyFile);
        saveToKeyfile(!pedited || pedited->wavelet.opacityCurveWL, "Wavelet", "OpacityCurveWL", wavelet.opacityCurveWL, keyFile);
        saveToKeyfile(!pedited || pedited->wavelet.hhcurve, "Wavelet", "HHcurve", wavelet.hhcurve, keyFile);
        saveToKeyfile(!pedited || pedited->wavelet.Chcurve, "Wavelet", "CHcurve", wavelet.Chcurve, keyFile);
        saveToKeyfile(!pedited || pedited->wavelet.wavclCurve, "Wavelet", "WavclCurve", wavelet.wavclCurve, keyFile);
        saveToKeyfile(!pedited || pedited->wavelet.median, "Wavelet", "Median", wavelet.median, keyFile);
        saveToKeyfile(!pedited || pedited->wavelet.medianlev, "Wavelet", "Medianlev", wavelet.medianlev, keyFile);
        saveToKeyfile(!pedited || pedited->wavelet.linkedg, "Wavelet", "Linkedg", wavelet.linkedg, keyFile);
        saveToKeyfile(!pedited || pedited->wavelet.cbenab, "Wavelet", "CBenab", wavelet.cbenab, keyFile);
        saveToKeyfile(!pedited || pedited->wavelet.lipst, "Wavelet", "Lipst", wavelet.lipst, keyFile);
        saveToKeyfile(!pedited || pedited->wavelet.skinprotect, "Wavelet", "Skinprotect", wavelet.skinprotect, keyFile);
        saveToKeyfile(!pedited || pedited->wavelet.hueskin, "Wavelet", "Hueskin", wavelet.hueskin.toVector(), keyFile);
        saveToKeyfile(!pedited || pedited->wavelet.edgrad, "Wavelet", "Edgrad", wavelet.edgrad, keyFile);
        saveToKeyfile(!pedited || pedited->wavelet.edgval, "Wavelet", "Edgval", wavelet.edgval, keyFile);
        saveToKeyfile(!pedited || pedited->wavelet.edgthresh, "Wavelet", "ThrEdg", wavelet.edgthresh, keyFile);
        saveToKeyfile(!pedited || pedited->wavelet.avoid, "Wavelet", "AvoidColorShift", wavelet.avoid, keyFile);
        saveToKeyfile(!pedited || pedited->wavelet.tmr, "Wavelet", "TMr", wavelet.tmr, keyFile);
        saveToKeyfile(!pedited || pedited->wavelet.rescon, "Wavelet", "ResidualcontShadow", wavelet.rescon, keyFile);
        saveToKeyfile(!pedited || pedited->wavelet.resconH, "Wavelet", "ResidualcontHighlight", wavelet.resconH, keyFile);
        saveToKeyfile(!pedited || pedited->wavelet.thr, "Wavelet", "ThresholdResidShadow", wavelet.thr, keyFile);
        saveToKeyfile(!pedited || pedited->wavelet.thrH, "Wavelet", "ThresholdResidHighLight", wavelet.thrH, keyFile);
        saveToKeyfile(!pedited || pedited->wavelet.reschro, "Wavelet", "Residualchroma", wavelet.reschro, keyFile);
        saveToKeyfile(!pedited || pedited->wavelet.tmrs, "Wavelet", "ResidualTM", wavelet.tmrs, keyFile);
        saveToKeyfile(!pedited || pedited->wavelet.gamma, "Wavelet", "Residualgamma", wavelet.gamma, keyFile);
        saveToKeyfile(!pedited || pedited->wavelet.sky, "Wavelet", "HueRangeResidual", wavelet.sky, keyFile);
        saveToKeyfile(!pedited || pedited->wavelet.hueskin2, "Wavelet", "HueRange", wavelet.hueskin2.toVector(), keyFile);
        saveToKeyfile(!pedited || pedited->wavelet.contrast, "Wavelet", "Contrast", wavelet.contrast, keyFile);

// Directional pyramid equalizer
        saveToKeyfile(!pedited || pedited->dirpyrequalizer.enabled, "Directional Pyramid Equalizer", "Enabled", dirpyrequalizer.enabled, keyFile);
        saveToKeyfile(!pedited || pedited->dirpyrequalizer.gamutlab, "Directional Pyramid Equalizer", "Gamutlab", dirpyrequalizer.gamutlab, keyFile);
        saveToKeyfile(!pedited || pedited->dirpyrequalizer.cbdlMethod, "Directional Pyramid Equalizer", "cbdlMethod", dirpyrequalizer.cbdlMethod, keyFile);

        for (int i = 0; i < 6; i++) {
            std::stringstream ss;
            ss << "Mult" << i;

            saveToKeyfile(!pedited || pedited->dirpyrequalizer.mult[i], "Directional Pyramid Equalizer", ss.str(), dirpyrequalizer.mult[i], keyFile);
        }

        saveToKeyfile(!pedited || pedited->dirpyrequalizer.threshold, "Directional Pyramid Equalizer", "Threshold", dirpyrequalizer.threshold, keyFile);
        saveToKeyfile(!pedited || pedited->dirpyrequalizer.skinprotect, "Directional Pyramid Equalizer", "Skinprotect", dirpyrequalizer.skinprotect, keyFile);
        saveToKeyfile(!pedited || pedited->dirpyrequalizer.hueskin, "Directional Pyramid Equalizer", "Hueskin", dirpyrequalizer.hueskin.toVector(), keyFile);

// HSV Equalizer
        saveToKeyfile(!pedited || pedited->hsvequalizer.enabled, "HSV Equalizer", "Enabled", hsvequalizer.enabled, keyFile);
        saveToKeyfile(!pedited || pedited->hsvequalizer.hcurve, "HSV Equalizer", "HCurve", hsvequalizer.hcurve, keyFile);
        saveToKeyfile(!pedited || pedited->hsvequalizer.scurve, "HSV Equalizer", "SCurve", hsvequalizer.scurve, keyFile);
        saveToKeyfile(!pedited || pedited->hsvequalizer.vcurve, "HSV Equalizer", "VCurve", hsvequalizer.vcurve, keyFile);

// Soft Light
        saveToKeyfile(!pedited || pedited->softlight.enabled, "SoftLight", "Enabled", softlight.enabled, keyFile);
        saveToKeyfile(!pedited || pedited->softlight.strength, "SoftLight", "Strength", softlight.strength, keyFile);

// Film simulation
        saveToKeyfile(!pedited || pedited->filmSimulation.enabled, "Film Simulation", "Enabled", filmSimulation.enabled, keyFile);
        saveToKeyfile(!pedited || pedited->filmSimulation.clutFilename, "Film Simulation", "ClutFilename", filmSimulation.clutFilename, keyFile);
        saveToKeyfile(!pedited || pedited->filmSimulation.strength, "Film Simulation", "Strength", filmSimulation.strength, keyFile);

        saveToKeyfile(!pedited || pedited->rgbCurves.enabled, "RGB Curves", "Enabled", rgbCurves.enabled, keyFile);
        saveToKeyfile(!pedited || pedited->rgbCurves.lumamode, "RGB Curves", "LumaMode", rgbCurves.lumamode, keyFile);
        saveToKeyfile(!pedited || pedited->rgbCurves.rcurve, "RGB Curves", "rCurve", rgbCurves.rcurve, keyFile);
        saveToKeyfile(!pedited || pedited->rgbCurves.gcurve, "RGB Curves", "gCurve", rgbCurves.gcurve, keyFile);
        saveToKeyfile(!pedited || pedited->rgbCurves.bcurve, "RGB Curves", "bCurve", rgbCurves.bcurve, keyFile);

// Color toning
        saveToKeyfile(!pedited || pedited->colorToning.enabled, "ColorToning", "Enabled", colorToning.enabled, keyFile);
        saveToKeyfile(!pedited || pedited->colorToning.method, "ColorToning", "Method", colorToning.method, keyFile);
        saveToKeyfile(!pedited || pedited->colorToning.lumamode, "ColorToning", "Lumamode", colorToning.lumamode, keyFile);
        saveToKeyfile(!pedited || pedited->colorToning.twocolor, "ColorToning", "Twocolor", colorToning.twocolor, keyFile);
        saveToKeyfile(!pedited || pedited->colorToning.redlow, "ColorToning", "Redlow", colorToning.redlow, keyFile);
        saveToKeyfile(!pedited || pedited->colorToning.greenlow, "ColorToning", "Greenlow", colorToning.greenlow, keyFile);
        saveToKeyfile(!pedited || pedited->colorToning.bluelow, "ColorToning", "Bluelow", colorToning.bluelow, keyFile);
        saveToKeyfile(!pedited || pedited->colorToning.satlow, "ColorToning", "Satlow", colorToning.satlow, keyFile);
        saveToKeyfile(!pedited || pedited->colorToning.balance, "ColorToning", "Balance", colorToning.balance, keyFile);
        saveToKeyfile(!pedited || pedited->colorToning.sathigh, "ColorToning", "Sathigh", colorToning.sathigh, keyFile);
        saveToKeyfile(!pedited || pedited->colorToning.redmed, "ColorToning", "Redmed", colorToning.redmed, keyFile);
        saveToKeyfile(!pedited || pedited->colorToning.greenmed, "ColorToning", "Greenmed", colorToning.greenmed, keyFile);
        saveToKeyfile(!pedited || pedited->colorToning.bluemed, "ColorToning", "Bluemed", colorToning.bluemed, keyFile);
        saveToKeyfile(!pedited || pedited->colorToning.redhigh, "ColorToning", "Redhigh", colorToning.redhigh, keyFile);
        saveToKeyfile(!pedited || pedited->colorToning.greenhigh, "ColorToning", "Greenhigh", colorToning.greenhigh, keyFile);
        saveToKeyfile(!pedited || pedited->colorToning.bluehigh, "ColorToning", "Bluehigh", colorToning.bluehigh, keyFile);
        saveToKeyfile(!pedited || pedited->colorToning.autosat, "ColorToning", "Autosat", colorToning.autosat, keyFile);
        saveToKeyfile(!pedited || pedited->colorToning.opacityCurve, "ColorToning", "OpacityCurve", colorToning.opacityCurve, keyFile);
        saveToKeyfile(!pedited || pedited->colorToning.colorCurve, "ColorToning", "ColorCurve", colorToning.colorCurve, keyFile);
        saveToKeyfile(!pedited || pedited->colorToning.satprotectionthreshold, "ColorToning", "SatProtectionThreshold", colorToning.satProtectionThreshold, keyFile);
        saveToKeyfile(!pedited || pedited->colorToning.saturatedopacity, "ColorToning", "SaturatedOpacity", colorToning.saturatedOpacity, keyFile);
        saveToKeyfile(!pedited || pedited->colorToning.strength, "ColorToning", "Strength", colorToning.strength, keyFile);
        saveToKeyfile(!pedited || pedited->colorToning.hlColSat, "ColorToning", "HighlightsColorSaturation", colorToning.hlColSat.toVector(), keyFile);
        saveToKeyfile(!pedited || pedited->colorToning.shadowsColSat, "ColorToning", "ShadowsColorSaturation", colorToning.shadowsColSat.toVector(), keyFile);
        saveToKeyfile(!pedited || pedited->colorToning.clcurve, "ColorToning", "ClCurve", colorToning.clcurve, keyFile);
        saveToKeyfile(!pedited || pedited->colorToning.cl2curve, "ColorToning", "Cl2Curve", colorToning.cl2curve, keyFile);
        saveToKeyfile(!pedited || pedited->colorToning.labgridALow, "ColorToning", "LabGridALow", colorToning.labgridALow, keyFile);
        saveToKeyfile(!pedited || pedited->colorToning.labgridBLow, "ColorToning", "LabGridBLow", colorToning.labgridBLow, keyFile);
        saveToKeyfile(!pedited || pedited->colorToning.labgridAHigh, "ColorToning", "LabGridAHigh", colorToning.labgridAHigh, keyFile);
        saveToKeyfile(!pedited || pedited->colorToning.labgridBHigh, "ColorToning", "LabGridBHigh", colorToning.labgridBHigh, keyFile);

// Raw
        saveToKeyfile(!pedited || pedited->raw.darkFrame, "RAW", "DarkFrame", relativePathIfInside(fname, fnameAbsolute, raw.dark_frame), keyFile);
        saveToKeyfile(!pedited || pedited->raw.df_autoselect, "RAW", "DarkFrameAuto", raw.df_autoselect, keyFile);
        saveToKeyfile(!pedited || pedited->raw.ff_file, "RAW", "FlatFieldFile", relativePathIfInside(fname, fnameAbsolute, raw.ff_file), keyFile);
        saveToKeyfile(!pedited || pedited->raw.ff_AutoSelect, "RAW", "FlatFieldAutoSelect", raw.ff_AutoSelect, keyFile);
        saveToKeyfile(!pedited || pedited->raw.ff_BlurRadius, "RAW", "FlatFieldBlurRadius", raw.ff_BlurRadius, keyFile);
        saveToKeyfile(!pedited || pedited->raw.ff_BlurType, "RAW", "FlatFieldBlurType", raw.ff_BlurType, keyFile);
        saveToKeyfile(!pedited || pedited->raw.ff_AutoClipControl, "RAW", "FlatFieldAutoClipControl", raw.ff_AutoClipControl, keyFile);
        saveToKeyfile(!pedited || pedited->raw.ff_clipControl, "RAW", "FlatFieldClipControl", raw.ff_clipControl, keyFile);
        saveToKeyfile(!pedited || pedited->raw.ca_autocorrect, "RAW", "CA", raw.ca_autocorrect, keyFile);
        saveToKeyfile(!pedited || pedited->raw.cared, "RAW", "CARed", raw.cared, keyFile);
        saveToKeyfile(!pedited || pedited->raw.cablue, "RAW", "CABlue", raw.cablue, keyFile);
        saveToKeyfile(!pedited || pedited->raw.hotPixelFilter, "RAW", "HotPixelFilter", raw.hotPixelFilter, keyFile);
        saveToKeyfile(!pedited || pedited->raw.deadPixelFilter, "RAW", "DeadPixelFilter", raw.deadPixelFilter, keyFile);
        saveToKeyfile(!pedited || pedited->raw.hotdeadpix_thresh, "RAW", "HotDeadPixelThresh", raw.hotdeadpix_thresh, keyFile);
        saveToKeyfile(!pedited || pedited->raw.bayersensor.method, "RAW Bayer", "Method", raw.bayersensor.method, keyFile);
        saveToKeyfile(!pedited || pedited->raw.bayersensor.border, "RAW Bayer", "Border", raw.bayersensor.border, keyFile);
        saveToKeyfile(!pedited || pedited->raw.bayersensor.imageNum, "RAW Bayer", "ImageNum", raw.bayersensor.imageNum + 1, keyFile);
        saveToKeyfile(!pedited || pedited->raw.bayersensor.ccSteps, "RAW Bayer", "CcSteps", raw.bayersensor.ccSteps, keyFile);
        saveToKeyfile(!pedited || pedited->raw.bayersensor.exBlack0, "RAW Bayer", "PreBlack0", raw.bayersensor.black0, keyFile);
        saveToKeyfile(!pedited || pedited->raw.bayersensor.exBlack1, "RAW Bayer", "PreBlack1", raw.bayersensor.black1, keyFile);
        saveToKeyfile(!pedited || pedited->raw.bayersensor.exBlack2, "RAW Bayer", "PreBlack2", raw.bayersensor.black2, keyFile);
        saveToKeyfile(!pedited || pedited->raw.bayersensor.exBlack3, "RAW Bayer", "PreBlack3", raw.bayersensor.black3, keyFile);
        saveToKeyfile(!pedited || pedited->raw.bayersensor.exTwoGreen, "RAW Bayer", "PreTwoGreen", raw.bayersensor.twogreen, keyFile);
        saveToKeyfile(!pedited || pedited->raw.bayersensor.linenoise, "RAW Bayer", "LineDenoise", raw.bayersensor.linenoise, keyFile);
        saveToKeyfile(!pedited || pedited->raw.bayersensor.linenoise, "RAW Bayer", "LineDenoiseDirection", toUnderlying(raw.bayersensor.linenoiseDirection), keyFile);
        saveToKeyfile(!pedited || pedited->raw.bayersensor.greenEq, "RAW Bayer", "GreenEqThreshold", raw.bayersensor.greenthresh, keyFile);
        saveToKeyfile(!pedited || pedited->raw.bayersensor.dcbIterations, "RAW Bayer", "DCBIterations", raw.bayersensor.dcb_iterations, keyFile);
        saveToKeyfile(!pedited || pedited->raw.bayersensor.dcbEnhance, "RAW Bayer", "DCBEnhance", raw.bayersensor.dcb_enhance, keyFile);
        saveToKeyfile(!pedited || pedited->raw.bayersensor.lmmseIterations, "RAW Bayer", "LMMSEIterations", raw.bayersensor.lmmse_iterations, keyFile);
        saveToKeyfile(!pedited || pedited->raw.bayersensor.dualDemosaicContrast, "RAW Bayer", "DualDemosaicContrast", raw.bayersensor.dualDemosaicContrast, keyFile);
        saveToKeyfile(!pedited || pedited->raw.bayersensor.pixelShiftMotionCorrectionMethod, "RAW Bayer", "PixelShiftMotionCorrectionMethod", toUnderlying(raw.bayersensor.pixelShiftMotionCorrectionMethod), keyFile);
        saveToKeyfile(!pedited || pedited->raw.bayersensor.pixelShiftEperIso, "RAW Bayer", "PixelShiftEperIso", raw.bayersensor.pixelShiftEperIso, keyFile);
        saveToKeyfile(!pedited || pedited->raw.bayersensor.pixelShiftSigma, "RAW Bayer", "PixelShiftSigma", raw.bayersensor.pixelShiftSigma, keyFile);
        saveToKeyfile(!pedited || pedited->raw.bayersensor.pixelShiftShowMotion, "RAW Bayer", "PixelShiftShowMotion", raw.bayersensor.pixelShiftShowMotion, keyFile);
        saveToKeyfile(!pedited || pedited->raw.bayersensor.pixelShiftShowMotionMaskOnly, "RAW Bayer", "PixelShiftShowMotionMaskOnly", raw.bayersensor.pixelShiftShowMotionMaskOnly, keyFile);
        saveToKeyfile(!pedited || pedited->raw.bayersensor.pixelShiftHoleFill, "RAW Bayer", "pixelShiftHoleFill", raw.bayersensor.pixelShiftHoleFill, keyFile);
        saveToKeyfile(!pedited || pedited->raw.bayersensor.pixelShiftMedian, "RAW Bayer", "pixelShiftMedian", raw.bayersensor.pixelShiftMedian, keyFile);
        saveToKeyfile(!pedited || pedited->raw.bayersensor.pixelShiftGreen, "RAW Bayer", "pixelShiftGreen", raw.bayersensor.pixelShiftGreen, keyFile);
        saveToKeyfile(!pedited || pedited->raw.bayersensor.pixelShiftBlur, "RAW Bayer", "pixelShiftBlur", raw.bayersensor.pixelShiftBlur, keyFile);
        saveToKeyfile(!pedited || pedited->raw.bayersensor.pixelShiftSmooth, "RAW Bayer", "pixelShiftSmoothFactor", raw.bayersensor.pixelShiftSmoothFactor, keyFile);
        saveToKeyfile(!pedited || pedited->raw.bayersensor.pixelShiftEqualBright, "RAW Bayer", "pixelShiftEqualBright", raw.bayersensor.pixelShiftEqualBright, keyFile);
        saveToKeyfile(!pedited || pedited->raw.bayersensor.pixelShiftEqualBrightChannel, "RAW Bayer", "pixelShiftEqualBrightChannel", raw.bayersensor.pixelShiftEqualBrightChannel, keyFile);
        saveToKeyfile(!pedited || pedited->raw.bayersensor.pixelShiftNonGreenCross, "RAW Bayer", "pixelShiftNonGreenCross", raw.bayersensor.pixelShiftNonGreenCross, keyFile);
        saveToKeyfile(!pedited || pedited->raw.bayersensor.pixelShiftDemosaicMethod, "RAW Bayer", "pixelShiftDemosaicMethod", raw.bayersensor.pixelShiftDemosaicMethod, keyFile);
        saveToKeyfile(!pedited || pedited->raw.bayersensor.pdafLinesFilter, "RAW Bayer", "PDAFLinesFilter", raw.bayersensor.pdafLinesFilter, keyFile);
        saveToKeyfile(!pedited || pedited->raw.xtranssensor.method, "RAW X-Trans", "Method", raw.xtranssensor.method, keyFile);
        saveToKeyfile(!pedited || pedited->raw.xtranssensor.dualDemosaicContrast, "RAW X-Trans", "DualDemosaicContrast", raw.xtranssensor.dualDemosaicContrast, keyFile);
        saveToKeyfile(!pedited || pedited->raw.xtranssensor.ccSteps, "RAW X-Trans", "CcSteps", raw.xtranssensor.ccSteps, keyFile);
        saveToKeyfile(!pedited || pedited->raw.xtranssensor.exBlackRed, "RAW X-Trans", "PreBlackRed", raw.xtranssensor.blackred, keyFile);
        saveToKeyfile(!pedited || pedited->raw.xtranssensor.exBlackGreen, "RAW X-Trans", "PreBlackGreen", raw.xtranssensor.blackgreen, keyFile);
        saveToKeyfile(!pedited || pedited->raw.xtranssensor.exBlackBlue, "RAW X-Trans", "PreBlackBlue", raw.xtranssensor.blackblue, keyFile);

// Raw exposition
        saveToKeyfile(!pedited || pedited->raw.exPos, "RAW", "PreExposure", raw.expos, keyFile);
        saveToKeyfile(!pedited || pedited->raw.exPreser, "RAW", "PrePreserv", raw.preser, keyFile);

// MetaData
        saveToKeyfile(!pedited || pedited->metadata.mode, "MetaData", "Mode", metadata.mode, keyFile);

// EXIF change list
        if (!pedited || pedited->exif) {
            for (ExifPairs::const_iterator i = exif.begin(); i != exif.end(); ++i) {
                keyFile.set_string("Exif", i->first, i->second);
            }
        }

// IPTC change list
        if (!pedited || pedited->iptc) {
            for (IPTCPairs::const_iterator i = iptc.begin(); i != iptc.end(); ++i) {
                Glib::ArrayHandle<Glib::ustring> values = i->second;
                keyFile.set_string_list("IPTC", i->first, values);
            }
        }

        sPParams = keyFile.to_data();

    } catch (Glib::KeyFileError&) {}

    if (sPParams.empty()) {
        return 1;
    }

    int error1, error2;
    error1 = write(fname, sPParams);

    if (!fname2.empty()) {

        error2 = write(fname2, sPParams);
        // If at least one file has been saved, it's a success
        return error1 & error2;
    } else {
        return error1;
    }
}

int ProcParams::load(const Glib::ustring& fname, ParamsEdited* pedited)
{
    setlocale(LC_NUMERIC, "C");  // to set decimal point to "."

    if (fname.empty()) {
        return 1;
    }

    Glib::KeyFile keyFile;

    try {
        if (pedited) {
            pedited->set(false);
        }

        if (!Glib::file_test(fname, Glib::FILE_TEST_EXISTS) ||
                !keyFile.load_from_file(fname)) {
            return 1;
        }

        ppVersion = PPVERSION;
        appVersion = RTVERSION;

        if (keyFile.has_group("Version")) {
            if (keyFile.has_key("Version", "AppVersion")) {
                appVersion = keyFile.get_string("Version", "AppVersion");
            }

            if (keyFile.has_key("Version", "Version")) {
                ppVersion = keyFile.get_integer("Version", "Version");
            }
        }

        if (keyFile.has_group("General")) {
            assignFromKeyfile(keyFile, "General", "Rank", pedited, rank, pedited->general.rank);
            assignFromKeyfile(keyFile, "General", "ColorLabel", pedited, colorlabel, pedited->general.colorlabel);
            assignFromKeyfile(keyFile, "General", "InTrash", pedited, inTrash, pedited->general.intrash);
        }

        if (keyFile.has_group("Exposure")) {
            if (ppVersion < PPVERSION_AEXP) {
                toneCurve.autoexp = false; // prevent execution of autoexp when opening file created with earlier versions of autoexp algorithm
            } else {
                assignFromKeyfile(keyFile, "Exposure", "Auto", pedited, toneCurve.autoexp, pedited->toneCurve.autoexp);
            }

            assignFromKeyfile(keyFile, "Exposure", "Clip", pedited, toneCurve.clip, pedited->toneCurve.clip);
            assignFromKeyfile(keyFile, "Exposure", "Compensation", pedited, toneCurve.expcomp, pedited->toneCurve.expcomp);
            assignFromKeyfile(keyFile, "Exposure", "Brightness", pedited, toneCurve.brightness, pedited->toneCurve.brightness);
            assignFromKeyfile(keyFile, "Exposure", "Contrast", pedited, toneCurve.contrast, pedited->toneCurve.contrast);
            assignFromKeyfile(keyFile, "Exposure", "Saturation", pedited, toneCurve.saturation, pedited->toneCurve.saturation);
            assignFromKeyfile(keyFile, "Exposure", "Black", pedited, toneCurve.black, pedited->toneCurve.black);
            assignFromKeyfile(keyFile, "Exposure", "HighlightCompr", pedited, toneCurve.hlcompr, pedited->toneCurve.hlcompr);
            assignFromKeyfile(keyFile, "Exposure", "HighlightComprThreshold", pedited, toneCurve.hlcomprthresh, pedited->toneCurve.hlcomprthresh);
            assignFromKeyfile(keyFile, "Exposure", "ShadowCompr", pedited, toneCurve.shcompr, pedited->toneCurve.shcompr);

            if (toneCurve.shcompr > 100) {
                toneCurve.shcompr = 100; // older pp3 files can have values above 100.
            }

            const std::map<std::string, ToneCurveParams::TcMode> tc_mapping = {
                {"Standard", ToneCurveParams::TcMode::STD},
                {"FilmLike", ToneCurveParams::TcMode::FILMLIKE},
                {"SatAndValueBlending", ToneCurveParams::TcMode::SATANDVALBLENDING},
                {"WeightedStd", ToneCurveParams::TcMode::WEIGHTEDSTD},
                {"Luminance", ToneCurveParams::TcMode::LUMINANCE},
                {"Perceptual", ToneCurveParams::TcMode::PERCEPTUAL}
            };

            assignFromKeyfile(keyFile, "Exposure", "CurveMode", pedited, tc_mapping, toneCurve.curveMode, pedited->toneCurve.curveMode);
            assignFromKeyfile(keyFile, "Exposure", "CurveMode2", pedited, tc_mapping, toneCurve.curveMode2, pedited->toneCurve.curveMode2);

            if (ppVersion > 200) {
                assignFromKeyfile(keyFile, "Exposure", "Curve", pedited, toneCurve.curve, pedited->toneCurve.curve);
                assignFromKeyfile(keyFile, "Exposure", "Curve2", pedited, toneCurve.curve2, pedited->toneCurve.curve2);
            }

            assignFromKeyfile(keyFile, "Exposure", "HistogramMatching", pedited, toneCurve.histmatching, pedited->toneCurve.histmatching);
            if (ppVersion < 340) {
                toneCurve.fromHistMatching = false;
                if (pedited) {
                    pedited->toneCurve.fromHistMatching = true;
                }
            } else {
                assignFromKeyfile(keyFile, "Exposure", "FromHistogramMatching", pedited, toneCurve.fromHistMatching, pedited->toneCurve.fromHistMatching);
            }
            assignFromKeyfile(keyFile, "Exposure", "ClampOOG", pedited, toneCurve.clampOOG, pedited->toneCurve.clampOOG);
        }

        if (keyFile.has_group("HLRecovery")) {
            assignFromKeyfile(keyFile, "HLRecovery", "Enabled", pedited, toneCurve.hrenabled, pedited->toneCurve.hrenabled);
            assignFromKeyfile(keyFile, "HLRecovery", "Method", pedited, toneCurve.method, pedited->toneCurve.method);
        }

        if (keyFile.has_group("Channel Mixer")) {
            if (ppVersion >= 329) {
                assignFromKeyfile(keyFile, "Channel Mixer", "Enabled", pedited, chmixer.enabled, pedited->chmixer.enabled);
            } else {
                chmixer.enabled = true;

                if (pedited) {
                    pedited->chmixer.enabled = true;
                }
            }

            if (keyFile.has_key("Channel Mixer", "Red") && keyFile.has_key("Channel Mixer", "Green") && keyFile.has_key("Channel Mixer", "Blue")) {
                const std::vector<int> rmix = keyFile.get_integer_list("Channel Mixer", "Red");
                const std::vector<int> gmix = keyFile.get_integer_list("Channel Mixer", "Green");
                const std::vector<int> bmix = keyFile.get_integer_list("Channel Mixer", "Blue");

                if (rmix.size() == 3 && gmix.size() == 3 && bmix.size() == 3) {
                    memcpy(chmixer.red,   rmix.data(), 3 * sizeof(int));
                    memcpy(chmixer.green, gmix.data(), 3 * sizeof(int));
                    memcpy(chmixer.blue,  bmix.data(), 3 * sizeof(int));
                }
                if (ppVersion < 338) {
                    for (int i = 0; i < 3; ++i) {
                        chmixer.red[i] *= 10;
                        chmixer.green[i] *= 10;
                        chmixer.blue[i] *= 10;
                    }
                }

                if (pedited) {
                    pedited->chmixer.red[0] =   pedited->chmixer.red[1] =   pedited->chmixer.red[2] = true;
                    pedited->chmixer.green[0] = pedited->chmixer.green[1] = pedited->chmixer.green[2] = true;
                    pedited->chmixer.blue[0] =  pedited->chmixer.blue[1] =  pedited->chmixer.blue[2] = true;
                }
            }
        }

        if (keyFile.has_group("Black & White")) {
            assignFromKeyfile(keyFile, "Black & White", "Enabled", pedited, blackwhite.enabled, pedited->blackwhite.enabled);
            assignFromKeyfile(keyFile, "Black & White", "Method", pedited, blackwhite.method, pedited->blackwhite.method);
            assignFromKeyfile(keyFile, "Black & White", "Auto", pedited, blackwhite.autoc, pedited->blackwhite.autoc);
            assignFromKeyfile(keyFile, "Black & White", "ComplementaryColors", pedited, blackwhite.enabledcc, pedited->blackwhite.enabledcc);
            assignFromKeyfile(keyFile, "Black & White", "MixerRed", pedited, blackwhite.mixerRed, pedited->blackwhite.mixerRed);
            assignFromKeyfile(keyFile, "Black & White", "MixerOrange", pedited, blackwhite.mixerOrange, pedited->blackwhite.mixerOrange);
            assignFromKeyfile(keyFile, "Black & White", "MixerYellow", pedited, blackwhite.mixerYellow, pedited->blackwhite.mixerYellow);
            assignFromKeyfile(keyFile, "Black & White", "MixerGreen", pedited, blackwhite.mixerGreen, pedited->blackwhite.mixerGreen);
            assignFromKeyfile(keyFile, "Black & White", "MixerCyan", pedited, blackwhite.mixerCyan, pedited->blackwhite.mixerCyan);
            assignFromKeyfile(keyFile, "Black & White", "MixerBlue", pedited, blackwhite.mixerBlue, pedited->blackwhite.mixerBlue);
            assignFromKeyfile(keyFile, "Black & White", "MixerMagenta", pedited, blackwhite.mixerMagenta, pedited->blackwhite.mixerMagenta);
            assignFromKeyfile(keyFile, "Black & White", "MixerPurple", pedited, blackwhite.mixerPurple, pedited->blackwhite.mixerPurple);
            assignFromKeyfile(keyFile, "Black & White", "GammaRed", pedited, blackwhite.gammaRed, pedited->blackwhite.gammaRed);
            assignFromKeyfile(keyFile, "Black & White", "GammaGreen", pedited, blackwhite.gammaGreen, pedited->blackwhite.gammaGreen);
            assignFromKeyfile(keyFile, "Black & White", "GammaBlue", pedited, blackwhite.gammaBlue, pedited->blackwhite.gammaBlue);
            assignFromKeyfile(keyFile, "Black & White", "Filter", pedited, blackwhite.filter, pedited->blackwhite.filter);
            assignFromKeyfile(keyFile, "Black & White", "Setting", pedited, blackwhite.setting, pedited->blackwhite.setting);
            assignFromKeyfile(keyFile, "Black & White", "LuminanceCurve", pedited, blackwhite.luminanceCurve, pedited->blackwhite.luminanceCurve);

            assignFromKeyfile(keyFile, "Black & White", "BeforeCurve", pedited, blackwhite.beforeCurve, pedited->blackwhite.beforeCurve);

            assignFromKeyfile(keyFile, "Black & White", "Algorithm", pedited, blackwhite.algo, pedited->blackwhite.algo);
            assignFromKeyfile(
                keyFile,
                "Black & White",
                "BeforeCurveMode",
            pedited, {
                {"Standard", BlackWhiteParams::TcMode::STD_BW},
                {"FilmLike", BlackWhiteParams::TcMode::FILMLIKE_BW},
                {"SatAndValueBlending", BlackWhiteParams::TcMode::SATANDVALBLENDING_BW},
                {"WeightedStd", BlackWhiteParams::TcMode::WEIGHTEDSTD_BW}
            },
            blackwhite.beforeCurveMode,
            pedited->blackwhite.beforeCurveMode
            );

            assignFromKeyfile(keyFile, "Black & White", "AfterCurve", pedited, blackwhite.afterCurve, pedited->blackwhite.afterCurve);
            assignFromKeyfile(
                keyFile,
                "Black & White",
                "AfterCurveMode",
            pedited, {
                {"Standard", BlackWhiteParams::TcMode::STD_BW},
                {"WeightedStd", BlackWhiteParams::TcMode::WEIGHTEDSTD_BW}
            },
            blackwhite.afterCurveMode,
            pedited->blackwhite.afterCurveMode
            );
        }

        if (keyFile.has_group("Retinex")) {
            assignFromKeyfile(keyFile, "Retinex", "Median", pedited, retinex.medianmap, pedited->retinex.medianmap);
            assignFromKeyfile(keyFile, "Retinex", "RetinexMethod", pedited, retinex.retinexMethod, pedited->retinex.retinexMethod);
            assignFromKeyfile(keyFile, "Retinex", "mapMethod", pedited, retinex.mapMethod, pedited->retinex.mapMethod);
            assignFromKeyfile(keyFile, "Retinex", "viewMethod", pedited, retinex.viewMethod, pedited->retinex.viewMethod);

            assignFromKeyfile(keyFile, "Retinex", "Retinexcolorspace", pedited, retinex.retinexcolorspace, pedited->retinex.retinexcolorspace);
            assignFromKeyfile(keyFile, "Retinex", "Gammaretinex", pedited, retinex.gammaretinex, pedited->retinex.gammaretinex);
            assignFromKeyfile(keyFile, "Retinex", "Enabled", pedited, retinex.enabled, pedited->retinex.enabled);
            assignFromKeyfile(keyFile, "Retinex", "Neigh", pedited, retinex.neigh, pedited->retinex.neigh);
            assignFromKeyfile(keyFile, "Retinex", "Str", pedited, retinex.str, pedited->retinex.str);
            assignFromKeyfile(keyFile, "Retinex", "Scal", pedited, retinex.scal, pedited->retinex.scal);
            assignFromKeyfile(keyFile, "Retinex", "Iter", pedited, retinex.iter, pedited->retinex.iter);
            assignFromKeyfile(keyFile, "Retinex", "Grad", pedited, retinex.grad, pedited->retinex.grad);
            assignFromKeyfile(keyFile, "Retinex", "Grads", pedited, retinex.grads, pedited->retinex.grads);
            assignFromKeyfile(keyFile, "Retinex", "Gam", pedited, retinex.gam, pedited->retinex.gam);
            assignFromKeyfile(keyFile, "Retinex", "Slope", pedited, retinex.slope, pedited->retinex.slope);
            assignFromKeyfile(keyFile, "Retinex", "Offs", pedited, retinex.offs, pedited->retinex.offs);
            assignFromKeyfile(keyFile, "Retinex", "Vart", pedited, retinex.vart, pedited->retinex.vart);
            assignFromKeyfile(keyFile, "Retinex", "Limd", pedited, retinex.limd, pedited->retinex.limd);
            assignFromKeyfile(keyFile, "Retinex", "highl", pedited, retinex.highl, pedited->retinex.highl);
            assignFromKeyfile(keyFile, "Retinex", "skal", pedited, retinex.skal, pedited->retinex.skal);
            assignFromKeyfile(keyFile, "Retinex", "CDCurve", pedited, retinex.cdcurve, pedited->retinex.cdcurve);

            assignFromKeyfile(keyFile, "Retinex", "MAPCurve", pedited, retinex.mapcurve, pedited->retinex.mapcurve);

            assignFromKeyfile(keyFile, "Retinex", "CDHCurve", pedited, retinex.cdHcurve, pedited->retinex.cdHcurve);

            assignFromKeyfile(keyFile, "Retinex", "LHCurve", pedited, retinex.lhcurve, pedited->retinex.lhcurve);

            assignFromKeyfile(keyFile, "Retinex", "Highlights", pedited, retinex.highlights, pedited->retinex.highlights);
            assignFromKeyfile(keyFile, "Retinex", "HighlightTonalWidth", pedited, retinex.htonalwidth, pedited->retinex.htonalwidth);
            assignFromKeyfile(keyFile, "Retinex", "Shadows", pedited, retinex.shadows, pedited->retinex.shadows);
            assignFromKeyfile(keyFile, "Retinex", "ShadowTonalWidth", pedited, retinex.stonalwidth, pedited->retinex.stonalwidth);

            assignFromKeyfile(keyFile, "Retinex", "Radius", pedited, retinex.radius, pedited->retinex.radius);

            assignFromKeyfile(keyFile, "Retinex", "TransmissionCurve", pedited, retinex.transmissionCurve, pedited->retinex.transmissionCurve);

            assignFromKeyfile(keyFile, "Retinex", "GainTransmissionCurve", pedited, retinex.gaintransmissionCurve, pedited->retinex.gaintransmissionCurve);
        }

        if (keyFile.has_group("Local Contrast")) {
            assignFromKeyfile(keyFile, "Local Contrast", "Enabled", pedited, localContrast.enabled, pedited->localContrast.enabled);
            assignFromKeyfile(keyFile, "Local Contrast", "Radius", pedited, localContrast.radius, pedited->localContrast.radius);
            assignFromKeyfile(keyFile, "Local Contrast", "Amount", pedited, localContrast.amount, pedited->localContrast.amount);
            assignFromKeyfile(keyFile, "Local Contrast", "Darkness", pedited, localContrast.darkness, pedited->localContrast.darkness);
            assignFromKeyfile(keyFile, "Local Contrast", "Lightness", pedited, localContrast.lightness, pedited->localContrast.lightness);
        }

        if (keyFile.has_group("Luminance Curve")) {
            if (ppVersion >= 329) {
                assignFromKeyfile(keyFile, "Luminance Curve", "Enabled", pedited, labCurve.enabled, pedited->labCurve.enabled);
            } else {
                labCurve.enabled = true;

                if (pedited) {
                    pedited->labCurve.enabled = true;
                }
            }

            assignFromKeyfile(keyFile, "Luminance Curve", "Brightness", pedited, labCurve.brightness, pedited->labCurve.brightness);
            assignFromKeyfile(keyFile, "Luminance Curve", "Contrast", pedited, labCurve.contrast, pedited->labCurve.contrast);

            if (ppVersion < 303) {
                // transform Saturation into Chromaticity
                // if Saturation == 0, should we set BWToning on?
                assignFromKeyfile(keyFile, "Luminance Curve", "Saturation", pedited, labCurve.chromaticity, pedited->labCurve.chromaticity);
                // transform AvoidColorClipping into AvoidColorShift
                assignFromKeyfile(keyFile, "Luminance Curve", "AvoidColorClipping", pedited, labCurve.avoidcolorshift, pedited->labCurve.avoidcolorshift);
            } else {
                if (keyFile.has_key("Luminance Curve", "Chromaticity")) {
                    labCurve.chromaticity = keyFile.get_integer("Luminance Curve", "Chromaticity");

                    if (ppVersion >= 303 && ppVersion < 314 && labCurve.chromaticity == -100) {
                        blackwhite.enabled = true;
                    }

                    if (pedited) {
                        pedited->labCurve.chromaticity = true;
                    }
                }

                assignFromKeyfile(keyFile, "Luminance Curve", "AvoidColorShift", pedited, labCurve.avoidcolorshift, pedited->labCurve.avoidcolorshift);
                assignFromKeyfile(keyFile, "Luminance Curve", "RedAndSkinTonesProtection", pedited, labCurve.rstprotection, pedited->labCurve.rstprotection);
            }

            assignFromKeyfile(keyFile, "Luminance Curve", "LCredsk", pedited, labCurve.lcredsk, pedited->labCurve.lcredsk);

            if (ppVersion < 314) {
                // Backward compatibility: If BWtoning is true, Chromaticity has to be set to -100, which will produce the same effect
                // and will enable the b&w toning mode ('a' & 'b' curves)
                if (keyFile.has_key("Luminance Curve", "BWtoning")) {
                    if (keyFile.get_boolean("Luminance Curve", "BWtoning")) {
                        labCurve.chromaticity = -100;

                        if (pedited) {
                            pedited->labCurve.chromaticity = true;
                        }
                    }
                }
            }

            assignFromKeyfile(keyFile, "Luminance Curve", "LCurve", pedited, labCurve.lcurve, pedited->labCurve.lcurve);
            assignFromKeyfile(keyFile, "Luminance Curve", "aCurve", pedited, labCurve.acurve, pedited->labCurve.acurve);
            assignFromKeyfile(keyFile, "Luminance Curve", "bCurve", pedited, labCurve.bcurve, pedited->labCurve.bcurve);
            assignFromKeyfile(keyFile, "Luminance Curve", "ccCurve", pedited, labCurve.cccurve, pedited->labCurve.cccurve);
            assignFromKeyfile(keyFile, "Luminance Curve", "chCurve", pedited, labCurve.chcurve, pedited->labCurve.chcurve);
            assignFromKeyfile(keyFile, "Luminance Curve", "lhCurve", pedited, labCurve.lhcurve, pedited->labCurve.lhcurve);
            assignFromKeyfile(keyFile, "Luminance Curve", "hhCurve", pedited, labCurve.hhcurve, pedited->labCurve.hhcurve);
            assignFromKeyfile(keyFile, "Luminance Curve", "LcCurve", pedited, labCurve.lccurve, pedited->labCurve.lccurve);
            assignFromKeyfile(keyFile, "Luminance Curve", "ClCurve", pedited, labCurve.clcurve, pedited->labCurve.clcurve);
        }

        if (keyFile.has_group("Sharpening")) {
            assignFromKeyfile(keyFile, "Sharpening", "Enabled", pedited, sharpening.enabled, pedited->sharpening.enabled);
            if (ppVersion >= 334) {
                assignFromKeyfile(keyFile, "Sharpening", "Contrast", pedited, sharpening.contrast, pedited->sharpening.contrast);
            } else {
                sharpening.contrast = 0;
                if (pedited) {
                    pedited->sharpening.contrast = true;
                }
            }
            assignFromKeyfile(keyFile, "Sharpening", "Radius", pedited, sharpening.radius, pedited->sharpening.radius);
            assignFromKeyfile(keyFile, "Sharpening", "Amount", pedited, sharpening.amount, pedited->sharpening.amount);

            if (keyFile.has_key("Sharpening", "Threshold")) {
                if (ppVersion < 302) {
                    int thresh = min(keyFile.get_integer("Sharpening", "Threshold"), 2000);
                    sharpening.threshold.setValues(thresh, thresh, 2000, 2000);  // TODO: 2000 is the maximum value and is taken of rtgui/sharpening.cc ; should be changed by the tool modularization
                } else {
                    const std::vector<int> thresh = keyFile.get_integer_list("Sharpening", "Threshold");

                    if (thresh.size() >= 4) {
                        sharpening.threshold.setValues(thresh[0], thresh[1], min(thresh[2], 2000), min(thresh[3], 2000));
                    }
                }

                if (pedited) {
                    pedited->sharpening.threshold = true;
                }
            }

            assignFromKeyfile(keyFile, "Sharpening", "OnlyEdges", pedited, sharpening.edgesonly, pedited->sharpening.edgesonly);
            assignFromKeyfile(keyFile, "Sharpening", "EdgedetectionRadius", pedited, sharpening.edges_radius, pedited->sharpening.edges_radius);
            assignFromKeyfile(keyFile, "Sharpening", "EdgeTolerance", pedited, sharpening.edges_tolerance, pedited->sharpening.edges_tolerance);
            assignFromKeyfile(keyFile, "Sharpening", "HalocontrolEnabled", pedited, sharpening.halocontrol, pedited->sharpening.halocontrol);
            assignFromKeyfile(keyFile, "Sharpening", "HalocontrolAmount", pedited, sharpening.halocontrol_amount, pedited->sharpening.halocontrol_amount);
            assignFromKeyfile(keyFile, "Sharpening", "Method", pedited, sharpening.method, pedited->sharpening.method);
            assignFromKeyfile(keyFile, "Sharpening", "DeconvRadius", pedited, sharpening.deconvradius, pedited->sharpening.deconvradius);
            assignFromKeyfile(keyFile, "Sharpening", "DeconvAmount", pedited, sharpening.deconvamount, pedited->sharpening.deconvamount);
            assignFromKeyfile(keyFile, "Sharpening", "DeconvDamping", pedited, sharpening.deconvdamping, pedited->sharpening.deconvdamping);
            assignFromKeyfile(keyFile, "Sharpening", "DeconvIterations", pedited, sharpening.deconviter, pedited->sharpening.deconviter);
        }

        if (keyFile.has_group("SharpenEdge")) {
            assignFromKeyfile(keyFile, "SharpenEdge", "Enabled", pedited, sharpenEdge.enabled, pedited->sharpenEdge.enabled);
            assignFromKeyfile(keyFile, "SharpenEdge", "Passes", pedited, sharpenEdge.passes, pedited->sharpenEdge.passes);
            assignFromKeyfile(keyFile, "SharpenEdge", "Strength", pedited, sharpenEdge.amount, pedited->sharpenEdge.amount);
            assignFromKeyfile(keyFile, "SharpenEdge", "ThreeChannels", pedited, sharpenEdge.threechannels, pedited->sharpenEdge.threechannels);
        }

        if (keyFile.has_group("SharpenMicro")) {
            assignFromKeyfile(keyFile, "SharpenMicro", "Enabled", pedited, sharpenMicro.enabled, pedited->sharpenMicro.enabled);
            assignFromKeyfile(keyFile, "SharpenMicro", "Matrix", pedited, sharpenMicro.matrix, pedited->sharpenMicro.matrix);
            assignFromKeyfile(keyFile, "SharpenMicro", "Strength", pedited, sharpenMicro.amount, pedited->sharpenMicro.amount);
            if (ppVersion >= 334) {
                assignFromKeyfile(keyFile, "SharpenMicro", "Contrast", pedited, sharpenMicro.contrast, pedited->sharpenMicro.contrast);
            } else {
                sharpenMicro.contrast = 0;
                if (pedited) {
                    pedited->sharpenMicro.contrast = true;
                }
            }
            assignFromKeyfile(keyFile, "SharpenMicro", "Uniformity", pedited, sharpenMicro.uniformity, pedited->sharpenMicro.uniformity);
        }

        if (keyFile.has_group("Vibrance")) {
            assignFromKeyfile(keyFile, "Vibrance", "Enabled", pedited, vibrance.enabled, pedited->vibrance.enabled);
            assignFromKeyfile(keyFile, "Vibrance", "Pastels", pedited, vibrance.pastels, pedited->vibrance.pastels);
            assignFromKeyfile(keyFile, "Vibrance", "Saturated", pedited, vibrance.saturated, pedited->vibrance.saturated);

            if (keyFile.has_key("Vibrance", "PSThreshold")) {
                if (ppVersion < 302) {
                    int thresh = keyFile.get_integer("Vibrance", "PSThreshold");
                    vibrance.psthreshold.setValues(thresh, thresh);
                } else {
                    const std::vector<int> thresh = keyFile.get_integer_list("Vibrance", "PSThreshold");

                    if (thresh.size() >= 2) {
                        vibrance.psthreshold.setValues(thresh[0], thresh[1]);
                    }
                }

                if (pedited) {
                    pedited->vibrance.psthreshold = true;
                }
            }

            assignFromKeyfile(keyFile, "Vibrance", "ProtectSkins", pedited, vibrance.protectskins, pedited->vibrance.protectskins);
            assignFromKeyfile(keyFile, "Vibrance", "AvoidColorShift", pedited, vibrance.avoidcolorshift, pedited->vibrance.avoidcolorshift);
            assignFromKeyfile(keyFile, "Vibrance", "PastSatTog", pedited, vibrance.pastsattog, pedited->vibrance.pastsattog);
            assignFromKeyfile(keyFile, "Vibrance", "SkinTonesCurve", pedited, vibrance.skintonescurve, pedited->vibrance.skintonescurve);
        }

        if (keyFile.has_group("White Balance")) {

            assignFromKeyfile(keyFile, "White Balance", "Enabled", pedited, wb.enabled, pedited->wb.enabled);
            assignFromKeyfile(keyFile, "White Balance", "Setting", pedited, wb.method, pedited->wb.method);
            assignFromKeyfile(keyFile, "White Balance", "Temperature", pedited, wb.temperature, pedited->wb.temperature);
            assignFromKeyfile(keyFile, "White Balance", "Green", pedited, wb.green, pedited->wb.green);
            assignFromKeyfile(keyFile, "White Balance", "Equal", pedited, wb.equal, pedited->wb.equal);
            assignFromKeyfile(keyFile, "White Balance", "TemperatureBias", pedited, wb.tempBias, pedited->wb.tempBias);
            assignFromKeyfile(keyFile, "White Balance", "Cat02", pedited, wb.wbcat02Method, pedited->wb.wbcat02Method);
        }

        if (keyFile.has_group("Defringing")) {
            assignFromKeyfile(keyFile, "Defringing", "Enabled", pedited, defringe.enabled, pedited->defringe.enabled);
            assignFromKeyfile(keyFile, "Defringing", "Radius", pedited, defringe.radius, pedited->defringe.radius);

            if (keyFile.has_key("Defringing", "Threshold")) {
                defringe.threshold = (float)keyFile.get_integer("Defringing", "Threshold");

                if (pedited) {
                    pedited->defringe.threshold = true;
                }
            }

            if (ppVersion < 310) {
                defringe.threshold = sqrt(defringe.threshold * 33.f / 5.f);
            }

            assignFromKeyfile(keyFile, "Defringing", "HueCurve", pedited, defringe.huecurve, pedited->defringe.huecurve);
        }

        if (keyFile.has_group("Color appearance")) {
            assignFromKeyfile(keyFile, "Color appearance", "Enabled", pedited, colorappearance.enabled, pedited->colorappearance.enabled);
            assignFromKeyfile(keyFile, "Color appearance", "Degree", pedited, colorappearance.degree, pedited->colorappearance.degree);
            assignFromKeyfile(keyFile, "Color appearance", "AutoDegree", pedited, colorappearance.autodegree, pedited->colorappearance.autodegree);
            assignFromKeyfile(keyFile, "Color appearance", "Degreeout", pedited, colorappearance.degreeout, pedited->colorappearance.degreeout);

            assignFromKeyfile(keyFile, "Color appearance", "AutoDegreeout", pedited, colorappearance.autodegreeout, pedited->colorappearance.autodegreeout);

            assignFromKeyfile(keyFile, "Color appearance", "Surround", pedited, colorappearance.surround, pedited->colorappearance.surround);
            assignFromKeyfile(keyFile, "Color appearance", "Surrsrc", pedited, colorappearance.surrsrc, pedited->colorappearance.surrsrc);
            assignFromKeyfile(keyFile, "Color appearance", "AdaptLum", pedited, colorappearance.adaplum, pedited->colorappearance.adaplum);
            assignFromKeyfile(keyFile, "Color appearance", "Badpixsl", pedited, colorappearance.badpixsl, pedited->colorappearance.badpixsl);
            assignFromKeyfile(keyFile, "Color appearance", "Model", pedited, colorappearance.wbmodel, pedited->colorappearance.wbmodel);
            assignFromKeyfile(keyFile, "Color appearance", "Algorithm", pedited, colorappearance.algo, pedited->colorappearance.algo);
            assignFromKeyfile(keyFile, "Color appearance", "J-Light", pedited, colorappearance.jlight, pedited->colorappearance.jlight);
            assignFromKeyfile(keyFile, "Color appearance", "Q-Bright", pedited, colorappearance.qbright, pedited->colorappearance.qbright);
            assignFromKeyfile(keyFile, "Color appearance", "C-Chroma", pedited, colorappearance.chroma, pedited->colorappearance.chroma);
            assignFromKeyfile(keyFile, "Color appearance", "S-Chroma", pedited, colorappearance.schroma, pedited->colorappearance.schroma);
            assignFromKeyfile(keyFile, "Color appearance", "M-Chroma", pedited, colorappearance.mchroma, pedited->colorappearance.mchroma);
            assignFromKeyfile(keyFile, "Color appearance", "RSTProtection", pedited, colorappearance.rstprotection, pedited->colorappearance.rstprotection);
            assignFromKeyfile(keyFile, "Color appearance", "J-Contrast", pedited, colorappearance.contrast, pedited->colorappearance.contrast);
            assignFromKeyfile(keyFile, "Color appearance", "Q-Contrast", pedited, colorappearance.qcontrast, pedited->colorappearance.qcontrast);
            assignFromKeyfile(keyFile, "Color appearance", "H-Hue", pedited, colorappearance.colorh, pedited->colorappearance.colorh);
            assignFromKeyfile(keyFile, "Color appearance", "AdaptScene", pedited, colorappearance.adapscen, pedited->colorappearance.adapscen);
            assignFromKeyfile(keyFile, "Color appearance", "AutoAdapscen", pedited, colorappearance.autoadapscen, pedited->colorappearance.autoadapscen);
            assignFromKeyfile(keyFile, "Color appearance", "YbScene", pedited, colorappearance.ybscen, pedited->colorappearance.ybscen);
            assignFromKeyfile(keyFile, "Color appearance", "Autoybscen", pedited, colorappearance.autoybscen, pedited->colorappearance.autoybscen);
            assignFromKeyfile(keyFile, "Color appearance", "SurrSource", pedited, colorappearance.surrsource, pedited->colorappearance.surrsource);
            assignFromKeyfile(keyFile, "Color appearance", "Gamut", pedited, colorappearance.gamut, pedited->colorappearance.gamut);
            assignFromKeyfile(keyFile, "Color appearance", "Tempout", pedited, colorappearance.tempout, pedited->colorappearance.tempout);
            assignFromKeyfile(keyFile, "Color appearance", "Greenout", pedited, colorappearance.greenout, pedited->colorappearance.greenout);
            assignFromKeyfile(keyFile, "Color appearance", "Tempsc", pedited, colorappearance.tempsc, pedited->colorappearance.tempsc);
            assignFromKeyfile(keyFile, "Color appearance", "Greensc", pedited, colorappearance.greensc, pedited->colorappearance.greensc);
            assignFromKeyfile(keyFile, "Color appearance", "Ybout", pedited, colorappearance.ybout, pedited->colorappearance.ybout);
            assignFromKeyfile(keyFile, "Color appearance", "Datacie", pedited, colorappearance.datacie, pedited->colorappearance.datacie);
            assignFromKeyfile(keyFile, "Color appearance", "Tonecie", pedited, colorappearance.tonecie, pedited->colorappearance.tonecie);

            const std::map<std::string, ColorAppearanceParams::TcMode> tc_mapping = {
                {"Lightness", ColorAppearanceParams::TcMode::LIGHT},
                {"Brightness", ColorAppearanceParams::TcMode::BRIGHT}
            };
            assignFromKeyfile(keyFile, "Color appearance", "CurveMode", pedited, tc_mapping, colorappearance.curveMode, pedited->colorappearance.curveMode);
            assignFromKeyfile(keyFile, "Color appearance", "CurveMode2", pedited, tc_mapping, colorappearance.curveMode2, pedited->colorappearance.curveMode2);

            assignFromKeyfile(
                keyFile,
                "Color appearance",
                "CurveMode3",
            pedited, {
                {"Chroma", ColorAppearanceParams::CtcMode::CHROMA},
                {"Saturation", ColorAppearanceParams::CtcMode::SATUR},
                {"Colorfullness", ColorAppearanceParams::CtcMode::COLORF}
            },
            colorappearance.curveMode3,
            pedited->colorappearance.curveMode3
            );

            if (ppVersion > 200) {
                assignFromKeyfile(keyFile, "Color appearance", "Curve", pedited, colorappearance.curve, pedited->colorappearance.curve);
                assignFromKeyfile(keyFile, "Color appearance", "Curve2", pedited, colorappearance.curve2, pedited->colorappearance.curve2);
                assignFromKeyfile(keyFile, "Color appearance", "Curve3", pedited, colorappearance.curve3, pedited->colorappearance.curve3);
            }

        }

        if (keyFile.has_group("Locrgb")) {
            assignFromKeyfile(keyFile, "Locrgb", "Enabled", pedited, localwb.enabled, pedited->localwb.enabled);
            assignFromKeyfile(keyFile, "Locrgb", "Smethod", pedited, localwb.Smethod, pedited->localwb.Smethod);
            assignFromKeyfile(keyFile, "Locrgb", "LocY", pedited, localwb.locY, pedited->localwb.locY);
            assignFromKeyfile(keyFile, "Locrgb", "LocX", pedited, localwb.locX, pedited->localwb.locX);
            assignFromKeyfile(keyFile, "Locrgb", "LocYT", pedited, localwb.locYT, pedited->localwb.locYT);
            assignFromKeyfile(keyFile, "Locrgb", "LocXL", pedited, localwb.locXL, pedited->localwb.locXL);
            assignFromKeyfile(keyFile, "Locrgb", "CenterX", pedited, localwb.centerX, pedited->localwb.centerX);
            assignFromKeyfile(keyFile, "Locrgb", "CenterY", pedited, localwb.centerY, pedited->localwb.centerY);
            assignFromKeyfile(keyFile, "Locrgb", "Circrad", pedited, localwb.circrad, pedited->localwb.circrad);
            assignFromKeyfile(keyFile, "Locrgb", "Thres", pedited, localwb.thres, pedited->localwb.thres);
            assignFromKeyfile(keyFile, "Locrgb", "Proxi", pedited, localwb.proxi, pedited->localwb.proxi);
            assignFromKeyfile(keyFile, "Locrgb", "Sensi", pedited, localwb.sensi, pedited->localwb.sensi);
            //      assignFromKeyfile(keyFile, "Locrgb", "Chromaref", pedited, localwb.chromaref, pedited->localwb.chromaref);
            //      assignFromKeyfile(keyFile, "Locrgb", "Lumaref", pedited, localwb.lumaref, pedited->localwb.lumaref);
            assignFromKeyfile(keyFile, "Locrgb", "Transit", pedited, localwb.transit, pedited->localwb.transit);
            assignFromKeyfile(keyFile, "Locrgb", "Amount", pedited, localwb.amount, pedited->localwb.amount);
            assignFromKeyfile(keyFile, "Locrgb", "LuminanceScaling", pedited, localwb.luminanceScaling, pedited->localwb.luminanceScaling);
            assignFromKeyfile(keyFile, "Locrgb", "WbshaMethod", pedited, localwb.wbshaMethod, pedited->localwb.wbshaMethod);
            assignFromKeyfile(keyFile, "Locrgb", "Temp", pedited, localwb.temp, pedited->localwb.temp);
            assignFromKeyfile(keyFile, "Locrgb", "Green", pedited, localwb.green, pedited->localwb.green);
            assignFromKeyfile(keyFile, "Locrgb", "Equal", pedited, localwb.equal, pedited->localwb.equal);
            assignFromKeyfile(keyFile, "Locrgb", "Autotemp", pedited, localwb.autotemp, pedited->localwb.autotemp);
            assignFromKeyfile(keyFile, "Locrgb", "Autogreen", pedited, localwb.autogreen, pedited->localwb.autogreen);
            assignFromKeyfile(keyFile, "Locrgb", "Autoequal", pedited, localwb.autoequal, pedited->localwb.autoequal);
            assignFromKeyfile(keyFile, "Locrgb", "Autoamount", pedited, localwb.autoamount, pedited->localwb.autoamount);
            assignFromKeyfile(keyFile, "Locrgb", "AutoluminanceScaling", pedited, localwb.autoluminanceScaling, pedited->localwb.autoluminanceScaling);

        }


        if (keyFile.has_group("Impulse Denoising")) {
            assignFromKeyfile(keyFile, "Impulse Denoising", "Enabled", pedited, impulseDenoise.enabled, pedited->impulseDenoise.enabled);
            assignFromKeyfile(keyFile, "Impulse Denoising", "Threshold", pedited, impulseDenoise.thresh, pedited->impulseDenoise.thresh);
        }

        if (keyFile.has_group("Directional Pyramid Denoising")) { //TODO: No longer an accurate description for FT denoise
            assignFromKeyfile(keyFile, "Directional Pyramid Denoising", "Enabled", pedited, dirpyrDenoise.enabled, pedited->dirpyrDenoise.enabled);
            assignFromKeyfile(keyFile, "Directional Pyramid Denoising", "Enhance", pedited, dirpyrDenoise.enhance, pedited->dirpyrDenoise.enhance);
            assignFromKeyfile(keyFile, "Directional Pyramid Denoising", "Median", pedited, dirpyrDenoise.median, pedited->dirpyrDenoise.median);
            assignFromKeyfile(keyFile, "Directional Pyramid Denoising", "Luma", pedited, dirpyrDenoise.luma, pedited->dirpyrDenoise.luma);
            assignFromKeyfile(keyFile, "Directional Pyramid Denoising", "Ldetail", pedited, dirpyrDenoise.Ldetail, pedited->dirpyrDenoise.Ldetail);
            assignFromKeyfile(keyFile, "Directional Pyramid Denoising", "Chroma", pedited, dirpyrDenoise.chroma, pedited->dirpyrDenoise.chroma);
            assignFromKeyfile(keyFile, "Directional Pyramid Denoising", "Method", pedited, dirpyrDenoise.dmethod, pedited->dirpyrDenoise.dmethod);
            assignFromKeyfile(keyFile, "Directional Pyramid Denoising", "LMethod", pedited, dirpyrDenoise.Lmethod, pedited->dirpyrDenoise.Lmethod);
            assignFromKeyfile(keyFile, "Directional Pyramid Denoising", "CMethod", pedited, dirpyrDenoise.Cmethod, pedited->dirpyrDenoise.Cmethod);

            if (dirpyrDenoise.Cmethod == "PRE") {
                dirpyrDenoise.Cmethod = "MAN"; // Never load 'auto chroma preview mode' from pp3
            }

            assignFromKeyfile(keyFile, "Directional Pyramid Denoising", "C2Method", pedited, dirpyrDenoise.C2method, pedited->dirpyrDenoise.C2method);

            if (dirpyrDenoise.C2method == "PREV") {
                dirpyrDenoise.C2method = "MANU";
            }

            assignFromKeyfile(keyFile, "Directional Pyramid Denoising", "SMethod", pedited, dirpyrDenoise.smethod, pedited->dirpyrDenoise.smethod);
            assignFromKeyfile(keyFile, "Directional Pyramid Denoising", "MedMethod", pedited, dirpyrDenoise.medmethod, pedited->dirpyrDenoise.medmethod);
            assignFromKeyfile(keyFile, "Directional Pyramid Denoising", "MethodMed", pedited, dirpyrDenoise.methodmed, pedited->dirpyrDenoise.methodmed);
            assignFromKeyfile(keyFile, "Directional Pyramid Denoising", "RGBMethod", pedited, dirpyrDenoise.rgbmethod, pedited->dirpyrDenoise.rgbmethod);
            assignFromKeyfile(keyFile, "Directional Pyramid Denoising", "LCurve", pedited, dirpyrDenoise.lcurve, pedited->dirpyrDenoise.lcurve);

            assignFromKeyfile(keyFile, "Directional Pyramid Denoising", "CCCurve", pedited, dirpyrDenoise.cccurve, pedited->dirpyrDenoise.cccurve);

            assignFromKeyfile(keyFile, "Directional Pyramid Denoising", "Redchro", pedited, dirpyrDenoise.redchro, pedited->dirpyrDenoise.redchro);
            assignFromKeyfile(keyFile, "Directional Pyramid Denoising", "Bluechro", pedited, dirpyrDenoise.bluechro, pedited->dirpyrDenoise.bluechro);
            assignFromKeyfile(keyFile, "Directional Pyramid Denoising", "Gamma", pedited, dirpyrDenoise.gamma, pedited->dirpyrDenoise.gamma);
            assignFromKeyfile(keyFile, "Directional Pyramid Denoising", "Passes", pedited, dirpyrDenoise.passes, pedited->dirpyrDenoise.passes);
        }

        if (keyFile.has_group("EPD")) {
            assignFromKeyfile(keyFile, "EPD", "Enabled", pedited, epd.enabled, pedited->epd.enabled);
            assignFromKeyfile(keyFile, "EPD", "Strength", pedited, epd.strength, pedited->epd.strength);
            assignFromKeyfile(keyFile, "EPD", "Gamma", pedited, epd.gamma, pedited->epd.gamma);
            assignFromKeyfile(keyFile, "EPD", "EdgeStopping", pedited, epd.edgeStopping, pedited->epd.edgeStopping);
            assignFromKeyfile(keyFile, "EPD", "Scale", pedited, epd.scale, pedited->epd.scale);
            assignFromKeyfile(keyFile, "EPD", "ReweightingIterates", pedited, epd.reweightingIterates, pedited->epd.reweightingIterates);
        }

        if (keyFile.has_group("FattalToneMapping")) {
            assignFromKeyfile(keyFile, "FattalToneMapping", "Enabled", pedited, fattal.enabled, pedited->fattal.enabled);
            assignFromKeyfile(keyFile, "FattalToneMapping", "Threshold", pedited, fattal.threshold, pedited->fattal.threshold);
            assignFromKeyfile(keyFile, "FattalToneMapping", "Amount", pedited, fattal.amount, pedited->fattal.amount);
            assignFromKeyfile(keyFile, "FattalToneMapping", "Anchor", pedited, fattal.anchor, pedited->fattal.anchor);
        }

        if (keyFile.has_group ("Shadows & Highlights") && ppVersion >= 333) {
            assignFromKeyfile(keyFile, "Shadows & Highlights", "Enabled", pedited, sh.enabled, pedited->sh.enabled);
            assignFromKeyfile(keyFile, "Shadows & Highlights", "Highlights", pedited, sh.highlights, pedited->sh.highlights);
            assignFromKeyfile(keyFile, "Shadows & Highlights", "HighlightTonalWidth", pedited, sh.htonalwidth, pedited->sh.htonalwidth);
            assignFromKeyfile(keyFile, "Shadows & Highlights", "Shadows", pedited, sh.shadows, pedited->sh.shadows);
            assignFromKeyfile(keyFile, "Shadows & Highlights", "ShadowTonalWidth", pedited, sh.stonalwidth, pedited->sh.stonalwidth);
            assignFromKeyfile(keyFile, "Shadows & Highlights", "Radius", pedited, sh.radius, pedited->sh.radius);

            if (keyFile.has_key("Shadows & Highlights", "LocalContrast") && ppVersion < 329) {
                int lc = keyFile.get_integer("Shadows & Highlights", "LocalContrast");
                localContrast.amount = float(lc) / 30.;

                if (pedited) {
                    pedited->localContrast.amount = true;
                }

                localContrast.enabled = sh.enabled;

                if (pedited) {
                    pedited->localContrast.enabled = true;
                }

                localContrast.radius = sh.radius;

                if (pedited) {
                    pedited->localContrast.radius = true;
                }
            }
        }

        if (keyFile.has_group("Crop")) {
            assignFromKeyfile(keyFile, "Crop", "Enabled", pedited, crop.enabled, pedited->crop.enabled);
            assignFromKeyfile(keyFile, "Crop", "X", pedited, crop.x, pedited->crop.x);
            assignFromKeyfile(keyFile, "Crop", "Y", pedited, crop.y, pedited->crop.y);

            if (keyFile.has_key("Crop", "W")) {
                crop.w = std::max(keyFile.get_integer("Crop", "W"), 1);

                if (pedited) {
                    pedited->crop.w = true;
                }
            }

            if (keyFile.has_key("Crop", "H")) {
                crop.h = std::max(keyFile.get_integer("Crop", "H"), 1);

                if (pedited) {
                    pedited->crop.h = true;
                }
            }

            assignFromKeyfile(keyFile, "Crop", "FixedRatio", pedited, crop.fixratio, pedited->crop.fixratio);

            if (assignFromKeyfile(keyFile, "Crop", "Ratio", pedited, crop.ratio, pedited->crop.ratio)) {
                //backwards compatibility for crop.ratio
                if (crop.ratio == "DIN") {
                    crop.ratio = "1.414 - DIN EN ISO 216";
                }

                if (crop.ratio == "8.5:11") {
                    crop.ratio = "8.5:11 - US Letter";
                }

                if (crop.ratio == "11:17") {
                    crop.ratio = "11:17 - Tabloid";
                }
            }

            assignFromKeyfile(keyFile, "Crop", "Orientation", pedited, crop.orientation, pedited->crop.orientation);
            assignFromKeyfile(keyFile, "Crop", "Guide", pedited, crop.guide, pedited->crop.guide);
        }

        if (keyFile.has_group("Coarse Transformation")) {
            assignFromKeyfile(keyFile, "Coarse Transformation", "Rotate", pedited, coarse.rotate, pedited->coarse.rotate);
            assignFromKeyfile(keyFile, "Coarse Transformation", "HorizontalFlip", pedited, coarse.hflip, pedited->coarse.hflip);
            assignFromKeyfile(keyFile, "Coarse Transformation", "VerticalFlip", pedited, coarse.vflip, pedited->coarse.vflip);
        }

        if (keyFile.has_group("Rotation")) {
            assignFromKeyfile(keyFile, "Rotation", "Degree", pedited, rotate.degree, pedited->rotate.degree);
        }

        if (keyFile.has_group("Common Properties for Transformations")) {
            assignFromKeyfile(keyFile, "Common Properties for Transformations", "AutoFill", pedited, commonTrans.autofill, pedited->commonTrans.autofill);
        }

        if (keyFile.has_group("Distortion")) {
            assignFromKeyfile(keyFile, "Distortion", "Amount", pedited, distortion.amount, pedited->distortion.amount);
        }

        if (keyFile.has_group("LensProfile")) {
            if (keyFile.has_key("LensProfile", "LcMode")) {
                lensProf.lcMode = lensProf.getMethodNumber(keyFile.get_string("LensProfile", "LcMode"));

                if (pedited) {
                    pedited->lensProf.lcMode = true;
                }
            }

            if (keyFile.has_key("LensProfile", "LCPFile")) {
                lensProf.lcpFile = expandRelativePath(fname, "", keyFile.get_string("LensProfile", "LCPFile"));

                if (pedited) {
                    pedited->lensProf.lcpFile = true;
                }

                if (ppVersion < 327 && !lensProf.lcpFile.empty()) {
                    lensProf.lcMode = LensProfParams::LcMode::LCP;
                }
            }

            assignFromKeyfile(keyFile, "LensProfile", "UseDistortion", pedited, lensProf.useDist, pedited->lensProf.useDist);
            assignFromKeyfile(keyFile, "LensProfile", "UseVignette", pedited, lensProf.useVign, pedited->lensProf.useVign);
            assignFromKeyfile(keyFile, "LensProfile", "UseCA", pedited, lensProf.useCA, pedited->lensProf.useCA);

            if (keyFile.has_key("LensProfile", "LFCameraMake")) {
                lensProf.lfCameraMake = keyFile.get_string("LensProfile", "LFCameraMake");

                if (pedited) {
                    pedited->lensProf.lfCameraMake = true;
                }
            }

            if (keyFile.has_key("LensProfile", "LFCameraModel")) {
                lensProf.lfCameraModel = keyFile.get_string("LensProfile", "LFCameraModel");

                if (pedited) {
                    pedited->lensProf.lfCameraModel = true;
                }
            }

            if (keyFile.has_key("LensProfile", "LFLens")) {
                lensProf.lfLens = keyFile.get_string("LensProfile", "LFLens");

                if (pedited) {
                    pedited->lensProf.lfLens = true;
                }
            }
        }

        if (keyFile.has_group("Perspective")) {
            assignFromKeyfile(keyFile, "Perspective", "Horizontal", pedited, perspective.horizontal, pedited->perspective.horizontal);
            assignFromKeyfile(keyFile, "Perspective", "Vertical", pedited, perspective.vertical, pedited->perspective.vertical);
        }

        if (keyFile.has_group("Gradient")) {
            assignFromKeyfile(keyFile, "Gradient", "Enabled", pedited, gradient.enabled, pedited->gradient.enabled);
            assignFromKeyfile(keyFile, "Gradient", "Degree", pedited, gradient.degree, pedited->gradient.degree);
            assignFromKeyfile(keyFile, "Gradient", "Feather", pedited, gradient.feather, pedited->gradient.feather);
            assignFromKeyfile(keyFile, "Gradient", "Strength", pedited, gradient.strength, pedited->gradient.strength);
            assignFromKeyfile(keyFile, "Gradient", "CenterX", pedited, gradient.centerX, pedited->gradient.centerX);
            assignFromKeyfile(keyFile, "Gradient", "CenterY", pedited, gradient.centerY, pedited->gradient.centerY);
        }

        if (keyFile.has_group("PCVignette")) {
            assignFromKeyfile(keyFile, "PCVignette", "Enabled", pedited, pcvignette.enabled, pedited->pcvignette.enabled);
            assignFromKeyfile(keyFile, "PCVignette", "Strength", pedited, pcvignette.strength, pedited->pcvignette.strength);
            assignFromKeyfile(keyFile, "PCVignette", "Feather", pedited, pcvignette.feather, pedited->pcvignette.feather);
            assignFromKeyfile(keyFile, "PCVignette", "Roundness", pedited, pcvignette.roundness, pedited->pcvignette.roundness);
        }

        if (keyFile.has_group("CACorrection")) {
            assignFromKeyfile(keyFile, "CACorrection", "Red", pedited, cacorrection.red, pedited->cacorrection.red);
            assignFromKeyfile(keyFile, "CACorrection", "Blue", pedited, cacorrection.blue, pedited->cacorrection.blue);
        }

        if (keyFile.has_group("Vignetting Correction")) {
            assignFromKeyfile(keyFile, "Vignetting Correction", "Amount", pedited, vignetting.amount, pedited->vignetting.amount);
            assignFromKeyfile(keyFile, "Vignetting Correction", "Radius", pedited, vignetting.radius, pedited->vignetting.radius);
            assignFromKeyfile(keyFile, "Vignetting Correction", "Strength", pedited, vignetting.strength, pedited->vignetting.strength);
            assignFromKeyfile(keyFile, "Vignetting Correction", "CenterX", pedited, vignetting.centerX, pedited->vignetting.centerX);
            assignFromKeyfile(keyFile, "Vignetting Correction", "CenterY", pedited, vignetting.centerY, pedited->vignetting.centerY);
        }

        if (keyFile.has_group("Resize")) {
            assignFromKeyfile(keyFile, "Resize", "Enabled", pedited, resize.enabled, pedited->resize.enabled);
            assignFromKeyfile(keyFile, "Resize", "Scale", pedited, resize.scale, pedited->resize.scale);
            assignFromKeyfile(keyFile, "Resize", "AppliesTo", pedited, resize.appliesTo, pedited->resize.appliesTo);
            assignFromKeyfile(keyFile, "Resize", "Method", pedited, resize.method, pedited->resize.method);
            assignFromKeyfile(keyFile, "Resize", "DataSpecified", pedited, resize.dataspec, pedited->resize.dataspec);
            assignFromKeyfile(keyFile, "Resize", "Width", pedited, resize.width, pedited->resize.width);
            assignFromKeyfile(keyFile, "Resize", "Height", pedited, resize.height, pedited->resize.height);
            if (ppVersion >= 339) {
                assignFromKeyfile(keyFile, "Resize", "AllowUpscaling", pedited, resize.allowUpscaling, pedited->resize.allowUpscaling);
            } else {
                resize.allowUpscaling = true;
                if (pedited) {
                    pedited->resize.allowUpscaling = true;
                }
            }
        }

        if (keyFile.has_group("PostResizeSharpening")) {
            assignFromKeyfile(keyFile, "PostResizeSharpening", "Enabled", pedited, prsharpening.enabled, pedited->prsharpening.enabled);
            assignFromKeyfile(keyFile, "PostResizeSharpening", "Contrast", pedited, prsharpening.contrast, pedited->prsharpening.contrast);
            assignFromKeyfile(keyFile, "PostResizeSharpening", "Radius", pedited, prsharpening.radius, pedited->prsharpening.radius);
            assignFromKeyfile(keyFile, "PostResizeSharpening", "Amount", pedited, prsharpening.amount, pedited->prsharpening.amount);

            if (keyFile.has_key("PostResizeSharpening", "Threshold")) {
                if (ppVersion < 302) {
                    int thresh = min(keyFile.get_integer("PostResizeSharpening", "Threshold"), 2000);
                    prsharpening.threshold.setValues(thresh, thresh, 2000, 2000);  // TODO: 2000 is the maximum value and is taken of rtgui/sharpening.cc ; should be changed by the tool modularization
                } else {
                    const std::vector<int> thresh = keyFile.get_integer_list("PostResizeSharpening", "Threshold");

                    if (thresh.size() >= 4) {
                        prsharpening.threshold.setValues(thresh[0], thresh[1], min(thresh[2], 2000), min(thresh[3], 2000));
                    }
                }

                if (pedited) {
                    pedited->prsharpening.threshold = true;
                }
            }

            assignFromKeyfile(keyFile, "PostResizeSharpening", "OnlyEdges", pedited, prsharpening.edgesonly, pedited->prsharpening.edgesonly);
            assignFromKeyfile(keyFile, "PostResizeSharpening", "EdgedetectionRadius", pedited, prsharpening.edges_radius, pedited->prsharpening.edges_radius);
            assignFromKeyfile(keyFile, "PostResizeSharpening", "EdgeTolerance", pedited, prsharpening.edges_tolerance, pedited->prsharpening.edges_tolerance);
            assignFromKeyfile(keyFile, "PostResizeSharpening", "HalocontrolEnabled", pedited, prsharpening.halocontrol, pedited->prsharpening.halocontrol);
            assignFromKeyfile(keyFile, "PostResizeSharpening", "HalocontrolAmount", pedited, prsharpening.halocontrol_amount, pedited->prsharpening.halocontrol_amount);
            assignFromKeyfile(keyFile, "PostResizeSharpening", "Method", pedited, prsharpening.method, pedited->prsharpening.method);
            assignFromKeyfile(keyFile, "PostResizeSharpening", "DeconvRadius", pedited, prsharpening.deconvradius, pedited->prsharpening.deconvradius);
            assignFromKeyfile(keyFile, "PostResizeSharpening", "DeconvAmount", pedited, prsharpening.deconvamount, pedited->prsharpening.deconvamount);
            assignFromKeyfile(keyFile, "PostResizeSharpening", "DeconvDamping", pedited, prsharpening.deconvdamping, pedited->prsharpening.deconvdamping);
            assignFromKeyfile(keyFile, "PostResizeSharpening", "DeconvIterations", pedited, prsharpening.deconviter, pedited->prsharpening.deconviter);
        }

        if (keyFile.has_group("Color Management")) {
            if (keyFile.has_key("Color Management", "InputProfile")) {
                icm.input = expandRelativePath(fname, "file:", keyFile.get_string("Color Management", "InputProfile"));

                if (pedited) {
                    pedited->icm.input = true;
                }
            }

            assignFromKeyfile(keyFile, "Color Management", "ToneCurve", pedited, icm.toneCurve, pedited->icm.toneCurve);
            assignFromKeyfile(keyFile, "Color Management", "ApplyLookTable", pedited, icm.applyLookTable, pedited->icm.applyLookTable);
            assignFromKeyfile(keyFile, "Color Management", "ApplyBaselineExposureOffset", pedited, icm.applyBaselineExposureOffset, pedited->icm.applyBaselineExposureOffset);
            assignFromKeyfile(keyFile, "Color Management", "ApplyHueSatMap", pedited, icm.applyHueSatMap, pedited->icm.applyHueSatMap);
            assignFromKeyfile(keyFile, "Color Management", "DCPIlluminant", pedited, icm.dcpIlluminant, pedited->icm.dcpIlluminant);
            assignFromKeyfile(keyFile, "Color Management", "WorkingProfile", pedited, icm.working, pedited->icm.working);
            assignFromKeyfile(keyFile, "Color Management", "OutputProfile", pedited, icm.output, pedited->icm.output);

            if (keyFile.has_key("Color Management", "OutputProfileIntent")) {
                Glib::ustring intent = keyFile.get_string("Color Management", "OutputProfileIntent");

                if (intent == "Perceptual") {
                    icm.outputIntent = RI_PERCEPTUAL;
                } else if (intent == "Relative") {
                    icm.outputIntent = RI_RELATIVE;
                } else if (intent == "Saturation") {
                    icm.outputIntent = RI_SATURATION;
                } else if (intent == "Absolute") {
                    icm.outputIntent = RI_ABSOLUTE;
                }

                if (pedited) {
                    pedited->icm.outputIntent = true;
                }
            }

            assignFromKeyfile(keyFile, "Color Management", "OutputBPC", pedited, icm.outputBPC, pedited->icm.outputBPC);
            assignFromKeyfile(keyFile, "Color Management", "Gammafree", pedited, icm.gamma, pedited->icm.gamma);
            assignFromKeyfile(keyFile, "Color Management", "Freegamma", pedited, icm.freegamma, pedited->icm.freegamma);
            assignFromKeyfile(keyFile, "Color Management", "GammaValue", pedited, icm.gampos, pedited->icm.gampos);
            assignFromKeyfile(keyFile, "Color Management", "GammaSlope", pedited, icm.slpos, pedited->icm.slpos);
        }

        if (keyFile.has_group("Wavelet")) {
            assignFromKeyfile(keyFile, "Wavelet", "Enabled", pedited, wavelet.enabled, pedited->wavelet.enabled);
            assignFromKeyfile(keyFile, "Wavelet", "Strength", pedited, wavelet.strength, pedited->wavelet.strength);
            assignFromKeyfile(keyFile, "Wavelet", "Balance", pedited, wavelet.balance, pedited->wavelet.balance);
            assignFromKeyfile(keyFile, "Wavelet", "Iter", pedited, wavelet.iter, pedited->wavelet.iter);
            assignFromKeyfile(keyFile, "Wavelet", "Median", pedited, wavelet.median, pedited->wavelet.median);
            assignFromKeyfile(keyFile, "Wavelet", "Medianlev", pedited, wavelet.medianlev, pedited->wavelet.medianlev);
            assignFromKeyfile(keyFile, "Wavelet", "Linkedg", pedited, wavelet.linkedg, pedited->wavelet.linkedg);
            assignFromKeyfile(keyFile, "Wavelet", "CBenab", pedited, wavelet.cbenab, pedited->wavelet.cbenab);
            assignFromKeyfile(keyFile, "Wavelet", "CBgreenhigh", pedited, wavelet.greenhigh, pedited->wavelet.greenhigh);
            assignFromKeyfile(keyFile, "Wavelet", "CBgreenmed", pedited, wavelet.greenmed, pedited->wavelet.greenmed);
            assignFromKeyfile(keyFile, "Wavelet", "CBgreenlow", pedited, wavelet.greenlow, pedited->wavelet.greenlow);
            assignFromKeyfile(keyFile, "Wavelet", "CBbluehigh", pedited, wavelet.bluehigh, pedited->wavelet.bluehigh);
            assignFromKeyfile(keyFile, "Wavelet", "CBbluemed", pedited, wavelet.bluemed, pedited->wavelet.bluemed);
            assignFromKeyfile(keyFile, "Wavelet", "CBbluelow", pedited, wavelet.bluelow, pedited->wavelet.bluelow);
            assignFromKeyfile(keyFile, "Wavelet", "Lipst", pedited, wavelet.lipst, pedited->wavelet.lipst);
            assignFromKeyfile(keyFile, "Wavelet", "AvoidColorShift", pedited, wavelet.avoid, pedited->wavelet.avoid);
            assignFromKeyfile(keyFile, "Wavelet", "TMr", pedited, wavelet.tmr, pedited->wavelet.tmr);
            if (ppVersion < 331) { // wavelet.Lmethod was a string before version 331
                Glib::ustring temp;
                assignFromKeyfile(keyFile, "Wavelet", "LevMethod", pedited, temp, pedited->wavelet.Lmethod);
                if (!temp.empty()) {
                    wavelet.Lmethod = std::stoi(temp);
                }
            } else {
                assignFromKeyfile(keyFile, "Wavelet", "LevMethod", pedited, wavelet.Lmethod, pedited->wavelet.Lmethod);
            }
            assignFromKeyfile(keyFile, "Wavelet", "ChoiceLevMethod", pedited, wavelet.CLmethod, pedited->wavelet.CLmethod);
            assignFromKeyfile(keyFile, "Wavelet", "BackMethod", pedited, wavelet.Backmethod, pedited->wavelet.Backmethod);
            assignFromKeyfile(keyFile, "Wavelet", "TilesMethod", pedited, wavelet.Tilesmethod, pedited->wavelet.Tilesmethod);
            assignFromKeyfile(keyFile, "Wavelet", "DaubMethod", pedited, wavelet.daubcoeffmethod, pedited->wavelet.daubcoeffmethod);
            assignFromKeyfile(keyFile, "Wavelet", "CHromaMethod", pedited, wavelet.CHmethod, pedited->wavelet.CHmethod);
            assignFromKeyfile(keyFile, "Wavelet", "Medgreinf", pedited, wavelet.Medgreinf, pedited->wavelet.Medgreinf);
            assignFromKeyfile(keyFile, "Wavelet", "CHSLromaMethod", pedited, wavelet.CHSLmethod, pedited->wavelet.CHSLmethod);
            assignFromKeyfile(keyFile, "Wavelet", "EDMethod", pedited, wavelet.EDmethod, pedited->wavelet.EDmethod);
            assignFromKeyfile(keyFile, "Wavelet", "NPMethod", pedited, wavelet.NPmethod, pedited->wavelet.NPmethod);
            assignFromKeyfile(keyFile, "Wavelet", "BAMethod", pedited, wavelet.BAmethod, pedited->wavelet.BAmethod);
            assignFromKeyfile(keyFile, "Wavelet", "TMMethod", pedited, wavelet.TMmethod, pedited->wavelet.TMmethod);
            assignFromKeyfile(keyFile, "Wavelet", "HSMethod", pedited, wavelet.HSmethod, pedited->wavelet.HSmethod);
            assignFromKeyfile(keyFile, "Wavelet", "DirMethod", pedited, wavelet.Dirmethod, pedited->wavelet.Dirmethod);
            assignFromKeyfile(keyFile, "Wavelet", "ResidualcontShadow", pedited, wavelet.rescon, pedited->wavelet.rescon);
            assignFromKeyfile(keyFile, "Wavelet", "ResidualcontHighlight", pedited, wavelet.resconH, pedited->wavelet.resconH);
            assignFromKeyfile(keyFile, "Wavelet", "Residualchroma", pedited, wavelet.reschro, pedited->wavelet.reschro);
            assignFromKeyfile(keyFile, "Wavelet", "ResidualTM", pedited, wavelet.tmrs, pedited->wavelet.tmrs);
            assignFromKeyfile(keyFile, "Wavelet", "Residualgamma", pedited, wavelet.gamma, pedited->wavelet.gamma);
            assignFromKeyfile(keyFile, "Wavelet", "ContExtra", pedited, wavelet.sup, pedited->wavelet.sup);
            assignFromKeyfile(keyFile, "Wavelet", "HueRangeResidual", pedited, wavelet.sky, pedited->wavelet.sky);
            assignFromKeyfile(keyFile, "Wavelet", "MaxLev", pedited, wavelet.thres, pedited->wavelet.thres);
            assignFromKeyfile(keyFile, "Wavelet", "ThresholdHighlight", pedited, wavelet.threshold, pedited->wavelet.threshold);
            assignFromKeyfile(keyFile, "Wavelet", "ThresholdShadow", pedited, wavelet.threshold2, pedited->wavelet.threshold2);
            assignFromKeyfile(keyFile, "Wavelet", "Edgedetect", pedited, wavelet.edgedetect, pedited->wavelet.edgedetect);
            assignFromKeyfile(keyFile, "Wavelet", "Edgedetectthr", pedited, wavelet.edgedetectthr, pedited->wavelet.edgedetectthr);
            assignFromKeyfile(keyFile, "Wavelet", "EdgedetectthrHi", pedited, wavelet.edgedetectthr2, pedited->wavelet.edgedetectthr2);
            assignFromKeyfile(keyFile, "Wavelet", "Edgesensi", pedited, wavelet.edgesensi, pedited->wavelet.edgesensi);
            assignFromKeyfile(keyFile, "Wavelet", "Edgeampli", pedited, wavelet.edgeampli, pedited->wavelet.edgeampli);
            assignFromKeyfile(keyFile, "Wavelet", "ThresholdChroma", pedited, wavelet.chroma, pedited->wavelet.chroma);
            assignFromKeyfile(keyFile, "Wavelet", "ChromaLink", pedited, wavelet.chro, pedited->wavelet.chro);
            assignFromKeyfile(keyFile, "Wavelet", "Contrast", pedited, wavelet.contrast, pedited->wavelet.contrast);
            assignFromKeyfile(keyFile, "Wavelet", "Edgrad", pedited, wavelet.edgrad, pedited->wavelet.edgrad);
            assignFromKeyfile(keyFile, "Wavelet", "Edgval", pedited, wavelet.edgval, pedited->wavelet.edgval);
            assignFromKeyfile(keyFile, "Wavelet", "ThrEdg", pedited, wavelet.edgthresh, pedited->wavelet.edgthresh);
            assignFromKeyfile(keyFile, "Wavelet", "ThresholdResidShadow", pedited, wavelet.thr, pedited->wavelet.thr);
            assignFromKeyfile(keyFile, "Wavelet", "ThresholdResidHighLight", pedited, wavelet.thrH, pedited->wavelet.thrH);
            assignFromKeyfile(keyFile, "Wavelet", "ContrastCurve", pedited, wavelet.ccwcurve, pedited->wavelet.ccwcurve);
            assignFromKeyfile(keyFile, "Wavelet", "OpacityCurveRG", pedited, wavelet.opacityCurveRG, pedited->wavelet.opacityCurveRG);
            assignFromKeyfile(keyFile, "Wavelet", "OpacityCurveBY", pedited, wavelet.opacityCurveBY, pedited->wavelet.opacityCurveBY);
            assignFromKeyfile(keyFile, "Wavelet", "OpacityCurveW", pedited, wavelet.opacityCurveW, pedited->wavelet.opacityCurveW);
            assignFromKeyfile(keyFile, "Wavelet", "OpacityCurveWL", pedited, wavelet.opacityCurveWL, pedited->wavelet.opacityCurveWL);
            assignFromKeyfile(keyFile, "Wavelet", "HHcurve", pedited, wavelet.hhcurve, pedited->wavelet.hhcurve);
            assignFromKeyfile(keyFile, "Wavelet", "CHcurve", pedited, wavelet.Chcurve, pedited->wavelet.Chcurve);
            assignFromKeyfile(keyFile, "Wavelet", "WavclCurve", pedited, wavelet.wavclCurve, pedited->wavelet.wavclCurve);

            if (keyFile.has_key("Wavelet", "Hueskin")) {
                const std::vector<int> thresh = keyFile.get_integer_list("Wavelet", "Hueskin");

                if (thresh.size() >= 4) {
                    wavelet.hueskin.setValues(thresh[0], thresh[1], min(thresh[2], 300), min(thresh[3], 300));
                }

                if (pedited) {
                    pedited->wavelet.hueskin = true;
                }
            }

            if (keyFile.has_key("Wavelet", "HueRange")) {
                const std::vector<int> thresh = keyFile.get_integer_list("Wavelet", "HueRange");

                if (thresh.size() >= 4) {
                    wavelet.hueskin2.setValues(thresh[0], thresh[1], min(thresh[2], 300), min(thresh[3], 300));
                }

                if (pedited) {
                    pedited->wavelet.hueskin2 = true;
                }
            }

            if (keyFile.has_key("Wavelet", "HLRange")) {
                const std::vector<int> thresh = keyFile.get_integer_list("Wavelet", "HLRange");

                if (thresh.size() >= 4) {
                    wavelet.hllev.setValues(thresh[0], thresh[1], min(thresh[2], 300), min(thresh[3], 300));
                }

                if (pedited) {
                    pedited->wavelet.hllev = true;
                }
            }

            if (keyFile.has_key("Wavelet", "SHRange")) {
                const std::vector<int> thresh = keyFile.get_integer_list("Wavelet", "SHRange");

                if (thresh.size() >= 4) {
                    wavelet.bllev.setValues(thresh[0], thresh[1], min(thresh[2], 300), min(thresh[3], 300));
                }

                if (pedited) {
                    pedited->wavelet.bllev = true;
                }
            }

            if (keyFile.has_key("Wavelet", "Edgcont")) {
                const std::vector<int> thresh = keyFile.get_integer_list("Wavelet", "Edgcont");

                if (thresh.size() >= 4) {
                    wavelet.edgcont.setValues(thresh[0], thresh[1], min(thresh[2], 300), min(thresh[3], 300));
                }

                if (pedited) {
                    pedited->wavelet.edgcont = true;
                }
            }

            if (keyFile.has_key("Wavelet", "Level0noise")) {
                const std::vector<double> thresh = keyFile.get_double_list("Wavelet", "Level0noise");

                if (thresh.size() >= 2) {
                    wavelet.level0noise.setValues(thresh[0], thresh[1]);
                }

                if (pedited) {
                    pedited->wavelet.level0noise = true;
                }
            }

            if (keyFile.has_key("Wavelet", "Level1noise")) {
                const std::vector<double> thresh = keyFile.get_double_list("Wavelet", "Level1noise");

                if (thresh.size() >= 2) {
                    wavelet.level1noise.setValues(thresh[0], thresh[1]);
                }

                if (pedited) {
                    pedited->wavelet.level1noise = true;
                }
            }

            if (keyFile.has_key("Wavelet", "Level2noise")) {
                const std::vector<double> thresh = keyFile.get_double_list("Wavelet", "Level2noise");

                if (thresh.size() >= 2) {
                    wavelet.level2noise.setValues(thresh[0], thresh[1]);
                }

                if (pedited) {
                    pedited->wavelet.level2noise = true;
                }
            }

            if (keyFile.has_key("Wavelet", "Level3noise")) {
                const std::vector<double> thresh = keyFile.get_double_list("Wavelet", "Level3noise");

                if (thresh.size() >= 2) {
                    wavelet.level3noise.setValues(thresh[0], thresh[1]);
                }

                if (pedited) {
                    pedited->wavelet.level3noise = true;
                }
            }

            if (keyFile.has_key("Wavelet", "Pastlev")) {
                const std::vector<int> thresh = keyFile.get_integer_list("Wavelet", "Pastlev");

                if (thresh.size() >= 4) {
                    wavelet.pastlev.setValues(thresh[0], thresh[1], min(thresh[2], 300), min(thresh[3], 300));
                }

                if (pedited) {
                    pedited->wavelet.pastlev = true;
                }
            }

            if (keyFile.has_key("Wavelet", "Satlev")) {
                const std::vector<int> thresh = keyFile.get_integer_list("Wavelet", "Satlev");

                if (thresh.size() >= 4) {
                    wavelet.satlev.setValues(thresh[0], thresh[1], min(thresh[2], 300), min(thresh[3], 300));
                }

                if (pedited) {
                    pedited->wavelet.satlev = true;
                }
            }

            assignFromKeyfile(keyFile, "Wavelet", "Skinprotect", pedited, wavelet.skinprotect, pedited->wavelet.skinprotect);
            assignFromKeyfile(keyFile, "Wavelet", "Expcontrast", pedited, wavelet.expcontrast, pedited->wavelet.expcontrast);
            assignFromKeyfile(keyFile, "Wavelet", "Expchroma", pedited, wavelet.expchroma, pedited->wavelet.expchroma);

            for (int i = 0; i < 9; ++i) {
                std::stringstream ss;
                ss << "Contrast" << (i + 1);

                if (keyFile.has_key("Wavelet", ss.str())) {
                    wavelet.c[i] = keyFile.get_integer("Wavelet", ss.str());

                    if (pedited) {
                        pedited->wavelet.c[i] = true;
                    }
                }
            }

            for (int i = 0; i < 9; ++i) {
                std::stringstream ss;
                ss << "Chroma" << (i + 1);

                if (keyFile.has_key("Wavelet", ss.str())) {
                    wavelet.ch[i] = keyFile.get_integer("Wavelet", ss.str());

                    if (pedited) {
                        pedited->wavelet.ch[i] = true;
                    }
                }
            }

            assignFromKeyfile(keyFile, "Wavelet", "Expedge", pedited, wavelet.expedge, pedited->wavelet.expedge);
            assignFromKeyfile(keyFile, "Wavelet", "Expresid", pedited, wavelet.expresid, pedited->wavelet.expresid);
            assignFromKeyfile(keyFile, "Wavelet", "Expfinal", pedited, wavelet.expfinal, pedited->wavelet.expfinal);
            assignFromKeyfile(keyFile, "Wavelet", "Exptoning", pedited, wavelet.exptoning, pedited->wavelet.exptoning);
            assignFromKeyfile(keyFile, "Wavelet", "Expnoise", pedited, wavelet.expnoise, pedited->wavelet.expnoise);
        }

        if (keyFile.has_group("Directional Pyramid Equalizer")) {
            assignFromKeyfile(keyFile, "Directional Pyramid Equalizer", "Enabled", pedited, dirpyrequalizer.enabled, pedited->dirpyrequalizer.enabled);
            assignFromKeyfile(keyFile, "Directional Pyramid Equalizer", "Gamutlab", pedited, dirpyrequalizer.gamutlab, pedited->dirpyrequalizer.gamutlab);
            assignFromKeyfile(keyFile, "Directional Pyramid Equalizer", "cbdlMethod", pedited, dirpyrequalizer.cbdlMethod, pedited->dirpyrequalizer.cbdlMethod);

            if (keyFile.has_key("Directional Pyramid Equalizer", "Hueskin")) {
                const std::vector<int> thresh = keyFile.get_integer_list("Directional Pyramid Equalizer", "Hueskin");

                if (thresh.size() >= 4) {
                    dirpyrequalizer.hueskin.setValues(thresh[0], thresh[1], min(thresh[2], 300), min(thresh[3], 300));
                }

                if (pedited) {
                    pedited->dirpyrequalizer.hueskin = true;
                }
            }

            if (ppVersion < 316) {
                for (int i = 0; i < 5; i ++) {
                    std::stringstream ss;
                    ss << "Mult" << i;

                    if (keyFile.has_key("Directional Pyramid Equalizer", ss.str())) {
                        if (i == 4) {
                            dirpyrequalizer.threshold = keyFile.get_double("Directional Pyramid Equalizer", ss.str());

                            if (pedited) {
                                pedited->dirpyrequalizer.threshold = true;
                            }
                        } else {
                            dirpyrequalizer.mult[i] = keyFile.get_double("Directional Pyramid Equalizer", ss.str());

                            if (pedited) {
                                pedited->dirpyrequalizer.mult[i] = true;
                            }
                        }
                    }
                }

                dirpyrequalizer.mult[4] = 1.0;
            } else {
                // 5 level wavelet + dedicated threshold parameter
                for (int i = 0; i < 6; i ++) {
                    std::stringstream ss;
                    ss << "Mult" << i;

                    if (keyFile.has_key("Directional Pyramid Equalizer", ss.str())) {
                        dirpyrequalizer.mult[i] = keyFile.get_double("Directional Pyramid Equalizer", ss.str());

                        if (pedited) {
                            pedited->dirpyrequalizer.mult[i] = true;
                        }
                    }
                }

                assignFromKeyfile(keyFile, "Directional Pyramid Equalizer", "Threshold", pedited, dirpyrequalizer.threshold, pedited->dirpyrequalizer.threshold);
                assignFromKeyfile(keyFile, "Directional Pyramid Equalizer", "Skinprotect", pedited, dirpyrequalizer.skinprotect, pedited->dirpyrequalizer.skinprotect);
            }
        }

        if (keyFile.has_group("SoftLight")) {
            assignFromKeyfile(keyFile, "SoftLight", "Enabled", pedited, softlight.enabled, pedited->softlight.enabled);
            assignFromKeyfile(keyFile, "SoftLight", "Strength", pedited, softlight.strength, pedited->softlight.strength);
        }

        if (keyFile.has_group("Film Simulation")) {
            assignFromKeyfile(keyFile, "Film Simulation", "Enabled", pedited, filmSimulation.enabled, pedited->filmSimulation.enabled);
            assignFromKeyfile(keyFile, "Film Simulation", "ClutFilename", pedited, filmSimulation.clutFilename, pedited->filmSimulation.clutFilename);

            if (keyFile.has_key("Film Simulation", "Strength")) {
                if (ppVersion < 321) {
                    filmSimulation.strength = keyFile.get_double("Film Simulation", "Strength") * 100 + 0.1;
                } else {
                    filmSimulation.strength = keyFile.get_integer("Film Simulation", "Strength");
                }

                if (pedited) {
                    pedited->filmSimulation.strength = true;
                }
            }
        }

        if (keyFile.has_group("HSV Equalizer")) {
            if (ppVersion >= 329) {
                assignFromKeyfile(keyFile, "HSV Equalizer", "Enabled", pedited, hsvequalizer.enabled, pedited->hsvequalizer.enabled);
            } else {
                hsvequalizer.enabled = true;

                if (pedited) {
                    pedited->hsvequalizer.enabled = true;
                }
            }

            if (ppVersion >= 300) {
                assignFromKeyfile(keyFile, "HSV Equalizer", "HCurve", pedited, hsvequalizer.hcurve, pedited->hsvequalizer.hcurve);
                assignFromKeyfile(keyFile, "HSV Equalizer", "SCurve", pedited, hsvequalizer.scurve, pedited->hsvequalizer.scurve);
                assignFromKeyfile(keyFile, "HSV Equalizer", "VCurve", pedited, hsvequalizer.vcurve, pedited->hsvequalizer.vcurve);
            }
        }

        if (keyFile.has_group("RGB Curves")) {
            if (ppVersion >= 329) {
                assignFromKeyfile(keyFile, "RGB Curves", "Enabled", pedited, rgbCurves.enabled, pedited->rgbCurves.enabled);
            } else {
                rgbCurves.enabled = true;

                if (pedited) {
                    pedited->rgbCurves.enabled = true;
                }
            }

            assignFromKeyfile(keyFile, "RGB Curves", "LumaMode", pedited, rgbCurves.lumamode, pedited->rgbCurves.lumamode);
            assignFromKeyfile(keyFile, "RGB Curves", "rCurve", pedited, rgbCurves.rcurve, pedited->rgbCurves.rcurve);
            assignFromKeyfile(keyFile, "RGB Curves", "gCurve", pedited, rgbCurves.gcurve, pedited->rgbCurves.gcurve);
            assignFromKeyfile(keyFile, "RGB Curves", "bCurve", pedited, rgbCurves.bcurve, pedited->rgbCurves.bcurve);
        }

        if (keyFile.has_group("ColorToning")) {
            assignFromKeyfile(keyFile, "ColorToning", "Enabled", pedited, colorToning.enabled, pedited->colorToning.enabled);
            assignFromKeyfile(keyFile, "ColorToning", "Method", pedited, colorToning.method, pedited->colorToning.method);
            assignFromKeyfile(keyFile, "ColorToning", "Lumamode", pedited, colorToning.lumamode, pedited->colorToning.lumamode);
            assignFromKeyfile(keyFile, "ColorToning", "Twocolor", pedited, colorToning.twocolor, pedited->colorToning.twocolor);
            assignFromKeyfile(keyFile, "ColorToning", "OpacityCurve", pedited, colorToning.opacityCurve, pedited->colorToning.opacityCurve);
            assignFromKeyfile(keyFile, "ColorToning", "ColorCurve", pedited, colorToning.colorCurve, pedited->colorToning.colorCurve);
            assignFromKeyfile(keyFile, "ColorToning", "Autosat", pedited, colorToning.autosat, pedited->colorToning.autosat);
            assignFromKeyfile(keyFile, "ColorToning", "SatProtectionThreshold", pedited, colorToning.satProtectionThreshold, pedited->colorToning.satprotectionthreshold);
            assignFromKeyfile(keyFile, "ColorToning", "SaturatedOpacity", pedited, colorToning.saturatedOpacity, pedited->colorToning.saturatedopacity);
            assignFromKeyfile(keyFile, "ColorToning", "Strength", pedited, colorToning.strength, pedited->colorToning.strength);

            if (keyFile.has_key("ColorToning", "HighlightsColorSaturation")) {
                const std::vector<int> thresh = keyFile.get_integer_list("ColorToning", "HighlightsColorSaturation");

                if (thresh.size() >= 2) {
                    colorToning.hlColSat.setValues(thresh[0], thresh[1]);
                }

                if (pedited) {
                    pedited->colorToning.hlColSat = true;
                }
            }

            if (keyFile.has_key("ColorToning", "ShadowsColorSaturation")) {
                const std::vector<int> thresh = keyFile.get_integer_list("ColorToning", "ShadowsColorSaturation");

                if (thresh.size() >= 2) {
                    colorToning.shadowsColSat.setValues(thresh[0], thresh[1]);
                }

                if (pedited) {
                    pedited->colorToning.shadowsColSat = true;
                }
            }

            assignFromKeyfile(keyFile, "ColorToning", "ClCurve", pedited, colorToning.clcurve, pedited->colorToning.clcurve);
            assignFromKeyfile(keyFile, "ColorToning", "Cl2Curve", pedited, colorToning.cl2curve, pedited->colorToning.cl2curve);
            assignFromKeyfile(keyFile, "ColorToning", "Redlow", pedited, colorToning.redlow, pedited->colorToning.redlow);
            assignFromKeyfile(keyFile, "ColorToning", "Greenlow", pedited, colorToning.greenlow, pedited->colorToning.greenlow);
            assignFromKeyfile(keyFile, "ColorToning", "Bluelow", pedited, colorToning.bluelow, pedited->colorToning.bluelow);
            assignFromKeyfile(keyFile, "ColorToning", "Satlow", pedited, colorToning.satlow, pedited->colorToning.satlow);
            assignFromKeyfile(keyFile, "ColorToning", "Balance", pedited, colorToning.balance, pedited->colorToning.balance);
            assignFromKeyfile(keyFile, "ColorToning", "Sathigh", pedited, colorToning.sathigh, pedited->colorToning.sathigh);
            assignFromKeyfile(keyFile, "ColorToning", "Redmed", pedited, colorToning.redmed, pedited->colorToning.redmed);
            assignFromKeyfile(keyFile, "ColorToning", "Greenmed", pedited, colorToning.greenmed, pedited->colorToning.greenmed);
            assignFromKeyfile(keyFile, "ColorToning", "Bluemed", pedited, colorToning.bluemed, pedited->colorToning.bluemed);
            assignFromKeyfile(keyFile, "ColorToning", "Redhigh", pedited, colorToning.redhigh, pedited->colorToning.redhigh);
            assignFromKeyfile(keyFile, "ColorToning", "Greenhigh", pedited, colorToning.greenhigh, pedited->colorToning.greenhigh);
            assignFromKeyfile(keyFile, "ColorToning", "Bluehigh", pedited, colorToning.bluehigh, pedited->colorToning.bluehigh);

            assignFromKeyfile(keyFile, "ColorToning", "LabGridALow", pedited, colorToning.labgridALow, pedited->colorToning.labgridALow);
            assignFromKeyfile(keyFile, "ColorToning", "LabGridBLow", pedited, colorToning.labgridBLow, pedited->colorToning.labgridBLow);
            assignFromKeyfile(keyFile, "ColorToning", "LabGridAHigh", pedited, colorToning.labgridAHigh, pedited->colorToning.labgridAHigh);
            assignFromKeyfile(keyFile, "ColorToning", "LabGridBHigh", pedited, colorToning.labgridBHigh, pedited->colorToning.labgridBHigh);
            if (ppVersion < 337) {
                const double scale = ColorToningParams::LABGRID_CORR_SCALE;
                colorToning.labgridALow *= scale;
                colorToning.labgridAHigh *= scale;
                colorToning.labgridBLow *= scale;
                colorToning.labgridBHigh *= scale;
            }            
        }

        if (keyFile.has_group("RAW")) {
            if (keyFile.has_key("RAW", "DarkFrame")) {
                raw.dark_frame = expandRelativePath(fname, "", keyFile.get_string("RAW", "DarkFrame"));

                if (pedited) {
                    pedited->raw.darkFrame = true;
                }
            }

            assignFromKeyfile(keyFile, "RAW", "DarkFrameAuto", pedited, raw.df_autoselect, pedited->raw.df_autoselect);

            if (keyFile.has_key("RAW", "FlatFieldFile")) {
                raw.ff_file = expandRelativePath(fname, "", keyFile.get_string("RAW", "FlatFieldFile"));

                if (pedited) {
                    pedited->raw.ff_file = true;
                }
            }

            assignFromKeyfile(keyFile, "RAW", "FlatFieldAutoSelect", pedited, raw.ff_AutoSelect, pedited->raw.ff_AutoSelect);
            assignFromKeyfile(keyFile, "RAW", "FlatFieldBlurRadius", pedited, raw.ff_BlurRadius, pedited->raw.ff_BlurRadius);
            assignFromKeyfile(keyFile, "RAW", "FlatFieldBlurType", pedited, raw.ff_BlurType, pedited->raw.ff_BlurType);
            assignFromKeyfile(keyFile, "RAW", "FlatFieldAutoClipControl", pedited, raw.ff_AutoClipControl, pedited->raw.ff_AutoClipControl);

            if (ppVersion < 328) {
                // With ppversion < 328 this value was stored as a boolean, which is nonsense.
                // To avoid annoying warnings we skip reading and assume 0.
                raw.ff_clipControl = 0;
            } else {
                assignFromKeyfile(keyFile, "RAW", "FlatFieldClipControl", pedited, raw.ff_clipControl, pedited->raw.ff_clipControl);
            }

            assignFromKeyfile(keyFile, "RAW", "CA", pedited, raw.ca_autocorrect, pedited->raw.ca_autocorrect);
            assignFromKeyfile(keyFile, "RAW", "CARed", pedited, raw.cared, pedited->raw.cared);
            assignFromKeyfile(keyFile, "RAW", "CABlue", pedited, raw.cablue, pedited->raw.cablue);
            // For compatibility to elder pp3 versions
            assignFromKeyfile(keyFile, "RAW", "HotDeadPixels", pedited, raw.hotPixelFilter, pedited->raw.hotPixelFilter);
            raw.deadPixelFilter = raw.hotPixelFilter;

            if (pedited) {
                pedited->raw.deadPixelFilter = pedited->raw.hotPixelFilter;
            }

            assignFromKeyfile(keyFile, "RAW", "HotPixelFilter", pedited, raw.hotPixelFilter, pedited->raw.hotPixelFilter);
            assignFromKeyfile(keyFile, "RAW", "DeadPixelFilter", pedited, raw.deadPixelFilter, pedited->raw.deadPixelFilter);
            assignFromKeyfile(keyFile, "RAW", "HotDeadPixelThresh", pedited, raw.hotdeadpix_thresh, pedited->raw.hotdeadpix_thresh);
            assignFromKeyfile(keyFile, "RAW", "PreExposure", pedited, raw.expos, pedited->raw.exPos);
            assignFromKeyfile(keyFile, "RAW", "PrePreserv", pedited, raw.preser, pedited->raw.exPreser);

            if (ppVersion < 320) {
                assignFromKeyfile(keyFile, "RAW", "Method", pedited, raw.bayersensor.method, pedited->raw.bayersensor.method);
                assignFromKeyfile(keyFile, "RAW", "CcSteps", pedited, raw.bayersensor.ccSteps, pedited->raw.bayersensor.ccSteps);
                assignFromKeyfile(keyFile, "RAW", "LineDenoise", pedited, raw.bayersensor.linenoise, pedited->raw.bayersensor.linenoise);
                assignFromKeyfile(keyFile, "RAW", "GreenEqThreshold", pedited, raw.bayersensor.greenthresh, pedited->raw.bayersensor.greenEq);
                assignFromKeyfile(keyFile, "RAW", "DCBIterations", pedited, raw.bayersensor.dcb_iterations, pedited->raw.bayersensor.dcbIterations);
                assignFromKeyfile(keyFile, "RAW", "DCBEnhance", pedited, raw.bayersensor.dcb_enhance, pedited->raw.bayersensor.dcbEnhance);
                assignFromKeyfile(keyFile, "RAW", "LMMSEIterations", pedited, raw.bayersensor.lmmse_iterations, pedited->raw.bayersensor.lmmseIterations);
                assignFromKeyfile(keyFile, "RAW", "PreBlackzero", pedited, raw.bayersensor.black0, pedited->raw.bayersensor.exBlack0);
                assignFromKeyfile(keyFile, "RAW", "PreBlackone", pedited, raw.bayersensor.black1, pedited->raw.bayersensor.exBlack1);
                assignFromKeyfile(keyFile, "RAW", "PreBlacktwo", pedited, raw.bayersensor.black2, pedited->raw.bayersensor.exBlack2);
                assignFromKeyfile(keyFile, "RAW", "PreBlackthree", pedited, raw.bayersensor.black3, pedited->raw.bayersensor.exBlack3);
                assignFromKeyfile(keyFile, "RAW", "PreTwoGreen", pedited, raw.bayersensor.twogreen, pedited->raw.bayersensor.exTwoGreen);
            }
        }

        if (keyFile.has_group("RAW Bayer")) {
            assignFromKeyfile(keyFile, "RAW Bayer", "Method", pedited, raw.bayersensor.method, pedited->raw.bayersensor.method);
            assignFromKeyfile(keyFile, "RAW Bayer", "Border", pedited, raw.bayersensor.border, pedited->raw.bayersensor.border);

            if (keyFile.has_key("RAW Bayer", "ImageNum")) {
                raw.bayersensor.imageNum = keyFile.get_integer("RAW Bayer", "ImageNum") - 1;

                if (pedited) {
                    pedited->raw.bayersensor.imageNum = true;
                }
            }

            assignFromKeyfile(keyFile, "RAW Bayer", "CcSteps", pedited, raw.bayersensor.ccSteps, pedited->raw.bayersensor.ccSteps);
            assignFromKeyfile(keyFile, "RAW Bayer", "PreBlack0", pedited, raw.bayersensor.black0, pedited->raw.bayersensor.exBlack0);
            assignFromKeyfile(keyFile, "RAW Bayer", "PreBlack1", pedited, raw.bayersensor.black1, pedited->raw.bayersensor.exBlack1);
            assignFromKeyfile(keyFile, "RAW Bayer", "PreBlack2", pedited, raw.bayersensor.black2, pedited->raw.bayersensor.exBlack2);
            assignFromKeyfile(keyFile, "RAW Bayer", "PreBlack3", pedited, raw.bayersensor.black3, pedited->raw.bayersensor.exBlack3);
            assignFromKeyfile(keyFile, "RAW Bayer", "PreTwoGreen", pedited, raw.bayersensor.twogreen, pedited->raw.bayersensor.exTwoGreen);
            assignFromKeyfile(keyFile, "RAW Bayer", "LineDenoise", pedited, raw.bayersensor.linenoise, pedited->raw.bayersensor.linenoise);
            if (keyFile.has_key("RAW Bayer", "LineDenoiseDirection")) {
                raw.bayersensor.linenoiseDirection = RAWParams::BayerSensor::LineNoiseDirection(keyFile.get_integer("RAW Bayer", "LineDenoiseDirection"));
                if (pedited) {
                    pedited->raw.bayersensor.linenoiseDirection = true;
                }
            }
            assignFromKeyfile(keyFile, "RAW Bayer", "GreenEqThreshold", pedited, raw.bayersensor.greenthresh, pedited->raw.bayersensor.greenEq);
            assignFromKeyfile(keyFile, "RAW Bayer", "DCBIterations", pedited, raw.bayersensor.dcb_iterations, pedited->raw.bayersensor.dcbIterations);
            assignFromKeyfile(keyFile, "RAW Bayer", "DCBEnhance", pedited, raw.bayersensor.dcb_enhance, pedited->raw.bayersensor.dcbEnhance);
            assignFromKeyfile(keyFile, "RAW Bayer", "LMMSEIterations", pedited, raw.bayersensor.lmmse_iterations, pedited->raw.bayersensor.lmmseIterations);
            assignFromKeyfile(keyFile, "RAW Bayer", "DualDemosaicContrast", pedited, raw.bayersensor.dualDemosaicContrast, pedited->raw.bayersensor.dualDemosaicContrast);

            if (keyFile.has_key("RAW Bayer", "PixelShiftMotionCorrectionMethod")) {
                raw.bayersensor.pixelShiftMotionCorrectionMethod = (RAWParams::BayerSensor::PSMotionCorrectionMethod)keyFile.get_integer("RAW Bayer", "PixelShiftMotionCorrectionMethod");

                if (pedited) {
                    pedited->raw.bayersensor.pixelShiftMotionCorrectionMethod = true;
                }
            }

            assignFromKeyfile(keyFile, "RAW Bayer", "PixelShiftEperIso", pedited, raw.bayersensor.pixelShiftEperIso, pedited->raw.bayersensor.pixelShiftEperIso);
            if (ppVersion < 332) {
                raw.bayersensor.pixelShiftEperIso += 1.0;
            }
            assignFromKeyfile(keyFile, "RAW Bayer", "PixelShiftSigma", pedited, raw.bayersensor.pixelShiftSigma, pedited->raw.bayersensor.pixelShiftSigma);
            assignFromKeyfile(keyFile, "RAW Bayer", "PixelShiftShowMotion", pedited, raw.bayersensor.pixelShiftShowMotion, pedited->raw.bayersensor.pixelShiftShowMotion);
            assignFromKeyfile(keyFile, "RAW Bayer", "PixelShiftShowMotionMaskOnly", pedited, raw.bayersensor.pixelShiftShowMotionMaskOnly, pedited->raw.bayersensor.pixelShiftShowMotionMaskOnly);
            assignFromKeyfile(keyFile, "RAW Bayer", "pixelShiftHoleFill", pedited, raw.bayersensor.pixelShiftHoleFill, pedited->raw.bayersensor.pixelShiftHoleFill);
            assignFromKeyfile(keyFile, "RAW Bayer", "pixelShiftMedian", pedited, raw.bayersensor.pixelShiftMedian, pedited->raw.bayersensor.pixelShiftMedian);
            assignFromKeyfile(keyFile, "RAW Bayer", "pixelShiftGreen", pedited, raw.bayersensor.pixelShiftGreen, pedited->raw.bayersensor.pixelShiftGreen);
            assignFromKeyfile(keyFile, "RAW Bayer", "pixelShiftBlur", pedited, raw.bayersensor.pixelShiftBlur, pedited->raw.bayersensor.pixelShiftBlur);
            assignFromKeyfile(keyFile, "RAW Bayer", "pixelShiftSmoothFactor", pedited, raw.bayersensor.pixelShiftSmoothFactor, pedited->raw.bayersensor.pixelShiftSmooth);
            assignFromKeyfile(keyFile, "RAW Bayer", "pixelShiftEqualBright", pedited, raw.bayersensor.pixelShiftEqualBright, pedited->raw.bayersensor.pixelShiftEqualBright);
            assignFromKeyfile(keyFile, "RAW Bayer", "pixelShiftEqualBrightChannel", pedited, raw.bayersensor.pixelShiftEqualBrightChannel, pedited->raw.bayersensor.pixelShiftEqualBrightChannel);
            assignFromKeyfile(keyFile, "RAW Bayer", "pixelShiftNonGreenCross", pedited, raw.bayersensor.pixelShiftNonGreenCross, pedited->raw.bayersensor.pixelShiftNonGreenCross);

            if (ppVersion < 336) {
                if (keyFile.has_key("RAW Bayer", "pixelShiftLmmse")) {
                    bool useLmmse = keyFile.get_boolean ("RAW Bayer", "pixelShiftLmmse");
                    if (useLmmse) {
                        raw.bayersensor.pixelShiftDemosaicMethod = raw.bayersensor.getPSDemosaicMethodString(RAWParams::BayerSensor::PSDemosaicMethod::LMMSE);
                    } else {
                        raw.bayersensor.pixelShiftDemosaicMethod = raw.bayersensor.getPSDemosaicMethodString(RAWParams::BayerSensor::PSDemosaicMethod::AMAZE);
                    }
                    if (pedited) {
                        pedited->raw.bayersensor.pixelShiftDemosaicMethod = true;
                    }
                }
            } else {
                assignFromKeyfile(keyFile, "RAW Bayer", "pixelShiftDemosaicMethod", pedited, raw.bayersensor.pixelShiftDemosaicMethod, pedited->raw.bayersensor.pixelShiftDemosaicMethod);
            }

            assignFromKeyfile(keyFile, "RAW Bayer", "PDAFLinesFilter", pedited, raw.bayersensor.pdafLinesFilter, pedited->raw.bayersensor.pdafLinesFilter);
        }

        if (keyFile.has_group("RAW X-Trans")) {
            assignFromKeyfile(keyFile, "RAW X-Trans", "Method", pedited, raw.xtranssensor.method, pedited->raw.xtranssensor.method);
            assignFromKeyfile(keyFile, "RAW X-Trans", "DualDemosaicContrast", pedited, raw.xtranssensor.dualDemosaicContrast, pedited->raw.xtranssensor.dualDemosaicContrast);
            assignFromKeyfile(keyFile, "RAW X-Trans", "CcSteps", pedited, raw.xtranssensor.ccSteps, pedited->raw.xtranssensor.ccSteps);
            assignFromKeyfile(keyFile, "RAW X-Trans", "PreBlackRed", pedited, raw.xtranssensor.blackred, pedited->raw.xtranssensor.exBlackRed);
            assignFromKeyfile(keyFile, "RAW X-Trans", "PreBlackGreen", pedited, raw.xtranssensor.blackgreen, pedited->raw.xtranssensor.exBlackGreen);
            assignFromKeyfile(keyFile, "RAW X-Trans", "PreBlackBlue", pedited, raw.xtranssensor.blackblue, pedited->raw.xtranssensor.exBlackBlue);
        }

        if (keyFile.has_group("MetaData")) {
            int mode = int(MetaDataParams::TUNNEL);
            assignFromKeyfile(keyFile, "MetaData", "Mode", pedited, mode, pedited->metadata.mode);

            if (mode >= int(MetaDataParams::TUNNEL) && mode <= int(MetaDataParams::STRIP)) {
                metadata.mode = static_cast<MetaDataParams::Mode>(mode);
            }
        }

        if (keyFile.has_group("Exif")) {
            std::vector<Glib::ustring> keys = keyFile.get_keys("Exif");

            for (const auto& key : keyFile.get_keys("Exif")) {
                exif[key] = keyFile.get_string("Exif", key);

                if (pedited) {
                    pedited->exif = true;
                }
            }
        }

        /*
         * Load iptc change settings
         *
         * Existing values are preserved, and the stored values
         * are added to the list. To reset a field, the user has to
         * save the profile with the field leaved empty, but still
         * terminated by a semi-column ";"
         *
         * Please note that the old Keywords and SupplementalCategories
         * tag content is fully replaced by the new one,
         * i.e. they don't merge
         */
        if (keyFile.has_group("IPTC")) {
            for (const auto& key : keyFile.get_keys("IPTC")) {
                // does this key already exist?
                const IPTCPairs::iterator element = iptc.find(key);

                if (element != iptc.end()) {
                    // it already exist so we cleanup the values
                    element->second.clear();
                }

                // TODO: look out if merging Keywords and SupplementalCategories from the procparams chain would be interesting
                for (const auto& currLoadedTagValue : keyFile.get_string_list("IPTC", key)) {
                    iptc[key].push_back(currLoadedTagValue);
                }

                if (pedited) {
                    pedited->iptc = true;
                }
            }
        }

        return 0;
    } catch (const Glib::Error& e) {
        printf("-->%s\n", e.what().c_str());
        setDefaults();
        return 1;
    } catch (...) {
        printf("-->unknown exception!\n");
        setDefaults();
        return 1;
    }

    return 0;
}

ProcParams* ProcParams::create()
{
    return new ProcParams();
}

void ProcParams::destroy(ProcParams* pp)
{
    delete pp;
}

bool ProcParams::operator ==(const ProcParams& other) const
{
    return
        toneCurve == other.toneCurve
        && retinex == other.retinex
        && localContrast == other.localContrast
        && labCurve == other.labCurve
        && sharpenEdge == other.sharpenEdge
        && sharpenMicro == other.sharpenMicro
        && sharpening == other.sharpening
        && prsharpening == other.prsharpening
        && vibrance == other.vibrance
        && wb == other.wb
        && colorappearance == other.colorappearance
        && impulseDenoise == other.impulseDenoise
        && localwb == other.localwb
        && dirpyrDenoise == other.dirpyrDenoise
        && epd == other.epd
        && fattal == other.fattal
        && defringe == other.defringe
        && sh == other.sh
        && crop == other.crop
        && coarse == other.coarse
        && rotate == other.rotate
        && commonTrans == other.commonTrans
        && distortion == other.distortion
        && lensProf == other.lensProf
        && perspective == other.perspective
        && gradient == other.gradient
        && pcvignette == other.pcvignette
        && cacorrection == other.cacorrection
        && vignetting == other.vignetting
        && chmixer == other.chmixer
        && blackwhite == other.blackwhite
        && resize == other.resize
        && raw == other.raw
        && icm == other.icm
        && wavelet == other.wavelet
        && dirpyrequalizer == other.dirpyrequalizer
        && hsvequalizer == other.hsvequalizer
        && filmSimulation == other.filmSimulation
        && softlight == other.softlight
        && rgbCurves == other.rgbCurves
        && colorToning == other.colorToning
        && metadata == other.metadata
        && exif == other.exif
        && iptc == other.iptc;
}

bool ProcParams::operator !=(const ProcParams& other) const
{
    return !(*this == other);
}

void ProcParams::init()
{
}

void ProcParams::cleanup()
{
}

int ProcParams::write(const Glib::ustring& fname, const Glib::ustring& content) const
{
    int error = 0;

    if (fname.length()) {
        FILE *f;
        f = g_fopen(fname.c_str(), "wt");

        if (f == nullptr) {
            error = 1;
        } else {
            fprintf(f, "%s", content.c_str());
            fclose(f);
        }
    }

    return error;
}

PartialProfile::PartialProfile(bool createInstance, bool paramsEditedValue)
{
    if (createInstance) {
        pparams = new ProcParams();
        pedited = new ParamsEdited(paramsEditedValue);
    } else {
        pparams = nullptr;
        pedited = nullptr;
    }
}

PartialProfile::PartialProfile(ProcParams* pp, ParamsEdited* pe, bool fullCopy)
{
    if (fullCopy && pp) {
        pparams = new ProcParams(*pp);
    } else {
        pparams = pp;
    }

    if (fullCopy && pe) {
        pedited = new ParamsEdited(*pe);
    } else {
        pedited = pe;
    }
}

PartialProfile::PartialProfile(const ProcParams* pp, const ParamsEdited* pe)
{
    if (pp) {
        pparams = new ProcParams(*pp);
    } else {
        pparams = nullptr;
    }

    if (pe) {
        pedited = new ParamsEdited(*pe);
    } else {
        pedited = nullptr;
    }
}

void PartialProfile::deleteInstance()
{
    if (pparams) {
        delete pparams;
        pparams = nullptr;
    }

    if (pedited) {
        delete pedited;
        pedited = nullptr;
    }
}

void PartialProfile::clearGeneral()
{
    if (pedited) {
        pedited->general.colorlabel = false;
        pedited->general.intrash = false;
        pedited->general.rank = false;
    }
}

int PartialProfile::load(const Glib::ustring& fName)
{
    if (!pparams) {
        pparams = new ProcParams();
    }

    if (!pedited) {
        pedited = new ParamsEdited();
    }

    if (fName == DEFPROFILE_INTERNAL) {
        return 0;
    } else if (fName == DEFPROFILE_DYNAMIC) {
        return -1; // should not happen here
    } else {
        return pparams->load(fName, pedited);
    }
}

/*
 * Set the all values of the General section to false
 * in order to preserve them in applyTo
 */
void PartialProfile::set(bool v)
{
    if (pedited) {
        pedited->set(v);
    }
}

void PartialProfile::applyTo(ProcParams* destParams, bool fromLastSave) const
{
    if (destParams && pparams && pedited) {
<<<<<<< HEAD
        pedited->combine(*destParams, *pparams, true);
=======
        bool fromHistMatching = fromLastSave && destParams->toneCurve.histmatching && pparams->toneCurve.histmatching;
        pedited->combine (*destParams, *pparams, true);
        if (!fromLastSave) {
            destParams->toneCurve.fromHistMatching = fromHistMatching;
        }
>>>>>>> d73e5428
    }
}

AutoPartialProfile::AutoPartialProfile() :
    PartialProfile(true)
{
}

AutoPartialProfile::~AutoPartialProfile()
{
    deleteInstance();
}

}

}<|MERGE_RESOLUTION|>--- conflicted
+++ resolved
@@ -5250,15 +5250,11 @@
 void PartialProfile::applyTo(ProcParams* destParams, bool fromLastSave) const
 {
     if (destParams && pparams && pedited) {
-<<<<<<< HEAD
+        bool fromHistMatching = fromLastSave && destParams->toneCurve.histmatching && pparams->toneCurve.histmatching;
         pedited->combine(*destParams, *pparams, true);
-=======
-        bool fromHistMatching = fromLastSave && destParams->toneCurve.histmatching && pparams->toneCurve.histmatching;
-        pedited->combine (*destParams, *pparams, true);
         if (!fromLastSave) {
             destParams->toneCurve.fromHistMatching = fromHistMatching;
         }
->>>>>>> d73e5428
     }
 }
 
