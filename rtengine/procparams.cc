/*
 *  This file is part of RawTherapee.
 *
 *  Copyright (c) 2004-2010 Gabor Horvath <hgabor@rawtherapee.com>
 *
 *  RawTherapee is free software: you can redistribute it and/or modify
 *  it under the terms of the GNU General Public License as published by
 *  the Free Software Foundation, either version 3 of the License, or
 *  (at your option) any later version.
 *
 *  RawTherapee is distributed in the hope that it will be useful,
 *  but WITHOUT ANY WARRANTY; without even the implied warranty of
 *  MERCHANTABILITY or FITNESS FOR A PARTICULAR PURPOSE.  See the
 *  GNU General Public License for more details.
 *
 *  You should have received a copy of the GNU General Public License
 *  along with RawTherapee.  If not, see <http://www.gnu.org/licenses/>.
 */

#include <map>

#include <locale.h>

#include <glib/gstdio.h>

#include "curves.h"
#include "procparams.h"

#include "../rtgui/multilangmgr.h"
#include "../rtgui/options.h"
#include "../rtgui/paramsedited.h"
#include "../rtgui/ppversion.h"
#include "../rtgui/version.h"

using namespace std;

namespace
{

Glib::ustring expandRelativePath(const Glib::ustring &procparams_fname, const Glib::ustring &prefix, Glib::ustring embedded_fname)
{
    if (embedded_fname == "" || !Glib::path_is_absolute(procparams_fname)) {
        return embedded_fname;
    }

    if (prefix != "") {
        if (embedded_fname.length() < prefix.length() || embedded_fname.substr(0, prefix.length()) != prefix) {
            return embedded_fname;
        }

        embedded_fname = embedded_fname.substr(prefix.length());
    }

    if (Glib::path_is_absolute(embedded_fname)) {
        return prefix + embedded_fname;
    }

    Glib::ustring absPath = prefix + Glib::path_get_dirname(procparams_fname) + G_DIR_SEPARATOR_S + embedded_fname;
    return absPath;
}

Glib::ustring relativePathIfInside(const Glib::ustring &procparams_fname, bool fnameAbsolute, Glib::ustring embedded_fname)
{
    if (fnameAbsolute || embedded_fname == "" || !Glib::path_is_absolute(procparams_fname)) {
        return embedded_fname;
    }

    Glib::ustring prefix = "";

    if (embedded_fname.length() > 5 && embedded_fname.substr(0, 5) == "file:") {
        embedded_fname = embedded_fname.substr(5);
        prefix = "file:";
    }

    if (!Glib::path_is_absolute(embedded_fname)) {
        return prefix + embedded_fname;
    }

    Glib::ustring dir1 = Glib::path_get_dirname(procparams_fname) + G_DIR_SEPARATOR_S;
    Glib::ustring dir2 = Glib::path_get_dirname(embedded_fname) + G_DIR_SEPARATOR_S;

    if (dir2.substr(0, dir1.length()) != dir1) {
        // it's in a different directory, ie not inside
        return prefix + embedded_fname;
    }

    return prefix + embedded_fname.substr(dir1.length());
}

void getFromKeyfile(
    const Glib::KeyFile& keyfile,
    const Glib::ustring& group_name,
    const Glib::ustring& key,
    int& value
)
{
    value = keyfile.get_integer(group_name, key);
}

void getFromKeyfile(
    const Glib::KeyFile& keyfile,
    const Glib::ustring& group_name,
    const Glib::ustring& key,
    double& value
)
{
    value = keyfile.get_double(group_name, key);
}

void getFromKeyfile(
    const Glib::KeyFile& keyfile,
    const Glib::ustring& group_name,
    const Glib::ustring& key,
    bool& value
)
{
    value = keyfile.get_boolean(group_name, key);
}

void getFromKeyfile(
    const Glib::KeyFile& keyfile,
    const Glib::ustring& group_name,
    const Glib::ustring& key,
    Glib::ustring& value
)
{
    value = keyfile.get_string(group_name, key);
}

void getFromKeyfile(
    const Glib::KeyFile& keyfile,
    const Glib::ustring& group_name,
    const Glib::ustring& key,
    std::vector<double>& value
)
{
    value = keyfile.get_double_list(group_name, key);
    rtengine::sanitizeCurve(value);
}

template<typename T>
bool assignFromKeyfile(
    const Glib::KeyFile& keyfile,
    const Glib::ustring& group_name,
    const Glib::ustring& key,
    bool has_params_edited,
    T& value,
    bool& params_edited_value
)
{
    if (keyfile.has_key(group_name, key)) {
        getFromKeyfile(keyfile, group_name, key, value);

        if (has_params_edited) {
            params_edited_value = true;
        }

        return true;
    }

    return false;
}

template<typename T, typename = typename std::enable_if<std::is_enum<T>::value>::type>
bool assignFromKeyfile(
    const Glib::KeyFile& keyfile,
    const Glib::ustring& group_name,
    const Glib::ustring& key,
    bool has_params_edited,
    const std::map<std::string, T>& mapping,
    T& value,
    bool& params_edited_value
)
{
    if (keyfile.has_key(group_name, key)) {
        Glib::ustring v;
        getFromKeyfile(keyfile, group_name, key, v);

        const typename std::map<std::string, T>::const_iterator m = mapping.find(v);

        if (m != mapping.end()) {
            value = m->second;
        } else {
            return false;
        }

        if (has_params_edited) {
            params_edited_value = true;
        }

        return true;
    }

    return false;
}

void putToKeyfile(
    const Glib::ustring& group_name,
    const Glib::ustring& key,
    int value,
    Glib::KeyFile& keyfile
)
{
    keyfile.set_integer(group_name, key, value);
}

void putToKeyfile(
    const Glib::ustring& group_name,
    const Glib::ustring& key,
    double value,
    Glib::KeyFile& keyfile
)
{
    keyfile.set_double(group_name, key, value);
}

void putToKeyfile(
    const Glib::ustring& group_name,
    const Glib::ustring& key,
    bool value,
    Glib::KeyFile& keyfile
)
{
    keyfile.set_boolean(group_name, key, value);
}

void putToKeyfile(
    const Glib::ustring& group_name,
    const Glib::ustring& key,
    const Glib::ustring& value,
    Glib::KeyFile& keyfile
)
{
    keyfile.set_string(group_name, key, value);
}

void putToKeyfile(
    const Glib::ustring& group_name,
    const Glib::ustring& key,
    const std::vector<int>& value,
    Glib::KeyFile& keyfile
)
{
    const Glib::ArrayHandle<int> list = value;
    keyfile.set_integer_list(group_name, key, list);
}

void putToKeyfile(
    const Glib::ustring& group_name,
    const Glib::ustring& key,
    const std::vector<double>& value,
    Glib::KeyFile& keyfile
)
{
    const Glib::ArrayHandle<double> list = value;
    keyfile.set_double_list(group_name, key, list);
}

template<typename T>
bool saveToKeyfile(
    bool save,
    const Glib::ustring& group_name,
    const Glib::ustring& key,
    const T& value,
    Glib::KeyFile& keyfile
)
{
    if (save) {
        putToKeyfile(group_name, key, value, keyfile);
        return true;
    }

    return false;
}

template<typename T, typename = typename std::enable_if<std::is_enum<T>::value>::type>
bool saveToKeyfile(
    bool save,
    const Glib::ustring& group_name,
    const Glib::ustring& key,
    const std::map<T, const char*>& mapping,
    const T& value,
    Glib::KeyFile& keyfile
)
{
    if (save) {
        const typename std::map<T, const char*>::const_iterator m = mapping.find(value);

        if (m != mapping.end()) {
            keyfile.set_string(group_name, key, m->second);
            return true;
        }
    }

    return false;
}

}

namespace rtengine
{

namespace procparams
{

ToneCurveParams::ToneCurveParams() :
    autoexp(false),
    clip(0.02),
    hrenabled(false),
    method("Blend"),
    expcomp(0),
    curve{
        DCT_Linear
    },
    curve2{
        DCT_Linear
    },
    curveMode(ToneCurveParams::TcMode::STD),
    curveMode2(ToneCurveParams::TcMode::STD),
    brightness(0),
    black(0),
    contrast(0),
    saturation(0),
    shcompr(50),
    hlcompr(0),
    hlcomprthresh(0),
    histmatching(false),
    fromHistMatching(false),
    clampOOG(true)
{
}

bool ToneCurveParams::operator ==(const ToneCurveParams& other) const
{
    return
        autoexp == other.autoexp
        && clip == other.clip
        && hrenabled == other.hrenabled
        && method == other.method
        && expcomp == other.expcomp
        && curve == other.curve
        && curve2 == other.curve2
        && curveMode == other.curveMode
        && curveMode2 == other.curveMode2
        && brightness == other.brightness
        && black == other.black
        && contrast == other.contrast
        && saturation == other.saturation
        && shcompr == other.shcompr
        && hlcompr == other.hlcompr
        && hlcomprthresh == other.hlcomprthresh
        && histmatching == other.histmatching
        && fromHistMatching == other.fromHistMatching
        && clampOOG == other.clampOOG;
}

bool ToneCurveParams::operator !=(const ToneCurveParams& other) const
{
    return !(*this == other);
}

RetinexParams::RetinexParams() :
    enabled(false),
    cdcurve{
    DCT_Linear
},
    cdHcurve{
    DCT_Linear
},
    lhcurve{
    DCT_Linear
},
    transmissionCurve{
    FCT_MinMaxCPoints,
    0.00,
    0.50,
    0.35,
    0.35,
    0.60,
    0.75,
    0.35,
    0.35,
    1.00,
    0.50,
    0.35,
    0.35
},
    gaintransmissionCurve{
    FCT_MinMaxCPoints,
    0.00,
    0.1,
    0.35,
    0.00,
    0.25,
    0.25,
    0.35,
    0.35,
    0.70,
    0.25,
    0.35,
    0.35,
    1.00,
    0.1,
    0.00,
    0.00
},
    mapcurve{
    DCT_Linear
},
    str(20),
    scal(3),
    iter(1),
    grad(1),
    grads(1),
    gam(1.30),
    slope(3.),
    neigh(80),
    offs(0),
    highlights(0),
    htonalwidth(80),
    shadows(0),
    stonalwidth(80),
    radius(40),
    retinexMethod("high"),
    retinexcolorspace("Lab"),
    gammaretinex("none"),
    mapMethod("none"),
    viewMethod("none"),
    vart(200),
    limd(8),
    highl(4),
    skal(3),
    medianmap(false)
{
}

bool RetinexParams::operator ==(const RetinexParams& other) const
{
    return
        enabled == other.enabled
        && cdcurve == other.cdcurve
        && cdHcurve == other.cdHcurve
        && lhcurve == other.lhcurve
        && transmissionCurve == other.transmissionCurve
        && gaintransmissionCurve == other.gaintransmissionCurve
        && mapcurve == other.mapcurve
        && str == other.str
        && scal == other.scal
        && iter == other.iter
        && grad == other.grad
        && grads == other.grads
        && gam == other.gam
        && slope == other.slope
        && neigh == other.neigh
        && offs == other.offs
        && highlights == other.highlights
        && htonalwidth == other.htonalwidth
        && shadows == other.shadows
        && stonalwidth == other.stonalwidth
        && radius == other.radius
        && retinexMethod == other.retinexMethod
        && retinexcolorspace == other.retinexcolorspace
        && gammaretinex == other.gammaretinex
        && mapMethod == other.mapMethod
        && viewMethod == other.viewMethod
        && vart == other.vart
        && limd == other.limd
        && highl == other.highl
        && skal == other.skal
        && medianmap == other.medianmap;
}

bool RetinexParams::operator !=(const RetinexParams& other) const
{
    return !(*this == other);
}

void RetinexParams::getCurves(RetinextransmissionCurve &transmissionCurveLUT, RetinexgaintransmissionCurve &gaintransmissionCurveLUT) const
{
    transmissionCurveLUT.Set(this->transmissionCurve);
    gaintransmissionCurveLUT.Set(this->gaintransmissionCurve);

}

LCurveParams::LCurveParams() :
    enabled(false),
    lcurve{
    DCT_Linear
},
    acurve{
    DCT_Linear
},
    bcurve{
    DCT_Linear
},
    cccurve{
    DCT_Linear
},
    chcurve{
    FCT_Linear
},
    lhcurve{
    FCT_Linear
},
    hhcurve{
    FCT_Linear
},
    lccurve{
    DCT_Linear
},
    clcurve{
    DCT_Linear
},
    brightness(0),
    contrast(0),
    chromaticity(0),
    avoidcolorshift(false),
    rstprotection(0),
    lcredsk(true)
{
}

bool LCurveParams::operator ==(const LCurveParams& other) const
{
    return
        enabled == other.enabled
        && lcurve == other.lcurve
        && acurve == other.acurve
        && bcurve == other.bcurve
        && cccurve == other.cccurve
        && chcurve == other.chcurve
        && lhcurve == other.lhcurve
        && hhcurve == other.hhcurve
        && lccurve == other.lccurve
        && clcurve == other.clcurve
        && brightness == other.brightness
        && contrast == other.contrast
        && chromaticity == other.chromaticity
        && avoidcolorshift == other.avoidcolorshift
        && rstprotection == other.rstprotection
        && lcredsk == other.lcredsk;
}

bool LCurveParams::operator !=(const LCurveParams& other) const
{
    return !(*this == other);
}

RGBCurvesParams::RGBCurvesParams() :
    enabled(false),
    lumamode(false),
    rcurve{
    DCT_Linear
},
    gcurve{
    DCT_Linear
},
    bcurve{
    DCT_Linear
}
{
}

bool RGBCurvesParams::operator ==(const RGBCurvesParams& other) const
{
    return
        enabled == other.enabled
        && lumamode == other.lumamode
        && rcurve == other.rcurve
        && gcurve == other.gcurve
        && bcurve == other.bcurve;
}

bool RGBCurvesParams::operator !=(const RGBCurvesParams& other) const
{
    return !(*this == other);
}


LocalContrastParams::LocalContrastParams():
    enabled(false),
    radius(80),
    amount(0.2),
    darkness(1.0),
    lightness(1.0)
{
}


bool LocalContrastParams::operator==(const LocalContrastParams &other) const
{
    return
        enabled == other.enabled
        && radius == other.radius
        && amount == other.amount
        && darkness == other.darkness
        && lightness == other.lightness;
}


bool LocalContrastParams::operator!=(const LocalContrastParams &other) const
{
    return !(*this == other);
}


const double ColorToningParams::LABGRID_CORR_MAX = 12000.f;
const double ColorToningParams::LABGRID_CORR_SCALE = 3.f;

ColorToningParams::LabCorrectionRegion::LabCorrectionRegion():
    a(0),
    b(0),
    saturation(0),
    slope(1),
    offset(0),
    power(1),
    hueMask{
        FCT_MinMaxCPoints,
            0.166666667,
            1.,
            0.35,
            0.35,
            0.8287775246,
            1.,
            0.35,
            0.35
    },
    chromaticityMask{
        FCT_MinMaxCPoints,
            0.,
            1.,
            0.35,
            0.35,
            1.,
            1.,
            0.35,
            0.35
            },
    lightnessMask{
        FCT_MinMaxCPoints,
            0.,
            1.,
            0.35,
            0.35,
            1.,
            1.,
            0.35,
            0.35
            },
    maskBlur(0),
    channel(ColorToningParams::LabCorrectionRegion::CHAN_ALL)
{
}


bool ColorToningParams::LabCorrectionRegion::operator==(const LabCorrectionRegion &other) const
{
    return a == other.a
        && b == other.b
        && saturation == other.saturation
        && slope == other.slope
        && offset == other.offset
        && power == other.power
        && hueMask == other.hueMask
        && chromaticityMask == other.chromaticityMask
        && lightnessMask == other.lightnessMask
        && maskBlur == other.maskBlur
        && channel == other.channel;
}


bool ColorToningParams::LabCorrectionRegion::operator!=(const LabCorrectionRegion &other) const
{
    return !(*this == other);
}


ColorToningParams::ColorToningParams() :
    enabled(false),
    autosat(true),
    opacityCurve{
    FCT_MinMaxCPoints,
    0.00,
    0.3,
    0.35,
    0.00,
    0.25,
    0.8,
    0.35,
    0.35,
    0.70,
    0.8,
    0.35,
    0.35,
    1.00,
    0.3,
    0.00,
    0.00
},
    colorCurve{
    FCT_MinMaxCPoints,
    0.050,
    0.62,
    0.25,
    0.25,
    0.585,
    0.11,
    0.25,
    0.25
},
	satProtectionThreshold(30),
    saturatedOpacity(80),
    strength(50),
    balance(0),
    hlColSat(60, 80, false),
    shadowsColSat(80, 208, false),
    clcurve{
    DCT_NURBS,
    0.00,
    0.00,
    0.35,
    0.65,
    1.00,
    1.00
},
    cl2curve{
    DCT_NURBS,
    0.00,
    0.00,
    0.35,
    0.65,
    1.00,
    1.00
},
    method("LabRegions"),
    twocolor("Std"),
    redlow(0.0),
    greenlow(0.0),
    bluelow(0.0),
    redmed(0.0),
    greenmed(0.0),
    bluemed(0.0),
    redhigh(0.0),
    greenhigh(0.0),
    bluehigh(0.0),
    satlow(0.0),
    sathigh(0.0),
    lumamode(true),
    labgridALow(0.0),
    labgridBLow(0.0),
    labgridAHigh(0.0),
    labgridBHigh(0.0),
    labregions{LabCorrectionRegion()},
    labregionsShowMask(-1)
{
}

bool ColorToningParams::operator ==(const ColorToningParams& other) const
{
    return
        enabled == other.enabled
        && autosat == other.autosat
        && opacityCurve == other.opacityCurve
        && colorCurve == other.colorCurve
        && satProtectionThreshold == other.satProtectionThreshold
        && saturatedOpacity == other.saturatedOpacity
        && strength == other.strength
        && balance == other.balance
        && hlColSat == other.hlColSat
        && shadowsColSat == other.shadowsColSat
        && clcurve == other.clcurve
        && cl2curve == other.cl2curve
        && method == other.method
        && twocolor == other.twocolor
        && redlow == other.redlow
        && greenlow == other.greenlow
        && bluelow == other.bluelow
        && redmed == other.redmed
        && greenmed == other.greenmed
        && bluemed == other.bluemed
        && redhigh == other.redhigh
        && greenhigh == other.greenhigh
        && bluehigh == other.bluehigh
        && satlow == other.satlow
        && sathigh == other.sathigh
        && lumamode == other.lumamode
        && labgridALow == other.labgridALow
        && labgridBLow == other.labgridBLow
        && labgridAHigh == other.labgridAHigh
        && labgridBHigh == other.labgridBHigh
        && labregions == other.labregions
        && labregionsShowMask == other.labregionsShowMask;
}

bool ColorToningParams::operator !=(const ColorToningParams& other) const
{
    return !(*this == other);
}

void ColorToningParams::mixerToCurve(std::vector<double>& colorCurve, std::vector<double>& opacityCurve) const
{
    // check if non null first
    if (!redlow && !greenlow && !bluelow && !redmed && !greenmed && !bluemed && !redhigh && !greenhigh && !bluehigh) {
        colorCurve.resize(1);
        colorCurve.at(0) = FCT_Linear;
        opacityCurve.resize(1);
        opacityCurve.at(0) = FCT_Linear;
        return;
    }

    float low[3]; // RGB color for shadows
    float med[3]; // RGB color for mid-tones
    float high[3]; // RGB color for highlights
    float lowSat = 0.f;
    float medSat = 0.f;
    float highSat = 0.f;
    float minTmp, maxTmp;

// Fill the shadow mixer values of the Color TOning tool
    low[0] = float (redlow) / 100.f;  // [-1. ; +1.]
    low[1] = float (greenlow) / 100.f; // [-1. ; +1.]
    low[2] = float (bluelow) / 100.f;  // [-1. ; +1.]
    minTmp = min<float> (low[0], low[1], low[2]);
    maxTmp = max<float> (low[0], low[1], low[2]);

    if (maxTmp - minTmp > 0.005f) {
        float v[3];
        lowSat = (maxTmp - minTmp) / 2.f;

        if (low[0] == minTmp) {
            v[0] = 0.f;
        } else if (low[1] == minTmp) {
            v[1] = 0.f;
        } else if (low[2] == minTmp) {
            v[2] = 0.f;
        }

        if (low[0] == maxTmp) {
            v[0] = 1.f;
        } else if (low[1] == maxTmp) {
            v[1] = 1.f;
        } else if (low[2] == maxTmp) {
            v[2] = 1.f;
        }

        if (low[0] != minTmp && low[0] != maxTmp) {
            v[0] = (low[0] - minTmp) / (maxTmp - minTmp);
        } else if (low[1] != minTmp && low[1] != maxTmp) {
            v[1] = (low[1] - minTmp) / (maxTmp - minTmp);
        } else if (low[2] != minTmp && low[2] != maxTmp) {
            v[2] = (low[2] - minTmp) / (maxTmp - minTmp);
        }

        low[0] = v[0];
        low[1] = v[1];
        low[2] = v[2];
    } else {
        low[0] = low[1] = low[2] = 1.f;
    }

// Fill the mid-tones mixer values of the Color TOning tool
    med[0] = float (redmed) / 100.f;  // [-1. ; +1.]
    med[1] = float (greenmed) / 100.f; // [-1. ; +1.]
    med[2] = float (bluemed) / 100.f;  // [-1. ; +1.]
    minTmp = min<float> (med[0], med[1], med[2]);
    maxTmp = max<float> (med[0], med[1], med[2]);

    if (maxTmp - minTmp > 0.005f) {
        float v[3];
        medSat = (maxTmp - minTmp) / 2.f;

        if (med[0] == minTmp) {
            v[0] = 0.f;
        } else if (med[1] == minTmp) {
            v[1] = 0.f;
        } else if (med[2] == minTmp) {
            v[2] = 0.f;
        }

        if (med[0] == maxTmp) {
            v[0] = 1.f;
        } else if (med[1] == maxTmp) {
            v[1] = 1.f;
        } else if (med[2] == maxTmp) {
            v[2] = 1.f;
        }

        if (med[0] != minTmp && med[0] != maxTmp) {
            v[0] = (med[0] - minTmp) / (maxTmp - minTmp);
        } else if (med[1] != minTmp && med[1] != maxTmp) {
            v[1] = (med[1] - minTmp) / (maxTmp - minTmp);
        } else if (med[2] != minTmp && med[2] != maxTmp) {
            v[2] = (med[2] - minTmp) / (maxTmp - minTmp);
        }

        med[0] = v[0];
        med[1] = v[1];
        med[2] = v[2];
    } else {
        med[0] = med[1] = med[2] = 1.f;
    }

    // Fill the highlight mixer values of the Color TOning tool
    high[0] = float (redhigh) / 100.f;   // [-1. ; +1.]
    high[1] = float (greenhigh) / 100.f; // [-1. ; +1.]
    high[2] = float (bluehigh) / 100.f;  // [-1. ; +1.]
    minTmp = min<float> (high[0], high[1], high[2]);
    maxTmp = max<float> (high[0], high[1], high[2]);

    if (maxTmp - minTmp > 0.005f) {
        float v[3];
        highSat = (maxTmp - minTmp) / 2.f;

        if (high[0] == minTmp) {
            v[0] = 0.f;
        } else if (high[1] == minTmp) {
            v[1] = 0.f;
        } else if (high[2] == minTmp) {
            v[2] = 0.f;
        }

        if (high[0] == maxTmp) {
            v[0] = 1.f;
        } else if (high[1] == maxTmp) {
            v[1] = 1.f;
        } else if (high[2] == maxTmp) {
            v[2] = 1.f;
        }

        if (high[0] != minTmp && high[0] != maxTmp) {
            v[0] = (high[0] - minTmp) / (maxTmp - minTmp);
        } else if (high[1] != minTmp && high[1] != maxTmp) {
            v[1] = (high[1] - minTmp) / (maxTmp - minTmp);
        } else if (high[2] != minTmp && high[2] != maxTmp) {
            v[2] = (high[2] - minTmp) / (maxTmp - minTmp);
        }

        high[0] = v[0];
        high[1] = v[1];
        high[2] = v[2];
    } else {
        high[0] = high[1] = high[2] = 1.f;
    }

    const double xPosLow  = 0.1;
    const double xPosMed  = 0.4;
    const double xPosHigh = 0.7;

    colorCurve.resize(medSat != 0.f ? 13 : 9);
    colorCurve.at(0) = FCT_MinMaxCPoints;
    opacityCurve.resize(13);
    opacityCurve.at(0) = FCT_MinMaxCPoints;

    float h, s, l;
    int idx = 1;

    if (lowSat == 0.f) {
        if (medSat != 0.f) {
            Color::rgb2hsl(med[0], med[1], med[2], h, s, l);
        } else { // highSat can't be null if the 2 other ones are!
            Color::rgb2hsl(high[0], high[1], high[2], h, s, l);
        }
    } else {
        Color::rgb2hsl(low[0], low[1], low[2], h, s, l);
    }

    colorCurve.at(idx++) = xPosLow;
    colorCurve.at(idx++) = h;
    colorCurve.at(idx++) = 0.35;
    colorCurve.at(idx++) = 0.35;

    if (medSat != 0.f) {
        Color::rgb2hsl(med[0], med[1], med[2], h, s, l);
        colorCurve.at(idx++) = xPosMed;
        colorCurve.at(idx++) = h;
        colorCurve.at(idx++) = 0.35;
        colorCurve.at(idx++) = 0.35;
    }

    if (highSat == 0.f) {
        if (medSat != 0.f) {
            Color::rgb2hsl(med[0], med[1], med[2], h, s, l);
        } else { // lowSat can't be null if the 2 other ones are!
            Color::rgb2hsl(low[0], low[1], low[2], h, s, l);
        }
    } else {
        Color::rgb2hsl(high[0], high[1], high[2], h, s, l);
    }

    colorCurve.at(idx++) = xPosHigh;
    colorCurve.at(idx++) = h;
    colorCurve.at(idx++) = 0.35;
    colorCurve.at(idx)   = 0.35;

    opacityCurve.at(1)  = xPosLow;
    opacityCurve.at(2)  = double (lowSat);
    opacityCurve.at(3)  = 0.35;
    opacityCurve.at(4)  = 0.35;
    opacityCurve.at(5)  = xPosMed;
    opacityCurve.at(6)  = double (medSat);
    opacityCurve.at(7)  = 0.35;
    opacityCurve.at(8)  = 0.35;
    opacityCurve.at(9)  = xPosHigh;
    opacityCurve.at(10) = double (highSat);
    opacityCurve.at(11) = 0.35;
    opacityCurve.at(12) = 0.35;
}

void ColorToningParams::slidersToCurve(std::vector<double>& colorCurve, std::vector<double>& opacityCurve) const
{
    if (hlColSat.getBottom() == 0 && shadowsColSat.getBottom() == 0) { // if both opacity are null, set both curves to Linear
        colorCurve.resize(1);
        colorCurve.at(0) = FCT_Linear;
        opacityCurve.resize(1);
        opacityCurve.at(0) = FCT_Linear;
        return;
    }

    colorCurve.resize(9);
    colorCurve.at(0) = FCT_MinMaxCPoints;
    colorCurve.at(1) = 0.26 + 0.12 * double (balance) / 100.;
    colorCurve.at(2) = double (shadowsColSat.getTop()) / 360.;
    colorCurve.at(3) = 0.35;
    colorCurve.at(4) = 0.35;
    colorCurve.at(5) = 0.64 + 0.12 * double (balance) / 100.;
    colorCurve.at(6) = double (hlColSat.getTop()) / 360.;
    colorCurve.at(7) = 0.35;
    colorCurve.at(8) = 0.35;

    opacityCurve.resize(9);
    opacityCurve.at(0) = FCT_MinMaxCPoints;
    opacityCurve.at(1) = colorCurve.at(1);
    opacityCurve.at(2) = double (shadowsColSat.getBottom()) / 100.;
    opacityCurve.at(3) = 0.35;
    opacityCurve.at(4) = 0.35;
    opacityCurve.at(5) = colorCurve.at(5);
    opacityCurve.at(6) = double (hlColSat.getBottom()) / 100.;
    opacityCurve.at(7) = 0.35;
    opacityCurve.at(8) = 0.35;
}

void ColorToningParams::getCurves(ColorGradientCurve& colorCurveLUT, OpacityCurve& opacityCurveLUT, const double xyz_rgb[3][3], bool& opautili) const
{
    float satur = 0.8f;
    float lumin = 0.5f; //middle of luminance for optimization of gamut - no real importance...as we work in XYZ and gamut control

    // Transform slider values to control points
    std::vector<double> cCurve, oCurve;

    if (method == "RGBSliders" || method == "Splitlr") {
        slidersToCurve(cCurve, oCurve);
    } else if (method == "Splitco") {
        mixerToCurve(cCurve, oCurve);
    } else {
        cCurve = this->colorCurve;
        oCurve = this->opacityCurve;
    }

    if (method == "Lab") {
        if (twocolor == "Separ") {
            satur = 0.9f;
        }

        if (twocolor == "All" || twocolor == "Two") {
            satur = 0.9f;
        }

        colorCurveLUT.SetXYZ(cCurve, xyz_rgb, satur, lumin);
        opacityCurveLUT.Set(oCurve, opautili);
    } else if (method == "Splitlr" || method == "Splitco") {
        colorCurveLUT.SetXYZ(cCurve, xyz_rgb, satur, lumin);
        opacityCurveLUT.Set(oCurve, opautili);
    } else if (method.substr(0, 3) == "RGB") {
        colorCurveLUT.SetRGB(cCurve);
        opacityCurveLUT.Set(oCurve, opautili);
    }
}

SharpeningParams::SharpeningParams() :
    enabled(false),
    contrast(20.0),
    blurradius(0.2),
    radius(0.5),
    amount(200),
    threshold(20, 80, 2000, 1200, false),
    edgesonly(false),
    edges_radius(1.9),
    edges_tolerance(1800),
    halocontrol(false),
    halocontrol_amount(85),
    method("usm"),
    deconvamount(100),
    deconvradius(0.75),
    deconviter(30),
    deconvdamping(0)
{
}

bool SharpeningParams::operator ==(const SharpeningParams& other) const
{
    return
        enabled == other.enabled
        && contrast == other.contrast
        && blurradius == other.blurradius
        && radius == other.radius
        && amount == other.amount
        && threshold == other.threshold
        && edgesonly == other.edgesonly
        && edges_radius == other.edges_radius
        && edges_tolerance == other.edges_tolerance
        && halocontrol == other.halocontrol
        && halocontrol_amount == other.halocontrol_amount
        && method == other.method
        && deconvamount == other.deconvamount
        && deconvradius == other.deconvradius
        && deconviter == other.deconviter
        && deconvdamping == other.deconvdamping;
}

bool SharpeningParams::operator !=(const SharpeningParams& other) const
{
    return !(*this == other);
}

SharpenEdgeParams::SharpenEdgeParams() :
    enabled(false),
    passes(2),
    amount(50.0),
    threechannels(false)
{
}

bool SharpenEdgeParams::operator ==(const SharpenEdgeParams& other) const
{
    return
        enabled == other.enabled
        && passes == other.passes
        && amount == other.amount
        && threechannels == other.threechannels;
}

bool SharpenEdgeParams::operator !=(const SharpenEdgeParams& other) const
{
    return !(*this == other);
}

SharpenMicroParams::SharpenMicroParams() :
    enabled(false),
    matrix(false),
    amount(20.0),
    contrast(20.0),
    uniformity(50.0)
{
}

bool SharpenMicroParams::operator ==(const SharpenMicroParams& other) const
{
    return
        enabled == other.enabled
        && matrix == other.matrix
        && amount == other.amount
        && contrast == other.contrast
        && uniformity == other.uniformity;
}

bool SharpenMicroParams::operator !=(const SharpenMicroParams& other) const
{
    return !(*this == other);
}

VibranceParams::VibranceParams() :
    enabled(false),
    pastels(0),
    saturated(0),
    psthreshold(0, 75, false),
    protectskins(false),
    avoidcolorshift(true),
    pastsattog(true),
    skintonescurve{
    DCT_Linear
}
{
}

bool VibranceParams::operator ==(const VibranceParams& other) const
{
    return
        enabled == other.enabled
        && pastels == other.pastels
        && saturated == other.saturated
        && psthreshold == other.psthreshold
        && protectskins == other.protectskins
        && avoidcolorshift == other.avoidcolorshift
        && pastsattog == other.pastsattog
        && skintonescurve == other.skintonescurve;
}

bool VibranceParams::operator !=(const VibranceParams& other) const
{
    return !(*this == other);
}

WBParams::WBParams() :
    enabled(true),
    method("Camera"),
    temperature(6504),
    green(1.0),
    equal(1.0),
    tempBias(0.0)
{
}

bool WBParams::operator ==(const WBParams& other) const
{
    return
        enabled == other.enabled
        && method == other.method
        && temperature == other.temperature
        && green == other.green
        && equal == other.equal
        && tempBias == other.tempBias;
}

bool WBParams::operator !=(const WBParams& other) const
{
    return !(*this == other);
}

const std::vector<WBEntry>& WBParams::getWbEntries()
{
    static const std::vector<WBEntry> wb_entries = {
        {"Camera",               WBEntry::Type::CAMERA,      M("TP_WBALANCE_CAMERA"),         0, 1.f,   1.f,   0.f},
        {"Auto",                 WBEntry::Type::AUTO,        M("TP_WBALANCE_AUTO"),           0, 1.f,   1.f,   0.f},
        {"Daylight",             WBEntry::Type::DAYLIGHT,    M("TP_WBALANCE_DAYLIGHT"),    5300, 1.f,   1.f,   0.f},
        {"Cloudy",               WBEntry::Type::CLOUDY,      M("TP_WBALANCE_CLOUDY"),      6200, 1.f,   1.f,   0.f},
        {"Shade",                WBEntry::Type::SHADE,       M("TP_WBALANCE_SHADE"),       7600, 1.f,   1.f,   0.f},
        {"Water 1",              WBEntry::Type::WATER,       M("TP_WBALANCE_WATER1"),     35000, 0.3f,  1.1f,  0.f},
        {"Water 2",              WBEntry::Type::WATER,       M("TP_WBALANCE_WATER2"),     48000, 0.63f, 1.38f, 0.f},
        {"Tungsten",             WBEntry::Type::TUNGSTEN,    M("TP_WBALANCE_TUNGSTEN"),    2856, 1.f,   1.f,   0.f},
        {"Fluo F1",              WBEntry::Type::FLUORESCENT, M("TP_WBALANCE_FLUO1"),       6430, 1.f,   1.f,   0.f},
        {"Fluo F2",              WBEntry::Type::FLUORESCENT, M("TP_WBALANCE_FLUO2"),       4230, 1.f,   1.f,   0.f},
        {"Fluo F3",              WBEntry::Type::FLUORESCENT, M("TP_WBALANCE_FLUO3"),       3450, 1.f,   1.f,   0.f},
        {"Fluo F4",              WBEntry::Type::FLUORESCENT, M("TP_WBALANCE_FLUO4"),       2940, 1.f,   1.f,   0.f},
        {"Fluo F5",              WBEntry::Type::FLUORESCENT, M("TP_WBALANCE_FLUO5"),       6350, 1.f,   1.f,   0.f},
        {"Fluo F6",              WBEntry::Type::FLUORESCENT, M("TP_WBALANCE_FLUO6"),       4150, 1.f,   1.f,   0.f},
        {"Fluo F7",              WBEntry::Type::FLUORESCENT, M("TP_WBALANCE_FLUO7"),       6500, 1.f,   1.f,   0.f},
        {"Fluo F8",              WBEntry::Type::FLUORESCENT, M("TP_WBALANCE_FLUO8"),       5020, 1.f,   1.f,   0.f},
        {"Fluo F9",              WBEntry::Type::FLUORESCENT, M("TP_WBALANCE_FLUO9"),       4330, 1.f,   1.f,   0.f},
        {"Fluo F10",             WBEntry::Type::FLUORESCENT, M("TP_WBALANCE_FLUO10"),      5300, 1.f,   1.f,   0.f},
        {"Fluo F11",             WBEntry::Type::FLUORESCENT, M("TP_WBALANCE_FLUO11"),      4000, 1.f,   1.f,   0.f},
        {"Fluo F12",             WBEntry::Type::FLUORESCENT, M("TP_WBALANCE_FLUO12"),      3000, 1.f,   1.f,   0.f},
        {"HMI Lamp",             WBEntry::Type::LAMP,        M("TP_WBALANCE_HMI"),         4800, 1.f,   1.f,   0.f},
        {"GTI Lamp",             WBEntry::Type::LAMP,        M("TP_WBALANCE_GTI"),         5000, 1.f,   1.f,   0.f},
        {"JudgeIII Lamp",        WBEntry::Type::LAMP,        M("TP_WBALANCE_JUDGEIII"),    5100, 1.f,   1.f,   0.f},
        {"Solux Lamp 3500K",     WBEntry::Type::LAMP,        M("TP_WBALANCE_SOLUX35"),     3480, 1.f,   1.f,   0.f},
        {"Solux Lamp 4100K",     WBEntry::Type::LAMP,        M("TP_WBALANCE_SOLUX41"),     3930, 1.f,   1.f,   0.f},
        {"Solux Lamp 4700K",     WBEntry::Type::LAMP,        M("TP_WBALANCE_SOLUX47"),     4700, 1.f,   1.f,   0.f},
        {"NG Solux Lamp 4700K",  WBEntry::Type::LAMP,        M("TP_WBALANCE_SOLUX47_NG"),  4480, 1.f,   1.f,   0.f},
        {"LED LSI Lumelex 2040", WBEntry::Type::LED,         M("TP_WBALANCE_LED_LSI"),     2970, 1.f,   1.f,   0.f},
        {"LED CRS SP12 WWMR16",  WBEntry::Type::LED,         M("TP_WBALANCE_LED_CRS"),     3050, 1.f,   1.f,   0.f},
        {"Flash 5500K",          WBEntry::Type::FLASH,       M("TP_WBALANCE_FLASH55"),     5500, 1.f,   1.f,   0.f},
        {"Flash 6000K",          WBEntry::Type::FLASH,       M("TP_WBALANCE_FLASH60"),     6000, 1.f,   1.f,   0.f},
        {"Flash 6500K",          WBEntry::Type::FLASH,       M("TP_WBALANCE_FLASH65"),     6500, 1.f,   1.f,   0.f},
        // Should remain the last one
        {"Custom",               WBEntry::Type::CUSTOM,      M("TP_WBALANCE_CUSTOM"),        0, 1.f,   1.f,   0.f}
    };

    return wb_entries;
}

ColorAppearanceParams::ColorAppearanceParams() :
    enabled(false),
    degree(90),
    autodegree(true),
    degreeout(90),
    autodegreeout(true),
    curve{
    DCT_Linear
},
    curve2{
    DCT_Linear
},
    curve3{
    DCT_Linear
},
    curveMode(TcMode::LIGHT),
    curveMode2(TcMode::LIGHT),
    curveMode3(CtcMode::CHROMA),
    surround("Average"),
    surrsrc("Average"),
    adapscen(2000.0),
    autoadapscen(true),
    ybscen(18),
    autoybscen(true),
    adaplum(16),
    badpixsl(0),
    wbmodel("RawT"),
    algo("No"),
    contrast(0.0),
    qcontrast(0.0),
    jlight(0.0),
    qbright(0.0),
    chroma(0.0),
    schroma(0.0),
    mchroma(0.0),
    colorh(0.0),
    rstprotection(0.0),
    surrsource(false),
    gamut(true),
    datacie(false),
    tonecie(false),
    tempout(5000),
    ybout(18),
    greenout(1.0),
    tempsc(5000),
    greensc(1.0)
{
}

bool ColorAppearanceParams::operator ==(const ColorAppearanceParams& other) const
{
    return
        enabled == other.enabled
        && degree == other.degree
        && autodegree == other.autodegree
        && degreeout == other.degreeout
        && autodegreeout == other.autodegreeout
        && curve == other.curve
        && curve2 == other.curve2
        && curve3 == other.curve3
        && curveMode == other.curveMode
        && curveMode2 == other.curveMode2
        && curveMode3 == other.curveMode3
        && surround == other.surround
        && surrsrc == other.surrsrc
        && adapscen == other.adapscen
        && autoadapscen == other.autoadapscen
        && ybscen == other.ybscen
        && autoybscen == other.autoybscen
        && adaplum == other.adaplum
        && badpixsl == other.badpixsl
        && wbmodel == other.wbmodel
        && algo == other.algo
        && contrast == other.contrast
        && qcontrast == other.qcontrast
        && jlight == other.jlight
        && qbright == other.qbright
        && chroma == other.chroma
        && schroma == other.schroma
        && mchroma == other.mchroma
        && colorh == other.colorh
        && rstprotection == other.rstprotection
        && surrsource == other.surrsource
        && gamut == other.gamut
        && datacie == other.datacie
        && tonecie == other.tonecie
        && tempout == other.tempout
        && ybout == other.ybout
        && greenout == other.greenout
        && tempsc == other.tempsc
        && greensc == other.greensc;
}

bool ColorAppearanceParams::operator !=(const ColorAppearanceParams& other) const
{
    return !(*this == other);
}

DefringeParams::DefringeParams() :
    enabled(false),
    radius(2.0),
    threshold(13),
    huecurve{
    FCT_MinMaxCPoints,
    0.166666667,
    0.,
    0.35,
    0.35,
    0.347,
    0.,
    0.35,
    0.35,
    0.513667426,
    0,
    0.35,
    0.35,
    0.668944571,
    0.,
    0.35,
    0.35,
    0.8287775246,
    0.97835991,
    0.35,
    0.35,
    0.9908883827,
    0.,
    0.35,
    0.35
}
{
}

bool DefringeParams::operator ==(const DefringeParams& other) const
{
    return
        enabled == other.enabled
        && radius == other.radius
        && threshold == other.threshold
        && huecurve == other.huecurve;
}

bool DefringeParams::operator !=(const DefringeParams& other) const
{
    return !(*this == other);
}

ImpulseDenoiseParams::ImpulseDenoiseParams() :
    enabled(false),
    thresh(50)
{
}

bool ImpulseDenoiseParams::operator ==(const ImpulseDenoiseParams& other) const
{
    return
        enabled == other.enabled
        && thresh == other.thresh;
}

bool ImpulseDenoiseParams::operator !=(const ImpulseDenoiseParams& other) const
{
    return !(*this == other);
}

DirPyrDenoiseParams::DirPyrDenoiseParams() :
    lcurve{
    FCT_MinMaxCPoints,
    0.05,
    0.15,
    0.35,
    0.35,
    0.55,
    0.04,
    0.35,
    0.35
},
    cccurve{
    FCT_MinMaxCPoints,
    0.05,
    0.50,
    0.35,
    0.35,
    0.35,
    0.05,
    0.35,
    0.35
},
    enabled(false),
    enhance(false),
    median(false),
    perform(false),
    luma(0),
    Ldetail(0),
    chroma(15),
    redchro(0),
    bluechro(0),
    gamma(1.7),
    dmethod("Lab"),
    Lmethod("SLI"),
    Cmethod("MAN"),
    C2method("AUTO"),
    smethod("shal"),
    medmethod("soft"),
    methodmed("none"),
    rgbmethod("soft"),
    passes(1)
{
}

bool DirPyrDenoiseParams::operator ==(const DirPyrDenoiseParams& other) const
{
    return
        lcurve == other.lcurve
        && cccurve == other.cccurve
        && enabled == other.enabled
        && enhance == other.enhance
        && median == other.median
        && perform == other.perform
        && luma == other.luma
        && Ldetail == other.Ldetail
        && chroma == other.chroma
        && redchro == other.redchro
        && bluechro == other.bluechro
        && gamma == other.gamma
        && dmethod == other.dmethod
        && Lmethod == other.Lmethod
        && Cmethod == other.Cmethod
        && C2method == other.C2method
        && smethod == other.smethod
        && medmethod == other.medmethod
        && methodmed == other.methodmed
        && rgbmethod == other.rgbmethod
        && passes == other.passes;
}

bool DirPyrDenoiseParams::operator !=(const DirPyrDenoiseParams& other) const
{
    return !(*this == other);
}

void DirPyrDenoiseParams::getCurves(NoiseCurve &lCurve, NoiseCurve &cCurve) const
{
    lCurve.Set(this->lcurve);
    cCurve.Set(this->cccurve);
}

EPDParams::EPDParams() :
    enabled(false),
    strength(0.5),
    gamma(1.0),
    edgeStopping(1.4),
    scale(1.0),
    reweightingIterates(0)
{
}

bool EPDParams::operator ==(const EPDParams& other) const
{
    return
        enabled == other.enabled
        && strength == other.strength
        && gamma == other.gamma
        && edgeStopping == other.edgeStopping
        && scale == other.scale
        && reweightingIterates == other.reweightingIterates;
}

bool EPDParams::operator !=(const EPDParams& other) const
{
    return !(*this == other);
}

FattalToneMappingParams::FattalToneMappingParams() :
    enabled(false),
    threshold(30),
    amount(20),
    anchor(50)
{
}

bool FattalToneMappingParams::operator ==(const FattalToneMappingParams& other) const
{
    return
        enabled == other.enabled
        && threshold == other.threshold
        && amount == other.amount
        && anchor == other.anchor;
}

bool FattalToneMappingParams::operator !=(const FattalToneMappingParams& other) const
{
    return !(*this == other);
}

SHParams::SHParams() :
    enabled(false),
    highlights(0),
    htonalwidth(70),
    shadows(0),
    stonalwidth(30),
    radius(40),
    lab(false)
{
}

bool SHParams::operator ==(const SHParams& other) const
{
    return
        enabled == other.enabled
        && highlights == other.highlights
        && htonalwidth == other.htonalwidth
        && shadows == other.shadows
        && stonalwidth == other.stonalwidth
        && radius == other.radius
        && lab == other.lab;
}

bool SHParams::operator !=(const SHParams& other) const
{
    return !(*this == other);
}

CropParams::CropParams() :
    enabled(false),
    x(-1),
    y(-1),
    w(15000),
    h(15000),
    fixratio(true),
    ratio("As Image"),
    orientation("As Image"),
    guide("Frame")
{
}

bool CropParams::operator ==(const CropParams& other) const
{
    return
        enabled == other.enabled
        && x == other.x
        && y == other.y
        && w == other.w
        && h == other.h
        && fixratio == other.fixratio
        && ratio == other.ratio
        && orientation == other.orientation
        && guide == other.guide;
}

bool CropParams::operator !=(const CropParams& other) const
{
    return !(*this == other);
}

void CropParams::mapToResized(int resizedWidth, int resizedHeight, int scale, int& x1, int& x2, int& y1, int& y2) const
{
    x1 = 0, x2 = resizedWidth, y1 = 0, y2 = resizedHeight;

    if (enabled) {
        x1 = min(resizedWidth - 1, max(0, x / scale));
        y1 = min(resizedHeight - 1, max(0, y / scale));
        x2 = min(resizedWidth, max(0, (x + w) / scale));
        y2 = min(resizedHeight, max(0, (y + h) / scale));
    }
}

CoarseTransformParams::CoarseTransformParams() :
    rotate(0),
    hflip(false),
    vflip(false)
{
}

bool CoarseTransformParams::operator ==(const CoarseTransformParams& other) const
{
    return
        rotate == other.rotate
        && hflip == other.hflip
        && vflip == other.vflip;
}

bool CoarseTransformParams::operator !=(const CoarseTransformParams& other) const
{
    return !(*this == other);
}

CommonTransformParams::CommonTransformParams() :
    autofill(true)
{
}

bool CommonTransformParams::operator ==(const CommonTransformParams& other) const
{
    return autofill == other.autofill;
}

bool CommonTransformParams::operator !=(const CommonTransformParams& other) const
{
    return !(*this == other);
}

RotateParams::RotateParams() :
    degree(0.0)
{
}

bool RotateParams::operator ==(const RotateParams& other) const
{
    return degree == other.degree;
}

bool RotateParams::operator !=(const RotateParams& other) const
{
    return !(*this == other);
}

DistortionParams::DistortionParams() :
    amount(0.0)
{
}

bool DistortionParams::operator ==(const DistortionParams& other) const
{
    return amount == other.amount;
}

bool DistortionParams::operator !=(const DistortionParams& other) const
{
    return !(*this == other);
}

LensProfParams::LensProfParams() :
    lcMode(LcMode::NONE),
    useDist(true),
    useVign(true),
    useCA(false)
{
}

bool LensProfParams::operator ==(const LensProfParams& other) const
{
    return
        lcMode == other.lcMode
        && lcpFile == other.lcpFile
        && useCA == other.useCA
        && lfCameraMake == other.lfCameraMake
        && lfCameraModel == other.lfCameraModel
        && lfLens == other.lfLens
        && useDist == other.useDist
        && useVign == other.useVign;
}

bool LensProfParams::operator !=(const LensProfParams& other) const
{
    return !(*this == other);
}

bool LensProfParams::useLensfun() const
{
    return lcMode == LcMode::LENSFUNAUTOMATCH || lcMode == LcMode::LENSFUNMANUAL;
}

bool LensProfParams::lfAutoMatch() const
{
    return lcMode == LcMode::LENSFUNAUTOMATCH;
}

bool LensProfParams::useLcp() const
{
    return lcMode == LcMode::LCP && lcpFile.length() > 0;
}

bool LensProfParams::lfManual() const
{
    return lcMode == LcMode::LENSFUNMANUAL;
}

const std::vector<const char*>& LensProfParams::getMethodStrings() const
{
    static const std::vector<const char*> method_strings = {
        "none",
        "lfauto",
        "lfmanual",
        "lcp"
    };
    return method_strings;
}

Glib::ustring LensProfParams::getMethodString(LcMode mode) const
{
    return getMethodStrings()[toUnderlying(mode)];
}

LensProfParams::LcMode LensProfParams::getMethodNumber(const Glib::ustring& mode) const
{
    for (std::vector<const char*>::size_type i = 0; i < getMethodStrings().size(); ++i) {
        if (getMethodStrings()[i] == mode) {
            return static_cast<LcMode>(i);
        }
    }

    return LcMode::NONE;
}

PerspectiveParams::PerspectiveParams() :
    horizontal(0.0),
    vertical(0.0)
{
}

bool PerspectiveParams::operator ==(const PerspectiveParams& other) const
{
    return
        horizontal == other.horizontal
        && vertical == other.vertical;
}

bool PerspectiveParams::operator !=(const PerspectiveParams& other) const
{
    return !(*this == other);
}

GradientParams::GradientParams() :
    enabled(false),
    degree(0.0),
    feather(25),
    strength(0.60),
    centerX(0),
    centerY(0)
{
}

bool GradientParams::operator ==(const GradientParams& other) const
{
    return
        enabled == other.enabled
        && degree == other.degree
        && feather == other.feather
        && strength == other.strength
        && centerX == other.centerX
        && centerY == other.centerY;
}

bool GradientParams::operator !=(const GradientParams& other) const
{
    return !(*this == other);
}

PCVignetteParams::PCVignetteParams() :
    enabled(false),
    strength(0.60),
    feather(50),
    roundness(50)
{
}

bool PCVignetteParams::operator ==(const PCVignetteParams& other) const
{
    return
        enabled == other.enabled
        && strength == other.strength
        && feather == other.feather
        && roundness == other.roundness;
}

bool PCVignetteParams::operator !=(const PCVignetteParams& other) const
{
    return !(*this == other);
}

VignettingParams::VignettingParams() :
    amount(0),
    radius(50),
    strength(1),
    centerX(0),
    centerY(0)
{
}

bool VignettingParams::operator ==(const VignettingParams& other) const
{
    return
        amount == other.amount
        && radius == other.radius
        && strength == other.strength
        && centerX == other.centerX
        && centerY == other.centerY;
}

bool VignettingParams::operator !=(const VignettingParams& other) const
{
    return !(*this == other);
}

ChannelMixerParams::ChannelMixerParams() :
    enabled(false),
    red{
        1000,
    0,
    0
},
    green{
    0,
        1000,
    0
},
    blue{
    0,
    0,
        1000
}
{
}

bool ChannelMixerParams::operator ==(const ChannelMixerParams& other) const
{
    if (enabled != other.enabled) {
        return false;
    }

    for (unsigned int i = 0; i < 3; ++i) {
        if (
            red[i] != other.red[i]
            || green[i] != other.green[i]
            || blue[i] != other.blue[i]
        ) {
            return false;
        }
    }

    return true;
}

bool ChannelMixerParams::operator !=(const ChannelMixerParams& other) const
{
    return !(*this == other);
}

BlackWhiteParams::BlackWhiteParams() :
    beforeCurve{
    DCT_Linear
},
    beforeCurveMode(BlackWhiteParams::TcMode::STD_BW),
    afterCurve{
    DCT_Linear
},
    afterCurveMode(BlackWhiteParams::TcMode::STD_BW),
    algo("SP"),
    luminanceCurve{
    FCT_Linear
},
    autoc(false),
    enabledcc(true),
    enabled(false),
    filter("None"),
    setting("RGB-Rel"),
    method("Desaturation"),
    mixerRed(33),
    mixerOrange(33),
    mixerYellow(33),
    mixerGreen(33),
    mixerCyan(33),
    mixerBlue(33),
    mixerMagenta(33),
    mixerPurple(33),
    gammaRed(0),
    gammaGreen(0),
    gammaBlue(0)
{
}

bool BlackWhiteParams::operator ==(const BlackWhiteParams& other) const
{
    return
        beforeCurve == other.beforeCurve
        && beforeCurveMode == other.beforeCurveMode
        && afterCurve == other.afterCurve
        && afterCurveMode == other.afterCurveMode
        && algo == other.algo
        && luminanceCurve == other.luminanceCurve
        && autoc == other.autoc
        && enabledcc == other.enabledcc
        && enabled == other.enabled
        && filter == other.filter
        && setting == other.setting
        && method == other.method
        && mixerRed == other.mixerRed
        && mixerOrange == other.mixerOrange
        && mixerYellow == other.mixerYellow
        && mixerGreen == other.mixerGreen
        && mixerCyan == other.mixerCyan
        && mixerBlue == other.mixerBlue
        && mixerMagenta == other.mixerMagenta
        && mixerPurple == other.mixerPurple
        && gammaRed == other.gammaRed
        && gammaGreen == other.gammaGreen
        && gammaBlue == other.gammaBlue;
}

bool BlackWhiteParams::operator !=(const BlackWhiteParams& other) const
{
    return !(*this == other);
}

CACorrParams::CACorrParams() :
    red(0.0),
    blue(0.0)
{
}

bool CACorrParams::operator ==(const CACorrParams& other) const
{
    return
        red == other.red
        && blue == other.blue;
}

bool CACorrParams::operator !=(const CACorrParams& other) const
{
    return !(*this == other);
}

ResizeParams::ResizeParams() :
    enabled(false),
    scale(1.0),
    appliesTo("Cropped area"),
    method("Lanczos"),
    dataspec(3),
    width(900),
    height(900),
    allowUpscaling(false)
{
}

bool ResizeParams::operator ==(const ResizeParams& other) const
{
    return
        enabled == other.enabled
        && scale == other.scale
        && appliesTo == other.appliesTo
        && method == other.method
        && dataspec == other.dataspec
        && width == other.width
        && height == other.height
        && allowUpscaling == other.allowUpscaling;
}

bool ResizeParams::operator !=(const ResizeParams& other) const
{
    return !(*this == other);
}

const Glib::ustring ColorManagementParams::NoICMString = Glib::ustring("No ICM: sRGB output");

ColorManagementParams::ColorManagementParams() :
    inputProfile("(cameraICC)"),
    toneCurve(false),
    applyLookTable(false),
    applyBaselineExposureOffset(true),
    applyHueSatMap(true),
    dcpIlluminant(0),
    workingProfile("ProPhoto"),
    workingTRC("none"),
    workingTRCGamma(2.4),
    workingTRCSlope(12.92310),
    outputProfile(options.rtSettings.srgb),
    outputIntent(RI_RELATIVE),
    outputBPC(true)
{
}

bool ColorManagementParams::operator ==(const ColorManagementParams& other) const
{
    return
        inputProfile == other.inputProfile
        && toneCurve == other.toneCurve
        && applyLookTable == other.applyLookTable
        && applyBaselineExposureOffset == other.applyBaselineExposureOffset
        && applyHueSatMap == other.applyHueSatMap
        && dcpIlluminant == other.dcpIlluminant
        && workingProfile == other.workingProfile
        && workingTRC == other.workingTRC
        && workingTRCGamma == other.workingTRCGamma
        && workingTRCSlope == other.workingTRCSlope
        && outputProfile == other.outputProfile
        && outputIntent == other.outputIntent
        && outputBPC == other.outputBPC;
}

bool ColorManagementParams::operator !=(const ColorManagementParams& other) const
{
    return !(*this == other);
}

WaveletParams::WaveletParams() :
    ccwcurve{
    static_cast<double>(FCT_MinMaxCPoints),
    0.0,
    0.25,
    0.35,
    0.35,
    0.50,
    0.75,
    0.35,
    0.35,
    0.90,
    0.0,
    0.35,
    0.35
},
    opacityCurveRG{
    static_cast<double>(FCT_MinMaxCPoints),
    0.0,
    0.50,
    0.35,
    0.35,
    1.00,
    0.50,
    0.35,
    0.35
},
    opacityCurveBY{
    static_cast<double>(FCT_MinMaxCPoints),
    0.0,
    0.50,
    0.35,
    0.35,
    1.00,
    0.50,
    0.35,
    0.35
},
    opacityCurveW{
    static_cast<double>(FCT_MinMaxCPoints),
    0.00,
    0.35,
    0.35,
    0.00,
    0.35,
    0.75,
    0.35,
    0.35,
    0.60,
    0.75,
    0.35,
    0.35,
    1.00,
    0.35,
    0.00,
    0.00
},
    opacityCurveWL{
    static_cast<double>(FCT_MinMaxCPoints),
    0.0,
    0.50,
    0.35,
    0.35,
    1.00,
    0.50,
    0.35,
    0.35
},
    hhcurve{
    FCT_Linear
},
    Chcurve{
    FCT_Linear
},
    wavclCurve {
    DCT_Linear
},
    enabled(false),
    median(false),
    medianlev(false),
    linkedg(true),
    cbenab(false),
    greenlow(0),
    bluelow(0),
    greenmed(0),
    bluemed(0),
    greenhigh(0),
    bluehigh(0),
    lipst(false),
    avoid(false),
    tmr(false),
    strength(100),
    balance(0),
    iter(0),
    expcontrast(false),
    expchroma(false),
    c{},
    ch{},
    expedge(false),
    expresid(false),
    expfinal(false),
    exptoning(false),
    expnoise(false),
    Lmethod(4),
    CLmethod("all"),
    Backmethod("grey"),
    Tilesmethod("full"),
    daubcoeffmethod("4_"),
    CHmethod("without"),
    Medgreinf("less"),
    CHSLmethod("SL"),
    EDmethod("CU"),
    NPmethod("none"),
    BAmethod("none"),
    TMmethod("cont"),
    Dirmethod("all"),
    HSmethod("with"),
    rescon(0),
    resconH(0),
    reschro(0),
    tmrs(0),
    gamma(1),
    sup(0),
    sky(0.0),
    thres(7),
    chroma(5),
    chro(0),
    threshold(5),
    threshold2(4),
    edgedetect(90),
    edgedetectthr(20),
    edgedetectthr2(0),
    edgesensi(60),
    edgeampli(10),
    contrast(0),
    edgrad(15),
    edgval(0),
    edgthresh(10),
    thr(35),
    thrH(65),
    skinprotect(0.0),
    hueskin(-5, 25, 170, 120, false),
    hueskin2(-260, -250, -130, -140, false),
    hllev(50, 75, 100, 98, false),
    bllev(0, 2, 50, 25, false),
    pastlev(0, 2, 30, 20, false),
    satlev(30, 45, 130, 100, false),
    edgcont(0, 10, 75, 40, false),
    level0noise(0, 0, false),
    level1noise(0, 0, false),
    level2noise(0, 0, false),
    level3noise(0, 0, false)
{
}

bool WaveletParams::operator ==(const WaveletParams& other) const
{
    return
        ccwcurve == other.ccwcurve
        && opacityCurveRG == other.opacityCurveRG
        && opacityCurveBY == other.opacityCurveBY
        && opacityCurveW == other.opacityCurveW
        && opacityCurveWL == other.opacityCurveWL
        && hhcurve == other.hhcurve
        && Chcurve == other.Chcurve
        && wavclCurve == other.wavclCurve
        && enabled == other.enabled
        && median == other.median
        && medianlev == other.medianlev
        && linkedg == other.linkedg
        && cbenab == other.cbenab
        && greenlow == other.greenlow
        && bluelow == other.bluelow
        && greenmed == other.greenmed
        && bluemed == other.bluemed
        && greenhigh == other.greenhigh
        && bluehigh == other.bluehigh
        && lipst == other.lipst
        && avoid == other.avoid
        && tmr == other.tmr
        && strength == other.strength
        && balance == other.balance
        && iter == other.iter
        && expcontrast == other.expcontrast
        && expchroma == other.expchroma
        && [this, &other]() -> bool {
            for (unsigned int i = 0; i < 9; ++i)
            {
                if (c[i] != other.c[i] || ch[i] != other.ch[i]) {
                    return false;
                }
            }

            return true;
        }()
        && expedge == other.expedge
        && expresid == other.expresid
        && expfinal == other.expfinal
        && exptoning == other.exptoning
        && expnoise == other.expnoise
        && Lmethod == other.Lmethod
        && CLmethod == other.CLmethod
        && Backmethod == other.Backmethod
        && Tilesmethod == other.Tilesmethod
        && daubcoeffmethod == other.daubcoeffmethod
        && CHmethod == other.CHmethod
        && Medgreinf == other.Medgreinf
        && CHSLmethod == other.CHSLmethod
        && EDmethod == other.EDmethod
        && NPmethod == other.NPmethod
        && BAmethod == other.BAmethod
        && TMmethod == other.TMmethod
        && Dirmethod == other.Dirmethod
        && HSmethod == other.HSmethod
        && rescon == other.rescon
        && resconH == other.resconH
        && reschro == other.reschro
        && tmrs == other.tmrs
        && gamma == other.gamma
        && sup == other.sup
        && sky == other.sky
        && thres == other.thres
        && chroma == other.chroma
        && chro == other.chro
        && threshold == other.threshold
        && threshold2 == other.threshold2
        && edgedetect == other.edgedetect
        && edgedetectthr == other.edgedetectthr
        && edgedetectthr2 == other.edgedetectthr2
        && edgesensi == other.edgesensi
        && edgeampli == other.edgeampli
        && contrast == other.contrast
        && edgrad == other.edgrad
        && edgval == other.edgval
        && edgthresh == other.edgthresh
        && thr == other.thr
        && thrH == other.thrH
        && skinprotect == other.skinprotect
        && hueskin == other.hueskin
        && hueskin2 == other.hueskin2
        && hllev == other.hllev
        && bllev == other.bllev
        && pastlev == other.pastlev
        && satlev == other.satlev
        && edgcont == other.edgcont
        && level0noise == other.level0noise
        && level1noise == other.level1noise
        && level2noise == other.level2noise
        && level3noise == other.level3noise;
}

bool WaveletParams::operator !=(const WaveletParams& other) const
{
    return !(*this == other);
}

void WaveletParams::getCurves(
    WavCurve& cCurve,
    WavOpacityCurveRG& opacityCurveLUTRG,
    WavOpacityCurveBY& opacityCurveLUTBY,
    WavOpacityCurveW& opacityCurveLUTW,
    WavOpacityCurveWL& opacityCurveLUTWL
) const
{
    cCurve.Set(this->ccwcurve);
    opacityCurveLUTRG.Set(this->opacityCurveRG);
    opacityCurveLUTBY.Set(this->opacityCurveBY);
    opacityCurveLUTW.Set(this->opacityCurveW);
    opacityCurveLUTWL.Set(this->opacityCurveWL);

}

LocallabParams::LocallabSpot::LocallabSpot() :
    // Control spot settings
    id(1),
    name(""),
    isvisible(true),
    shape("ELI"),
    spotMethod("norm"),
    sensiexclu(19),
    struc(0),
    shapeMethod("IND"),
    locX(250),
    locXL(250),
    locY(250),
    locYT(250),
    centerX(0),
    centerY(0),
    circrad(18),
    qualityMethod("enh"),
    transit(60),
    thresh(18),
    iter(0),
    // Color & Light
    expcolor(false),
    curvactiv(false),
    lightness(0),
    contrast(0),
    chroma(0),
    sensi(19),
    structcol(0),
    blendmaskcol(0),
    qualitycurveMethod("none"),
    llcurve{(double)DCT_NURBS, 0.0, 0.0, 1.0, 1.0},
    cccurve{(double)DCT_NURBS, 0.0, 0.0, 1.0, 1.0},
    LHcurve{(double)FCT_MinMaxCPoints, 0.0, 0.50, 0.35, 0.35, 0.166, 0.50, 0.35, 0.35, 0.333, 0.50, 0.35, 0.35, 0.50, 0.50, 0.35, 0.35, 0.666, 0.50, 0.35, 0.35, 0.833, 0.50, 0.35, 0.35},
    HHcurve{(double)FCT_MinMaxCPoints, 0.0, 0.50, 0.35, 0.35, 0.166, 0.50, 0.35, 0.35, 0.333, 0.50, 0.35, 0.35, 0.50, 0.50, 0.35, 0.35, 0.666, 0.50, 0.35, 0.35, 0.833, 0.50, 0.35, 0.35},
<<<<<<< HEAD
    invers(false),
    enaColorMask(false),
    CCmaskcurve{(double)FCT_MinMaxCPoints, 0., 1., 0.35, 0.35, 1., 1., 0.35, 0.35},
    LLmaskcurve{(double)FCT_MinMaxCPoints, 0., 1., 0.35, 0.35, 1., 1., 0.35, 0.35},
    HHmaskcurve{(double)FCT_MinMaxCPoints, 0., 1., 0.35, 0.35, 1., 1., 0.35, 0.35},
=======
    CCmaskcurve{(double)FCT_MinMaxCPoints, 0.0, 1.0, 0.35, 0.35, 0.50, 1.0, 0.35, 0.35, 1.00, 1.0, 0.35, 0.35 },
    LLmaskcurve{(double)FCT_MinMaxCPoints, 0.0, 1.0, 0.35, 0.35, 0.50, 1.0, 0.35, 0.35, 1.00, 1.0, 0.35, 0.35 },
    HHmaskcurve{(double)FCT_MinMaxCPoints, 0.0, 1.0, 0.35, 0.35, 0.50, 1.0, 0.35, 0.35, 1.00, 1.0, 0.35, 0.35 },
    invers(false),
>>>>>>> 1101484e
    // Exposure
    expexpose(false),
    expcomp(0),
    hlcompr(60),
    hlcomprthresh(33),
    black(0),
    shcompr(50),
    warm(0),
    sensiex(15),
    structexp(0),
    blurexpde(5),
    excurve{(double)DCT_NURBS, 0.0, 0.0, 1.0, 1.0},
<<<<<<< HEAD
    enaExpMask(false),
    CCmaskexpcurve{(double)FCT_MinMaxCPoints, 0., 1., 0.35, 0.35, 1., 1., 0.35, 0.35},
    LLmaskexpcurve{(double)FCT_MinMaxCPoints, 0., 1., 0.35, 0.35, 1., 1., 0.35, 0.35},
=======
    showmaskexpMethod("none"),
    CCmaskexpcurve{(double)FCT_MinMaxCPoints,0.0, 1.0, 0.35, 0.35, 0.50, 1.0, 0.35, 0.35, 1.0, 1.0, 0.35, 0.35 },
    LLmaskexpcurve{(double)FCT_MinMaxCPoints, 0.0, 1.0, 0.35, 0.35, 0.50, 1.0, 0.35, 0.35, 1.0, 1.0, 0.35, 0.35},
    HHmaskexpcurve{(double)FCT_MinMaxCPoints, 0.0, 1.0, 0.35, 0.35, 0.50, 1.0, 0.35, 0.35, 1.0, 1.0, 0.35, 0.35},
    blendmaskexp(0),

>>>>>>> 1101484e
    // Vibrance
    expvibrance(false),
    saturated(0),
    pastels(0),
    psthreshold({0, 75, false}),
    protectskins(false),
    avoidcolorshift(true),
    pastsattog(true),
    sensiv(19),
    skintonescurve{(double)DCT_Linear},
    // Soft Light
    expsoft(false),
    streng(0),
    sensisf(19),
    // Lab Region
    explabregion(false),
    // Blur & Noise
    expblur(false),
    radius(1),
    strength(0),
    sensibn(40),
    blurMethod("norm"),
    activlum(false),
    // Tone Mapping
    exptonemap(false),
    stren(1),
    gamma(100),
    estop(140),
    scaltm(10),
    rewei(0),
    sensitm(19),
    // Retinex
    expreti(false),
    retinexMethod("high"),
    str(0),
    chrrt(0),
    neigh(50),
    vart(200),
    dehaz(0),
    sensih(19),
    localTgaincurve{(double)FCT_MinMaxCPoints, 0.0, 0.12, 0.35, 0.35, 0.70, 0.50, 0.35, 0.35, 1.00, 0.12, 0.35, 0.35},
    inversret(false),
    // Sharpening
    expsharp(false),
    sharcontrast(20),
    sharradius(40),
    sharamount(75),
    shardamping(75),
    shariter(30),
    sharblur(20),
    sensisha(19),
    inverssha(false),
    // Local Contrast
    expcontrast(false),
    lcradius(80),
    lcamount(0),
    lcdarkness(100),
    lclightness(100),
    sensilc(19),
    // Contrast by detail levels
    expcbdl(false),
    mult{100.0, 100.0, 100.0, 100.0, 100.0},
    chromacbdl(0),
    threshold(20.0),
    sensicb(19),
    // Denoise
    expdenoi(false),
    noiselumf(0),
    noiselumc(0),
    noiselumdetail(0),
    noiselequal(7),
    noisechrof(0),
    noisechroc(0),
    noisechrodetail(0),
    adjblur(0),
    bilateral(0),
    sensiden(30),
    // Others
    avoid(false)
{
}

bool LocallabParams::LocallabSpot::operator ==(const LocallabSpot& other) const
{
    return
        // Control spot settings
        id == other.id
        && name == other.name
        && isvisible == other.isvisible
        && shape == other.shape
        && spotMethod == other.spotMethod
        && sensiexclu == other.sensiexclu
        && struc == other.struc
        && shapeMethod == other.shapeMethod
        && locX == other.locX
        && locXL == other.locXL
        && locY == other.locY
        && locYT == other.locYT
        && centerX == other.centerX
        && centerY == other.centerY
        && circrad == other.circrad
        && qualityMethod == other.qualityMethod
        && transit == other.transit
        && thresh == other.thresh
        && iter == other.iter
        // Color & Light
        && expcolor == other.expcolor
        && curvactiv == other.curvactiv
        && lightness == other.lightness
        && contrast == other.contrast
        && chroma == other.chroma
        && sensi == other.sensi
        && structcol == other.structcol
        && blendmaskcol == other.blendmaskcol
        && qualitycurveMethod == other.qualitycurveMethod
        && llcurve == other.llcurve
        && cccurve == other.cccurve
        && LHcurve == other.LHcurve
        && HHcurve == other.HHcurve
        && invers == other.invers
        && enaColorMask == other.enaColorMask
        && CCmaskcurve == other.CCmaskcurve
        && LLmaskcurve == other.LLmaskcurve
        && HHmaskcurve == other.HHmaskcurve
        // Exposure
        && expexpose == other.expexpose
        && expcomp == other.expcomp
        && hlcompr == other.hlcompr
        && hlcomprthresh == other.hlcomprthresh
        && black == other.black
        && shcompr == other.shcompr
        && warm == other.warm
        && sensiex == other.sensiex
        && structexp == other.structexp
        && blurexpde == other.blurexpde
        && excurve == other.excurve
        && enaExpMask == other.enaExpMask
        && CCmaskexpcurve == other.CCmaskexpcurve
        && LLmaskexpcurve == other.LLmaskexpcurve
        && HHmaskexpcurve == other.HHmaskexpcurve
        && blendmaskexp == other.blendmaskexp
        // Vibrance
        && expvibrance == other.expvibrance
        && saturated == other.saturated
        && pastels == other.pastels
        && psthreshold == other.psthreshold
        && protectskins == other.protectskins
        && avoidcolorshift == other.avoidcolorshift
        && pastsattog == other.pastsattog
        && sensiv == other.sensiv
        && skintonescurve == other.skintonescurve
        //Soft Light
        && expsoft == other.expsoft
        && streng == other.streng
        && sensisf == other.sensisf
        //Lab region
        && explabregion == other.explabregion
        // Blur & Noise
        && expblur == other.expblur
        && radius == other.radius
        && strength == other.strength
        && sensibn == other.sensibn
        && blurMethod == other.blurMethod
        && activlum == other.activlum
        // Tone Mapping
        && exptonemap == other.exptonemap
        && stren == other.stren
        && gamma == other.gamma
        && estop == other.estop
        && scaltm == other.scaltm
        && rewei == other.rewei
        && sensitm == other.sensitm
        // Retinex
        && expreti == other.expreti
        && retinexMethod == other.retinexMethod
        && str == other.str
        && chrrt == other.chrrt
        && neigh == other.neigh
        && vart == other.vart
        && dehaz == other.dehaz
        && sensih == other.sensih
        && localTgaincurve == other.localTgaincurve
        && inversret == other.inversret
        // Sharpening
        && expsharp == other.expsharp
        && sharcontrast == other.sharcontrast
        && sharradius == other.sharradius
        && sharamount == other.sharamount
        && shardamping == other.shardamping
        && shariter == other.shariter
        && sharblur == other.sharblur
        && sensisha == other.sensisha
        && inverssha == other.inverssha
        //local contrast
        && expcontrast == other.expcontrast
        && lcradius == other.lcradius
        && lcamount == other.lcamount
        && lcdarkness == other.lcdarkness
        && lclightness == other.lclightness
        && sensilc == other.sensilc

        // Constrast by detail levels
        && expcbdl == other.expcbdl
        && [this, &other]()->bool {
            for (int i = 0; i < 5; i++)
            {
                if (mult[i] != other.mult[i]) {
                    return false;
                }
            }

            return true;
        }()
        && chromacbdl == other.chromacbdl
        && threshold == other.threshold
        && sensicb == other.sensicb
        // Denoise
        && expdenoi == other.expdenoi
        && noiselumf == other.noiselumf
        && noiselumc == other.noiselumc
        && noiselumdetail == other.noiselumdetail
        && noiselequal == other.noiselequal
        && noisechrof == other.noisechrof
        && noisechroc == other.noisechroc
        && noisechrodetail == other.noisechrodetail
        && adjblur == other.adjblur
        && bilateral == other.bilateral
        && sensiden == other.sensiden
        // Others
        && avoid == other.avoid;
}

bool LocallabParams::LocallabSpot::operator !=(const LocallabSpot& other) const
{
    return !(*this == other);
}

LocallabParams::LocallabParams() :
    enabled(false),
    nbspot(0),
    selspot(0),
    spots()
{
}

bool LocallabParams::operator ==(const LocallabParams& other) const
{
    return
        enabled == other.enabled
        && nbspot == other.nbspot
        && selspot == other.selspot
        && spots == other.spots;
}

bool LocallabParams::operator !=(const LocallabParams& other) const
{
    return !(*this == other);
}

DirPyrEqualizerParams::DirPyrEqualizerParams() :
    enabled(false),
    gamutlab(false),
    mult{
    1.0,
    1.0,
    1.0,
    1.0,
    1.0,
    1.0
},
    threshold(0.2),
    skinprotect(0.0),
    hueskin(-5, 25, 170, 120, false),
    cbdlMethod("bef")
{
}

bool DirPyrEqualizerParams::operator ==(const DirPyrEqualizerParams& other) const
{
    return
        enabled == other.enabled
        && gamutlab == other.gamutlab
        && [this, &other]() -> bool {
            for (unsigned int i = 0; i < 6; ++i)
            {
                if (mult[i] != other.mult[i]) {
                    return false;
                }
            }

            return true;
        }()
        && threshold == other.threshold
        && skinprotect == other.skinprotect
        && hueskin == other.hueskin
        && cbdlMethod == other.cbdlMethod;
}

bool DirPyrEqualizerParams::operator !=(const DirPyrEqualizerParams& other) const
{
    return !(*this == other);
}

HSVEqualizerParams::HSVEqualizerParams() :
    enabled(false),
    hcurve{
    FCT_Linear
},
    scurve{
    FCT_Linear
},
    vcurve{
    FCT_Linear
}
{
}

bool HSVEqualizerParams::operator ==(const HSVEqualizerParams& other) const
{
    return
        enabled == other.enabled
        && hcurve == other.hcurve
        && scurve == other.scurve
        && vcurve == other.vcurve;
}

bool HSVEqualizerParams::operator !=(const HSVEqualizerParams& other) const
{
    return !(*this == other);
}

FilmSimulationParams::FilmSimulationParams() :
    enabled(false),
    strength(100)
{
}

bool FilmSimulationParams::operator ==(const FilmSimulationParams& other) const
{
    return
        enabled == other.enabled
        && clutFilename == other.clutFilename
        && strength == other.strength;
}

bool FilmSimulationParams::operator !=(const FilmSimulationParams& other) const
{
    return !(*this == other);
}


SoftLightParams::SoftLightParams() :
    enabled(false),
    strength(30)
{
}

bool SoftLightParams::operator ==(const SoftLightParams& other) const
{
    return
        enabled == other.enabled
        && strength == other.strength;
}

bool SoftLightParams::operator !=(const SoftLightParams& other) const
{
    return !(*this == other);
}


DehazeParams::DehazeParams() :
    enabled(false),
    strength(50),
    showDepthMap(false),
    depth(25)
{
}

bool DehazeParams::operator ==(const DehazeParams& other) const
{
    return
        enabled == other.enabled
        && strength == other.strength
        && showDepthMap == other.showDepthMap
        && depth == other.depth;
}

bool DehazeParams::operator !=(const DehazeParams& other) const
{
    return !(*this == other);
}


RAWParams::BayerSensor::BayerSensor() :
    method(getMethodString(Method::AMAZE)),
    border(4),
    imageNum(0),
    ccSteps(0),
    black0(0.0),
    black1(0.0),
    black2(0.0),
    black3(0.0),
    twogreen(true),
    linenoise(0),
    linenoiseDirection(LineNoiseDirection::BOTH),
    greenthresh(0),
    dcb_iterations(2),
    lmmse_iterations(2),
    dualDemosaicAutoContrast(true),
    dualDemosaicContrast(20),
    pixelShiftMotionCorrectionMethod(PSMotionCorrectionMethod::AUTO),
    pixelShiftEperIso(0.0),
    pixelShiftSigma(1.0),
    pixelShiftShowMotion(false),
    pixelShiftShowMotionMaskOnly(false),
    pixelShiftHoleFill(true),
    pixelShiftMedian(false),
    pixelShiftGreen(true),
    pixelShiftBlur(true),
    pixelShiftSmoothFactor(0.7),
    pixelShiftEqualBright(false),
    pixelShiftEqualBrightChannel(false),
    pixelShiftNonGreenCross(true),
    pixelShiftDemosaicMethod(getPSDemosaicMethodString(PSDemosaicMethod::AMAZE)),
    dcb_enhance(true),
    pdafLinesFilter(false)
{
}

bool RAWParams::BayerSensor::operator ==(const BayerSensor& other) const
{
    return
        method == other.method
        && border == other.border
        && imageNum == other.imageNum
        && ccSteps == other.ccSteps
        && black0 == other.black0
        && black1 == other.black1
        && black2 == other.black2
        && black3 == other.black3
        && twogreen == other.twogreen
        && linenoise == other.linenoise
        && linenoiseDirection == other.linenoiseDirection
        && greenthresh == other.greenthresh
        && dcb_iterations == other.dcb_iterations
        && lmmse_iterations == other.lmmse_iterations
        && dualDemosaicAutoContrast == other.dualDemosaicAutoContrast
        && dualDemosaicContrast == other.dualDemosaicContrast
        && pixelShiftMotionCorrectionMethod == other.pixelShiftMotionCorrectionMethod
        && pixelShiftEperIso == other.pixelShiftEperIso
        && pixelShiftSigma == other.pixelShiftSigma
        && pixelShiftShowMotion == other.pixelShiftShowMotion
        && pixelShiftShowMotionMaskOnly == other.pixelShiftShowMotionMaskOnly
        && pixelShiftHoleFill == other.pixelShiftHoleFill
        && pixelShiftMedian == other.pixelShiftMedian
        && pixelShiftGreen == other.pixelShiftGreen
        && pixelShiftBlur == other.pixelShiftBlur
        && pixelShiftSmoothFactor == other.pixelShiftSmoothFactor
        && pixelShiftEqualBright == other.pixelShiftEqualBright
        && pixelShiftEqualBrightChannel == other.pixelShiftEqualBrightChannel
        && pixelShiftNonGreenCross == other.pixelShiftNonGreenCross
        && pixelShiftDemosaicMethod == other.pixelShiftDemosaicMethod
        && dcb_enhance == other.dcb_enhance
        && pdafLinesFilter == other.pdafLinesFilter;
}

bool RAWParams::BayerSensor::operator !=(const BayerSensor& other) const
{
    return !(*this == other);
}

void RAWParams::BayerSensor::setPixelShiftDefaults()
{
    pixelShiftMotionCorrectionMethod = RAWParams::BayerSensor::PSMotionCorrectionMethod::AUTO;
    pixelShiftEperIso = 0.0;
    pixelShiftSigma = 1.0;
    pixelShiftHoleFill = true;
    pixelShiftMedian = false;
    pixelShiftGreen = true;
    pixelShiftBlur = true;
    pixelShiftSmoothFactor = 0.7;
    pixelShiftEqualBright = false;
    pixelShiftEqualBrightChannel = false;
    pixelShiftNonGreenCross = true;
    pixelShiftDemosaicMethod = getPSDemosaicMethodString(PSDemosaicMethod::AMAZE);
}

const std::vector<const char*>& RAWParams::BayerSensor::getMethodStrings()
{
    static const std::vector<const char*> method_strings {
        "amaze",
        "amazevng4",
        "rcd",
        "rcdvng4",
        "dcb",
        "dcbvng4",
        "lmmse",
        "igv",
        "ahd",
        "eahd",
        "hphd",
        "vng4",
        "fast",
        "mono",
        "pixelshift",
        "none"
    };
    return method_strings;
}

Glib::ustring RAWParams::BayerSensor::getMethodString(Method method)
{
    return getMethodStrings()[toUnderlying(method)];
}

const std::vector<const char*>& RAWParams::BayerSensor::getPSDemosaicMethodStrings()
{
    static const std::vector<const char*> method_strings {
        "amaze",
        "amazevng4",
        "lmmse"
    };
    return method_strings;
}

Glib::ustring RAWParams::BayerSensor::getPSDemosaicMethodString(PSDemosaicMethod method)
{
    return getPSDemosaicMethodStrings()[toUnderlying(method)];
}



RAWParams::XTransSensor::XTransSensor() :
    method(getMethodString(Method::THREE_PASS)),
    dualDemosaicAutoContrast(true),
    dualDemosaicContrast(20),
    ccSteps(0),
    blackred(0.0),
    blackgreen(0.0),
    blackblue(0.0)
{
}

bool RAWParams::XTransSensor::operator ==(const XTransSensor& other) const
{
    return
        method == other.method
        && dualDemosaicAutoContrast == other.dualDemosaicAutoContrast
        && dualDemosaicContrast == other.dualDemosaicContrast
        && ccSteps == other.ccSteps
        && blackred == other.blackred
        && blackgreen == other.blackgreen
        && blackblue == other.blackblue;
}

bool RAWParams::XTransSensor::operator !=(const XTransSensor& other) const
{
    return !(*this == other);
}

const std::vector<const char*>& RAWParams::XTransSensor::getMethodStrings()
{
    static const std::vector<const char*> method_strings {
        "4-pass",
        "3-pass (best)",
        "2-pass",
        "1-pass (medium)",
        "fast",
        "mono",
        "none"
    };
    return method_strings;
}

Glib::ustring RAWParams::XTransSensor::getMethodString(Method method)
{
    return getMethodStrings()[toUnderlying(method)];
}

RAWParams::RAWParams() :
    df_autoselect(false),
    ff_AutoSelect(false),
    ff_BlurRadius(32),
    ff_BlurType(getFlatFieldBlurTypeString(FlatFieldBlurType::AREA)),
    ff_AutoClipControl(false),
    ff_clipControl(0),
    ca_autocorrect(false),
    ca_avoidcolourshift(true),
    caautoiterations(2),
    cared(0.0),
    cablue(0.0),
    expos(1.0),
    preser(0.0),
    hotPixelFilter(false),
    deadPixelFilter(false),
    hotdeadpix_thresh(100)
{
}

bool RAWParams::operator ==(const RAWParams& other) const
{
    return
        bayersensor == other.bayersensor
        && xtranssensor == other.xtranssensor
        && dark_frame == other.dark_frame
        && df_autoselect == other.df_autoselect
        && ff_file == other.ff_file
        && ff_AutoSelect == other.ff_AutoSelect
        && ff_BlurRadius == other.ff_BlurRadius
        && ff_BlurType == other.ff_BlurType
        && ff_AutoClipControl == other.ff_AutoClipControl
        && ff_clipControl == other.ff_clipControl
        && ca_autocorrect == other.ca_autocorrect
        && ca_avoidcolourshift == other.ca_avoidcolourshift
        && caautoiterations == other.caautoiterations
        && cared == other.cared
        && cablue == other.cablue
        && expos == other.expos
        && preser == other.preser
        && hotPixelFilter == other.hotPixelFilter
        && deadPixelFilter == other.deadPixelFilter
        && hotdeadpix_thresh == other.hotdeadpix_thresh;
}

bool RAWParams::operator !=(const RAWParams& other) const
{
    return !(*this == other);
}

const std::vector<const char*>& RAWParams::getFlatFieldBlurTypeStrings()
{
    static const std::vector<const char*> blur_type_strings {
        "Area Flatfield",
        "Vertical Flatfield",
        "Horizontal Flatfield",
        "V+H Flatfield"
    };
    return blur_type_strings;
}

Glib::ustring RAWParams::getFlatFieldBlurTypeString(FlatFieldBlurType type)
{
    return getFlatFieldBlurTypeStrings()[toUnderlying(type)];
}


MetaDataParams::MetaDataParams():
    mode(MetaDataParams::TUNNEL)
{
}

bool MetaDataParams::operator==(const MetaDataParams &other) const
{
    return mode == other.mode;
}

bool MetaDataParams::operator!=(const MetaDataParams &other) const
{
    return !(*this == other);
}


ProcParams::ProcParams()
{
    setDefaults();
}

void ProcParams::setDefaults()
{
    toneCurve = ToneCurveParams();

    labCurve = LCurveParams();

    rgbCurves = RGBCurvesParams();

    localContrast = LocalContrastParams();

    colorToning = ColorToningParams();

    sharpenEdge = SharpenEdgeParams();

    sharpenMicro = SharpenMicroParams();

    sharpening = SharpeningParams();

    prsharpening = SharpeningParams();
    prsharpening.contrast = 15.0;
    prsharpening.method = "rld";
    prsharpening.deconvamount = 100;
    prsharpening.deconvradius = 0.45;
    prsharpening.deconviter = 100;
    prsharpening.deconvdamping = 0;

    vibrance = VibranceParams();

    wb = WBParams();

    colorappearance = ColorAppearanceParams();

    defringe = DefringeParams();

    impulseDenoise = ImpulseDenoiseParams();

    dirpyrDenoise = DirPyrDenoiseParams();

    epd = EPDParams();

    fattal = FattalToneMappingParams();

    sh = SHParams();

    crop = CropParams();

    coarse = CoarseTransformParams();

    commonTrans = CommonTransformParams();

    rotate = RotateParams();

    distortion = DistortionParams();

    lensProf = LensProfParams();

    perspective = PerspectiveParams();

    gradient = GradientParams();

    locallab = LocallabParams();

    pcvignette = PCVignetteParams();

    vignetting = VignettingParams();

    chmixer = ChannelMixerParams();

    blackwhite = BlackWhiteParams();

    cacorrection = CACorrParams();

    resize = ResizeParams();

    icm = ColorManagementParams();

    wavelet = WaveletParams();

    dirpyrequalizer = DirPyrEqualizerParams();

    hsvequalizer = HSVEqualizerParams();

    filmSimulation = FilmSimulationParams();

    softlight = SoftLightParams();

    dehaze = DehazeParams();

    raw = RAWParams();

    metadata = MetaDataParams();
    exif.clear();
    iptc.clear();

    rank = 0;
    colorlabel = 0;
    inTrash = false;

    ppVersion = PPVERSION;
}

int ProcParams::save(const Glib::ustring& fname, const Glib::ustring& fname2, bool fnameAbsolute, ParamsEdited* pedited)
{
    if (fname.empty() && fname2.empty()) {
        return 0;
    }

    Glib::ustring sPParams;

    try {
        Glib::KeyFile keyFile;

// Version
        keyFile.set_string("Version", "AppVersion", RTVERSION);
        keyFile.set_integer("Version", "Version", PPVERSION);

        saveToKeyfile(!pedited || pedited->general.rank, "General", "Rank", rank, keyFile);
        saveToKeyfile(!pedited || pedited->general.colorlabel, "General", "ColorLabel", colorlabel, keyFile);
        saveToKeyfile(!pedited || pedited->general.intrash, "General", "InTrash", inTrash, keyFile);

// Tone curve
        saveToKeyfile(!pedited || pedited->toneCurve.autoexp, "Exposure", "Auto", toneCurve.autoexp, keyFile);
        saveToKeyfile(!pedited || pedited->toneCurve.clip, "Exposure", "Clip", toneCurve.clip, keyFile);
        saveToKeyfile(!pedited || pedited->toneCurve.expcomp, "Exposure", "Compensation", toneCurve.expcomp, keyFile);
        saveToKeyfile(!pedited || pedited->toneCurve.brightness, "Exposure", "Brightness", toneCurve.brightness, keyFile);
        saveToKeyfile(!pedited || pedited->toneCurve.contrast, "Exposure", "Contrast", toneCurve.contrast, keyFile);
        saveToKeyfile(!pedited || pedited->toneCurve.saturation, "Exposure", "Saturation", toneCurve.saturation, keyFile);
        saveToKeyfile(!pedited || pedited->toneCurve.black, "Exposure", "Black", toneCurve.black, keyFile);
        saveToKeyfile(!pedited || pedited->toneCurve.hlcompr, "Exposure", "HighlightCompr", toneCurve.hlcompr, keyFile);
        saveToKeyfile(!pedited || pedited->toneCurve.hlcomprthresh, "Exposure", "HighlightComprThreshold", toneCurve.hlcomprthresh, keyFile);
        saveToKeyfile(!pedited || pedited->toneCurve.shcompr, "Exposure", "ShadowCompr", toneCurve.shcompr, keyFile);
        saveToKeyfile(!pedited || pedited->toneCurve.histmatching, "Exposure", "HistogramMatching", toneCurve.histmatching, keyFile);
        saveToKeyfile(!pedited || pedited->toneCurve.fromHistMatching, "Exposure", "CurveFromHistogramMatching", toneCurve.fromHistMatching, keyFile);
        saveToKeyfile(!pedited || pedited->toneCurve.clampOOG, "Exposure", "ClampOOG", toneCurve.clampOOG, keyFile);

// Highlight recovery
        saveToKeyfile(!pedited || pedited->toneCurve.hrenabled, "HLRecovery", "Enabled", toneCurve.hrenabled, keyFile);
        saveToKeyfile(!pedited || pedited->toneCurve.method, "HLRecovery", "Method", toneCurve.method, keyFile);

        const std::map<ToneCurveParams::TcMode, const char*> tc_mapping = {
            {ToneCurveParams::TcMode::STD, "Standard"},
            {ToneCurveParams::TcMode::FILMLIKE, "FilmLike"},
            {ToneCurveParams::TcMode::SATANDVALBLENDING, "SatAndValueBlending"},
            {ToneCurveParams::TcMode::WEIGHTEDSTD, "WeightedStd"},
            {ToneCurveParams::TcMode::LUMINANCE, "Luminance"},
            {ToneCurveParams::TcMode::PERCEPTUAL, "Perceptual"}
        };

        saveToKeyfile(!pedited || pedited->toneCurve.curveMode, "Exposure", "CurveMode", tc_mapping, toneCurve.curveMode, keyFile);
        saveToKeyfile(!pedited || pedited->toneCurve.curveMode2, "Exposure", "CurveMode2", tc_mapping, toneCurve.curveMode2, keyFile);

        saveToKeyfile(!pedited || pedited->toneCurve.curve, "Exposure", "Curve", toneCurve.curve, keyFile);
        saveToKeyfile(!pedited || pedited->toneCurve.curve2, "Exposure", "Curve2", toneCurve.curve2, keyFile);

// Retinex
        saveToKeyfile(!pedited || pedited->retinex.enabled, "Retinex", "Enabled", retinex.enabled, keyFile);
        saveToKeyfile(!pedited || pedited->retinex.str, "Retinex", "Str", retinex.str, keyFile);
        saveToKeyfile(!pedited || pedited->retinex.scal, "Retinex", "Scal", retinex.scal, keyFile);
        saveToKeyfile(!pedited || pedited->retinex.iter, "Retinex", "Iter", retinex.iter, keyFile);
        saveToKeyfile(!pedited || pedited->retinex.grad, "Retinex", "Grad", retinex.grad, keyFile);
        saveToKeyfile(!pedited || pedited->retinex.grads, "Retinex", "Grads", retinex.grads, keyFile);
        saveToKeyfile(!pedited || pedited->retinex.gam, "Retinex", "Gam", retinex.gam, keyFile);
        saveToKeyfile(!pedited || pedited->retinex.slope, "Retinex", "Slope", retinex.slope, keyFile);
        saveToKeyfile(!pedited || pedited->retinex.medianmap, "Retinex", "Median", retinex.medianmap, keyFile);

        saveToKeyfile(!pedited || pedited->retinex.neigh, "Retinex", "Neigh", retinex.neigh, keyFile);
        saveToKeyfile(!pedited || pedited->retinex.offs, "Retinex", "Offs", retinex.offs, keyFile);
        saveToKeyfile(!pedited || pedited->retinex.vart, "Retinex", "Vart", retinex.vart, keyFile);
        saveToKeyfile(!pedited || pedited->retinex.limd, "Retinex", "Limd", retinex.limd, keyFile);
        saveToKeyfile(!pedited || pedited->retinex.highl, "Retinex", "highl", retinex.highl, keyFile);
        saveToKeyfile(!pedited || pedited->retinex.skal, "Retinex", "skal", retinex.skal, keyFile);
        saveToKeyfile(!pedited || pedited->retinex.retinexMethod, "Retinex", "RetinexMethod", retinex.retinexMethod, keyFile);
        saveToKeyfile(!pedited || pedited->retinex.mapMethod, "Retinex", "mapMethod", retinex.mapMethod, keyFile);
        saveToKeyfile(!pedited || pedited->retinex.viewMethod, "Retinex", "viewMethod", retinex.viewMethod, keyFile);
        saveToKeyfile(!pedited || pedited->retinex.retinexcolorspace, "Retinex", "Retinexcolorspace", retinex.retinexcolorspace, keyFile);
        saveToKeyfile(!pedited || pedited->retinex.gammaretinex, "Retinex", "Gammaretinex", retinex.gammaretinex, keyFile);
        saveToKeyfile(!pedited || pedited->retinex.cdcurve, "Retinex", "CDCurve", retinex.cdcurve, keyFile);
        saveToKeyfile(!pedited || pedited->retinex.mapcurve, "Retinex", "MAPCurve", retinex.mapcurve, keyFile);
        saveToKeyfile(!pedited || pedited->retinex.cdHcurve, "Retinex", "CDHCurve", retinex.cdHcurve, keyFile);
        saveToKeyfile(!pedited || pedited->retinex.lhcurve, "Retinex", "LHCurve", retinex.lhcurve, keyFile);
        saveToKeyfile(!pedited || pedited->retinex.highlights, "Retinex", "Highlights", retinex.highlights, keyFile);
        saveToKeyfile(!pedited || pedited->retinex.htonalwidth, "Retinex", "HighlightTonalWidth", retinex.htonalwidth, keyFile);
        saveToKeyfile(!pedited || pedited->retinex.shadows, "Retinex", "Shadows", retinex.shadows, keyFile);
        saveToKeyfile(!pedited || pedited->retinex.stonalwidth, "Retinex", "ShadowTonalWidth", retinex.stonalwidth, keyFile);
        saveToKeyfile(!pedited || pedited->retinex.radius, "Retinex", "Radius", retinex.radius, keyFile);
        saveToKeyfile(!pedited || pedited->retinex.transmissionCurve, "Retinex", "TransmissionCurve", retinex.transmissionCurve, keyFile);
        saveToKeyfile(!pedited || pedited->retinex.gaintransmissionCurve, "Retinex", "GainTransmissionCurve", retinex.gaintransmissionCurve, keyFile);

// Local contrast
        saveToKeyfile(!pedited || pedited->localContrast.enabled, "Local Contrast", "Enabled", localContrast.enabled, keyFile);
        saveToKeyfile(!pedited || pedited->localContrast.radius, "Local Contrast", "Radius", localContrast.radius, keyFile);
        saveToKeyfile(!pedited || pedited->localContrast.amount, "Local Contrast", "Amount", localContrast.amount, keyFile);
        saveToKeyfile(!pedited || pedited->localContrast.darkness, "Local Contrast", "Darkness", localContrast.darkness, keyFile);
        saveToKeyfile(!pedited || pedited->localContrast.lightness, "Local Contrast", "Lightness", localContrast.lightness, keyFile);


// Channel mixer
        saveToKeyfile(!pedited || pedited->chmixer.enabled, "Channel Mixer", "Enabled", chmixer.enabled, keyFile);

        if (!pedited || pedited->chmixer.red[0] || pedited->chmixer.red[1] || pedited->chmixer.red[2]) {
            Glib::ArrayHandle<int> rmix(chmixer.red, 3, Glib::OWNERSHIP_NONE);
            keyFile.set_integer_list("Channel Mixer", "Red", rmix);
        }

        if (!pedited || pedited->chmixer.green[0] || pedited->chmixer.green[1] || pedited->chmixer.green[2]) {
            Glib::ArrayHandle<int> gmix(chmixer.green, 3, Glib::OWNERSHIP_NONE);
            keyFile.set_integer_list("Channel Mixer", "Green", gmix);
        }

        if (!pedited || pedited->chmixer.blue[0] || pedited->chmixer.blue[1] || pedited->chmixer.blue[2]) {
            Glib::ArrayHandle<int> bmix(chmixer.blue, 3, Glib::OWNERSHIP_NONE);
            keyFile.set_integer_list("Channel Mixer", "Blue", bmix);
        }

// Black & White
        saveToKeyfile(!pedited || pedited->blackwhite.enabled, "Black & White", "Enabled", blackwhite.enabled, keyFile);
        saveToKeyfile(!pedited || pedited->blackwhite.method, "Black & White", "Method", blackwhite.method, keyFile);
        saveToKeyfile(!pedited || pedited->blackwhite.autoc, "Black & White", "Auto", blackwhite.autoc, keyFile);
        saveToKeyfile(!pedited || pedited->blackwhite.enabledcc, "Black & White", "ComplementaryColors", blackwhite.enabledcc, keyFile);
        saveToKeyfile(!pedited || pedited->blackwhite.setting, "Black & White", "Setting", blackwhite.setting, keyFile);
        saveToKeyfile(!pedited || pedited->blackwhite.filter, "Black & White", "Filter", blackwhite.filter, keyFile);
        saveToKeyfile(!pedited || pedited->blackwhite.mixerRed, "Black & White", "MixerRed", blackwhite.mixerRed, keyFile);
        saveToKeyfile(!pedited || pedited->blackwhite.mixerOrange, "Black & White", "MixerOrange", blackwhite.mixerOrange, keyFile);
        saveToKeyfile(!pedited || pedited->blackwhite.mixerYellow, "Black & White", "MixerYellow", blackwhite.mixerYellow, keyFile);
        saveToKeyfile(!pedited || pedited->blackwhite.mixerGreen, "Black & White", "MixerGreen", blackwhite.mixerGreen, keyFile);
        saveToKeyfile(!pedited || pedited->blackwhite.mixerCyan, "Black & White", "MixerCyan", blackwhite.mixerCyan, keyFile);
        saveToKeyfile(!pedited || pedited->blackwhite.mixerBlue, "Black & White", "MixerBlue", blackwhite.mixerBlue, keyFile);
        saveToKeyfile(!pedited || pedited->blackwhite.mixerMagenta, "Black & White", "MixerMagenta", blackwhite.mixerMagenta, keyFile);
        saveToKeyfile(!pedited || pedited->blackwhite.mixerPurple, "Black & White", "MixerPurple", blackwhite.mixerPurple, keyFile);
        saveToKeyfile(!pedited || pedited->blackwhite.gammaRed, "Black & White", "GammaRed", blackwhite.gammaRed, keyFile);
        saveToKeyfile(!pedited || pedited->blackwhite.gammaGreen, "Black & White", "GammaGreen", blackwhite.gammaGreen, keyFile);
        saveToKeyfile(!pedited || pedited->blackwhite.gammaBlue, "Black & White", "GammaBlue", blackwhite.gammaBlue, keyFile);
        saveToKeyfile(!pedited || pedited->blackwhite.algo, "Black & White", "Algorithm", blackwhite.algo, keyFile);
        saveToKeyfile(!pedited || pedited->blackwhite.luminanceCurve, "Black & White", "LuminanceCurve", blackwhite.luminanceCurve, keyFile);
        saveToKeyfile(
            !pedited || pedited->blackwhite.beforeCurveMode,
            "Black & White",
        "BeforeCurveMode", {
            {BlackWhiteParams::TcMode::STD_BW, "Standard"},
            {BlackWhiteParams::TcMode::FILMLIKE_BW, "FilmLike"},
            {BlackWhiteParams::TcMode::SATANDVALBLENDING_BW, "SatAndValueBlending"},
            {BlackWhiteParams::TcMode::WEIGHTEDSTD_BW, "WeightedStd"}

        },
        blackwhite.beforeCurveMode,
        keyFile
        );
        saveToKeyfile(
            !pedited || pedited->blackwhite.afterCurveMode,
            "Black & White",
        "AfterCurveMode", {
            {BlackWhiteParams::TcMode::STD_BW, "Standard"},
            {BlackWhiteParams::TcMode::WEIGHTEDSTD_BW, "WeightedStd"}

        },
        blackwhite.afterCurveMode,
        keyFile
        );
        saveToKeyfile(!pedited || pedited->blackwhite.beforeCurve, "Black & White", "BeforeCurve", blackwhite.beforeCurve, keyFile);
        saveToKeyfile(!pedited || pedited->blackwhite.afterCurve, "Black & White", "AfterCurve", blackwhite.afterCurve, keyFile);

// Luma curve
        saveToKeyfile(!pedited || pedited->labCurve.enabled, "Luminance Curve", "Enabled", labCurve.enabled, keyFile);
        saveToKeyfile(!pedited || pedited->labCurve.brightness, "Luminance Curve", "Brightness", labCurve.brightness, keyFile);
        saveToKeyfile(!pedited || pedited->labCurve.contrast, "Luminance Curve", "Contrast", labCurve.contrast, keyFile);
        saveToKeyfile(!pedited || pedited->labCurve.chromaticity, "Luminance Curve", "Chromaticity", labCurve.chromaticity, keyFile);
        saveToKeyfile(!pedited || pedited->labCurve.avoidcolorshift, "Luminance Curve", "AvoidColorShift", labCurve.avoidcolorshift, keyFile);
        saveToKeyfile(!pedited || pedited->labCurve.rstprotection, "Luminance Curve", "RedAndSkinTonesProtection", labCurve.rstprotection, keyFile);
        saveToKeyfile(!pedited || pedited->labCurve.lcredsk, "Luminance Curve", "LCredsk", labCurve.lcredsk, keyFile);
        saveToKeyfile(!pedited || pedited->labCurve.lcurve, "Luminance Curve", "LCurve", labCurve.lcurve, keyFile);
        saveToKeyfile(!pedited || pedited->labCurve.acurve, "Luminance Curve", "aCurve", labCurve.acurve, keyFile);
        saveToKeyfile(!pedited || pedited->labCurve.bcurve, "Luminance Curve", "bCurve", labCurve.bcurve, keyFile);
        saveToKeyfile(!pedited || pedited->labCurve.cccurve, "Luminance Curve", "ccCurve", labCurve.cccurve, keyFile);
        saveToKeyfile(!pedited || pedited->labCurve.chcurve, "Luminance Curve", "chCurve", labCurve.chcurve, keyFile);
        saveToKeyfile(!pedited || pedited->labCurve.lhcurve, "Luminance Curve", "lhCurve", labCurve.lhcurve, keyFile);
        saveToKeyfile(!pedited || pedited->labCurve.hhcurve, "Luminance Curve", "hhCurve", labCurve.hhcurve, keyFile);
        saveToKeyfile(!pedited || pedited->labCurve.lccurve, "Luminance Curve", "LcCurve", labCurve.lccurve, keyFile);
        saveToKeyfile(!pedited || pedited->labCurve.clcurve, "Luminance Curve", "ClCurve", labCurve.clcurve, keyFile);

// Sharpening
        saveToKeyfile(!pedited || pedited->sharpening.enabled, "Sharpening", "Enabled", sharpening.enabled, keyFile);
        saveToKeyfile(!pedited || pedited->sharpening.contrast, "Sharpening", "Contrast", sharpening.contrast, keyFile);
        saveToKeyfile(!pedited || pedited->sharpening.method, "Sharpening", "Method", sharpening.method, keyFile);
        saveToKeyfile(!pedited || pedited->sharpening.radius, "Sharpening", "Radius", sharpening.radius, keyFile);
        saveToKeyfile(!pedited || pedited->sharpening.blurradius, "Sharpening", "BlurRadius", sharpening.blurradius, keyFile);
        saveToKeyfile(!pedited || pedited->sharpening.amount, "Sharpening", "Amount", sharpening.amount, keyFile);
        saveToKeyfile(!pedited || pedited->sharpening.threshold, "Sharpening", "Threshold", sharpening.threshold.toVector(), keyFile);
        saveToKeyfile(!pedited || pedited->sharpening.edgesonly, "Sharpening", "OnlyEdges", sharpening.edgesonly, keyFile);
        saveToKeyfile(!pedited || pedited->sharpening.edges_radius, "Sharpening", "EdgedetectionRadius", sharpening.edges_radius, keyFile);
        saveToKeyfile(!pedited || pedited->sharpening.edges_tolerance, "Sharpening", "EdgeTolerance", sharpening.edges_tolerance, keyFile);
        saveToKeyfile(!pedited || pedited->sharpening.halocontrol, "Sharpening", "HalocontrolEnabled", sharpening.halocontrol, keyFile);
        saveToKeyfile(!pedited || pedited->sharpening.halocontrol_amount, "Sharpening", "HalocontrolAmount", sharpening.halocontrol_amount, keyFile);
        saveToKeyfile(!pedited || pedited->sharpening.deconvradius, "Sharpening", "DeconvRadius", sharpening.deconvradius, keyFile);
        saveToKeyfile(!pedited || pedited->sharpening.deconvamount, "Sharpening", "DeconvAmount", sharpening.deconvamount, keyFile);
        saveToKeyfile(!pedited || pedited->sharpening.deconvdamping, "Sharpening", "DeconvDamping", sharpening.deconvdamping, keyFile);
        saveToKeyfile(!pedited || pedited->sharpening.deconviter, "Sharpening", "DeconvIterations", sharpening.deconviter, keyFile);

// Vibrance
        saveToKeyfile(!pedited || pedited->vibrance.enabled, "Vibrance", "Enabled", vibrance.enabled, keyFile);
        saveToKeyfile(!pedited || pedited->vibrance.pastels, "Vibrance", "Pastels", vibrance.pastels, keyFile);
        saveToKeyfile(!pedited || pedited->vibrance.saturated, "Vibrance", "Saturated", vibrance.saturated, keyFile);
        saveToKeyfile(!pedited || pedited->vibrance.psthreshold, "Vibrance", "PSThreshold", vibrance.psthreshold.toVector(), keyFile);
        saveToKeyfile(!pedited || pedited->vibrance.protectskins, "Vibrance", "ProtectSkins", vibrance.protectskins, keyFile);
        saveToKeyfile(!pedited || pedited->vibrance.avoidcolorshift, "Vibrance", "AvoidColorShift", vibrance.avoidcolorshift, keyFile);
        saveToKeyfile(!pedited || pedited->vibrance.pastsattog, "Vibrance", "PastSatTog", vibrance.pastsattog, keyFile);
        saveToKeyfile(!pedited || pedited->vibrance.skintonescurve, "Vibrance", "SkinTonesCurve", vibrance.skintonescurve, keyFile);

// Edge sharpening
        saveToKeyfile(!pedited || pedited->sharpenEdge.enabled, "SharpenEdge", "Enabled", sharpenEdge.enabled, keyFile);
        saveToKeyfile(!pedited || pedited->sharpenEdge.passes, "SharpenEdge", "Passes", sharpenEdge.passes, keyFile);
        saveToKeyfile(!pedited || pedited->sharpenEdge.amount, "SharpenEdge", "Strength", sharpenEdge.amount, keyFile);
        saveToKeyfile(!pedited || pedited->sharpenEdge.threechannels, "SharpenEdge", "ThreeChannels", sharpenEdge.threechannels, keyFile);

// Micro-contrast sharpening
        saveToKeyfile(!pedited || pedited->sharpenMicro.enabled, "SharpenMicro", "Enabled", sharpenMicro.enabled, keyFile);
        saveToKeyfile(!pedited || pedited->sharpenMicro.matrix, "SharpenMicro", "Matrix", sharpenMicro.matrix, keyFile);
        saveToKeyfile(!pedited || pedited->sharpenMicro.amount, "SharpenMicro", "Strength", sharpenMicro.amount, keyFile);
        saveToKeyfile(!pedited || pedited->sharpenMicro.contrast, "SharpenMicro", "Contrast", sharpenMicro.contrast, keyFile);
        saveToKeyfile(!pedited || pedited->sharpenMicro.uniformity, "SharpenMicro", "Uniformity", sharpenMicro.uniformity, keyFile);

// WB
        saveToKeyfile(!pedited || pedited->wb.enabled, "White Balance", "Enabled", wb.enabled, keyFile);
        saveToKeyfile(!pedited || pedited->wb.method, "White Balance", "Setting", wb.method, keyFile);
        saveToKeyfile(!pedited || pedited->wb.temperature, "White Balance", "Temperature", wb.temperature, keyFile);
        saveToKeyfile(!pedited || pedited->wb.green, "White Balance", "Green", wb.green, keyFile);
        saveToKeyfile(!pedited || pedited->wb.equal, "White Balance", "Equal", wb.equal, keyFile);
        saveToKeyfile(!pedited || pedited->wb.tempBias, "White Balance", "TemperatureBias", wb.tempBias, keyFile);

// Colorappearance
        saveToKeyfile(!pedited || pedited->colorappearance.enabled, "Color appearance", "Enabled", colorappearance.enabled, keyFile);
        saveToKeyfile(!pedited || pedited->colorappearance.degree, "Color appearance", "Degree", colorappearance.degree, keyFile);
        saveToKeyfile(!pedited || pedited->colorappearance.autodegree, "Color appearance", "AutoDegree", colorappearance.autodegree, keyFile);
        saveToKeyfile(!pedited || pedited->colorappearance.degreeout, "Color appearance", "Degreeout",        colorappearance.degreeout, keyFile);
        saveToKeyfile(!pedited || pedited->colorappearance.autodegreeout, "Color appearance", "AutoDegreeout",    colorappearance.autodegreeout, keyFile);
        saveToKeyfile(!pedited || pedited->colorappearance.surround, "Color appearance", "Surround", colorappearance.surround, keyFile);
        saveToKeyfile(!pedited || pedited->colorappearance.surrsrc, "Color appearance", "Surrsrc", colorappearance.surrsrc, keyFile);
        saveToKeyfile(!pedited || pedited->colorappearance.adaplum, "Color appearance", "AdaptLum", colorappearance.adaplum, keyFile);
        saveToKeyfile(!pedited || pedited->colorappearance.badpixsl, "Color appearance", "Badpixsl", colorappearance.badpixsl, keyFile);
        saveToKeyfile(!pedited || pedited->colorappearance.wbmodel, "Color appearance", "Model", colorappearance.wbmodel, keyFile);
        saveToKeyfile(!pedited || pedited->colorappearance.algo, "Color appearance", "Algorithm", colorappearance.algo, keyFile);
        saveToKeyfile(!pedited || pedited->colorappearance.jlight, "Color appearance", "J-Light", colorappearance.jlight, keyFile);
        saveToKeyfile(!pedited || pedited->colorappearance.qbright, "Color appearance", "Q-Bright", colorappearance.qbright, keyFile);
        saveToKeyfile(!pedited || pedited->colorappearance.chroma, "Color appearance", "C-Chroma", colorappearance.chroma, keyFile);
        saveToKeyfile(!pedited || pedited->colorappearance.schroma, "Color appearance", "S-Chroma", colorappearance.schroma, keyFile);
        saveToKeyfile(!pedited || pedited->colorappearance.mchroma, "Color appearance", "M-Chroma", colorappearance.mchroma, keyFile);
        saveToKeyfile(!pedited || pedited->colorappearance.contrast, "Color appearance", "J-Contrast", colorappearance.contrast, keyFile);
        saveToKeyfile(!pedited || pedited->colorappearance.qcontrast, "Color appearance", "Q-Contrast", colorappearance.qcontrast, keyFile);
        saveToKeyfile(!pedited || pedited->colorappearance.colorh, "Color appearance", "H-Hue", colorappearance.colorh, keyFile);
        saveToKeyfile(!pedited || pedited->colorappearance.rstprotection, "Color appearance", "RSTProtection", colorappearance.rstprotection, keyFile);
        saveToKeyfile(!pedited || pedited->colorappearance.adapscen, "Color appearance", "AdaptScene", colorappearance.adapscen, keyFile);
        saveToKeyfile(!pedited || pedited->colorappearance.autoadapscen, "Color appearance", "AutoAdapscen", colorappearance.autoadapscen, keyFile);
        saveToKeyfile(!pedited || pedited->colorappearance.ybscen, "Color appearance", "YbScene", colorappearance.ybscen, keyFile);
        saveToKeyfile(!pedited || pedited->colorappearance.autoybscen, "Color appearance", "Autoybscen", colorappearance.autoybscen, keyFile);
        saveToKeyfile(!pedited || pedited->colorappearance.surrsource, "Color appearance", "SurrSource", colorappearance.surrsource, keyFile);
        saveToKeyfile(!pedited || pedited->colorappearance.gamut, "Color appearance", "Gamut", colorappearance.gamut, keyFile);
        saveToKeyfile(!pedited || pedited->colorappearance.tempout, "Color appearance", "Tempout", colorappearance.tempout, keyFile);
        saveToKeyfile(!pedited || pedited->colorappearance.greenout, "Color appearance", "Greenout", colorappearance.greenout, keyFile);
        saveToKeyfile(!pedited || pedited->colorappearance.tempsc, "Color appearance", "Tempsc", colorappearance.tempsc, keyFile);
        saveToKeyfile(!pedited || pedited->colorappearance.greensc, "Color appearance", "Greensc", colorappearance.greensc, keyFile);
        saveToKeyfile(!pedited || pedited->colorappearance.ybout, "Color appearance", "Ybout", colorappearance.ybout, keyFile);
        saveToKeyfile(!pedited || pedited->colorappearance.datacie, "Color appearance", "Datacie", colorappearance.datacie, keyFile);
        saveToKeyfile(!pedited || pedited->colorappearance.tonecie, "Color appearance", "Tonecie", colorappearance.tonecie, keyFile);

        const std::map<ColorAppearanceParams::TcMode, const char*> ca_mapping = {
            {ColorAppearanceParams::TcMode::LIGHT, "Lightness"},
            {ColorAppearanceParams::TcMode::BRIGHT, "Brightness"}
        };

        saveToKeyfile(!pedited || pedited->colorappearance.curveMode, "Color appearance", "CurveMode", ca_mapping, colorappearance.curveMode, keyFile);
        saveToKeyfile(!pedited || pedited->colorappearance.curveMode2, "Color appearance", "CurveMode2", ca_mapping, colorappearance.curveMode2, keyFile);
        saveToKeyfile(
            !pedited || pedited->colorappearance.curveMode3,
            "Color appearance",
            "CurveMode3", {
                {ColorAppearanceParams::CtcMode::CHROMA, "Chroma"},
                {ColorAppearanceParams::CtcMode::SATUR, "Saturation"},
                {ColorAppearanceParams::CtcMode::COLORF, "Colorfullness"}

            },
            colorappearance.curveMode3,
            keyFile
        );
        saveToKeyfile(!pedited || pedited->colorappearance.curve, "Color appearance", "Curve", colorappearance.curve, keyFile);
        saveToKeyfile(!pedited || pedited->colorappearance.curve2, "Color appearance", "Curve2", colorappearance.curve2, keyFile);
        saveToKeyfile(!pedited || pedited->colorappearance.curve3, "Color appearance", "Curve3", colorappearance.curve3, keyFile);

// Impulse denoise
        saveToKeyfile(!pedited || pedited->impulseDenoise.enabled, "Impulse Denoising", "Enabled", impulseDenoise.enabled, keyFile);
        saveToKeyfile(!pedited || pedited->impulseDenoise.thresh, "Impulse Denoising", "Threshold", impulseDenoise.thresh, keyFile);

// Defringe
        saveToKeyfile(!pedited || pedited->defringe.enabled, "Defringing", "Enabled", defringe.enabled, keyFile);
        saveToKeyfile(!pedited || pedited->defringe.radius, "Defringing", "Radius", defringe.radius, keyFile);
        saveToKeyfile(!pedited || pedited->defringe.threshold, "Defringing", "Threshold", defringe.threshold, keyFile);
        saveToKeyfile(!pedited || pedited->defringe.huecurve, "Defringing", "HueCurve", defringe.huecurve, keyFile);

// Dehaze
        saveToKeyfile(!pedited || pedited->dehaze.enabled, "Dehaze", "Enabled", dehaze.enabled, keyFile);
        saveToKeyfile(!pedited || pedited->dehaze.strength, "Dehaze", "Strength", dehaze.strength, keyFile);        
        saveToKeyfile(!pedited || pedited->dehaze.showDepthMap, "Dehaze", "ShowDepthMap", dehaze.showDepthMap, keyFile);        
        saveToKeyfile(!pedited || pedited->dehaze.depth, "Dehaze", "Depth", dehaze.depth, keyFile);        

// Directional pyramid denoising
        saveToKeyfile(!pedited || pedited->dirpyrDenoise.enabled, "Directional Pyramid Denoising", "Enabled", dirpyrDenoise.enabled, keyFile);
        saveToKeyfile(!pedited || pedited->dirpyrDenoise.enhance, "Directional Pyramid Denoising", "Enhance", dirpyrDenoise.enhance, keyFile);
        saveToKeyfile(!pedited || pedited->dirpyrDenoise.median, "Directional Pyramid Denoising", "Median", dirpyrDenoise.median, keyFile);
        saveToKeyfile(!pedited || pedited->dirpyrDenoise.luma, "Directional Pyramid Denoising", "Luma", dirpyrDenoise.luma, keyFile);
        saveToKeyfile(!pedited || pedited->dirpyrDenoise.Ldetail, "Directional Pyramid Denoising", "Ldetail", dirpyrDenoise.Ldetail, keyFile);
        saveToKeyfile(!pedited || pedited->dirpyrDenoise.chroma, "Directional Pyramid Denoising", "Chroma", dirpyrDenoise.chroma, keyFile);
        saveToKeyfile(!pedited || pedited->dirpyrDenoise.dmethod, "Directional Pyramid Denoising", "Method", dirpyrDenoise.dmethod, keyFile);
        saveToKeyfile(!pedited || pedited->dirpyrDenoise.Lmethod, "Directional Pyramid Denoising", "LMethod", dirpyrDenoise.Lmethod, keyFile);

        if (dirpyrDenoise.Cmethod == "PRE") {
            dirpyrDenoise.Cmethod = "MAN"; // Never save 'auto chroma preview mode' to pp3
        }

        saveToKeyfile(!pedited || pedited->dirpyrDenoise.Cmethod, "Directional Pyramid Denoising", "CMethod", dirpyrDenoise.Cmethod, keyFile);

        if (dirpyrDenoise.C2method == "PREV") {
            dirpyrDenoise.C2method = "MANU";
        }

        saveToKeyfile(!pedited || pedited->dirpyrDenoise.C2method, "Directional Pyramid Denoising", "C2Method", dirpyrDenoise.C2method, keyFile);
        saveToKeyfile(!pedited || pedited->dirpyrDenoise.smethod, "Directional Pyramid Denoising", "SMethod", dirpyrDenoise.smethod, keyFile);
        saveToKeyfile(!pedited || pedited->dirpyrDenoise.medmethod, "Directional Pyramid Denoising", "MedMethod", dirpyrDenoise.medmethod, keyFile);
        saveToKeyfile(!pedited || pedited->dirpyrDenoise.rgbmethod, "Directional Pyramid Denoising", "RGBMethod", dirpyrDenoise.rgbmethod, keyFile);
        saveToKeyfile(!pedited || pedited->dirpyrDenoise.methodmed, "Directional Pyramid Denoising", "MethodMed", dirpyrDenoise.methodmed, keyFile);
        saveToKeyfile(!pedited || pedited->dirpyrDenoise.redchro, "Directional Pyramid Denoising", "Redchro", dirpyrDenoise.redchro, keyFile);
        saveToKeyfile(!pedited || pedited->dirpyrDenoise.bluechro, "Directional Pyramid Denoising", "Bluechro", dirpyrDenoise.bluechro, keyFile);
        saveToKeyfile(!pedited || pedited->dirpyrDenoise.gamma, "Directional Pyramid Denoising", "Gamma", dirpyrDenoise.gamma, keyFile);
        saveToKeyfile(!pedited || pedited->dirpyrDenoise.passes, "Directional Pyramid Denoising", "Passes", dirpyrDenoise.passes, keyFile);
        saveToKeyfile(!pedited || pedited->dirpyrDenoise.lcurve, "Directional Pyramid Denoising", "LCurve", dirpyrDenoise.lcurve, keyFile);
        saveToKeyfile(!pedited || pedited->dirpyrDenoise.cccurve, "Directional Pyramid Denoising", "CCCurve", dirpyrDenoise.cccurve, keyFile);

// EPD
        saveToKeyfile(!pedited || pedited->epd.enabled, "EPD", "Enabled", epd.enabled, keyFile);
        saveToKeyfile(!pedited || pedited->epd.strength, "EPD", "Strength", epd.strength, keyFile);
        saveToKeyfile(!pedited || pedited->epd.gamma, "EPD", "Gamma", epd.gamma, keyFile);
        saveToKeyfile(!pedited || pedited->epd.edgeStopping, "EPD", "EdgeStopping", epd.edgeStopping, keyFile);
        saveToKeyfile(!pedited || pedited->epd.scale, "EPD", "Scale", epd.scale, keyFile);
        saveToKeyfile(!pedited || pedited->epd.reweightingIterates, "EPD", "ReweightingIterates", epd.reweightingIterates, keyFile);

// Fattal
        saveToKeyfile(!pedited || pedited->fattal.enabled, "FattalToneMapping", "Enabled", fattal.enabled, keyFile);
        saveToKeyfile(!pedited || pedited->fattal.threshold, "FattalToneMapping", "Threshold", fattal.threshold, keyFile);
        saveToKeyfile(!pedited || pedited->fattal.amount, "FattalToneMapping", "Amount", fattal.amount, keyFile);
        saveToKeyfile(!pedited || pedited->fattal.anchor, "FattalToneMapping", "Anchor", fattal.anchor, keyFile);

// Shadows & highlights
        saveToKeyfile(!pedited || pedited->sh.enabled, "Shadows & Highlights", "Enabled", sh.enabled, keyFile);
        saveToKeyfile(!pedited || pedited->sh.highlights, "Shadows & Highlights", "Highlights", sh.highlights, keyFile);
        saveToKeyfile(!pedited || pedited->sh.htonalwidth, "Shadows & Highlights", "HighlightTonalWidth", sh.htonalwidth, keyFile);
        saveToKeyfile(!pedited || pedited->sh.shadows, "Shadows & Highlights", "Shadows", sh.shadows, keyFile);
        saveToKeyfile(!pedited || pedited->sh.stonalwidth, "Shadows & Highlights", "ShadowTonalWidth", sh.stonalwidth, keyFile);
        saveToKeyfile(!pedited || pedited->sh.radius, "Shadows & Highlights", "Radius", sh.radius, keyFile);
        saveToKeyfile(!pedited || pedited->sh.lab, "Shadows & Highlights", "Lab", sh.lab, keyFile);

// Crop
        saveToKeyfile(!pedited || pedited->crop.enabled, "Crop", "Enabled", crop.enabled, keyFile);
        saveToKeyfile(!pedited || pedited->crop.x, "Crop", "X", crop.x, keyFile);
        saveToKeyfile(!pedited || pedited->crop.y, "Crop", "Y", crop.y, keyFile);
        saveToKeyfile(!pedited || pedited->crop.w, "Crop", "W", crop.w, keyFile);
        saveToKeyfile(!pedited || pedited->crop.h, "Crop", "H", crop.h, keyFile);
        saveToKeyfile(!pedited || pedited->crop.fixratio, "Crop", "FixedRatio", crop.fixratio, keyFile);
        saveToKeyfile(!pedited || pedited->crop.ratio, "Crop", "Ratio", crop.ratio, keyFile);
        saveToKeyfile(!pedited || pedited->crop.orientation, "Crop", "Orientation", crop.orientation, keyFile);
        saveToKeyfile(!pedited || pedited->crop.guide, "Crop", "Guide", crop.guide, keyFile);

// Coarse transformation
        saveToKeyfile(!pedited || pedited->coarse.rotate, "Coarse Transformation", "Rotate", coarse.rotate, keyFile);
        saveToKeyfile(!pedited || pedited->coarse.hflip, "Coarse Transformation", "HorizontalFlip", coarse.hflip, keyFile);
        saveToKeyfile(!pedited || pedited->coarse.vflip, "Coarse Transformation", "VerticalFlip", coarse.vflip, keyFile);

// Common properties for transformations
        saveToKeyfile(!pedited || pedited->commonTrans.autofill, "Common Properties for Transformations", "AutoFill", commonTrans.autofill, keyFile);

// Rotation
        saveToKeyfile(!pedited || pedited->rotate.degree, "Rotation", "Degree", rotate.degree, keyFile);

// Distortion
        saveToKeyfile(!pedited || pedited->distortion.amount, "Distortion", "Amount", distortion.amount, keyFile);

// Lens profile
        saveToKeyfile(!pedited || pedited->lensProf.lcMode, "LensProfile", "LcMode", lensProf.getMethodString(lensProf.lcMode), keyFile);
        saveToKeyfile(!pedited || pedited->lensProf.lcpFile, "LensProfile", "LCPFile", relativePathIfInside(fname, fnameAbsolute, lensProf.lcpFile), keyFile);
        saveToKeyfile(!pedited || pedited->lensProf.useDist, "LensProfile", "UseDistortion", lensProf.useDist, keyFile);
        saveToKeyfile(!pedited || pedited->lensProf.useVign, "LensProfile", "UseVignette", lensProf.useVign, keyFile);
        saveToKeyfile(!pedited || pedited->lensProf.useCA, "LensProfile", "UseCA", lensProf.useCA, keyFile);
        saveToKeyfile(!pedited || pedited->lensProf.lfCameraMake, "LensProfile", "LFCameraMake", lensProf.lfCameraMake, keyFile);
        saveToKeyfile(!pedited || pedited->lensProf.lfCameraModel, "LensProfile", "LFCameraModel", lensProf.lfCameraModel, keyFile);
        saveToKeyfile(!pedited || pedited->lensProf.lfLens, "LensProfile", "LFLens", lensProf.lfLens, keyFile);

// Perspective correction
        saveToKeyfile(!pedited || pedited->perspective.horizontal, "Perspective", "Horizontal", perspective.horizontal, keyFile);
        saveToKeyfile(!pedited || pedited->perspective.vertical, "Perspective", "Vertical", perspective.vertical, keyFile);

// Gradient
        saveToKeyfile(!pedited || pedited->gradient.enabled, "Gradient", "Enabled", gradient.enabled, keyFile);
        saveToKeyfile(!pedited || pedited->gradient.degree, "Gradient", "Degree", gradient.degree, keyFile);
        saveToKeyfile(!pedited || pedited->gradient.feather, "Gradient", "Feather", gradient.feather, keyFile);
        saveToKeyfile(!pedited || pedited->gradient.strength, "Gradient", "Strength", gradient.strength, keyFile);
        saveToKeyfile(!pedited || pedited->gradient.centerX, "Gradient", "CenterX", gradient.centerX, keyFile);
        saveToKeyfile(!pedited || pedited->gradient.centerY, "Gradient", "CenterY", gradient.centerY, keyFile);

// Locallab
        saveToKeyfile(!pedited || pedited->locallab.enabled, "Locallab", "Enabled", locallab.enabled, keyFile);
        saveToKeyfile(!pedited || pedited->locallab.nbspot, "Locallab", "Nbspot", locallab.nbspot, keyFile);
        saveToKeyfile(!pedited || pedited->locallab.selspot, "Locallab", "Selspot", locallab.selspot, keyFile);

        for (int i = 0; i < locallab.nbspot && i < (int)locallab.spots.size(); i++) {
            if (!pedited || i < (int)pedited->locallab.spots.size()) {
                const LocallabParams::LocallabSpot& spot = locallab.spots.at(i);
                // Control spot settings
                saveToKeyfile(!pedited || pedited->locallab.id, "Locallab", "Id_" + std::to_string(i), spot.id, keyFile);
                saveToKeyfile(!pedited || pedited->locallab.spots.at(i).name, "Locallab", "Name_" + std::to_string(i), spot.name, keyFile);
                saveToKeyfile(!pedited || pedited->locallab.spots.at(i).isvisible, "Locallab", "Isvisible_" + std::to_string(i), spot.isvisible, keyFile);
                saveToKeyfile(!pedited || pedited->locallab.spots.at(i).shape, "Locallab", "Shape_" + std::to_string(i), spot.shape, keyFile);
                saveToKeyfile(!pedited || pedited->locallab.spots.at(i).spotMethod, "Locallab", "SpotMethod_" + std::to_string(i), spot.spotMethod, keyFile);
                saveToKeyfile(!pedited || pedited->locallab.spots.at(i).sensiexclu, "Locallab", "SensiExclu_" + std::to_string(i), spot.sensiexclu, keyFile);
                saveToKeyfile(!pedited || pedited->locallab.spots.at(i).struc, "Locallab", "Struc_" + std::to_string(i), spot.struc, keyFile);
                saveToKeyfile(!pedited || pedited->locallab.spots.at(i).shapeMethod, "Locallab", "ShapeMethod_" + std::to_string(i), spot.shapeMethod, keyFile);
                saveToKeyfile(!pedited || pedited->locallab.spots.at(i).locX, "Locallab", "LocX_" + std::to_string(i), spot.locX, keyFile);
                saveToKeyfile(!pedited || pedited->locallab.spots.at(i).locXL, "Locallab", "LocXL_" + std::to_string(i), spot.locXL, keyFile);
                saveToKeyfile(!pedited || pedited->locallab.spots.at(i).locY, "Locallab", "LocY_" + std::to_string(i), spot.locY, keyFile);
                saveToKeyfile(!pedited || pedited->locallab.spots.at(i).locYT, "Locallab", "LocYT_" + std::to_string(i), spot.locYT, keyFile);
                saveToKeyfile(!pedited || pedited->locallab.spots.at(i).centerX, "Locallab", "CenterX_" + std::to_string(i), spot.centerX, keyFile);
                saveToKeyfile(!pedited || pedited->locallab.spots.at(i).centerY, "Locallab", "CenterY_" + std::to_string(i), spot.centerY, keyFile);
                saveToKeyfile(!pedited || pedited->locallab.spots.at(i).circrad, "Locallab", "Circrad_" + std::to_string(i), spot.circrad, keyFile);
                saveToKeyfile(!pedited || pedited->locallab.spots.at(i).qualityMethod, "Locallab", "QualityMethod_" + std::to_string(i), spot.qualityMethod, keyFile);
                saveToKeyfile(!pedited || pedited->locallab.spots.at(i).transit, "Locallab", "Transit_" + std::to_string(i), spot.transit, keyFile);
                saveToKeyfile(!pedited || pedited->locallab.spots.at(i).thresh, "Locallab", "Thresh_" + std::to_string(i), spot.thresh, keyFile);
                saveToKeyfile(!pedited || pedited->locallab.spots.at(i).iter, "Locallab", "Iter_" + std::to_string(i), spot.iter, keyFile);
                // Color & Light
                saveToKeyfile(!pedited || pedited->locallab.spots.at(i).expcolor, "Locallab", "Expcolor_" + std::to_string(i), spot.expcolor, keyFile);
                saveToKeyfile(!pedited || pedited->locallab.spots.at(i).curvactiv, "Locallab", "Curvactiv_" + std::to_string(i), spot.curvactiv, keyFile);
                saveToKeyfile(!pedited || pedited->locallab.spots.at(i).lightness, "Locallab", "Lightness_" + std::to_string(i), spot.lightness, keyFile);
                saveToKeyfile(!pedited || pedited->locallab.spots.at(i).contrast, "Locallab", "Contrast_" + std::to_string(i), spot.contrast, keyFile);
                saveToKeyfile(!pedited || pedited->locallab.spots.at(i).chroma, "Locallab", "Chroma_" + std::to_string(i), spot.chroma, keyFile);
                saveToKeyfile(!pedited || pedited->locallab.spots.at(i).sensi, "Locallab", "Sensi_" + std::to_string(i), spot.sensi, keyFile);
                saveToKeyfile(!pedited || pedited->locallab.spots.at(i).structcol, "Locallab", "Structcol_" + std::to_string(i), spot.structcol, keyFile);
                saveToKeyfile(!pedited || pedited->locallab.spots.at(i).blendmaskcol, "Locallab", "Blendmaskcol_" + std::to_string(i), spot.blendmaskcol, keyFile);
                saveToKeyfile(!pedited || pedited->locallab.spots.at(i).qualitycurveMethod, "Locallab", "QualityCurveMethod_" + std::to_string(i), spot.qualitycurveMethod, keyFile);
                saveToKeyfile(!pedited || pedited->locallab.spots.at(i).llcurve, "Locallab", "LLCurve_" + std::to_string(i), spot.llcurve, keyFile);
                saveToKeyfile(!pedited || pedited->locallab.spots.at(i).cccurve, "Locallab", "CCCurve_" + std::to_string(i), spot.cccurve, keyFile);
                saveToKeyfile(!pedited || pedited->locallab.spots.at(i).LHcurve, "Locallab", "LHCurve_" + std::to_string(i), spot.LHcurve, keyFile);
                saveToKeyfile(!pedited || pedited->locallab.spots.at(i).HHcurve, "Locallab", "HHCurve_" + std::to_string(i), spot.HHcurve, keyFile);
                saveToKeyfile(!pedited || pedited->locallab.spots.at(i).invers, "Locallab", "Invers_" + std::to_string(i), spot.invers, keyFile);
                saveToKeyfile(!pedited || pedited->locallab.spots.at(i).enaColorMask, "Locallab", "EnaColorMask_" + std::to_string(i), spot.enaColorMask, keyFile);
                saveToKeyfile(!pedited || pedited->locallab.spots.at(i).CCmaskcurve, "Locallab", "CCmaskCurve_" + std::to_string(i), spot.CCmaskcurve, keyFile);
                saveToKeyfile(!pedited || pedited->locallab.spots.at(i).LLmaskcurve, "Locallab", "LLmaskCurve_" + std::to_string(i), spot.LLmaskcurve, keyFile);
                saveToKeyfile(!pedited || pedited->locallab.spots.at(i).HHmaskcurve, "Locallab", "HHmaskCurve_" + std::to_string(i), spot.HHmaskcurve, keyFile);
                // Exposure
                saveToKeyfile(!pedited || pedited->locallab.spots.at(i).expexpose, "Locallab", "Expexpose_" + std::to_string(i), spot.expexpose, keyFile);
                saveToKeyfile(!pedited || pedited->locallab.spots.at(i).expcomp, "Locallab", "Expcomp_" + std::to_string(i), spot.expcomp, keyFile);
                saveToKeyfile(!pedited || pedited->locallab.spots.at(i).hlcompr, "Locallab", "Hlcompr_" + std::to_string(i), spot.hlcompr, keyFile);
                saveToKeyfile(!pedited || pedited->locallab.spots.at(i).hlcomprthresh, "Locallab", "Hlcomprthresh_" + std::to_string(i), spot.hlcomprthresh, keyFile);
                saveToKeyfile(!pedited || pedited->locallab.spots.at(i).black, "Locallab", "Black_" + std::to_string(i), spot.black, keyFile);
                saveToKeyfile(!pedited || pedited->locallab.spots.at(i).shcompr, "Locallab", "Shcompr_" + std::to_string(i), spot.shcompr, keyFile);
                saveToKeyfile(!pedited || pedited->locallab.spots.at(i).warm, "Locallab", "Warm_" + std::to_string(i), spot.warm, keyFile);
                saveToKeyfile(!pedited || pedited->locallab.spots.at(i).sensiex, "Locallab", "Sensiex_" + std::to_string(i), spot.sensiex, keyFile);
                saveToKeyfile(!pedited || pedited->locallab.spots.at(i).structexp, "Locallab", "Structexp_" + std::to_string(i), spot.structexp, keyFile);
                saveToKeyfile(!pedited || pedited->locallab.spots.at(i).blurexpde, "Locallab", "Blurexpde_" + std::to_string(i), spot.blurexpde, keyFile);
                saveToKeyfile(!pedited || pedited->locallab.spots.at(i).excurve, "Locallab", "ExCurve_" + std::to_string(i), spot.excurve, keyFile);
                saveToKeyfile(!pedited || pedited->locallab.spots.at(i).enaExpMask, "Locallab", "EnaExpMask_" + std::to_string(i), spot.enaExpMask, keyFile);
                saveToKeyfile(!pedited || pedited->locallab.spots.at(i).CCmaskexpcurve, "Locallab", "CCmaskexpCurve_" + std::to_string(i), spot.CCmaskexpcurve, keyFile);
                saveToKeyfile(!pedited || pedited->locallab.spots.at(i).LLmaskexpcurve, "Locallab", "LLmaskexpCurve_" + std::to_string(i), spot.LLmaskexpcurve, keyFile);
                saveToKeyfile(!pedited || pedited->locallab.spots.at(i).HHmaskexpcurve, "Locallab", "HHmaskexpCurve_" + std::to_string(i), spot.HHmaskexpcurve, keyFile);
                saveToKeyfile(!pedited || pedited->locallab.spots.at(i).blendmaskexp, "Locallab", "Blendmaskexp_" + std::to_string(i), spot.blendmaskexp, keyFile);
                // Vibrance
                saveToKeyfile(!pedited || pedited->locallab.spots.at(i).expvibrance, "Locallab", "Expvibrance_" + std::to_string(i), spot.expvibrance, keyFile);
                saveToKeyfile(!pedited || pedited->locallab.spots.at(i).saturated, "Locallab", "Saturated_" + std::to_string(i), spot.saturated, keyFile);
                saveToKeyfile(!pedited || pedited->locallab.spots.at(i).pastels, "Locallab", "Pastels_" + std::to_string(i), spot.pastels, keyFile);
                saveToKeyfile(!pedited || pedited->locallab.spots.at(i).psthreshold, "Locallab", "PSThreshold_" + std::to_string(i), spot.psthreshold.toVector(), keyFile);
                saveToKeyfile(!pedited || pedited->locallab.spots.at(i).protectskins, "Locallab", "ProtectSkins_" + std::to_string(i), spot.protectskins, keyFile);
                saveToKeyfile(!pedited || pedited->locallab.spots.at(i).avoidcolorshift, "Locallab", "AvoidColorShift_" + std::to_string(i), spot.avoidcolorshift, keyFile);
                saveToKeyfile(!pedited || pedited->locallab.spots.at(i).pastsattog, "Locallab", "PastSatTog_" + std::to_string(i), spot.pastsattog, keyFile);
                saveToKeyfile(!pedited || pedited->locallab.spots.at(i).sensiv, "Locallab", "Sensiv_" + std::to_string(i), spot.sensiv, keyFile);
                saveToKeyfile(!pedited || pedited->locallab.spots.at(i).skintonescurve, "Locallab", "SkinTonesCurve_" + std::to_string(i), spot.skintonescurve, keyFile);
                // Soft Light
                saveToKeyfile(!pedited || pedited->locallab.spots.at(i).expsoft, "Locallab", "Expsoft_" + std::to_string(i), spot.expsoft, keyFile);
                saveToKeyfile(!pedited || pedited->locallab.spots.at(i).streng, "Locallab", "Streng_" + std::to_string(i), spot.streng, keyFile);
                saveToKeyfile(!pedited || pedited->locallab.spots.at(i).sensisf, "Locallab", "Sensisf_" + std::to_string(i), spot.sensisf, keyFile);
                // Lab Region
                saveToKeyfile(!pedited || pedited->locallab.spots.at(i).explabregion, "Locallab", "Explabregion_" + std::to_string(i), spot.explabregion, keyFile);
                // Blur & Noise
                saveToKeyfile(!pedited || pedited->locallab.spots.at(i).expblur, "Locallab", "Expblur_" + std::to_string(i), spot.expblur, keyFile);
                saveToKeyfile(!pedited || pedited->locallab.spots.at(i).radius, "Locallab", "Radius_" + std::to_string(i), spot.radius, keyFile);
                saveToKeyfile(!pedited || pedited->locallab.spots.at(i).strength, "Locallab", "Strength_" + std::to_string(i), spot.strength, keyFile);
                saveToKeyfile(!pedited || pedited->locallab.spots.at(i).sensibn, "Locallab", "Sensibn_" + std::to_string(i), spot.sensibn, keyFile);
                saveToKeyfile(!pedited || pedited->locallab.spots.at(i).blurMethod, "Locallab", "BlurMethod_" + std::to_string(i), spot.blurMethod, keyFile);
                saveToKeyfile(!pedited || pedited->locallab.spots.at(i).activlum, "Locallab", "activlum_" + std::to_string(i), spot.activlum, keyFile);
                // Tone Mapping
                saveToKeyfile(!pedited || pedited->locallab.spots.at(i).exptonemap, "Locallab", "Exptonemap_" + std::to_string(i), spot.exptonemap, keyFile);
                saveToKeyfile(!pedited || pedited->locallab.spots.at(i).stren, "Locallab", "Stren_" + std::to_string(i), spot.stren, keyFile);
                saveToKeyfile(!pedited || pedited->locallab.spots.at(i).gamma, "Locallab", "Gamma_" + std::to_string(i), spot.gamma, keyFile);
                saveToKeyfile(!pedited || pedited->locallab.spots.at(i).estop, "Locallab", "Estop_" + std::to_string(i), spot.estop, keyFile);
                saveToKeyfile(!pedited || pedited->locallab.spots.at(i).scaltm, "Locallab", "Scaltm_" + std::to_string(i), spot.scaltm, keyFile);
                saveToKeyfile(!pedited || pedited->locallab.spots.at(i).rewei, "Locallab", "Rewei_" + std::to_string(i), spot.rewei, keyFile);
                saveToKeyfile(!pedited || pedited->locallab.spots.at(i).sensitm, "Locallab", "Sensitm_" + std::to_string(i), spot.sensitm, keyFile);
                // Retinex
                saveToKeyfile(!pedited || pedited->locallab.spots.at(i).expreti, "Locallab", "Expreti_" + std::to_string(i), spot.expreti, keyFile);
                saveToKeyfile(!pedited || pedited->locallab.spots.at(i).retinexMethod, "Locallab", "retinexMethod_" + std::to_string(i), spot.retinexMethod, keyFile);
                saveToKeyfile(!pedited || pedited->locallab.spots.at(i).str, "Locallab", "Str_" + std::to_string(i), spot.str, keyFile);
                saveToKeyfile(!pedited || pedited->locallab.spots.at(i).chrrt, "Locallab", "Chrrt_" + std::to_string(i), spot.chrrt, keyFile);
                saveToKeyfile(!pedited || pedited->locallab.spots.at(i).neigh, "Locallab", "Neigh_" + std::to_string(i), spot.neigh, keyFile);
                saveToKeyfile(!pedited || pedited->locallab.spots.at(i).vart, "Locallab", "Vart_" + std::to_string(i), spot.vart, keyFile);
                saveToKeyfile(!pedited || pedited->locallab.spots.at(i).dehaz, "Locallab", "Dehaz_" + std::to_string(i), spot.dehaz, keyFile);
                saveToKeyfile(!pedited || pedited->locallab.spots.at(i).sensih, "Locallab", "Sensih_" + std::to_string(i), spot.sensih, keyFile);
                saveToKeyfile(!pedited || pedited->locallab.spots.at(i).localTgaincurve, "Locallab", "TgainCurve_" + std::to_string(i), spot.localTgaincurve, keyFile);
                saveToKeyfile(!pedited || pedited->locallab.spots.at(i).inversret, "Locallab", "Inversret_" + std::to_string(i), spot.inversret, keyFile);
                // Sharpening
                saveToKeyfile(!pedited || pedited->locallab.spots.at(i).expsharp, "Locallab", "Expsharp_" + std::to_string(i), spot.expsharp, keyFile);
                saveToKeyfile(!pedited || pedited->locallab.spots.at(i).sharcontrast, "Locallab", "Sharcontrast_" + std::to_string(i), spot.sharcontrast, keyFile);
                saveToKeyfile(!pedited || pedited->locallab.spots.at(i).sharradius, "Locallab", "Sharradius_" + std::to_string(i), spot.sharradius, keyFile);
                saveToKeyfile(!pedited || pedited->locallab.spots.at(i).sharamount, "Locallab", "Sharamount_" + std::to_string(i), spot.sharamount, keyFile);
                saveToKeyfile(!pedited || pedited->locallab.spots.at(i).shardamping, "Locallab", "Shardamping_" + std::to_string(i), spot.shardamping, keyFile);
                saveToKeyfile(!pedited || pedited->locallab.spots.at(i).shariter, "Locallab", "Shariter_" + std::to_string(i), spot.shariter, keyFile);
                saveToKeyfile(!pedited || pedited->locallab.spots.at(i).sharblur, "Locallab", "Sharblur_" + std::to_string(i), spot.sharblur, keyFile);
                saveToKeyfile(!pedited || pedited->locallab.spots.at(i).sensisha, "Locallab", "Sensisha_" + std::to_string(i), spot.sensisha, keyFile);
                saveToKeyfile(!pedited || pedited->locallab.spots.at(i).inverssha, "Locallab", "Inverssha_" + std::to_string(i), spot.inverssha, keyFile);
                // Local Contrast
                saveToKeyfile(!pedited || pedited->locallab.spots.at(i).expcontrast, "Locallab", "Expcontrast_" + std::to_string(i), spot.expcontrast, keyFile);
                saveToKeyfile(!pedited || pedited->locallab.spots.at(i).lcradius, "Locallab", "Lcradius_" + std::to_string(i), spot.lcradius, keyFile);
                saveToKeyfile(!pedited || pedited->locallab.spots.at(i).lcradius, "Locallab", "Lcamount_" + std::to_string(i), spot.lcamount, keyFile);
                saveToKeyfile(!pedited || pedited->locallab.spots.at(i).lcradius, "Locallab", "Lcdarkness_" + std::to_string(i), spot.lcdarkness, keyFile);
                saveToKeyfile(!pedited || pedited->locallab.spots.at(i).lcradius, "Locallab", "Lclightness_" + std::to_string(i), spot.lclightness, keyFile);
                saveToKeyfile(!pedited || pedited->locallab.spots.at(i).sensilc, "Locallab", "Sensilc_" + std::to_string(i), spot.sensilc, keyFile);
                // Contrast by detail levels
                saveToKeyfile(!pedited || pedited->locallab.spots.at(i).expcbdl, "Locallab", "Expcbdl_" + std::to_string(i), spot.expcbdl, keyFile);

                for (int j = 0; j < 5; j++) {
                    saveToKeyfile(!pedited || pedited->locallab.spots.at(i).mult[j], "Locallab", "Mult" + std::to_string(j) + "_" + std::to_string(i), spot.mult[j], keyFile);
                }

                saveToKeyfile(!pedited || pedited->locallab.spots.at(i).chromacbdl, "Locallab", "Chromacbdl_" + std::to_string(i), spot.chromacbdl, keyFile);
                saveToKeyfile(!pedited || pedited->locallab.spots.at(i).threshold, "Locallab", "Threshold_" + std::to_string(i), spot.threshold, keyFile);
                saveToKeyfile(!pedited || pedited->locallab.spots.at(i).sensicb, "Locallab", "Sensicb_" + std::to_string(i), spot.sensicb, keyFile);
                // Denoise
                saveToKeyfile(!pedited || pedited->locallab.spots.at(i).expdenoi, "Locallab", "Expdenoi_" + std::to_string(i), spot.expdenoi, keyFile);
                saveToKeyfile(!pedited || pedited->locallab.spots.at(i).noiselumf, "Locallab", "noiselumf_" + std::to_string(i), spot.noiselumf, keyFile);
                saveToKeyfile(!pedited || pedited->locallab.spots.at(i).noiselumc, "Locallab", "noiselumc_" + std::to_string(i), spot.noiselumc, keyFile);
                saveToKeyfile(!pedited || pedited->locallab.spots.at(i).noiselumdetail, "Locallab", "noiselumdetail_" + std::to_string(i), spot.noiselumdetail, keyFile);
                saveToKeyfile(!pedited || pedited->locallab.spots.at(i).noiselequal, "Locallab", "noiselequal_" + std::to_string(i), spot.noiselequal, keyFile);
                saveToKeyfile(!pedited || pedited->locallab.spots.at(i).noisechrof, "Locallab", "noisechrof_" + std::to_string(i), spot.noisechrof, keyFile);
                saveToKeyfile(!pedited || pedited->locallab.spots.at(i).noisechroc, "Locallab", "noisechroc_" + std::to_string(i), spot.noisechroc, keyFile);
                saveToKeyfile(!pedited || pedited->locallab.spots.at(i).noisechrodetail, "Locallab", "noisechrodetail_" + std::to_string(i), spot.noisechrodetail, keyFile);
                saveToKeyfile(!pedited || pedited->locallab.spots.at(i).adjblur, "Locallab", "Adjblur_" + std::to_string(i), spot.adjblur, keyFile);
                saveToKeyfile(!pedited || pedited->locallab.spots.at(i).bilateral, "Locallab", "Bilateral_" + std::to_string(i), spot.bilateral, keyFile);
                saveToKeyfile(!pedited || pedited->locallab.spots.at(i).sensiden, "Locallab", "Sensiden_" + std::to_string(i), spot.sensiden, keyFile);
                // Others
                saveToKeyfile(!pedited || pedited->locallab.spots.at(i).avoid, "Locallab", "Avoid_" + std::to_string(i), spot.avoid, keyFile);
            }
        }

// Post-crop vignette
        saveToKeyfile(!pedited || pedited->pcvignette.enabled, "PCVignette", "Enabled", pcvignette.enabled, keyFile);
        saveToKeyfile(!pedited || pedited->pcvignette.strength, "PCVignette", "Strength", pcvignette.strength, keyFile);
        saveToKeyfile(!pedited || pedited->pcvignette.feather, "PCVignette", "Feather", pcvignette.feather, keyFile);
        saveToKeyfile(!pedited || pedited->pcvignette.roundness, "PCVignette", "Roundness", pcvignette.roundness, keyFile);

// C/A correction
        saveToKeyfile(!pedited || pedited->cacorrection.red, "CACorrection", "Red", cacorrection.red, keyFile);
        saveToKeyfile(!pedited || pedited->cacorrection.blue, "CACorrection", "Blue", cacorrection.blue, keyFile);

// Vignetting correction
        saveToKeyfile(!pedited || pedited->vignetting.amount, "Vignetting Correction", "Amount", vignetting.amount, keyFile);
        saveToKeyfile(!pedited || pedited->vignetting.radius, "Vignetting Correction", "Radius", vignetting.radius, keyFile);
        saveToKeyfile(!pedited || pedited->vignetting.strength, "Vignetting Correction", "Strength", vignetting.strength, keyFile);
        saveToKeyfile(!pedited || pedited->vignetting.centerX, "Vignetting Correction", "CenterX", vignetting.centerX, keyFile);
        saveToKeyfile(!pedited || pedited->vignetting.centerY, "Vignetting Correction", "CenterY", vignetting.centerY, keyFile);

// Resize
        saveToKeyfile(!pedited || pedited->resize.enabled, "Resize", "Enabled", resize.enabled, keyFile);
        saveToKeyfile(!pedited || pedited->resize.scale, "Resize", "Scale", resize.scale, keyFile);
        saveToKeyfile(!pedited || pedited->resize.appliesTo, "Resize", "AppliesTo", resize.appliesTo, keyFile);
        saveToKeyfile(!pedited || pedited->resize.method, "Resize", "Method", resize.method, keyFile);
        saveToKeyfile(!pedited || pedited->resize.dataspec, "Resize", "DataSpecified", resize.dataspec, keyFile);
        saveToKeyfile(!pedited || pedited->resize.width, "Resize", "Width", resize.width, keyFile);
        saveToKeyfile(!pedited || pedited->resize.height, "Resize", "Height", resize.height, keyFile);
        saveToKeyfile(!pedited || pedited->resize.allowUpscaling, "Resize", "AllowUpscaling", resize.allowUpscaling, keyFile);

// Post resize sharpening
        saveToKeyfile(!pedited || pedited->prsharpening.enabled, "PostResizeSharpening", "Enabled", prsharpening.enabled, keyFile);
        saveToKeyfile(!pedited || pedited->prsharpening.contrast, "PostResizeSharpening", "Contrast", prsharpening.contrast, keyFile);
        saveToKeyfile(!pedited || pedited->prsharpening.method, "PostResizeSharpening", "Method", prsharpening.method, keyFile);
        saveToKeyfile(!pedited || pedited->prsharpening.radius, "PostResizeSharpening", "Radius", prsharpening.radius, keyFile);
        saveToKeyfile(!pedited || pedited->prsharpening.amount, "PostResizeSharpening", "Amount", prsharpening.amount, keyFile);
        saveToKeyfile(!pedited || pedited->prsharpening.threshold, "PostResizeSharpening", "Threshold", prsharpening.threshold.toVector(), keyFile);
        saveToKeyfile(!pedited || pedited->prsharpening.edgesonly, "PostResizeSharpening", "OnlyEdges", prsharpening.edgesonly, keyFile);
        saveToKeyfile(!pedited || pedited->prsharpening.edges_radius, "PostResizeSharpening", "EdgedetectionRadius", prsharpening.edges_radius, keyFile);
        saveToKeyfile(!pedited || pedited->prsharpening.edges_tolerance, "PostResizeSharpening", "EdgeTolerance", prsharpening.edges_tolerance, keyFile);
        saveToKeyfile(!pedited || pedited->prsharpening.halocontrol, "PostResizeSharpening", "HalocontrolEnabled", prsharpening.halocontrol, keyFile);
        saveToKeyfile(!pedited || pedited->prsharpening.halocontrol_amount, "PostResizeSharpening", "HalocontrolAmount", prsharpening.halocontrol_amount, keyFile);
        saveToKeyfile(!pedited || pedited->prsharpening.deconvradius, "PostResizeSharpening", "DeconvRadius", prsharpening.deconvradius, keyFile);
        saveToKeyfile(!pedited || pedited->prsharpening.deconvamount, "PostResizeSharpening", "DeconvAmount", prsharpening.deconvamount, keyFile);
        saveToKeyfile(!pedited || pedited->prsharpening.deconvdamping, "PostResizeSharpening", "DeconvDamping", prsharpening.deconvdamping, keyFile);
        saveToKeyfile(!pedited || pedited->prsharpening.deconviter, "PostResizeSharpening", "DeconvIterations", prsharpening.deconviter, keyFile);

// Color management
        saveToKeyfile(!pedited || pedited->icm.inputProfile, "Color Management", "InputProfile", relativePathIfInside(fname, fnameAbsolute, icm.inputProfile), keyFile);
        saveToKeyfile(!pedited || pedited->icm.toneCurve, "Color Management", "ToneCurve", icm.toneCurve, keyFile);
        saveToKeyfile(!pedited || pedited->icm.applyLookTable, "Color Management", "ApplyLookTable", icm.applyLookTable, keyFile);
        saveToKeyfile(!pedited || pedited->icm.applyBaselineExposureOffset, "Color Management", "ApplyBaselineExposureOffset", icm.applyBaselineExposureOffset, keyFile);
        saveToKeyfile(!pedited || pedited->icm.applyHueSatMap, "Color Management", "ApplyHueSatMap", icm.applyHueSatMap, keyFile);
        saveToKeyfile(!pedited || pedited->icm.dcpIlluminant, "Color Management", "DCPIlluminant", icm.dcpIlluminant, keyFile);
        saveToKeyfile(!pedited || pedited->icm.workingProfile, "Color Management", "WorkingProfile", icm.workingProfile, keyFile);
        saveToKeyfile(!pedited || pedited->icm.workingTRC, "Color Management", "WorkingTRC", icm.workingTRC, keyFile);
        saveToKeyfile(!pedited || pedited->icm.workingTRCGamma, "Color Management", "WorkingTRCGamma", icm.workingTRCGamma, keyFile);
        saveToKeyfile(!pedited || pedited->icm.workingTRCSlope, "Color Management", "WorkingTRCSlope", icm.workingTRCSlope, keyFile);
        saveToKeyfile(!pedited || pedited->icm.outputProfile, "Color Management", "OutputProfile", icm.outputProfile, keyFile);
        saveToKeyfile(
            !pedited || pedited->icm.outputIntent,
            "Color Management",
            "OutputProfileIntent", {
                {RI_PERCEPTUAL, "Perceptual"},
                {RI_RELATIVE, "Relative"},
                {RI_SATURATION, "Saturation"},
                {RI_ABSOLUTE, "Absolute"}

            },
            icm.outputIntent,
            keyFile
        );
        saveToKeyfile(!pedited || pedited->icm.outputBPC, "Color Management", "OutputBPC", icm.outputBPC, keyFile);

// Wavelet
        saveToKeyfile(!pedited || pedited->wavelet.enabled, "Wavelet", "Enabled", wavelet.enabled, keyFile);
        saveToKeyfile(!pedited || pedited->wavelet.strength, "Wavelet", "Strength", wavelet.strength, keyFile);
        saveToKeyfile(!pedited || pedited->wavelet.balance, "Wavelet", "Balance", wavelet.balance, keyFile);
        saveToKeyfile(!pedited || pedited->wavelet.iter, "Wavelet", "Iter", wavelet.iter, keyFile);
        saveToKeyfile(!pedited || pedited->wavelet.thres, "Wavelet", "MaxLev", wavelet.thres, keyFile);
        saveToKeyfile(!pedited || pedited->wavelet.Tilesmethod, "Wavelet", "TilesMethod", wavelet.Tilesmethod, keyFile);
        saveToKeyfile(!pedited || pedited->wavelet.daubcoeffmethod, "Wavelet", "DaubMethod", wavelet.daubcoeffmethod, keyFile);
        saveToKeyfile(!pedited || pedited->wavelet.CLmethod, "Wavelet", "ChoiceLevMethod", wavelet.CLmethod, keyFile);
        saveToKeyfile(!pedited || pedited->wavelet.Backmethod, "Wavelet", "BackMethod", wavelet.Backmethod, keyFile);
        saveToKeyfile(!pedited || pedited->wavelet.Lmethod, "Wavelet", "LevMethod", wavelet.Lmethod, keyFile);
        saveToKeyfile(!pedited || pedited->wavelet.Dirmethod, "Wavelet", "DirMethod", wavelet.Dirmethod, keyFile);
        saveToKeyfile(!pedited || pedited->wavelet.greenhigh, "Wavelet", "CBgreenhigh", wavelet.greenhigh, keyFile);
        saveToKeyfile(!pedited || pedited->wavelet.greenmed, "Wavelet", "CBgreenmed", wavelet.greenmed, keyFile);
        saveToKeyfile(!pedited || pedited->wavelet.greenlow, "Wavelet", "CBgreenlow", wavelet.greenlow, keyFile);
        saveToKeyfile(!pedited || pedited->wavelet.bluehigh, "Wavelet", "CBbluehigh", wavelet.bluehigh, keyFile);
        saveToKeyfile(!pedited || pedited->wavelet.bluemed, "Wavelet", "CBbluemed", wavelet.bluemed, keyFile);
        saveToKeyfile(!pedited || pedited->wavelet.bluelow, "Wavelet", "CBbluelow", wavelet.bluelow, keyFile);
        saveToKeyfile(!pedited || pedited->wavelet.expcontrast, "Wavelet", "Expcontrast", wavelet.expcontrast, keyFile);
        saveToKeyfile(!pedited || pedited->wavelet.expchroma, "Wavelet", "Expchroma", wavelet.expchroma, keyFile);
        saveToKeyfile(!pedited || pedited->wavelet.expedge, "Wavelet", "Expedge", wavelet.expedge, keyFile);
        saveToKeyfile(!pedited || pedited->wavelet.expresid, "Wavelet", "Expresid", wavelet.expresid, keyFile);
        saveToKeyfile(!pedited || pedited->wavelet.expfinal, "Wavelet", "Expfinal", wavelet.expfinal, keyFile);
        saveToKeyfile(!pedited || pedited->wavelet.exptoning, "Wavelet", "Exptoning", wavelet.exptoning, keyFile);
        saveToKeyfile(!pedited || pedited->wavelet.expnoise, "Wavelet", "Expnoise", wavelet.expnoise, keyFile);

        for (int i = 0; i < 9; i++) {
            std::stringstream ss;
            ss << "Contrast" << (i + 1);

            saveToKeyfile(!pedited || pedited->wavelet.c[i], "Wavelet", ss.str(), wavelet.c[i], keyFile);
        }

        for (int i = 0; i < 9; i++) {
            std::stringstream ss;
            ss << "Chroma" << (i + 1);

            saveToKeyfile(!pedited || pedited->wavelet.ch[i], "Wavelet", ss.str(), wavelet.ch[i], keyFile);
        }

        saveToKeyfile(!pedited || pedited->wavelet.sup, "Wavelet", "ContExtra", wavelet.sup, keyFile);
        saveToKeyfile(!pedited || pedited->wavelet.HSmethod, "Wavelet", "HSMethod", wavelet.HSmethod, keyFile);
        saveToKeyfile(!pedited || pedited->wavelet.hllev, "Wavelet", "HLRange", wavelet.hllev.toVector(), keyFile);
        saveToKeyfile(!pedited || pedited->wavelet.bllev, "Wavelet", "SHRange", wavelet.bllev.toVector(), keyFile);
        saveToKeyfile(!pedited || pedited->wavelet.edgcont, "Wavelet", "Edgcont", wavelet.edgcont.toVector(), keyFile);
        saveToKeyfile(!pedited || pedited->wavelet.level0noise, "Wavelet", "Level0noise", wavelet.level0noise.toVector(), keyFile);
        saveToKeyfile(!pedited || pedited->wavelet.level1noise, "Wavelet", "Level1noise", wavelet.level1noise.toVector(), keyFile);
        saveToKeyfile(!pedited || pedited->wavelet.level2noise, "Wavelet", "Level2noise", wavelet.level2noise.toVector(), keyFile);
        saveToKeyfile(!pedited || pedited->wavelet.level3noise, "Wavelet", "Level3noise", wavelet.level3noise.toVector(), keyFile);
        saveToKeyfile(!pedited || pedited->wavelet.threshold, "Wavelet", "ThresholdHighlight", wavelet.threshold, keyFile);
        saveToKeyfile(!pedited || pedited->wavelet.threshold2, "Wavelet", "ThresholdShadow", wavelet.threshold2, keyFile);
        saveToKeyfile(!pedited || pedited->wavelet.edgedetect, "Wavelet", "Edgedetect", wavelet.edgedetect, keyFile);
        saveToKeyfile(!pedited || pedited->wavelet.edgedetectthr, "Wavelet", "Edgedetectthr", wavelet.edgedetectthr, keyFile);
        saveToKeyfile(!pedited || pedited->wavelet.edgedetectthr2, "Wavelet", "EdgedetectthrHi", wavelet.edgedetectthr2, keyFile);
        saveToKeyfile(!pedited || pedited->wavelet.edgesensi, "Wavelet", "Edgesensi", wavelet.edgesensi, keyFile);
        saveToKeyfile(!pedited || pedited->wavelet.edgeampli, "Wavelet", "Edgeampli", wavelet.edgeampli, keyFile);
        saveToKeyfile(!pedited || pedited->wavelet.chroma, "Wavelet", "ThresholdChroma", wavelet.chroma, keyFile);
        saveToKeyfile(!pedited || pedited->wavelet.CHmethod, "Wavelet", "CHromaMethod", wavelet.CHmethod, keyFile);
        saveToKeyfile(!pedited || pedited->wavelet.Medgreinf, "Wavelet", "Medgreinf", wavelet.Medgreinf, keyFile);
        saveToKeyfile(!pedited || pedited->wavelet.CHSLmethod, "Wavelet", "CHSLromaMethod", wavelet.CHSLmethod, keyFile);
        saveToKeyfile(!pedited || pedited->wavelet.EDmethod, "Wavelet", "EDMethod", wavelet.EDmethod, keyFile);
        saveToKeyfile(!pedited || pedited->wavelet.NPmethod, "Wavelet", "NPMethod", wavelet.NPmethod, keyFile);
        saveToKeyfile(!pedited || pedited->wavelet.BAmethod, "Wavelet", "BAMethod", wavelet.BAmethod, keyFile);
        saveToKeyfile(!pedited || pedited->wavelet.TMmethod, "Wavelet", "TMMethod", wavelet.TMmethod, keyFile);
        saveToKeyfile(!pedited || pedited->wavelet.chro, "Wavelet", "ChromaLink", wavelet.chro, keyFile);
        saveToKeyfile(!pedited || pedited->wavelet.ccwcurve, "Wavelet", "ContrastCurve", wavelet.ccwcurve, keyFile);
        saveToKeyfile(!pedited || pedited->wavelet.pastlev, "Wavelet", "Pastlev", wavelet.pastlev.toVector(), keyFile);
        saveToKeyfile(!pedited || pedited->wavelet.satlev, "Wavelet", "Satlev", wavelet.satlev.toVector(), keyFile);
        saveToKeyfile(!pedited || pedited->wavelet.opacityCurveRG, "Wavelet", "OpacityCurveRG", wavelet.opacityCurveRG, keyFile);
        saveToKeyfile(!pedited || pedited->wavelet.opacityCurveBY, "Wavelet", "OpacityCurveBY", wavelet.opacityCurveBY, keyFile);
        saveToKeyfile(!pedited || pedited->wavelet.opacityCurveW, "Wavelet", "OpacityCurveW", wavelet.opacityCurveW, keyFile);
        saveToKeyfile(!pedited || pedited->wavelet.opacityCurveWL, "Wavelet", "OpacityCurveWL", wavelet.opacityCurveWL, keyFile);
        saveToKeyfile(!pedited || pedited->wavelet.hhcurve, "Wavelet", "HHcurve", wavelet.hhcurve, keyFile);
        saveToKeyfile(!pedited || pedited->wavelet.Chcurve, "Wavelet", "CHcurve", wavelet.Chcurve, keyFile);
        saveToKeyfile(!pedited || pedited->wavelet.wavclCurve, "Wavelet", "WavclCurve", wavelet.wavclCurve, keyFile);
        saveToKeyfile(!pedited || pedited->wavelet.median, "Wavelet", "Median", wavelet.median, keyFile);
        saveToKeyfile(!pedited || pedited->wavelet.medianlev, "Wavelet", "Medianlev", wavelet.medianlev, keyFile);
        saveToKeyfile(!pedited || pedited->wavelet.linkedg, "Wavelet", "Linkedg", wavelet.linkedg, keyFile);
        saveToKeyfile(!pedited || pedited->wavelet.cbenab, "Wavelet", "CBenab", wavelet.cbenab, keyFile);
        saveToKeyfile(!pedited || pedited->wavelet.lipst, "Wavelet", "Lipst", wavelet.lipst, keyFile);
        saveToKeyfile(!pedited || pedited->wavelet.skinprotect, "Wavelet", "Skinprotect", wavelet.skinprotect, keyFile);
        saveToKeyfile(!pedited || pedited->wavelet.hueskin, "Wavelet", "Hueskin", wavelet.hueskin.toVector(), keyFile);
        saveToKeyfile(!pedited || pedited->wavelet.edgrad, "Wavelet", "Edgrad", wavelet.edgrad, keyFile);
        saveToKeyfile(!pedited || pedited->wavelet.edgval, "Wavelet", "Edgval", wavelet.edgval, keyFile);
        saveToKeyfile(!pedited || pedited->wavelet.edgthresh, "Wavelet", "ThrEdg", wavelet.edgthresh, keyFile);
        saveToKeyfile(!pedited || pedited->wavelet.avoid, "Wavelet", "AvoidColorShift", wavelet.avoid, keyFile);
        saveToKeyfile(!pedited || pedited->wavelet.tmr, "Wavelet", "TMr", wavelet.tmr, keyFile);
        saveToKeyfile(!pedited || pedited->wavelet.rescon, "Wavelet", "ResidualcontShadow", wavelet.rescon, keyFile);
        saveToKeyfile(!pedited || pedited->wavelet.resconH, "Wavelet", "ResidualcontHighlight", wavelet.resconH, keyFile);
        saveToKeyfile(!pedited || pedited->wavelet.thr, "Wavelet", "ThresholdResidShadow", wavelet.thr, keyFile);
        saveToKeyfile(!pedited || pedited->wavelet.thrH, "Wavelet", "ThresholdResidHighLight", wavelet.thrH, keyFile);
        saveToKeyfile(!pedited || pedited->wavelet.reschro, "Wavelet", "Residualchroma", wavelet.reschro, keyFile);
        saveToKeyfile(!pedited || pedited->wavelet.tmrs, "Wavelet", "ResidualTM", wavelet.tmrs, keyFile);
        saveToKeyfile(!pedited || pedited->wavelet.gamma, "Wavelet", "Residualgamma", wavelet.gamma, keyFile);
        saveToKeyfile(!pedited || pedited->wavelet.sky, "Wavelet", "HueRangeResidual", wavelet.sky, keyFile);
        saveToKeyfile(!pedited || pedited->wavelet.hueskin2, "Wavelet", "HueRange", wavelet.hueskin2.toVector(), keyFile);
        saveToKeyfile(!pedited || pedited->wavelet.contrast, "Wavelet", "Contrast", wavelet.contrast, keyFile);

// Directional pyramid equalizer
        saveToKeyfile(!pedited || pedited->dirpyrequalizer.enabled, "Directional Pyramid Equalizer", "Enabled", dirpyrequalizer.enabled, keyFile);
        saveToKeyfile(!pedited || pedited->dirpyrequalizer.gamutlab, "Directional Pyramid Equalizer", "Gamutlab", dirpyrequalizer.gamutlab, keyFile);
        saveToKeyfile(!pedited || pedited->dirpyrequalizer.cbdlMethod, "Directional Pyramid Equalizer", "cbdlMethod", dirpyrequalizer.cbdlMethod, keyFile);

        for (int i = 0; i < 6; i++) {
            std::stringstream ss;
            ss << "Mult" << i;

            saveToKeyfile(!pedited || pedited->dirpyrequalizer.mult[i], "Directional Pyramid Equalizer", ss.str(), dirpyrequalizer.mult[i], keyFile);
        }

        saveToKeyfile(!pedited || pedited->dirpyrequalizer.threshold, "Directional Pyramid Equalizer", "Threshold", dirpyrequalizer.threshold, keyFile);
        saveToKeyfile(!pedited || pedited->dirpyrequalizer.skinprotect, "Directional Pyramid Equalizer", "Skinprotect", dirpyrequalizer.skinprotect, keyFile);
        saveToKeyfile(!pedited || pedited->dirpyrequalizer.hueskin, "Directional Pyramid Equalizer", "Hueskin", dirpyrequalizer.hueskin.toVector(), keyFile);

// HSV Equalizer
        saveToKeyfile(!pedited || pedited->hsvequalizer.enabled, "HSV Equalizer", "Enabled", hsvequalizer.enabled, keyFile);
        saveToKeyfile(!pedited || pedited->hsvequalizer.hcurve, "HSV Equalizer", "HCurve", hsvequalizer.hcurve, keyFile);
        saveToKeyfile(!pedited || pedited->hsvequalizer.scurve, "HSV Equalizer", "SCurve", hsvequalizer.scurve, keyFile);
        saveToKeyfile(!pedited || pedited->hsvequalizer.vcurve, "HSV Equalizer", "VCurve", hsvequalizer.vcurve, keyFile);

// Soft Light
        saveToKeyfile(!pedited || pedited->softlight.enabled, "SoftLight", "Enabled", softlight.enabled, keyFile);
        saveToKeyfile(!pedited || pedited->softlight.strength, "SoftLight", "Strength", softlight.strength, keyFile);

// Film simulation
        saveToKeyfile(!pedited || pedited->filmSimulation.enabled, "Film Simulation", "Enabled", filmSimulation.enabled, keyFile);
        saveToKeyfile(!pedited || pedited->filmSimulation.clutFilename, "Film Simulation", "ClutFilename", filmSimulation.clutFilename, keyFile);
        saveToKeyfile(!pedited || pedited->filmSimulation.strength, "Film Simulation", "Strength", filmSimulation.strength, keyFile);

        saveToKeyfile(!pedited || pedited->rgbCurves.enabled, "RGB Curves", "Enabled", rgbCurves.enabled, keyFile);
        saveToKeyfile(!pedited || pedited->rgbCurves.lumamode, "RGB Curves", "LumaMode", rgbCurves.lumamode, keyFile);
        saveToKeyfile(!pedited || pedited->rgbCurves.rcurve, "RGB Curves", "rCurve", rgbCurves.rcurve, keyFile);
        saveToKeyfile(!pedited || pedited->rgbCurves.gcurve, "RGB Curves", "gCurve", rgbCurves.gcurve, keyFile);
        saveToKeyfile(!pedited || pedited->rgbCurves.bcurve, "RGB Curves", "bCurve", rgbCurves.bcurve, keyFile);

// Color toning
        saveToKeyfile(!pedited || pedited->colorToning.enabled, "ColorToning", "Enabled", colorToning.enabled, keyFile);
        saveToKeyfile(!pedited || pedited->colorToning.method, "ColorToning", "Method", colorToning.method, keyFile);
        saveToKeyfile(!pedited || pedited->colorToning.lumamode, "ColorToning", "Lumamode", colorToning.lumamode, keyFile);
        saveToKeyfile(!pedited || pedited->colorToning.twocolor, "ColorToning", "Twocolor", colorToning.twocolor, keyFile);
        saveToKeyfile(!pedited || pedited->colorToning.redlow, "ColorToning", "Redlow", colorToning.redlow, keyFile);
        saveToKeyfile(!pedited || pedited->colorToning.greenlow, "ColorToning", "Greenlow", colorToning.greenlow, keyFile);
        saveToKeyfile(!pedited || pedited->colorToning.bluelow, "ColorToning", "Bluelow", colorToning.bluelow, keyFile);
        saveToKeyfile(!pedited || pedited->colorToning.satlow, "ColorToning", "Satlow", colorToning.satlow, keyFile);
        saveToKeyfile(!pedited || pedited->colorToning.balance, "ColorToning", "Balance", colorToning.balance, keyFile);
        saveToKeyfile(!pedited || pedited->colorToning.sathigh, "ColorToning", "Sathigh", colorToning.sathigh, keyFile);
        saveToKeyfile(!pedited || pedited->colorToning.redmed, "ColorToning", "Redmed", colorToning.redmed, keyFile);
        saveToKeyfile(!pedited || pedited->colorToning.greenmed, "ColorToning", "Greenmed", colorToning.greenmed, keyFile);
        saveToKeyfile(!pedited || pedited->colorToning.bluemed, "ColorToning", "Bluemed", colorToning.bluemed, keyFile);
        saveToKeyfile(!pedited || pedited->colorToning.redhigh, "ColorToning", "Redhigh", colorToning.redhigh, keyFile);
        saveToKeyfile(!pedited || pedited->colorToning.greenhigh, "ColorToning", "Greenhigh", colorToning.greenhigh, keyFile);
        saveToKeyfile(!pedited || pedited->colorToning.bluehigh, "ColorToning", "Bluehigh", colorToning.bluehigh, keyFile);
        saveToKeyfile(!pedited || pedited->colorToning.autosat, "ColorToning", "Autosat", colorToning.autosat, keyFile);
        saveToKeyfile(!pedited || pedited->colorToning.opacityCurve, "ColorToning", "OpacityCurve", colorToning.opacityCurve, keyFile);
        saveToKeyfile(!pedited || pedited->colorToning.colorCurve, "ColorToning", "ColorCurve", colorToning.colorCurve, keyFile);
        saveToKeyfile(!pedited || pedited->colorToning.satprotectionthreshold, "ColorToning", "SatProtectionThreshold", colorToning.satProtectionThreshold, keyFile);
        saveToKeyfile(!pedited || pedited->colorToning.saturatedopacity, "ColorToning", "SaturatedOpacity", colorToning.saturatedOpacity, keyFile);
        saveToKeyfile(!pedited || pedited->colorToning.strength, "ColorToning", "Strength", colorToning.strength, keyFile);
        saveToKeyfile(!pedited || pedited->colorToning.hlColSat, "ColorToning", "HighlightsColorSaturation", colorToning.hlColSat.toVector(), keyFile);
        saveToKeyfile(!pedited || pedited->colorToning.shadowsColSat, "ColorToning", "ShadowsColorSaturation", colorToning.shadowsColSat.toVector(), keyFile);
        saveToKeyfile(!pedited || pedited->colorToning.clcurve, "ColorToning", "ClCurve", colorToning.clcurve, keyFile);
        saveToKeyfile(!pedited || pedited->colorToning.cl2curve, "ColorToning", "Cl2Curve", colorToning.cl2curve, keyFile);
        saveToKeyfile(!pedited || pedited->colorToning.labgridALow, "ColorToning", "LabGridALow", colorToning.labgridALow, keyFile);
        saveToKeyfile(!pedited || pedited->colorToning.labgridBLow, "ColorToning", "LabGridBLow", colorToning.labgridBLow, keyFile);
        saveToKeyfile(!pedited || pedited->colorToning.labgridAHigh, "ColorToning", "LabGridAHigh", colorToning.labgridAHigh, keyFile);
        saveToKeyfile(!pedited || pedited->colorToning.labgridBHigh, "ColorToning", "LabGridBHigh", colorToning.labgridBHigh, keyFile);
        if (!pedited || pedited->colorToning.labregions) {
            for (size_t j = 0; j < colorToning.labregions.size(); ++j) {
                std::string n = std::to_string(j+1);
                auto &l = colorToning.labregions[j];
                putToKeyfile("ColorToning", Glib::ustring("LabRegionA_") + n, l.a, keyFile);
                putToKeyfile("ColorToning", Glib::ustring("LabRegionB_") + n, l.b, keyFile);
                putToKeyfile("ColorToning", Glib::ustring("LabRegionSaturation_") + n, l.saturation, keyFile);
                putToKeyfile("ColorToning", Glib::ustring("LabRegionSlope_") + n, l.slope, keyFile);
                putToKeyfile("ColorToning", Glib::ustring("LabRegionOffset_") + n, l.offset, keyFile);
                putToKeyfile("ColorToning", Glib::ustring("LabRegionPower_") + n, l.power, keyFile);
                putToKeyfile("ColorToning", Glib::ustring("LabRegionHueMask_") + n, l.hueMask, keyFile);
                putToKeyfile("ColorToning", Glib::ustring("LabRegionChromaticityMask_") + n, l.chromaticityMask, keyFile);
                putToKeyfile("ColorToning", Glib::ustring("LabRegionLightnessMask_") + n, l.lightnessMask, keyFile);
                putToKeyfile("ColorToning", Glib::ustring("LabRegionMaskBlur_") + n, l.maskBlur, keyFile);
                putToKeyfile("ColorToning", Glib::ustring("LabRegionChannel_") + n, l.channel, keyFile);
            }
        }
        saveToKeyfile(!pedited || pedited->colorToning.labregionsShowMask, "ColorToning", "LabRegionsShowMask", colorToning.labregionsShowMask, keyFile);

// Raw
        saveToKeyfile(!pedited || pedited->raw.darkFrame, "RAW", "DarkFrame", relativePathIfInside(fname, fnameAbsolute, raw.dark_frame), keyFile);
        saveToKeyfile(!pedited || pedited->raw.df_autoselect, "RAW", "DarkFrameAuto", raw.df_autoselect, keyFile);
        saveToKeyfile(!pedited || pedited->raw.ff_file, "RAW", "FlatFieldFile", relativePathIfInside(fname, fnameAbsolute, raw.ff_file), keyFile);
        saveToKeyfile(!pedited || pedited->raw.ff_AutoSelect, "RAW", "FlatFieldAutoSelect", raw.ff_AutoSelect, keyFile);
        saveToKeyfile(!pedited || pedited->raw.ff_BlurRadius, "RAW", "FlatFieldBlurRadius", raw.ff_BlurRadius, keyFile);
        saveToKeyfile(!pedited || pedited->raw.ff_BlurType, "RAW", "FlatFieldBlurType", raw.ff_BlurType, keyFile);
        saveToKeyfile(!pedited || pedited->raw.ff_AutoClipControl, "RAW", "FlatFieldAutoClipControl", raw.ff_AutoClipControl, keyFile);
        saveToKeyfile(!pedited || pedited->raw.ff_clipControl, "RAW", "FlatFieldClipControl", raw.ff_clipControl, keyFile);
        saveToKeyfile(!pedited || pedited->raw.ca_autocorrect, "RAW", "CA", raw.ca_autocorrect, keyFile);
        saveToKeyfile(!pedited || pedited->raw.ca_avoidcolourshift, "RAW", "CAAvoidColourshift", raw.ca_avoidcolourshift, keyFile);
        saveToKeyfile(!pedited || pedited->raw.caautoiterations, "RAW", "CAAutoIterations", raw.caautoiterations, keyFile);
        saveToKeyfile(!pedited || pedited->raw.cared, "RAW", "CARed", raw.cared, keyFile);
        saveToKeyfile(!pedited || pedited->raw.cablue, "RAW", "CABlue", raw.cablue, keyFile);
        saveToKeyfile(!pedited || pedited->raw.hotPixelFilter, "RAW", "HotPixelFilter", raw.hotPixelFilter, keyFile);
        saveToKeyfile(!pedited || pedited->raw.deadPixelFilter, "RAW", "DeadPixelFilter", raw.deadPixelFilter, keyFile);
        saveToKeyfile(!pedited || pedited->raw.hotdeadpix_thresh, "RAW", "HotDeadPixelThresh", raw.hotdeadpix_thresh, keyFile);
        saveToKeyfile(!pedited || pedited->raw.bayersensor.method, "RAW Bayer", "Method", raw.bayersensor.method, keyFile);
        saveToKeyfile(!pedited || pedited->raw.bayersensor.border, "RAW Bayer", "Border", raw.bayersensor.border, keyFile);
        saveToKeyfile(!pedited || pedited->raw.bayersensor.imageNum, "RAW Bayer", "ImageNum", raw.bayersensor.imageNum + 1, keyFile);
        saveToKeyfile(!pedited || pedited->raw.bayersensor.ccSteps, "RAW Bayer", "CcSteps", raw.bayersensor.ccSteps, keyFile);
        saveToKeyfile(!pedited || pedited->raw.bayersensor.exBlack0, "RAW Bayer", "PreBlack0", raw.bayersensor.black0, keyFile);
        saveToKeyfile(!pedited || pedited->raw.bayersensor.exBlack1, "RAW Bayer", "PreBlack1", raw.bayersensor.black1, keyFile);
        saveToKeyfile(!pedited || pedited->raw.bayersensor.exBlack2, "RAW Bayer", "PreBlack2", raw.bayersensor.black2, keyFile);
        saveToKeyfile(!pedited || pedited->raw.bayersensor.exBlack3, "RAW Bayer", "PreBlack3", raw.bayersensor.black3, keyFile);
        saveToKeyfile(!pedited || pedited->raw.bayersensor.exTwoGreen, "RAW Bayer", "PreTwoGreen", raw.bayersensor.twogreen, keyFile);
        saveToKeyfile(!pedited || pedited->raw.bayersensor.linenoise, "RAW Bayer", "LineDenoise", raw.bayersensor.linenoise, keyFile);
        saveToKeyfile(!pedited || pedited->raw.bayersensor.linenoise, "RAW Bayer", "LineDenoiseDirection", toUnderlying(raw.bayersensor.linenoiseDirection), keyFile);
        saveToKeyfile(!pedited || pedited->raw.bayersensor.greenEq, "RAW Bayer", "GreenEqThreshold", raw.bayersensor.greenthresh, keyFile);
        saveToKeyfile(!pedited || pedited->raw.bayersensor.dcbIterations, "RAW Bayer", "DCBIterations", raw.bayersensor.dcb_iterations, keyFile);
        saveToKeyfile(!pedited || pedited->raw.bayersensor.dcbEnhance, "RAW Bayer", "DCBEnhance", raw.bayersensor.dcb_enhance, keyFile);
        saveToKeyfile(!pedited || pedited->raw.bayersensor.lmmseIterations, "RAW Bayer", "LMMSEIterations", raw.bayersensor.lmmse_iterations, keyFile);
        saveToKeyfile(!pedited || pedited->raw.bayersensor.dualDemosaicAutoContrast, "RAW Bayer", "DualDemosaicAutoContrast", raw.bayersensor.dualDemosaicAutoContrast, keyFile);
        saveToKeyfile(!pedited || pedited->raw.bayersensor.dualDemosaicContrast, "RAW Bayer", "DualDemosaicContrast", raw.bayersensor.dualDemosaicContrast, keyFile);
        saveToKeyfile(!pedited || pedited->raw.bayersensor.pixelShiftMotionCorrectionMethod, "RAW Bayer", "PixelShiftMotionCorrectionMethod", toUnderlying(raw.bayersensor.pixelShiftMotionCorrectionMethod), keyFile);
        saveToKeyfile(!pedited || pedited->raw.bayersensor.pixelShiftEperIso, "RAW Bayer", "PixelShiftEperIso", raw.bayersensor.pixelShiftEperIso, keyFile);
        saveToKeyfile(!pedited || pedited->raw.bayersensor.pixelShiftSigma, "RAW Bayer", "PixelShiftSigma", raw.bayersensor.pixelShiftSigma, keyFile);
        saveToKeyfile(!pedited || pedited->raw.bayersensor.pixelShiftShowMotion, "RAW Bayer", "PixelShiftShowMotion", raw.bayersensor.pixelShiftShowMotion, keyFile);
        saveToKeyfile(!pedited || pedited->raw.bayersensor.pixelShiftShowMotionMaskOnly, "RAW Bayer", "PixelShiftShowMotionMaskOnly", raw.bayersensor.pixelShiftShowMotionMaskOnly, keyFile);
        saveToKeyfile(!pedited || pedited->raw.bayersensor.pixelShiftHoleFill, "RAW Bayer", "pixelShiftHoleFill", raw.bayersensor.pixelShiftHoleFill, keyFile);
        saveToKeyfile(!pedited || pedited->raw.bayersensor.pixelShiftMedian, "RAW Bayer", "pixelShiftMedian", raw.bayersensor.pixelShiftMedian, keyFile);
        saveToKeyfile(!pedited || pedited->raw.bayersensor.pixelShiftGreen, "RAW Bayer", "pixelShiftGreen", raw.bayersensor.pixelShiftGreen, keyFile);
        saveToKeyfile(!pedited || pedited->raw.bayersensor.pixelShiftBlur, "RAW Bayer", "pixelShiftBlur", raw.bayersensor.pixelShiftBlur, keyFile);
        saveToKeyfile(!pedited || pedited->raw.bayersensor.pixelShiftSmooth, "RAW Bayer", "pixelShiftSmoothFactor", raw.bayersensor.pixelShiftSmoothFactor, keyFile);
        saveToKeyfile(!pedited || pedited->raw.bayersensor.pixelShiftEqualBright, "RAW Bayer", "pixelShiftEqualBright", raw.bayersensor.pixelShiftEqualBright, keyFile);
        saveToKeyfile(!pedited || pedited->raw.bayersensor.pixelShiftEqualBrightChannel, "RAW Bayer", "pixelShiftEqualBrightChannel", raw.bayersensor.pixelShiftEqualBrightChannel, keyFile);
        saveToKeyfile(!pedited || pedited->raw.bayersensor.pixelShiftNonGreenCross, "RAW Bayer", "pixelShiftNonGreenCross", raw.bayersensor.pixelShiftNonGreenCross, keyFile);
        saveToKeyfile(!pedited || pedited->raw.bayersensor.pixelShiftDemosaicMethod, "RAW Bayer", "pixelShiftDemosaicMethod", raw.bayersensor.pixelShiftDemosaicMethod, keyFile);
        saveToKeyfile(!pedited || pedited->raw.bayersensor.pdafLinesFilter, "RAW Bayer", "PDAFLinesFilter", raw.bayersensor.pdafLinesFilter, keyFile);
        saveToKeyfile(!pedited || pedited->raw.xtranssensor.method, "RAW X-Trans", "Method", raw.xtranssensor.method, keyFile);
        saveToKeyfile(!pedited || pedited->raw.xtranssensor.dualDemosaicAutoContrast, "RAW X-Trans", "DualDemosaicAutoContrast", raw.xtranssensor.dualDemosaicAutoContrast, keyFile);
        saveToKeyfile(!pedited || pedited->raw.xtranssensor.dualDemosaicContrast, "RAW X-Trans", "DualDemosaicContrast", raw.xtranssensor.dualDemosaicContrast, keyFile);
        saveToKeyfile(!pedited || pedited->raw.xtranssensor.ccSteps, "RAW X-Trans", "CcSteps", raw.xtranssensor.ccSteps, keyFile);
        saveToKeyfile(!pedited || pedited->raw.xtranssensor.exBlackRed, "RAW X-Trans", "PreBlackRed", raw.xtranssensor.blackred, keyFile);
        saveToKeyfile(!pedited || pedited->raw.xtranssensor.exBlackGreen, "RAW X-Trans", "PreBlackGreen", raw.xtranssensor.blackgreen, keyFile);
        saveToKeyfile(!pedited || pedited->raw.xtranssensor.exBlackBlue, "RAW X-Trans", "PreBlackBlue", raw.xtranssensor.blackblue, keyFile);

// Raw exposition
        saveToKeyfile(!pedited || pedited->raw.exPos, "RAW", "PreExposure", raw.expos, keyFile);
        saveToKeyfile(!pedited || pedited->raw.exPreser, "RAW", "PrePreserv", raw.preser, keyFile);

// MetaData
        saveToKeyfile(!pedited || pedited->metadata.mode, "MetaData", "Mode", metadata.mode, keyFile);

// EXIF change list
        if (!pedited || pedited->exif) {
            for (ExifPairs::const_iterator i = exif.begin(); i != exif.end(); ++i) {
                keyFile.set_string("Exif", i->first, i->second);
            }
        }

// IPTC change list
        if (!pedited || pedited->iptc) {
            for (IPTCPairs::const_iterator i = iptc.begin(); i != iptc.end(); ++i) {
                Glib::ArrayHandle<Glib::ustring> values = i->second;
                keyFile.set_string_list("IPTC", i->first, values);
            }
        }

        sPParams = keyFile.to_data();

    } catch (Glib::KeyFileError&) {}

    if (sPParams.empty()) {
        return 1;
    }

    int error1, error2;
    error1 = write(fname, sPParams);

    if (!fname2.empty()) {

        error2 = write(fname2, sPParams);
        // If at least one file has been saved, it's a success
        return error1 & error2;
    } else {
        return error1;
    }
}

int ProcParams::load(const Glib::ustring& fname, ParamsEdited* pedited)
{
    setlocale(LC_NUMERIC, "C");  // to set decimal point to "."

    if (fname.empty()) {
        return 1;
    }

    Glib::KeyFile keyFile;

    try {
        if (pedited) {
            pedited->set(false);
        }

        if (!Glib::file_test(fname, Glib::FILE_TEST_EXISTS) ||
                !keyFile.load_from_file(fname)) {
            return 1;
        }

        ppVersion = PPVERSION;
        appVersion = RTVERSION;

        if (keyFile.has_group("Version")) {
            if (keyFile.has_key("Version", "AppVersion")) {
                appVersion = keyFile.get_string("Version", "AppVersion");
            }

            if (keyFile.has_key("Version", "Version")) {
                ppVersion = keyFile.get_integer("Version", "Version");
            }
        }

        if (keyFile.has_group("General")) {
            assignFromKeyfile(keyFile, "General", "Rank", pedited, rank, pedited->general.rank);
            assignFromKeyfile(keyFile, "General", "ColorLabel", pedited, colorlabel, pedited->general.colorlabel);
            assignFromKeyfile(keyFile, "General", "InTrash", pedited, inTrash, pedited->general.intrash);
        }

        if (keyFile.has_group("Exposure")) {
            if (ppVersion < PPVERSION_AEXP) {
                toneCurve.autoexp = false; // prevent execution of autoexp when opening file created with earlier versions of autoexp algorithm
            } else {
                assignFromKeyfile(keyFile, "Exposure", "Auto", pedited, toneCurve.autoexp, pedited->toneCurve.autoexp);
            }

            assignFromKeyfile(keyFile, "Exposure", "Clip", pedited, toneCurve.clip, pedited->toneCurve.clip);
            assignFromKeyfile(keyFile, "Exposure", "Compensation", pedited, toneCurve.expcomp, pedited->toneCurve.expcomp);
            assignFromKeyfile(keyFile, "Exposure", "Brightness", pedited, toneCurve.brightness, pedited->toneCurve.brightness);
            assignFromKeyfile(keyFile, "Exposure", "Contrast", pedited, toneCurve.contrast, pedited->toneCurve.contrast);
            assignFromKeyfile(keyFile, "Exposure", "Saturation", pedited, toneCurve.saturation, pedited->toneCurve.saturation);
            assignFromKeyfile(keyFile, "Exposure", "Black", pedited, toneCurve.black, pedited->toneCurve.black);
            assignFromKeyfile(keyFile, "Exposure", "HighlightCompr", pedited, toneCurve.hlcompr, pedited->toneCurve.hlcompr);
            assignFromKeyfile(keyFile, "Exposure", "HighlightComprThreshold", pedited, toneCurve.hlcomprthresh, pedited->toneCurve.hlcomprthresh);
            assignFromKeyfile(keyFile, "Exposure", "ShadowCompr", pedited, toneCurve.shcompr, pedited->toneCurve.shcompr);

            if (toneCurve.shcompr > 100) {
                toneCurve.shcompr = 100; // older pp3 files can have values above 100.
            }

            const std::map<std::string, ToneCurveParams::TcMode> tc_mapping = {
                {"Standard", ToneCurveParams::TcMode::STD},
                {"FilmLike", ToneCurveParams::TcMode::FILMLIKE},
                {"SatAndValueBlending", ToneCurveParams::TcMode::SATANDVALBLENDING},
                {"WeightedStd", ToneCurveParams::TcMode::WEIGHTEDSTD},
                {"Luminance", ToneCurveParams::TcMode::LUMINANCE},
                {"Perceptual", ToneCurveParams::TcMode::PERCEPTUAL}
            };

            assignFromKeyfile(keyFile, "Exposure", "CurveMode", pedited, tc_mapping, toneCurve.curveMode, pedited->toneCurve.curveMode);
            assignFromKeyfile(keyFile, "Exposure", "CurveMode2", pedited, tc_mapping, toneCurve.curveMode2, pedited->toneCurve.curveMode2);

            if (ppVersion > 200) {
                assignFromKeyfile(keyFile, "Exposure", "Curve", pedited, toneCurve.curve, pedited->toneCurve.curve);
                assignFromKeyfile(keyFile, "Exposure", "Curve2", pedited, toneCurve.curve2, pedited->toneCurve.curve2);
            }

            assignFromKeyfile(keyFile, "Exposure", "HistogramMatching", pedited, toneCurve.histmatching, pedited->toneCurve.histmatching);
            if (ppVersion < 340) {
                toneCurve.fromHistMatching = false;
                if (pedited) {
                    pedited->toneCurve.fromHistMatching = true;
                }
            } else {
                assignFromKeyfile(keyFile, "Exposure", "CurveFromHistogramMatching", pedited, toneCurve.fromHistMatching, pedited->toneCurve.fromHistMatching);
            }
            assignFromKeyfile(keyFile, "Exposure", "ClampOOG", pedited, toneCurve.clampOOG, pedited->toneCurve.clampOOG);
        }

        if (keyFile.has_group("HLRecovery")) {
            assignFromKeyfile(keyFile, "HLRecovery", "Enabled", pedited, toneCurve.hrenabled, pedited->toneCurve.hrenabled);
            assignFromKeyfile(keyFile, "HLRecovery", "Method", pedited, toneCurve.method, pedited->toneCurve.method);
        }

        if (keyFile.has_group("Channel Mixer")) {
            if (ppVersion >= 329) {
                assignFromKeyfile(keyFile, "Channel Mixer", "Enabled", pedited, chmixer.enabled, pedited->chmixer.enabled);
            } else {
                chmixer.enabled = true;

                if (pedited) {
                    pedited->chmixer.enabled = true;
                }
            }

            if (keyFile.has_key("Channel Mixer", "Red") && keyFile.has_key("Channel Mixer", "Green") && keyFile.has_key("Channel Mixer", "Blue")) {
                const std::vector<int> rmix = keyFile.get_integer_list("Channel Mixer", "Red");
                const std::vector<int> gmix = keyFile.get_integer_list("Channel Mixer", "Green");
                const std::vector<int> bmix = keyFile.get_integer_list("Channel Mixer", "Blue");

                if (rmix.size() == 3 && gmix.size() == 3 && bmix.size() == 3) {
                    memcpy(chmixer.red,   rmix.data(), 3 * sizeof(int));
                    memcpy(chmixer.green, gmix.data(), 3 * sizeof(int));
                    memcpy(chmixer.blue,  bmix.data(), 3 * sizeof(int));
                }
                if (ppVersion < 338) {
                    for (int i = 0; i < 3; ++i) {
                        chmixer.red[i] *= 10;
                        chmixer.green[i] *= 10;
                        chmixer.blue[i] *= 10;
                    }
                }

                if (pedited) {
                    pedited->chmixer.red[0] =   pedited->chmixer.red[1] =   pedited->chmixer.red[2] = true;
                    pedited->chmixer.green[0] = pedited->chmixer.green[1] = pedited->chmixer.green[2] = true;
                    pedited->chmixer.blue[0] =  pedited->chmixer.blue[1] =  pedited->chmixer.blue[2] = true;
                }
            }
        }

        if (keyFile.has_group("Black & White")) {
            assignFromKeyfile(keyFile, "Black & White", "Enabled", pedited, blackwhite.enabled, pedited->blackwhite.enabled);
            assignFromKeyfile(keyFile, "Black & White", "Method", pedited, blackwhite.method, pedited->blackwhite.method);
            assignFromKeyfile(keyFile, "Black & White", "Auto", pedited, blackwhite.autoc, pedited->blackwhite.autoc);
            assignFromKeyfile(keyFile, "Black & White", "ComplementaryColors", pedited, blackwhite.enabledcc, pedited->blackwhite.enabledcc);
            assignFromKeyfile(keyFile, "Black & White", "MixerRed", pedited, blackwhite.mixerRed, pedited->blackwhite.mixerRed);
            assignFromKeyfile(keyFile, "Black & White", "MixerOrange", pedited, blackwhite.mixerOrange, pedited->blackwhite.mixerOrange);
            assignFromKeyfile(keyFile, "Black & White", "MixerYellow", pedited, blackwhite.mixerYellow, pedited->blackwhite.mixerYellow);
            assignFromKeyfile(keyFile, "Black & White", "MixerGreen", pedited, blackwhite.mixerGreen, pedited->blackwhite.mixerGreen);
            assignFromKeyfile(keyFile, "Black & White", "MixerCyan", pedited, blackwhite.mixerCyan, pedited->blackwhite.mixerCyan);
            assignFromKeyfile(keyFile, "Black & White", "MixerBlue", pedited, blackwhite.mixerBlue, pedited->blackwhite.mixerBlue);
            assignFromKeyfile(keyFile, "Black & White", "MixerMagenta", pedited, blackwhite.mixerMagenta, pedited->blackwhite.mixerMagenta);
            assignFromKeyfile(keyFile, "Black & White", "MixerPurple", pedited, blackwhite.mixerPurple, pedited->blackwhite.mixerPurple);
            assignFromKeyfile(keyFile, "Black & White", "GammaRed", pedited, blackwhite.gammaRed, pedited->blackwhite.gammaRed);
            assignFromKeyfile(keyFile, "Black & White", "GammaGreen", pedited, blackwhite.gammaGreen, pedited->blackwhite.gammaGreen);
            assignFromKeyfile(keyFile, "Black & White", "GammaBlue", pedited, blackwhite.gammaBlue, pedited->blackwhite.gammaBlue);
            assignFromKeyfile(keyFile, "Black & White", "Filter", pedited, blackwhite.filter, pedited->blackwhite.filter);
            assignFromKeyfile(keyFile, "Black & White", "Setting", pedited, blackwhite.setting, pedited->blackwhite.setting);
            assignFromKeyfile(keyFile, "Black & White", "LuminanceCurve", pedited, blackwhite.luminanceCurve, pedited->blackwhite.luminanceCurve);

            assignFromKeyfile(keyFile, "Black & White", "BeforeCurve", pedited, blackwhite.beforeCurve, pedited->blackwhite.beforeCurve);

            assignFromKeyfile(keyFile, "Black & White", "Algorithm", pedited, blackwhite.algo, pedited->blackwhite.algo);
            assignFromKeyfile(
                keyFile,
                "Black & White",
                "BeforeCurveMode",
                pedited, {
                    {"Standard", BlackWhiteParams::TcMode::STD_BW},
                    {"FilmLike", BlackWhiteParams::TcMode::FILMLIKE_BW},
                    {"SatAndValueBlending", BlackWhiteParams::TcMode::SATANDVALBLENDING_BW},
                    {"WeightedStd", BlackWhiteParams::TcMode::WEIGHTEDSTD_BW}
                },
                blackwhite.beforeCurveMode,
                pedited->blackwhite.beforeCurveMode
            );

            assignFromKeyfile(keyFile, "Black & White", "AfterCurve", pedited, blackwhite.afterCurve, pedited->blackwhite.afterCurve);
            assignFromKeyfile(
                keyFile,
                "Black & White",
                "AfterCurveMode",
                pedited, {
                    {"Standard", BlackWhiteParams::TcMode::STD_BW},
                    {"WeightedStd", BlackWhiteParams::TcMode::WEIGHTEDSTD_BW}
                },
                blackwhite.afterCurveMode,
                pedited->blackwhite.afterCurveMode
            );
        }

        if (keyFile.has_group("Retinex")) {
            assignFromKeyfile(keyFile, "Retinex", "Median", pedited, retinex.medianmap, pedited->retinex.medianmap);
            assignFromKeyfile(keyFile, "Retinex", "RetinexMethod", pedited, retinex.retinexMethod, pedited->retinex.retinexMethod);
            assignFromKeyfile(keyFile, "Retinex", "mapMethod", pedited, retinex.mapMethod, pedited->retinex.mapMethod);
            assignFromKeyfile(keyFile, "Retinex", "viewMethod", pedited, retinex.viewMethod, pedited->retinex.viewMethod);

            assignFromKeyfile(keyFile, "Retinex", "Retinexcolorspace", pedited, retinex.retinexcolorspace, pedited->retinex.retinexcolorspace);
            assignFromKeyfile(keyFile, "Retinex", "Gammaretinex", pedited, retinex.gammaretinex, pedited->retinex.gammaretinex);
            assignFromKeyfile(keyFile, "Retinex", "Enabled", pedited, retinex.enabled, pedited->retinex.enabled);
            assignFromKeyfile(keyFile, "Retinex", "Neigh", pedited, retinex.neigh, pedited->retinex.neigh);
            assignFromKeyfile(keyFile, "Retinex", "Str", pedited, retinex.str, pedited->retinex.str);
            assignFromKeyfile(keyFile, "Retinex", "Scal", pedited, retinex.scal, pedited->retinex.scal);
            assignFromKeyfile(keyFile, "Retinex", "Iter", pedited, retinex.iter, pedited->retinex.iter);
            assignFromKeyfile(keyFile, "Retinex", "Grad", pedited, retinex.grad, pedited->retinex.grad);
            assignFromKeyfile(keyFile, "Retinex", "Grads", pedited, retinex.grads, pedited->retinex.grads);
            assignFromKeyfile(keyFile, "Retinex", "Gam", pedited, retinex.gam, pedited->retinex.gam);
            assignFromKeyfile(keyFile, "Retinex", "Slope", pedited, retinex.slope, pedited->retinex.slope);
            assignFromKeyfile(keyFile, "Retinex", "Offs", pedited, retinex.offs, pedited->retinex.offs);
            assignFromKeyfile(keyFile, "Retinex", "Vart", pedited, retinex.vart, pedited->retinex.vart);
            assignFromKeyfile(keyFile, "Retinex", "Limd", pedited, retinex.limd, pedited->retinex.limd);
            assignFromKeyfile(keyFile, "Retinex", "highl", pedited, retinex.highl, pedited->retinex.highl);
            assignFromKeyfile(keyFile, "Retinex", "skal", pedited, retinex.skal, pedited->retinex.skal);
            assignFromKeyfile(keyFile, "Retinex", "CDCurve", pedited, retinex.cdcurve, pedited->retinex.cdcurve);

            assignFromKeyfile(keyFile, "Retinex", "MAPCurve", pedited, retinex.mapcurve, pedited->retinex.mapcurve);

            assignFromKeyfile(keyFile, "Retinex", "CDHCurve", pedited, retinex.cdHcurve, pedited->retinex.cdHcurve);

            assignFromKeyfile(keyFile, "Retinex", "LHCurve", pedited, retinex.lhcurve, pedited->retinex.lhcurve);

            assignFromKeyfile(keyFile, "Retinex", "Highlights", pedited, retinex.highlights, pedited->retinex.highlights);
            assignFromKeyfile(keyFile, "Retinex", "HighlightTonalWidth", pedited, retinex.htonalwidth, pedited->retinex.htonalwidth);
            assignFromKeyfile(keyFile, "Retinex", "Shadows", pedited, retinex.shadows, pedited->retinex.shadows);
            assignFromKeyfile(keyFile, "Retinex", "ShadowTonalWidth", pedited, retinex.stonalwidth, pedited->retinex.stonalwidth);

            assignFromKeyfile(keyFile, "Retinex", "Radius", pedited, retinex.radius, pedited->retinex.radius);

            assignFromKeyfile(keyFile, "Retinex", "TransmissionCurve", pedited, retinex.transmissionCurve, pedited->retinex.transmissionCurve);

            assignFromKeyfile(keyFile, "Retinex", "GainTransmissionCurve", pedited, retinex.gaintransmissionCurve, pedited->retinex.gaintransmissionCurve);
        }

        if (keyFile.has_group("Local Contrast")) {
            assignFromKeyfile(keyFile, "Local Contrast", "Enabled", pedited, localContrast.enabled, pedited->localContrast.enabled);
            assignFromKeyfile(keyFile, "Local Contrast", "Radius", pedited, localContrast.radius, pedited->localContrast.radius);
            assignFromKeyfile(keyFile, "Local Contrast", "Amount", pedited, localContrast.amount, pedited->localContrast.amount);
            assignFromKeyfile(keyFile, "Local Contrast", "Darkness", pedited, localContrast.darkness, pedited->localContrast.darkness);
            assignFromKeyfile(keyFile, "Local Contrast", "Lightness", pedited, localContrast.lightness, pedited->localContrast.lightness);
        }

        if (keyFile.has_group("Luminance Curve")) {
            if (ppVersion >= 329) {
                assignFromKeyfile(keyFile, "Luminance Curve", "Enabled", pedited, labCurve.enabled, pedited->labCurve.enabled);
            } else {
                labCurve.enabled = true;

                if (pedited) {
                    pedited->labCurve.enabled = true;
                }
            }

            assignFromKeyfile(keyFile, "Luminance Curve", "Brightness", pedited, labCurve.brightness, pedited->labCurve.brightness);
            assignFromKeyfile(keyFile, "Luminance Curve", "Contrast", pedited, labCurve.contrast, pedited->labCurve.contrast);

            if (ppVersion < 303) {
                // transform Saturation into Chromaticity
                // if Saturation == 0, should we set BWToning on?
                assignFromKeyfile(keyFile, "Luminance Curve", "Saturation", pedited, labCurve.chromaticity, pedited->labCurve.chromaticity);
                // transform AvoidColorClipping into AvoidColorShift
                assignFromKeyfile(keyFile, "Luminance Curve", "AvoidColorClipping", pedited, labCurve.avoidcolorshift, pedited->labCurve.avoidcolorshift);
            } else {
                if (keyFile.has_key("Luminance Curve", "Chromaticity")) {
                    labCurve.chromaticity = keyFile.get_integer("Luminance Curve", "Chromaticity");

                    if (ppVersion >= 303 && ppVersion < 314 && labCurve.chromaticity == -100) {
                        blackwhite.enabled = true;
                    }

                    if (pedited) {
                        pedited->labCurve.chromaticity = true;
                    }
                }

                assignFromKeyfile(keyFile, "Luminance Curve", "AvoidColorShift", pedited, labCurve.avoidcolorshift, pedited->labCurve.avoidcolorshift);
                assignFromKeyfile(keyFile, "Luminance Curve", "RedAndSkinTonesProtection", pedited, labCurve.rstprotection, pedited->labCurve.rstprotection);
            }

            assignFromKeyfile(keyFile, "Luminance Curve", "LCredsk", pedited, labCurve.lcredsk, pedited->labCurve.lcredsk);

            if (ppVersion < 314) {
                // Backward compatibility: If BWtoning is true, Chromaticity has to be set to -100, which will produce the same effect
                // and will enable the b&w toning mode ('a' & 'b' curves)
                if (keyFile.has_key("Luminance Curve", "BWtoning")) {
                    if (keyFile.get_boolean("Luminance Curve", "BWtoning")) {
                        labCurve.chromaticity = -100;

                        if (pedited) {
                            pedited->labCurve.chromaticity = true;
                        }
                    }
                }
            }

            assignFromKeyfile(keyFile, "Luminance Curve", "LCurve", pedited, labCurve.lcurve, pedited->labCurve.lcurve);
            assignFromKeyfile(keyFile, "Luminance Curve", "aCurve", pedited, labCurve.acurve, pedited->labCurve.acurve);
            assignFromKeyfile(keyFile, "Luminance Curve", "bCurve", pedited, labCurve.bcurve, pedited->labCurve.bcurve);
            assignFromKeyfile(keyFile, "Luminance Curve", "ccCurve", pedited, labCurve.cccurve, pedited->labCurve.cccurve);
            assignFromKeyfile(keyFile, "Luminance Curve", "chCurve", pedited, labCurve.chcurve, pedited->labCurve.chcurve);
            assignFromKeyfile(keyFile, "Luminance Curve", "lhCurve", pedited, labCurve.lhcurve, pedited->labCurve.lhcurve);
            assignFromKeyfile(keyFile, "Luminance Curve", "hhCurve", pedited, labCurve.hhcurve, pedited->labCurve.hhcurve);
            assignFromKeyfile(keyFile, "Luminance Curve", "LcCurve", pedited, labCurve.lccurve, pedited->labCurve.lccurve);
            assignFromKeyfile(keyFile, "Luminance Curve", "ClCurve", pedited, labCurve.clcurve, pedited->labCurve.clcurve);
        }

        if (keyFile.has_group("Sharpening")) {
            assignFromKeyfile(keyFile, "Sharpening", "Enabled", pedited, sharpening.enabled, pedited->sharpening.enabled);

            if (ppVersion >= 334) {
                assignFromKeyfile(keyFile, "Sharpening", "Contrast", pedited, sharpening.contrast, pedited->sharpening.contrast);
            } else {
                sharpening.contrast = 0;

                if (pedited) {
                    pedited->sharpening.contrast = true;
                }
            }

            assignFromKeyfile(keyFile, "Sharpening", "Radius", pedited, sharpening.radius, pedited->sharpening.radius);
            assignFromKeyfile(keyFile, "Sharpening", "BlurRadius", pedited, sharpening.blurradius, pedited->sharpening.blurradius);
            assignFromKeyfile(keyFile, "Sharpening", "Amount", pedited, sharpening.amount, pedited->sharpening.amount);

            if (keyFile.has_key("Sharpening", "Threshold")) {
                if (ppVersion < 302) {
                    int thresh = min(keyFile.get_integer("Sharpening", "Threshold"), 2000);
                    sharpening.threshold.setValues(thresh, thresh, 2000, 2000);  // TODO: 2000 is the maximum value and is taken of rtgui/sharpening.cc ; should be changed by the tool modularization
                } else {
                    const std::vector<int> thresh = keyFile.get_integer_list("Sharpening", "Threshold");

                    if (thresh.size() >= 4) {
                        sharpening.threshold.setValues(thresh[0], thresh[1], min(thresh[2], 2000), min(thresh[3], 2000));
                    }
                }

                if (pedited) {
                    pedited->sharpening.threshold = true;
                }
            }

            assignFromKeyfile(keyFile, "Sharpening", "OnlyEdges", pedited, sharpening.edgesonly, pedited->sharpening.edgesonly);
            assignFromKeyfile(keyFile, "Sharpening", "EdgedetectionRadius", pedited, sharpening.edges_radius, pedited->sharpening.edges_radius);
            assignFromKeyfile(keyFile, "Sharpening", "EdgeTolerance", pedited, sharpening.edges_tolerance, pedited->sharpening.edges_tolerance);
            assignFromKeyfile(keyFile, "Sharpening", "HalocontrolEnabled", pedited, sharpening.halocontrol, pedited->sharpening.halocontrol);
            assignFromKeyfile(keyFile, "Sharpening", "HalocontrolAmount", pedited, sharpening.halocontrol_amount, pedited->sharpening.halocontrol_amount);
            assignFromKeyfile(keyFile, "Sharpening", "Method", pedited, sharpening.method, pedited->sharpening.method);
            assignFromKeyfile(keyFile, "Sharpening", "DeconvRadius", pedited, sharpening.deconvradius, pedited->sharpening.deconvradius);
            assignFromKeyfile(keyFile, "Sharpening", "DeconvAmount", pedited, sharpening.deconvamount, pedited->sharpening.deconvamount);
            assignFromKeyfile(keyFile, "Sharpening", "DeconvDamping", pedited, sharpening.deconvdamping, pedited->sharpening.deconvdamping);
            assignFromKeyfile(keyFile, "Sharpening", "DeconvIterations", pedited, sharpening.deconviter, pedited->sharpening.deconviter);
        }

        if (keyFile.has_group("SharpenEdge")) {
            assignFromKeyfile(keyFile, "SharpenEdge", "Enabled", pedited, sharpenEdge.enabled, pedited->sharpenEdge.enabled);
            assignFromKeyfile(keyFile, "SharpenEdge", "Passes", pedited, sharpenEdge.passes, pedited->sharpenEdge.passes);
            assignFromKeyfile(keyFile, "SharpenEdge", "Strength", pedited, sharpenEdge.amount, pedited->sharpenEdge.amount);
            assignFromKeyfile(keyFile, "SharpenEdge", "ThreeChannels", pedited, sharpenEdge.threechannels, pedited->sharpenEdge.threechannels);
        }

        if (keyFile.has_group("SharpenMicro")) {
            assignFromKeyfile(keyFile, "SharpenMicro", "Enabled", pedited, sharpenMicro.enabled, pedited->sharpenMicro.enabled);
            assignFromKeyfile(keyFile, "SharpenMicro", "Matrix", pedited, sharpenMicro.matrix, pedited->sharpenMicro.matrix);
            assignFromKeyfile(keyFile, "SharpenMicro", "Strength", pedited, sharpenMicro.amount, pedited->sharpenMicro.amount);

            if (ppVersion >= 334) {
                assignFromKeyfile(keyFile, "SharpenMicro", "Contrast", pedited, sharpenMicro.contrast, pedited->sharpenMicro.contrast);
            } else {
                sharpenMicro.contrast = 0;

                if (pedited) {
                    pedited->sharpenMicro.contrast = true;
                }
            }

            assignFromKeyfile(keyFile, "SharpenMicro", "Uniformity", pedited, sharpenMicro.uniformity, pedited->sharpenMicro.uniformity);
        }

        if (keyFile.has_group("Vibrance")) {
            assignFromKeyfile(keyFile, "Vibrance", "Enabled", pedited, vibrance.enabled, pedited->vibrance.enabled);
            assignFromKeyfile(keyFile, "Vibrance", "Pastels", pedited, vibrance.pastels, pedited->vibrance.pastels);
            assignFromKeyfile(keyFile, "Vibrance", "Saturated", pedited, vibrance.saturated, pedited->vibrance.saturated);

            if (keyFile.has_key("Vibrance", "PSThreshold")) {
                if (ppVersion < 302) {
                    int thresh = keyFile.get_integer("Vibrance", "PSThreshold");
                    vibrance.psthreshold.setValues(thresh, thresh);
                } else {
                    const std::vector<int> thresh = keyFile.get_integer_list("Vibrance", "PSThreshold");

                    if (thresh.size() >= 2) {
                        vibrance.psthreshold.setValues(thresh[0], thresh[1]);
                    }
                }

                if (pedited) {
                    pedited->vibrance.psthreshold = true;
                }
            }

            assignFromKeyfile(keyFile, "Vibrance", "ProtectSkins", pedited, vibrance.protectskins, pedited->vibrance.protectskins);
            assignFromKeyfile(keyFile, "Vibrance", "AvoidColorShift", pedited, vibrance.avoidcolorshift, pedited->vibrance.avoidcolorshift);
            assignFromKeyfile(keyFile, "Vibrance", "PastSatTog", pedited, vibrance.pastsattog, pedited->vibrance.pastsattog);
            assignFromKeyfile(keyFile, "Vibrance", "SkinTonesCurve", pedited, vibrance.skintonescurve, pedited->vibrance.skintonescurve);
        }

        if (keyFile.has_group("White Balance")) {
            assignFromKeyfile(keyFile, "White Balance", "Enabled", pedited, wb.enabled, pedited->wb.enabled);
            assignFromKeyfile(keyFile, "White Balance", "Setting", pedited, wb.method, pedited->wb.method);
            assignFromKeyfile(keyFile, "White Balance", "Temperature", pedited, wb.temperature, pedited->wb.temperature);
            assignFromKeyfile(keyFile, "White Balance", "Green", pedited, wb.green, pedited->wb.green);
            assignFromKeyfile(keyFile, "White Balance", "Equal", pedited, wb.equal, pedited->wb.equal);
            assignFromKeyfile(keyFile, "White Balance", "TemperatureBias", pedited, wb.tempBias, pedited->wb.tempBias);
        }

        if (keyFile.has_group("Defringing")) {
            assignFromKeyfile(keyFile, "Defringing", "Enabled", pedited, defringe.enabled, pedited->defringe.enabled);
            assignFromKeyfile(keyFile, "Defringing", "Radius", pedited, defringe.radius, pedited->defringe.radius);

            if (keyFile.has_key("Defringing", "Threshold")) {
                defringe.threshold = (float)keyFile.get_integer("Defringing", "Threshold");

                if (pedited) {
                    pedited->defringe.threshold = true;
                }
            }

            if (ppVersion < 310) {
                defringe.threshold = sqrt(defringe.threshold * 33.f / 5.f);
            }

            assignFromKeyfile(keyFile, "Defringing", "HueCurve", pedited, defringe.huecurve, pedited->defringe.huecurve);
        }

        if (keyFile.has_group("Color appearance")) {
            assignFromKeyfile(keyFile, "Color appearance", "Enabled", pedited, colorappearance.enabled, pedited->colorappearance.enabled);
            assignFromKeyfile(keyFile, "Color appearance", "Degree", pedited, colorappearance.degree, pedited->colorappearance.degree);
            assignFromKeyfile(keyFile, "Color appearance", "AutoDegree", pedited, colorappearance.autodegree, pedited->colorappearance.autodegree);
            assignFromKeyfile(keyFile, "Color appearance", "Degreeout", pedited, colorappearance.degreeout, pedited->colorappearance.degreeout);

            assignFromKeyfile(keyFile, "Color appearance", "AutoDegreeout", pedited, colorappearance.autodegreeout, pedited->colorappearance.autodegreeout);

            assignFromKeyfile(keyFile, "Color appearance", "Surround", pedited, colorappearance.surround, pedited->colorappearance.surround);
            assignFromKeyfile(keyFile, "Color appearance", "Surrsrc", pedited, colorappearance.surrsrc, pedited->colorappearance.surrsrc);
            assignFromKeyfile(keyFile, "Color appearance", "AdaptLum", pedited, colorappearance.adaplum, pedited->colorappearance.adaplum);
            assignFromKeyfile(keyFile, "Color appearance", "Badpixsl", pedited, colorappearance.badpixsl, pedited->colorappearance.badpixsl);
            assignFromKeyfile(keyFile, "Color appearance", "Model", pedited, colorappearance.wbmodel, pedited->colorappearance.wbmodel);
            assignFromKeyfile(keyFile, "Color appearance", "Algorithm", pedited, colorappearance.algo, pedited->colorappearance.algo);
            assignFromKeyfile(keyFile, "Color appearance", "J-Light", pedited, colorappearance.jlight, pedited->colorappearance.jlight);
            assignFromKeyfile(keyFile, "Color appearance", "Q-Bright", pedited, colorappearance.qbright, pedited->colorappearance.qbright);
            assignFromKeyfile(keyFile, "Color appearance", "C-Chroma", pedited, colorappearance.chroma, pedited->colorappearance.chroma);
            assignFromKeyfile(keyFile, "Color appearance", "S-Chroma", pedited, colorappearance.schroma, pedited->colorappearance.schroma);
            assignFromKeyfile(keyFile, "Color appearance", "M-Chroma", pedited, colorappearance.mchroma, pedited->colorappearance.mchroma);
            assignFromKeyfile(keyFile, "Color appearance", "RSTProtection", pedited, colorappearance.rstprotection, pedited->colorappearance.rstprotection);
            assignFromKeyfile(keyFile, "Color appearance", "J-Contrast", pedited, colorappearance.contrast, pedited->colorappearance.contrast);
            assignFromKeyfile(keyFile, "Color appearance", "Q-Contrast", pedited, colorappearance.qcontrast, pedited->colorappearance.qcontrast);
            assignFromKeyfile(keyFile, "Color appearance", "H-Hue", pedited, colorappearance.colorh, pedited->colorappearance.colorh);
            assignFromKeyfile(keyFile, "Color appearance", "AdaptScene", pedited, colorappearance.adapscen, pedited->colorappearance.adapscen);
            assignFromKeyfile(keyFile, "Color appearance", "AutoAdapscen", pedited, colorappearance.autoadapscen, pedited->colorappearance.autoadapscen);
            assignFromKeyfile(keyFile, "Color appearance", "YbScene", pedited, colorappearance.ybscen, pedited->colorappearance.ybscen);
            assignFromKeyfile(keyFile, "Color appearance", "Autoybscen", pedited, colorappearance.autoybscen, pedited->colorappearance.autoybscen);
            assignFromKeyfile(keyFile, "Color appearance", "SurrSource", pedited, colorappearance.surrsource, pedited->colorappearance.surrsource);
            assignFromKeyfile(keyFile, "Color appearance", "Gamut", pedited, colorappearance.gamut, pedited->colorappearance.gamut);
            assignFromKeyfile(keyFile, "Color appearance", "Tempout", pedited, colorappearance.tempout, pedited->colorappearance.tempout);
            assignFromKeyfile(keyFile, "Color appearance", "Greenout", pedited, colorappearance.greenout, pedited->colorappearance.greenout);
            assignFromKeyfile(keyFile, "Color appearance", "Tempsc", pedited, colorappearance.tempsc, pedited->colorappearance.tempsc);
            assignFromKeyfile(keyFile, "Color appearance", "Greensc", pedited, colorappearance.greensc, pedited->colorappearance.greensc);
            assignFromKeyfile(keyFile, "Color appearance", "Ybout", pedited, colorappearance.ybout, pedited->colorappearance.ybout);
            assignFromKeyfile(keyFile, "Color appearance", "Datacie", pedited, colorappearance.datacie, pedited->colorappearance.datacie);
            assignFromKeyfile(keyFile, "Color appearance", "Tonecie", pedited, colorappearance.tonecie, pedited->colorappearance.tonecie);

            const std::map<std::string, ColorAppearanceParams::TcMode> tc_mapping = {
                {"Lightness", ColorAppearanceParams::TcMode::LIGHT},
                {"Brightness", ColorAppearanceParams::TcMode::BRIGHT}
            };
            assignFromKeyfile(keyFile, "Color appearance", "CurveMode", pedited, tc_mapping, colorappearance.curveMode, pedited->colorappearance.curveMode);
            assignFromKeyfile(keyFile, "Color appearance", "CurveMode2", pedited, tc_mapping, colorappearance.curveMode2, pedited->colorappearance.curveMode2);

            assignFromKeyfile(
                keyFile,
                "Color appearance",
                "CurveMode3",
                pedited, {
                    {"Chroma", ColorAppearanceParams::CtcMode::CHROMA},
                    {"Saturation", ColorAppearanceParams::CtcMode::SATUR},
                    {"Colorfullness", ColorAppearanceParams::CtcMode::COLORF}
                },
                colorappearance.curveMode3,
                pedited->colorappearance.curveMode3
            );

            if (ppVersion > 200) {
                assignFromKeyfile(keyFile, "Color appearance", "Curve", pedited, colorappearance.curve, pedited->colorappearance.curve);
                assignFromKeyfile(keyFile, "Color appearance", "Curve2", pedited, colorappearance.curve2, pedited->colorappearance.curve2);
                assignFromKeyfile(keyFile, "Color appearance", "Curve3", pedited, colorappearance.curve3, pedited->colorappearance.curve3);
            }

        }

        if (keyFile.has_group("Impulse Denoising")) {
            assignFromKeyfile(keyFile, "Impulse Denoising", "Enabled", pedited, impulseDenoise.enabled, pedited->impulseDenoise.enabled);
            assignFromKeyfile(keyFile, "Impulse Denoising", "Threshold", pedited, impulseDenoise.thresh, pedited->impulseDenoise.thresh);
        }

        if (keyFile.has_group("Directional Pyramid Denoising")) { //TODO: No longer an accurate description for FT denoise
            assignFromKeyfile(keyFile, "Directional Pyramid Denoising", "Enabled", pedited, dirpyrDenoise.enabled, pedited->dirpyrDenoise.enabled);
            assignFromKeyfile(keyFile, "Directional Pyramid Denoising", "Enhance", pedited, dirpyrDenoise.enhance, pedited->dirpyrDenoise.enhance);
            assignFromKeyfile(keyFile, "Directional Pyramid Denoising", "Median", pedited, dirpyrDenoise.median, pedited->dirpyrDenoise.median);
            assignFromKeyfile(keyFile, "Directional Pyramid Denoising", "Luma", pedited, dirpyrDenoise.luma, pedited->dirpyrDenoise.luma);
            assignFromKeyfile(keyFile, "Directional Pyramid Denoising", "Ldetail", pedited, dirpyrDenoise.Ldetail, pedited->dirpyrDenoise.Ldetail);
            assignFromKeyfile(keyFile, "Directional Pyramid Denoising", "Chroma", pedited, dirpyrDenoise.chroma, pedited->dirpyrDenoise.chroma);
            assignFromKeyfile(keyFile, "Directional Pyramid Denoising", "Method", pedited, dirpyrDenoise.dmethod, pedited->dirpyrDenoise.dmethod);
            assignFromKeyfile(keyFile, "Directional Pyramid Denoising", "LMethod", pedited, dirpyrDenoise.Lmethod, pedited->dirpyrDenoise.Lmethod);
            assignFromKeyfile(keyFile, "Directional Pyramid Denoising", "CMethod", pedited, dirpyrDenoise.Cmethod, pedited->dirpyrDenoise.Cmethod);

            if (dirpyrDenoise.Cmethod == "PRE") {
                dirpyrDenoise.Cmethod = "MAN"; // Never load 'auto chroma preview mode' from pp3
            }

            assignFromKeyfile(keyFile, "Directional Pyramid Denoising", "C2Method", pedited, dirpyrDenoise.C2method, pedited->dirpyrDenoise.C2method);

            if (dirpyrDenoise.C2method == "PREV") {
                dirpyrDenoise.C2method = "MANU";
            }

            assignFromKeyfile(keyFile, "Directional Pyramid Denoising", "SMethod", pedited, dirpyrDenoise.smethod, pedited->dirpyrDenoise.smethod);
            assignFromKeyfile(keyFile, "Directional Pyramid Denoising", "MedMethod", pedited, dirpyrDenoise.medmethod, pedited->dirpyrDenoise.medmethod);
            assignFromKeyfile(keyFile, "Directional Pyramid Denoising", "MethodMed", pedited, dirpyrDenoise.methodmed, pedited->dirpyrDenoise.methodmed);
            assignFromKeyfile(keyFile, "Directional Pyramid Denoising", "RGBMethod", pedited, dirpyrDenoise.rgbmethod, pedited->dirpyrDenoise.rgbmethod);
            assignFromKeyfile(keyFile, "Directional Pyramid Denoising", "LCurve", pedited, dirpyrDenoise.lcurve, pedited->dirpyrDenoise.lcurve);

            assignFromKeyfile(keyFile, "Directional Pyramid Denoising", "CCCurve", pedited, dirpyrDenoise.cccurve, pedited->dirpyrDenoise.cccurve);

            assignFromKeyfile(keyFile, "Directional Pyramid Denoising", "Redchro", pedited, dirpyrDenoise.redchro, pedited->dirpyrDenoise.redchro);
            assignFromKeyfile(keyFile, "Directional Pyramid Denoising", "Bluechro", pedited, dirpyrDenoise.bluechro, pedited->dirpyrDenoise.bluechro);
            assignFromKeyfile(keyFile, "Directional Pyramid Denoising", "Gamma", pedited, dirpyrDenoise.gamma, pedited->dirpyrDenoise.gamma);
            assignFromKeyfile(keyFile, "Directional Pyramid Denoising", "Passes", pedited, dirpyrDenoise.passes, pedited->dirpyrDenoise.passes);
        }

        if (keyFile.has_group("EPD")) {
            assignFromKeyfile(keyFile, "EPD", "Enabled", pedited, epd.enabled, pedited->epd.enabled);
            assignFromKeyfile(keyFile, "EPD", "Strength", pedited, epd.strength, pedited->epd.strength);
            assignFromKeyfile(keyFile, "EPD", "Gamma", pedited, epd.gamma, pedited->epd.gamma);
            assignFromKeyfile(keyFile, "EPD", "EdgeStopping", pedited, epd.edgeStopping, pedited->epd.edgeStopping);
            assignFromKeyfile(keyFile, "EPD", "Scale", pedited, epd.scale, pedited->epd.scale);
            assignFromKeyfile(keyFile, "EPD", "ReweightingIterates", pedited, epd.reweightingIterates, pedited->epd.reweightingIterates);
        }

        if (keyFile.has_group("FattalToneMapping")) {
            assignFromKeyfile(keyFile, "FattalToneMapping", "Enabled", pedited, fattal.enabled, pedited->fattal.enabled);
            assignFromKeyfile(keyFile, "FattalToneMapping", "Threshold", pedited, fattal.threshold, pedited->fattal.threshold);
            assignFromKeyfile(keyFile, "FattalToneMapping", "Amount", pedited, fattal.amount, pedited->fattal.amount);
            assignFromKeyfile(keyFile, "FattalToneMapping", "Anchor", pedited, fattal.anchor, pedited->fattal.anchor);
        }

        if (keyFile.has_group("Shadows & Highlights") && ppVersion >= 333) {
            assignFromKeyfile(keyFile, "Shadows & Highlights", "Enabled", pedited, sh.enabled, pedited->sh.enabled);
            assignFromKeyfile(keyFile, "Shadows & Highlights", "Highlights", pedited, sh.highlights, pedited->sh.highlights);
            assignFromKeyfile(keyFile, "Shadows & Highlights", "HighlightTonalWidth", pedited, sh.htonalwidth, pedited->sh.htonalwidth);
            assignFromKeyfile(keyFile, "Shadows & Highlights", "Shadows", pedited, sh.shadows, pedited->sh.shadows);
            assignFromKeyfile(keyFile, "Shadows & Highlights", "ShadowTonalWidth", pedited, sh.stonalwidth, pedited->sh.stonalwidth);
            assignFromKeyfile(keyFile, "Shadows & Highlights", "Radius", pedited, sh.radius, pedited->sh.radius);
            if (ppVersion >= 344) {
                assignFromKeyfile(keyFile, "Shadows & Highlights", "Lab", pedited, sh.lab, pedited->sh.lab);
            } else {
                sh.lab = true;
            }

            if (keyFile.has_key("Shadows & Highlights", "LocalContrast") && ppVersion < 329) {
                int lc = keyFile.get_integer("Shadows & Highlights", "LocalContrast");
                localContrast.amount = float(lc) / 30.;

                if (pedited) {
                    pedited->localContrast.amount = true;
                }

                localContrast.enabled = sh.enabled;

                if (pedited) {
                    pedited->localContrast.enabled = true;
                }

                localContrast.radius = sh.radius;

                if (pedited) {
                    pedited->localContrast.radius = true;
                }
            }
        }

        if (keyFile.has_group("Crop")) {
            assignFromKeyfile(keyFile, "Crop", "Enabled", pedited, crop.enabled, pedited->crop.enabled);
            assignFromKeyfile(keyFile, "Crop", "X", pedited, crop.x, pedited->crop.x);
            assignFromKeyfile(keyFile, "Crop", "Y", pedited, crop.y, pedited->crop.y);

            if (keyFile.has_key("Crop", "W")) {
                crop.w = std::max(keyFile.get_integer("Crop", "W"), 1);

                if (pedited) {
                    pedited->crop.w = true;
                }
            }

            if (keyFile.has_key("Crop", "H")) {
                crop.h = std::max(keyFile.get_integer("Crop", "H"), 1);

                if (pedited) {
                    pedited->crop.h = true;
                }
            }

            assignFromKeyfile(keyFile, "Crop", "FixedRatio", pedited, crop.fixratio, pedited->crop.fixratio);

            if (assignFromKeyfile(keyFile, "Crop", "Ratio", pedited, crop.ratio, pedited->crop.ratio)) {
                //backwards compatibility for crop.ratio
                if (crop.ratio == "DIN") {
                    crop.ratio = "1.414 - DIN EN ISO 216";
                }

                if (crop.ratio == "8.5:11") {
                    crop.ratio = "8.5:11 - US Letter";
                }

                if (crop.ratio == "11:17") {
                    crop.ratio = "11:17 - Tabloid";
                }
            }

            assignFromKeyfile(keyFile, "Crop", "Orientation", pedited, crop.orientation, pedited->crop.orientation);
            assignFromKeyfile(keyFile, "Crop", "Guide", pedited, crop.guide, pedited->crop.guide);
        }

        if (keyFile.has_group("Coarse Transformation")) {
            assignFromKeyfile(keyFile, "Coarse Transformation", "Rotate", pedited, coarse.rotate, pedited->coarse.rotate);
            assignFromKeyfile(keyFile, "Coarse Transformation", "HorizontalFlip", pedited, coarse.hflip, pedited->coarse.hflip);
            assignFromKeyfile(keyFile, "Coarse Transformation", "VerticalFlip", pedited, coarse.vflip, pedited->coarse.vflip);
        }

        if (keyFile.has_group("Rotation")) {
            assignFromKeyfile(keyFile, "Rotation", "Degree", pedited, rotate.degree, pedited->rotate.degree);
        }

        if (keyFile.has_group("Common Properties for Transformations")) {
            assignFromKeyfile(keyFile, "Common Properties for Transformations", "AutoFill", pedited, commonTrans.autofill, pedited->commonTrans.autofill);
        }

        if (keyFile.has_group("Distortion")) {
            assignFromKeyfile(keyFile, "Distortion", "Amount", pedited, distortion.amount, pedited->distortion.amount);
        }

        if (keyFile.has_group("LensProfile")) {
            if (keyFile.has_key("LensProfile", "LcMode")) {
                lensProf.lcMode = lensProf.getMethodNumber(keyFile.get_string("LensProfile", "LcMode"));

                if (pedited) {
                    pedited->lensProf.lcMode = true;
                }
            }

            if (keyFile.has_key("LensProfile", "LCPFile")) {
                lensProf.lcpFile = expandRelativePath(fname, "", keyFile.get_string("LensProfile", "LCPFile"));

                if (pedited) {
                    pedited->lensProf.lcpFile = true;
                }

                if (ppVersion < 327 && !lensProf.lcpFile.empty()) {
                    lensProf.lcMode = LensProfParams::LcMode::LCP;
                }
            }

            assignFromKeyfile(keyFile, "LensProfile", "UseDistortion", pedited, lensProf.useDist, pedited->lensProf.useDist);
            assignFromKeyfile(keyFile, "LensProfile", "UseVignette", pedited, lensProf.useVign, pedited->lensProf.useVign);
            assignFromKeyfile(keyFile, "LensProfile", "UseCA", pedited, lensProf.useCA, pedited->lensProf.useCA);

            if (keyFile.has_key("LensProfile", "LFCameraMake")) {
                lensProf.lfCameraMake = keyFile.get_string("LensProfile", "LFCameraMake");

                if (pedited) {
                    pedited->lensProf.lfCameraMake = true;
                }
            }

            if (keyFile.has_key("LensProfile", "LFCameraModel")) {
                lensProf.lfCameraModel = keyFile.get_string("LensProfile", "LFCameraModel");

                if (pedited) {
                    pedited->lensProf.lfCameraModel = true;
                }
            }

            if (keyFile.has_key("LensProfile", "LFLens")) {
                lensProf.lfLens = keyFile.get_string("LensProfile", "LFLens");

                if (pedited) {
                    pedited->lensProf.lfLens = true;
                }
            }
        }

        if (keyFile.has_group("Perspective")) {
            assignFromKeyfile(keyFile, "Perspective", "Horizontal", pedited, perspective.horizontal, pedited->perspective.horizontal);
            assignFromKeyfile(keyFile, "Perspective", "Vertical", pedited, perspective.vertical, pedited->perspective.vertical);
        }

        if (keyFile.has_group("Gradient")) {
            assignFromKeyfile(keyFile, "Gradient", "Enabled", pedited, gradient.enabled, pedited->gradient.enabled);
            assignFromKeyfile(keyFile, "Gradient", "Degree", pedited, gradient.degree, pedited->gradient.degree);
            assignFromKeyfile(keyFile, "Gradient", "Feather", pedited, gradient.feather, pedited->gradient.feather);
            assignFromKeyfile(keyFile, "Gradient", "Strength", pedited, gradient.strength, pedited->gradient.strength);
            assignFromKeyfile(keyFile, "Gradient", "CenterX", pedited, gradient.centerX, pedited->gradient.centerX);
            assignFromKeyfile(keyFile, "Gradient", "CenterY", pedited, gradient.centerY, pedited->gradient.centerY);
        }

        if (keyFile.has_group("Locallab")) {
            assignFromKeyfile(keyFile, "Locallab", "Enabled", pedited, locallab.enabled, pedited->locallab.enabled);
            assignFromKeyfile(keyFile, "Locallab", "Nbspot", pedited, locallab.nbspot, pedited->locallab.nbspot);
            assignFromKeyfile(keyFile, "Locallab", "Selspot", pedited, locallab.selspot, pedited->locallab.selspot);

            // Resize locallab settings if required
            if (locallab.nbspot > (int)locallab.spots.size()) {
                locallab.spots.resize(locallab.nbspot);
            }

            // Initialize LocallabSpotEdited to false according to nbspot
            if (pedited) {
                pedited->locallab.spots.clear();
                pedited->locallab.spots.resize(locallab.nbspot, new LocallabParamsEdited::LocallabSpotEdited(false));
            }

            for (int i = 0; i < locallab.nbspot; i++) {
                LocallabParams::LocallabSpot spot;
                LocallabParamsEdited::LocallabSpotEdited spotEdited(false);

                // Control spot settings
                assignFromKeyfile(keyFile, "Locallab", "Id_" + std::to_string(i), pedited, spot.id, pedited->locallab.id);
                assignFromKeyfile(keyFile, "Locallab", "Name_" + std::to_string(i), pedited, spot.name, spotEdited.name);
                assignFromKeyfile(keyFile, "Locallab", "Isvisible_" + std::to_string(i), pedited, spot.isvisible, spotEdited.isvisible);
                assignFromKeyfile(keyFile, "Locallab", "Shape_" + std::to_string(i), pedited, spot.shape, spotEdited.shape);
                assignFromKeyfile(keyFile, "Locallab", "SpotMethod_" + std::to_string(i), pedited, spot.spotMethod, spotEdited.spotMethod);
                assignFromKeyfile(keyFile, "Locallab", "ShapeMethod_" + std::to_string(i), pedited, spot.shapeMethod, spotEdited.shapeMethod);
                assignFromKeyfile(keyFile, "Locallab", "SensiExclu_" + std::to_string(i), pedited, spot.sensiexclu, spotEdited.sensiexclu);
                assignFromKeyfile(keyFile, "Locallab", "Struc_" + std::to_string(i), pedited, spot.struc, spotEdited.struc);
                assignFromKeyfile(keyFile, "Locallab", "LocX_" + std::to_string(i), pedited, spot.locX, spotEdited.locX);
                assignFromKeyfile(keyFile, "Locallab", "LocXL_" + std::to_string(i), pedited, spot.locXL, spotEdited.locXL);
                assignFromKeyfile(keyFile, "Locallab", "LocY_" + std::to_string(i), pedited, spot.locY, spotEdited.locY);
                assignFromKeyfile(keyFile, "Locallab", "LocYT_" + std::to_string(i), pedited, spot.locYT, spotEdited.locYT);
                assignFromKeyfile(keyFile, "Locallab", "CenterX_" + std::to_string(i), pedited, spot.centerX, spotEdited.centerX);
                assignFromKeyfile(keyFile, "Locallab", "CenterY_" + std::to_string(i), pedited, spot.centerY, spotEdited.centerY);
                assignFromKeyfile(keyFile, "Locallab", "Circrad_" + std::to_string(i), pedited, spot.circrad, spotEdited.circrad);
                assignFromKeyfile(keyFile, "Locallab", "QualityMethod_" + std::to_string(i), pedited, spot.qualityMethod, spotEdited.qualityMethod);
                assignFromKeyfile(keyFile, "Locallab", "Transit_" + std::to_string(i), pedited, spot.transit, spotEdited.transit);
                assignFromKeyfile(keyFile, "Locallab", "Thresh_" + std::to_string(i), pedited, spot.thresh, spotEdited.thresh);
                assignFromKeyfile(keyFile, "Locallab", "Iter_" + std::to_string(i), pedited, spot.iter, spotEdited.iter);
                // Color & Light
                assignFromKeyfile(keyFile, "Locallab", "Expcolor_" + std::to_string(i), pedited, spot.expcolor, spotEdited.expcolor);
                assignFromKeyfile(keyFile, "Locallab", "Curvactiv_" + std::to_string(i), pedited, spot.curvactiv, spotEdited.curvactiv);
                assignFromKeyfile(keyFile, "Locallab", "Lightness_" + std::to_string(i), pedited, spot.lightness, spotEdited.lightness);
                assignFromKeyfile(keyFile, "Locallab", "Contrast_" + std::to_string(i), pedited, spot.contrast, spotEdited.contrast);
                assignFromKeyfile(keyFile, "Locallab", "Chroma_" + std::to_string(i), pedited, spot.chroma, spotEdited.chroma);
                assignFromKeyfile(keyFile, "Locallab", "Sensi_" + std::to_string(i), pedited, spot.sensi, spotEdited.sensi);
                assignFromKeyfile(keyFile, "Locallab", "Structcol_" + std::to_string(i), pedited, spot.structcol, spotEdited.structcol);
                assignFromKeyfile(keyFile, "Locallab", "Blendmaskcol_" + std::to_string(i), pedited, spot.blendmaskcol, spotEdited.blendmaskcol);
                assignFromKeyfile(keyFile, "Locallab", "QualityCurveMethod_" + std::to_string(i), pedited, spot.qualitycurveMethod, spotEdited.qualitycurveMethod);
                assignFromKeyfile(keyFile, "Locallab", "LLCurve_" + std::to_string(i), pedited, spot.llcurve, spotEdited.llcurve);
                assignFromKeyfile(keyFile, "Locallab", "CCCurve_" + std::to_string(i), pedited, spot.cccurve, spotEdited.cccurve);
                assignFromKeyfile(keyFile, "Locallab", "LHCurve_" + std::to_string(i), pedited, spot.LHcurve, spotEdited.LHcurve);
                assignFromKeyfile(keyFile, "Locallab", "HHCurve_" + std::to_string(i), pedited, spot.HHcurve, spotEdited.HHcurve);
                assignFromKeyfile(keyFile, "Locallab", "Invers_" + std::to_string(i), pedited, spot.invers, spotEdited.invers);
                assignFromKeyfile(keyFile, "Locallab", "EnaColorMask_" + std::to_string(i), pedited, spot.enaColorMask, spotEdited.enaColorMask);
                assignFromKeyfile(keyFile, "Locallab", "CCmaskCurve_" + std::to_string(i), pedited, spot.CCmaskcurve, spotEdited.CCmaskcurve);
                assignFromKeyfile(keyFile, "Locallab", "LLmaskCurve_" + std::to_string(i), pedited, spot.LLmaskcurve, spotEdited.LLmaskcurve);
                assignFromKeyfile(keyFile, "Locallab", "HHmaskCurve_" + std::to_string(i), pedited, spot.HHmaskcurve, spotEdited.HHmaskcurve);
                // Exposure
                assignFromKeyfile(keyFile, "Locallab", "Expexpose_" + std::to_string(i), pedited, spot.expexpose, spotEdited.expexpose);
                assignFromKeyfile(keyFile, "Locallab", "Expcomp_" + std::to_string(i), pedited, spot.expcomp, spotEdited.expcomp);
                assignFromKeyfile(keyFile, "Locallab", "Hlcompr_" + std::to_string(i), pedited, spot.hlcompr, spotEdited.hlcompr);
                assignFromKeyfile(keyFile, "Locallab", "Hlcomprthresh_" + std::to_string(i), pedited, spot.hlcomprthresh, spotEdited.hlcomprthresh);
                assignFromKeyfile(keyFile, "Locallab", "Black_" + std::to_string(i), pedited, spot.black, spotEdited.black);
                assignFromKeyfile(keyFile, "Locallab", "Shcompr_" + std::to_string(i), pedited, spot.shcompr, spotEdited.shcompr);
                assignFromKeyfile(keyFile, "Locallab", "Warm_" + std::to_string(i), pedited, spot.warm, spotEdited.warm);
                assignFromKeyfile(keyFile, "Locallab", "Sensiex_" + std::to_string(i), pedited, spot.sensiex, spotEdited.sensiex);
                assignFromKeyfile(keyFile, "Locallab", "Structexp_" + std::to_string(i), pedited, spot.structexp, spotEdited.structexp);
                assignFromKeyfile(keyFile, "Locallab", "Blurexpde_" + std::to_string(i), pedited, spot.blurexpde, spotEdited.blurexpde);
                assignFromKeyfile(keyFile, "Locallab", "ExCurve_" + std::to_string(i), pedited, spot.excurve, spotEdited.excurve);
                assignFromKeyfile(keyFile, "Locallab", "EnaExpMask_" + std::to_string(i), pedited, spot.enaExpMask, spotEdited.enaExpMask);
                assignFromKeyfile(keyFile, "Locallab", "CCmaskexpCurve_" + std::to_string(i), pedited, spot.CCmaskexpcurve, spotEdited.CCmaskexpcurve);
                assignFromKeyfile(keyFile, "Locallab", "LLmaskexpCurve_" + std::to_string(i), pedited, spot.LLmaskexpcurve, spotEdited.LLmaskexpcurve);
                assignFromKeyfile(keyFile, "Locallab", "HHmaskexpCurve_" + std::to_string(i), pedited, spot.HHmaskexpcurve, spotEdited.HHmaskexpcurve);
                assignFromKeyfile(keyFile, "Locallab", "Blendmaskexp_" + std::to_string(i), pedited, spot.blendmaskexp, spotEdited.blendmaskexp);
                // Vibrance
                assignFromKeyfile(keyFile, "Locallab", "Expvibrance_" + std::to_string(i), pedited, spot.expvibrance, spotEdited.expvibrance);
                assignFromKeyfile(keyFile, "Locallab", "Saturated_" + std::to_string(i), pedited, spot.saturated, spotEdited.saturated);
                assignFromKeyfile(keyFile, "Locallab", "Pastels_" + std::to_string(i), pedited, spot.pastels, spotEdited.pastels);

                if (keyFile.has_key("Locallab", "PSThreshold_" + std::to_string(i))) {
                    const std::vector<int> thresh = keyFile.get_integer_list("Locallab", "PSThreshold_" + std::to_string(i));

                    if (thresh.size() >= 2) {
                        spot.psthreshold.setValues(thresh[0], thresh[1]);
                    }

                    if (pedited) {
                        spotEdited.psthreshold = true;
                    }
                }

                assignFromKeyfile(keyFile, "Locallab", "ProtectSkins_" + std::to_string(i), pedited, spot.protectskins, spotEdited.protectskins);
                assignFromKeyfile(keyFile, "Locallab", "AvoidColorShift_" + std::to_string(i), pedited, spot.avoidcolorshift, spotEdited.avoidcolorshift);
                assignFromKeyfile(keyFile, "Locallab", "PastSatTog_" + std::to_string(i), pedited, spot.pastsattog, spotEdited.pastsattog);
                assignFromKeyfile(keyFile, "Locallab", "Sensiv_" + std::to_string(i), pedited, spot.sensiv, spotEdited.sensiv);
                assignFromKeyfile(keyFile, "Locallab", "SkinTonesCurve_" + std::to_string(i), pedited, spot.skintonescurve, spotEdited.skintonescurve);
                // Soft Light
                assignFromKeyfile(keyFile, "Locallab", "Expsoft_" + std::to_string(i), pedited, spot.expsoft, spotEdited.expsoft);
                assignFromKeyfile(keyFile, "Locallab", "Streng_" + std::to_string(i), pedited, spot.streng, spotEdited.streng);
                assignFromKeyfile(keyFile, "Locallab", "Sensisf_" + std::to_string(i), pedited, spot.sensisf, spotEdited.sensisf);
                // Lab Region
                assignFromKeyfile(keyFile, "Locallab", "Explabregion_" + std::to_string(i), pedited, spot.explabregion, spotEdited.explabregion);
                // Blur & Noise
                assignFromKeyfile(keyFile, "Locallab", "Expblur_" + std::to_string(i), pedited, spot.expblur, spotEdited.expblur);
                assignFromKeyfile(keyFile, "Locallab", "Radius_" + std::to_string(i), pedited, spot.radius, spotEdited.radius);
                assignFromKeyfile(keyFile, "Locallab", "Strength_" + std::to_string(i), pedited, spot.strength, spotEdited.strength);
                assignFromKeyfile(keyFile, "Locallab", "Sensibn_" + std::to_string(i), pedited, spot.sensibn, spotEdited.sensibn);
                assignFromKeyfile(keyFile, "Locallab", "BlurMethod_" + std::to_string(i), pedited, spot.blurMethod, spotEdited.blurMethod);
                assignFromKeyfile(keyFile, "Locallab", "activlum_" + std::to_string(i), pedited, spot.activlum, spotEdited.activlum);
                // Tone Mapping
                assignFromKeyfile(keyFile, "Locallab", "Exptonemap_" + std::to_string(i), pedited, spot.exptonemap, spotEdited.exptonemap);
                assignFromKeyfile(keyFile, "Locallab", "Stren_" + std::to_string(i), pedited, spot.stren, spotEdited.stren);
                assignFromKeyfile(keyFile, "Locallab", "Gamma_" + std::to_string(i), pedited, spot.gamma, spotEdited.gamma);
                assignFromKeyfile(keyFile, "Locallab", "Estop_" + std::to_string(i), pedited, spot.estop, spotEdited.estop);
                assignFromKeyfile(keyFile, "Locallab", "Scaltm_" + std::to_string(i), pedited, spot.scaltm, spotEdited.scaltm);
                assignFromKeyfile(keyFile, "Locallab", "Rewei_" + std::to_string(i), pedited, spot.rewei, spotEdited.rewei);
                assignFromKeyfile(keyFile, "Locallab", "Sensitm_" + std::to_string(i), pedited, spot.sensitm, spotEdited.sensitm);
                // Retinex
                assignFromKeyfile(keyFile, "Locallab", "Expreti_" + std::to_string(i), pedited, spot.expreti, spotEdited.expreti);
                assignFromKeyfile(keyFile, "Locallab", "retinexMethod_" + std::to_string(i), pedited, spot.retinexMethod, spotEdited.retinexMethod);
                assignFromKeyfile(keyFile, "Locallab", "Str_" + std::to_string(i), pedited, spot.str, spotEdited.str);
                assignFromKeyfile(keyFile, "Locallab", "Chrrt_" + std::to_string(i), pedited, spot.chrrt, spotEdited.chrrt);
                assignFromKeyfile(keyFile, "Locallab", "Neigh_" + std::to_string(i), pedited, spot.neigh, spotEdited.neigh);
                assignFromKeyfile(keyFile, "Locallab", "Vart_" + std::to_string(i), pedited, spot.vart, spotEdited.vart);
                assignFromKeyfile(keyFile, "Locallab", "Dehaz_" + std::to_string(i), pedited, spot.dehaz, spotEdited.dehaz);
                assignFromKeyfile(keyFile, "Locallab", "Sensih_" + std::to_string(i), pedited, spot.sensih, spotEdited.sensih);
                assignFromKeyfile(keyFile, "Locallab", "TgainCurve_" + std::to_string(i), pedited, spot.localTgaincurve, spotEdited.localTgaincurve);
                assignFromKeyfile(keyFile, "Locallab", "Inversret_" + std::to_string(i), pedited, spot.inversret, spotEdited.inversret);
                // Sharpening
                assignFromKeyfile(keyFile, "Locallab", "Expsharp_" + std::to_string(i), pedited, spot.expsharp, spotEdited.expsharp);
                assignFromKeyfile(keyFile, "Locallab", "Sharcontrast_" + std::to_string(i), pedited, spot.sharcontrast, spotEdited.sharcontrast);
                assignFromKeyfile(keyFile, "Locallab", "Sharradius_" + std::to_string(i), pedited, spot.sharradius, spotEdited.sharradius);
                assignFromKeyfile(keyFile, "Locallab", "Sharamount_" + std::to_string(i), pedited, spot.sharamount, spotEdited.sharamount);
                assignFromKeyfile(keyFile, "Locallab", "Shardamping_" + std::to_string(i), pedited, spot.shardamping, spotEdited.shardamping);
                assignFromKeyfile(keyFile, "Locallab", "Shariter_" + std::to_string(i), pedited, spot.shariter, spotEdited.shariter);
                assignFromKeyfile(keyFile, "Locallab", "Sharblur_" + std::to_string(i), pedited, spot.sharblur, spotEdited.sharblur);
                assignFromKeyfile(keyFile, "Locallab", "Sensisha_" + std::to_string(i), pedited, spot.sensisha, spotEdited.sensisha);
                assignFromKeyfile(keyFile, "Locallab", "Inverssha_" + std::to_string(i), pedited, spot.inverssha, spotEdited.inverssha);
                // Local Contrast
                assignFromKeyfile(keyFile, "Locallab", "Expcontrast_" + std::to_string(i), pedited, spot.expcontrast, spotEdited.expcontrast);
                assignFromKeyfile(keyFile, "Locallab", "Lcradius_" + std::to_string(i), pedited, spot.lcradius, spotEdited.lcradius);
                assignFromKeyfile(keyFile, "Locallab", "Lcamount_" + std::to_string(i), pedited, spot.lcamount, spotEdited.lcamount);
                assignFromKeyfile(keyFile, "Locallab", "Lcdarkness_" + std::to_string(i), pedited, spot.lcdarkness, spotEdited.lcdarkness);
                assignFromKeyfile(keyFile, "Locallab", "Lclightness_" + std::to_string(i), pedited, spot.lclightness, spotEdited.lclightness);
                assignFromKeyfile(keyFile, "Locallab", "Sensilc_" + std::to_string(i), pedited, spot.sensilc, spotEdited.sensilc);
                // Contrast by detail levels
                assignFromKeyfile(keyFile, "Locallab", "Expcbdl_" + std::to_string(i), pedited, spot.expcbdl, spotEdited.expcbdl);

                for (int j = 0; j < 5; j ++) {
                    assignFromKeyfile(keyFile, "Locallab", "Mult" + std::to_string(j) + "_" + std::to_string(i), pedited, spot.mult[j], spotEdited.mult[j]);
                }

                assignFromKeyfile(keyFile, "Locallab", "Chromacbdl_" + std::to_string(i), pedited, spot.chromacbdl, spotEdited.chromacbdl);
                assignFromKeyfile(keyFile, "Locallab", "Threshold_" + std::to_string(i), pedited, spot.threshold, spotEdited.threshold);
                assignFromKeyfile(keyFile, "Locallab", "Sensicb_" + std::to_string(i), pedited, spot.sensicb, spotEdited.sensicb);
                // Denoise
                assignFromKeyfile(keyFile, "Locallab", "Expdenoi_" + std::to_string(i), pedited, spot.expdenoi, spotEdited.expdenoi);
                assignFromKeyfile(keyFile, "Locallab", "noiselumf_" + std::to_string(i), pedited, spot.noiselumf, spotEdited.noiselumf);
                assignFromKeyfile(keyFile, "Locallab", "noiselumc_" + std::to_string(i), pedited, spot.noiselumc, spotEdited.noiselumc);
                assignFromKeyfile(keyFile, "Locallab", "noiselumdetail_" + std::to_string(i), pedited, spot.noiselumdetail, spotEdited.noiselumdetail);
                assignFromKeyfile(keyFile, "Locallab", "noiselequal_" + std::to_string(i), pedited, spot.noiselequal, spotEdited.noiselequal);
                assignFromKeyfile(keyFile, "Locallab", "noisechrof_" + std::to_string(i), pedited, spot.noisechrof, spotEdited.noisechrof);
                assignFromKeyfile(keyFile, "Locallab", "noisechroc_" + std::to_string(i), pedited, spot.noisechroc, spotEdited.noisechroc);
                assignFromKeyfile(keyFile, "Locallab", "noisechrodetail_" + std::to_string(i), pedited, spot.noisechrodetail, spotEdited.noisechrodetail);
                assignFromKeyfile(keyFile, "Locallab", "Adjblur_" + std::to_string(i), pedited, spot.adjblur, spotEdited.adjblur);
                assignFromKeyfile(keyFile, "Locallab", "Bilateral_" + std::to_string(i), pedited, spot.bilateral, spotEdited.bilateral);
                assignFromKeyfile(keyFile, "Locallab", "Sensiden_" + std::to_string(i), pedited, spot.sensiden, spotEdited.sensiden);
                // Others
                assignFromKeyfile(keyFile, "Locallab", "Avoid_" + std::to_string(i), pedited, spot.avoid, spotEdited.avoid);

                locallab.spots.at(i) = spot;

                if (pedited) {
                    pedited->locallab.spots.at(i) = spotEdited;
                }
            }
        }


        if (keyFile.has_group("PCVignette")) {
            assignFromKeyfile(keyFile, "PCVignette", "Enabled", pedited, pcvignette.enabled, pedited->pcvignette.enabled);
            assignFromKeyfile(keyFile, "PCVignette", "Strength", pedited, pcvignette.strength, pedited->pcvignette.strength);
            assignFromKeyfile(keyFile, "PCVignette", "Feather", pedited, pcvignette.feather, pedited->pcvignette.feather);
            assignFromKeyfile(keyFile, "PCVignette", "Roundness", pedited, pcvignette.roundness, pedited->pcvignette.roundness);
        }

        if (keyFile.has_group("CACorrection")) {
            assignFromKeyfile(keyFile, "CACorrection", "Red", pedited, cacorrection.red, pedited->cacorrection.red);
            assignFromKeyfile(keyFile, "CACorrection", "Blue", pedited, cacorrection.blue, pedited->cacorrection.blue);
        }

        if (keyFile.has_group("Vignetting Correction")) {
            assignFromKeyfile(keyFile, "Vignetting Correction", "Amount", pedited, vignetting.amount, pedited->vignetting.amount);
            assignFromKeyfile(keyFile, "Vignetting Correction", "Radius", pedited, vignetting.radius, pedited->vignetting.radius);
            assignFromKeyfile(keyFile, "Vignetting Correction", "Strength", pedited, vignetting.strength, pedited->vignetting.strength);
            assignFromKeyfile(keyFile, "Vignetting Correction", "CenterX", pedited, vignetting.centerX, pedited->vignetting.centerX);
            assignFromKeyfile(keyFile, "Vignetting Correction", "CenterY", pedited, vignetting.centerY, pedited->vignetting.centerY);
        }

        if (keyFile.has_group("Resize")) {
            assignFromKeyfile(keyFile, "Resize", "Enabled", pedited, resize.enabled, pedited->resize.enabled);
            assignFromKeyfile(keyFile, "Resize", "Scale", pedited, resize.scale, pedited->resize.scale);
            assignFromKeyfile(keyFile, "Resize", "AppliesTo", pedited, resize.appliesTo, pedited->resize.appliesTo);
            assignFromKeyfile(keyFile, "Resize", "Method", pedited, resize.method, pedited->resize.method);
            assignFromKeyfile(keyFile, "Resize", "DataSpecified", pedited, resize.dataspec, pedited->resize.dataspec);
            assignFromKeyfile(keyFile, "Resize", "Width", pedited, resize.width, pedited->resize.width);
            assignFromKeyfile(keyFile, "Resize", "Height", pedited, resize.height, pedited->resize.height);
            if (ppVersion >= 339) {
                assignFromKeyfile(keyFile, "Resize", "AllowUpscaling", pedited, resize.allowUpscaling, pedited->resize.allowUpscaling);
            } else {
                resize.allowUpscaling = false;
                if (pedited) {
                    pedited->resize.allowUpscaling = true;
                }
            }
        }

        if (keyFile.has_group("PostResizeSharpening")) {
            assignFromKeyfile(keyFile, "PostResizeSharpening", "Enabled", pedited, prsharpening.enabled, pedited->prsharpening.enabled);
            assignFromKeyfile(keyFile, "PostResizeSharpening", "Contrast", pedited, prsharpening.contrast, pedited->prsharpening.contrast);
            assignFromKeyfile(keyFile, "PostResizeSharpening", "Radius", pedited, prsharpening.radius, pedited->prsharpening.radius);
            assignFromKeyfile(keyFile, "PostResizeSharpening", "Amount", pedited, prsharpening.amount, pedited->prsharpening.amount);

            if (keyFile.has_key("PostResizeSharpening", "Threshold")) {
                if (ppVersion < 302) {
                    int thresh = min(keyFile.get_integer("PostResizeSharpening", "Threshold"), 2000);
                    prsharpening.threshold.setValues(thresh, thresh, 2000, 2000);  // TODO: 2000 is the maximum value and is taken of rtgui/sharpening.cc ; should be changed by the tool modularization
                } else {
                    const std::vector<int> thresh = keyFile.get_integer_list("PostResizeSharpening", "Threshold");

                    if (thresh.size() >= 4) {
                        prsharpening.threshold.setValues(thresh[0], thresh[1], min(thresh[2], 2000), min(thresh[3], 2000));
                    }
                }

                if (pedited) {
                    pedited->prsharpening.threshold = true;
                }
            }

            assignFromKeyfile(keyFile, "PostResizeSharpening", "OnlyEdges", pedited, prsharpening.edgesonly, pedited->prsharpening.edgesonly);
            assignFromKeyfile(keyFile, "PostResizeSharpening", "EdgedetectionRadius", pedited, prsharpening.edges_radius, pedited->prsharpening.edges_radius);
            assignFromKeyfile(keyFile, "PostResizeSharpening", "EdgeTolerance", pedited, prsharpening.edges_tolerance, pedited->prsharpening.edges_tolerance);
            assignFromKeyfile(keyFile, "PostResizeSharpening", "HalocontrolEnabled", pedited, prsharpening.halocontrol, pedited->prsharpening.halocontrol);
            assignFromKeyfile(keyFile, "PostResizeSharpening", "HalocontrolAmount", pedited, prsharpening.halocontrol_amount, pedited->prsharpening.halocontrol_amount);
            assignFromKeyfile(keyFile, "PostResizeSharpening", "Method", pedited, prsharpening.method, pedited->prsharpening.method);
            assignFromKeyfile(keyFile, "PostResizeSharpening", "DeconvRadius", pedited, prsharpening.deconvradius, pedited->prsharpening.deconvradius);
            assignFromKeyfile(keyFile, "PostResizeSharpening", "DeconvAmount", pedited, prsharpening.deconvamount, pedited->prsharpening.deconvamount);
            assignFromKeyfile(keyFile, "PostResizeSharpening", "DeconvDamping", pedited, prsharpening.deconvdamping, pedited->prsharpening.deconvdamping);
            assignFromKeyfile(keyFile, "PostResizeSharpening", "DeconvIterations", pedited, prsharpening.deconviter, pedited->prsharpening.deconviter);
        }

        if (keyFile.has_group("Color Management")) {
            if (keyFile.has_key("Color Management", "InputProfile")) {
                icm.inputProfile = expandRelativePath(fname, "file:", keyFile.get_string("Color Management", "InputProfile"));

                if (pedited) {
                    pedited->icm.inputProfile = true;
                }
            }

            assignFromKeyfile(keyFile, "Color Management", "ToneCurve", pedited, icm.toneCurve, pedited->icm.toneCurve);
            assignFromKeyfile(keyFile, "Color Management", "ApplyLookTable", pedited, icm.applyLookTable, pedited->icm.applyLookTable);
            assignFromKeyfile(keyFile, "Color Management", "ApplyBaselineExposureOffset", pedited, icm.applyBaselineExposureOffset, pedited->icm.applyBaselineExposureOffset);
            assignFromKeyfile(keyFile, "Color Management", "ApplyHueSatMap", pedited, icm.applyHueSatMap, pedited->icm.applyHueSatMap);
            assignFromKeyfile(keyFile, "Color Management", "DCPIlluminant", pedited, icm.dcpIlluminant, pedited->icm.dcpIlluminant);
            assignFromKeyfile(keyFile, "Color Management", "WorkingProfile", pedited, icm.workingProfile, pedited->icm.workingProfile);
            assignFromKeyfile(keyFile, "Color Management", "WorkingTRC", pedited, icm.workingTRC, pedited->icm.workingTRC);
            assignFromKeyfile(keyFile, "Color Management", "WorkingTRCGamma", pedited, icm.workingTRCGamma, pedited->icm.workingTRCGamma);
            assignFromKeyfile(keyFile, "Color Management", "WorkingTRCSlope", pedited, icm.workingTRCSlope, pedited->icm.workingTRCSlope);

            assignFromKeyfile(keyFile, "Color Management", "OutputProfile", pedited, icm.outputProfile, pedited->icm.outputProfile);
            if (ppVersion < 341) {
                if (icm.outputProfile == "RT_Medium_gsRGB") {
                    icm.outputProfile = "RTv4_Medium";
                } else if (icm.outputProfile == "RT_Large_gBT709" || icm.outputProfile == "RT_Large_g10" || icm.outputProfile == "RT_Large_gsRGB") {
                    icm.outputProfile = "RTv4_Large";
                } else if (icm.outputProfile == "WideGamutRGB") {
                    icm.outputProfile = "RTv4_Wide";
                } else if (icm.outputProfile == "RT_sRGB_gBT709" || icm.outputProfile == "RT_sRGB_g10" || icm.outputProfile == "RT_sRGB") {
                    icm.outputProfile = "RTv4_sRGB";
                } else if (icm.outputProfile == "BetaRGB") { // Have we ever provided this profile ? Should we convert this filename ?
                    icm.outputProfile = "RTv4_Beta";
                } else if (icm.outputProfile == "BestRGB") { // Have we ever provided this profile ? Should we convert this filename ?
                    icm.outputProfile = "RTv4_Best";
                } else if (icm.outputProfile == "Rec2020") {
                    icm.outputProfile = "RTv4_Rec2020";
                } else if (icm.outputProfile == "Bruce") { // Have we ever provided this profile ? Should we convert this filename ?
                    icm.outputProfile = "RTv4_Bruce";
                } else if (icm.outputProfile == "ACES") {
                    icm.outputProfile = "RTv4_ACES-AP0";
                }
            }
            if (keyFile.has_key("Color Management", "OutputProfileIntent")) {
                Glib::ustring intent = keyFile.get_string("Color Management", "OutputProfileIntent");

                if (intent == "Perceptual") {
                    icm.outputIntent = RI_PERCEPTUAL;
                } else if (intent == "Relative") {
                    icm.outputIntent = RI_RELATIVE;
                } else if (intent == "Saturation") {
                    icm.outputIntent = RI_SATURATION;
                } else if (intent == "Absolute") {
                    icm.outputIntent = RI_ABSOLUTE;
                }

                if (pedited) {
                    pedited->icm.outputIntent = true;
                }
            }
            assignFromKeyfile(keyFile, "Color Management", "OutputBPC", pedited, icm.outputBPC, pedited->icm.outputBPC);
        }

        if (keyFile.has_group("Wavelet")) {
            assignFromKeyfile(keyFile, "Wavelet", "Enabled", pedited, wavelet.enabled, pedited->wavelet.enabled);
            assignFromKeyfile(keyFile, "Wavelet", "Strength", pedited, wavelet.strength, pedited->wavelet.strength);
            assignFromKeyfile(keyFile, "Wavelet", "Balance", pedited, wavelet.balance, pedited->wavelet.balance);
            assignFromKeyfile(keyFile, "Wavelet", "Iter", pedited, wavelet.iter, pedited->wavelet.iter);
            assignFromKeyfile(keyFile, "Wavelet", "Median", pedited, wavelet.median, pedited->wavelet.median);
            assignFromKeyfile(keyFile, "Wavelet", "Medianlev", pedited, wavelet.medianlev, pedited->wavelet.medianlev);
            assignFromKeyfile(keyFile, "Wavelet", "Linkedg", pedited, wavelet.linkedg, pedited->wavelet.linkedg);
            assignFromKeyfile(keyFile, "Wavelet", "CBenab", pedited, wavelet.cbenab, pedited->wavelet.cbenab);
            assignFromKeyfile(keyFile, "Wavelet", "CBgreenhigh", pedited, wavelet.greenhigh, pedited->wavelet.greenhigh);
            assignFromKeyfile(keyFile, "Wavelet", "CBgreenmed", pedited, wavelet.greenmed, pedited->wavelet.greenmed);
            assignFromKeyfile(keyFile, "Wavelet", "CBgreenlow", pedited, wavelet.greenlow, pedited->wavelet.greenlow);
            assignFromKeyfile(keyFile, "Wavelet", "CBbluehigh", pedited, wavelet.bluehigh, pedited->wavelet.bluehigh);
            assignFromKeyfile(keyFile, "Wavelet", "CBbluemed", pedited, wavelet.bluemed, pedited->wavelet.bluemed);
            assignFromKeyfile(keyFile, "Wavelet", "CBbluelow", pedited, wavelet.bluelow, pedited->wavelet.bluelow);
            assignFromKeyfile(keyFile, "Wavelet", "Lipst", pedited, wavelet.lipst, pedited->wavelet.lipst);
            assignFromKeyfile(keyFile, "Wavelet", "AvoidColorShift", pedited, wavelet.avoid, pedited->wavelet.avoid);
            assignFromKeyfile(keyFile, "Wavelet", "TMr", pedited, wavelet.tmr, pedited->wavelet.tmr);

            if (ppVersion < 331) { // wavelet.Lmethod was a string before version 331
                Glib::ustring temp;
                assignFromKeyfile(keyFile, "Wavelet", "LevMethod", pedited, temp, pedited->wavelet.Lmethod);

                if (!temp.empty()) {
                    wavelet.Lmethod = std::stoi(temp);
                }
            } else {
                assignFromKeyfile(keyFile, "Wavelet", "LevMethod", pedited, wavelet.Lmethod, pedited->wavelet.Lmethod);
            }

            assignFromKeyfile(keyFile, "Wavelet", "ChoiceLevMethod", pedited, wavelet.CLmethod, pedited->wavelet.CLmethod);
            assignFromKeyfile(keyFile, "Wavelet", "BackMethod", pedited, wavelet.Backmethod, pedited->wavelet.Backmethod);
            assignFromKeyfile(keyFile, "Wavelet", "TilesMethod", pedited, wavelet.Tilesmethod, pedited->wavelet.Tilesmethod);
            assignFromKeyfile(keyFile, "Wavelet", "DaubMethod", pedited, wavelet.daubcoeffmethod, pedited->wavelet.daubcoeffmethod);
            assignFromKeyfile(keyFile, "Wavelet", "CHromaMethod", pedited, wavelet.CHmethod, pedited->wavelet.CHmethod);
            assignFromKeyfile(keyFile, "Wavelet", "Medgreinf", pedited, wavelet.Medgreinf, pedited->wavelet.Medgreinf);
            assignFromKeyfile(keyFile, "Wavelet", "CHSLromaMethod", pedited, wavelet.CHSLmethod, pedited->wavelet.CHSLmethod);
            assignFromKeyfile(keyFile, "Wavelet", "EDMethod", pedited, wavelet.EDmethod, pedited->wavelet.EDmethod);
            assignFromKeyfile(keyFile, "Wavelet", "NPMethod", pedited, wavelet.NPmethod, pedited->wavelet.NPmethod);
            assignFromKeyfile(keyFile, "Wavelet", "BAMethod", pedited, wavelet.BAmethod, pedited->wavelet.BAmethod);
            assignFromKeyfile(keyFile, "Wavelet", "TMMethod", pedited, wavelet.TMmethod, pedited->wavelet.TMmethod);
            assignFromKeyfile(keyFile, "Wavelet", "HSMethod", pedited, wavelet.HSmethod, pedited->wavelet.HSmethod);
            assignFromKeyfile(keyFile, "Wavelet", "DirMethod", pedited, wavelet.Dirmethod, pedited->wavelet.Dirmethod);
            assignFromKeyfile(keyFile, "Wavelet", "ResidualcontShadow", pedited, wavelet.rescon, pedited->wavelet.rescon);
            assignFromKeyfile(keyFile, "Wavelet", "ResidualcontHighlight", pedited, wavelet.resconH, pedited->wavelet.resconH);
            assignFromKeyfile(keyFile, "Wavelet", "Residualchroma", pedited, wavelet.reschro, pedited->wavelet.reschro);
            assignFromKeyfile(keyFile, "Wavelet", "ResidualTM", pedited, wavelet.tmrs, pedited->wavelet.tmrs);
            assignFromKeyfile(keyFile, "Wavelet", "Residualgamma", pedited, wavelet.gamma, pedited->wavelet.gamma);
            assignFromKeyfile(keyFile, "Wavelet", "ContExtra", pedited, wavelet.sup, pedited->wavelet.sup);
            assignFromKeyfile(keyFile, "Wavelet", "HueRangeResidual", pedited, wavelet.sky, pedited->wavelet.sky);
            assignFromKeyfile(keyFile, "Wavelet", "MaxLev", pedited, wavelet.thres, pedited->wavelet.thres);
            assignFromKeyfile(keyFile, "Wavelet", "ThresholdHighlight", pedited, wavelet.threshold, pedited->wavelet.threshold);
            assignFromKeyfile(keyFile, "Wavelet", "ThresholdShadow", pedited, wavelet.threshold2, pedited->wavelet.threshold2);
            assignFromKeyfile(keyFile, "Wavelet", "Edgedetect", pedited, wavelet.edgedetect, pedited->wavelet.edgedetect);
            assignFromKeyfile(keyFile, "Wavelet", "Edgedetectthr", pedited, wavelet.edgedetectthr, pedited->wavelet.edgedetectthr);
            assignFromKeyfile(keyFile, "Wavelet", "EdgedetectthrHi", pedited, wavelet.edgedetectthr2, pedited->wavelet.edgedetectthr2);
            assignFromKeyfile(keyFile, "Wavelet", "Edgesensi", pedited, wavelet.edgesensi, pedited->wavelet.edgesensi);
            assignFromKeyfile(keyFile, "Wavelet", "Edgeampli", pedited, wavelet.edgeampli, pedited->wavelet.edgeampli);
            assignFromKeyfile(keyFile, "Wavelet", "ThresholdChroma", pedited, wavelet.chroma, pedited->wavelet.chroma);
            assignFromKeyfile(keyFile, "Wavelet", "ChromaLink", pedited, wavelet.chro, pedited->wavelet.chro);
            assignFromKeyfile(keyFile, "Wavelet", "Contrast", pedited, wavelet.contrast, pedited->wavelet.contrast);
            assignFromKeyfile(keyFile, "Wavelet", "Edgrad", pedited, wavelet.edgrad, pedited->wavelet.edgrad);
            assignFromKeyfile(keyFile, "Wavelet", "Edgval", pedited, wavelet.edgval, pedited->wavelet.edgval);
            assignFromKeyfile(keyFile, "Wavelet", "ThrEdg", pedited, wavelet.edgthresh, pedited->wavelet.edgthresh);
            assignFromKeyfile(keyFile, "Wavelet", "ThresholdResidShadow", pedited, wavelet.thr, pedited->wavelet.thr);
            assignFromKeyfile(keyFile, "Wavelet", "ThresholdResidHighLight", pedited, wavelet.thrH, pedited->wavelet.thrH);
            assignFromKeyfile(keyFile, "Wavelet", "ContrastCurve", pedited, wavelet.ccwcurve, pedited->wavelet.ccwcurve);
            assignFromKeyfile(keyFile, "Wavelet", "OpacityCurveRG", pedited, wavelet.opacityCurveRG, pedited->wavelet.opacityCurveRG);
            assignFromKeyfile(keyFile, "Wavelet", "OpacityCurveBY", pedited, wavelet.opacityCurveBY, pedited->wavelet.opacityCurveBY);
            assignFromKeyfile(keyFile, "Wavelet", "OpacityCurveW", pedited, wavelet.opacityCurveW, pedited->wavelet.opacityCurveW);
            assignFromKeyfile(keyFile, "Wavelet", "OpacityCurveWL", pedited, wavelet.opacityCurveWL, pedited->wavelet.opacityCurveWL);
            assignFromKeyfile(keyFile, "Wavelet", "HHcurve", pedited, wavelet.hhcurve, pedited->wavelet.hhcurve);
            assignFromKeyfile(keyFile, "Wavelet", "CHcurve", pedited, wavelet.Chcurve, pedited->wavelet.Chcurve);
            assignFromKeyfile(keyFile, "Wavelet", "WavclCurve", pedited, wavelet.wavclCurve, pedited->wavelet.wavclCurve);

            if (keyFile.has_key("Wavelet", "Hueskin")) {
                const std::vector<int> thresh = keyFile.get_integer_list("Wavelet", "Hueskin");

                if (thresh.size() >= 4) {
                    wavelet.hueskin.setValues(thresh[0], thresh[1], min(thresh[2], 300), min(thresh[3], 300));
                }

                if (pedited) {
                    pedited->wavelet.hueskin = true;
                }
            }

            if (keyFile.has_key("Wavelet", "HueRange")) {
                const std::vector<int> thresh = keyFile.get_integer_list("Wavelet", "HueRange");

                if (thresh.size() >= 4) {
                    wavelet.hueskin2.setValues(thresh[0], thresh[1], min(thresh[2], 300), min(thresh[3], 300));
                }

                if (pedited) {
                    pedited->wavelet.hueskin2 = true;
                }
            }

            if (keyFile.has_key("Wavelet", "HLRange")) {
                const std::vector<int> thresh = keyFile.get_integer_list("Wavelet", "HLRange");

                if (thresh.size() >= 4) {
                    wavelet.hllev.setValues(thresh[0], thresh[1], min(thresh[2], 300), min(thresh[3], 300));
                }

                if (pedited) {
                    pedited->wavelet.hllev = true;
                }
            }

            if (keyFile.has_key("Wavelet", "SHRange")) {
                const std::vector<int> thresh = keyFile.get_integer_list("Wavelet", "SHRange");

                if (thresh.size() >= 4) {
                    wavelet.bllev.setValues(thresh[0], thresh[1], min(thresh[2], 300), min(thresh[3], 300));
                }

                if (pedited) {
                    pedited->wavelet.bllev = true;
                }
            }

            if (keyFile.has_key("Wavelet", "Edgcont")) {
                const std::vector<int> thresh = keyFile.get_integer_list("Wavelet", "Edgcont");

                if (thresh.size() >= 4) {
                    wavelet.edgcont.setValues(thresh[0], thresh[1], min(thresh[2], 300), min(thresh[3], 300));
                }

                if (pedited) {
                    pedited->wavelet.edgcont = true;
                }
            }

            if (keyFile.has_key("Wavelet", "Level0noise")) {
                const std::vector<double> thresh = keyFile.get_double_list("Wavelet", "Level0noise");

                if (thresh.size() >= 2) {
                    wavelet.level0noise.setValues(thresh[0], thresh[1]);
                }

                if (pedited) {
                    pedited->wavelet.level0noise = true;
                }
            }

            if (keyFile.has_key("Wavelet", "Level1noise")) {
                const std::vector<double> thresh = keyFile.get_double_list("Wavelet", "Level1noise");

                if (thresh.size() >= 2) {
                    wavelet.level1noise.setValues(thresh[0], thresh[1]);
                }

                if (pedited) {
                    pedited->wavelet.level1noise = true;
                }
            }

            if (keyFile.has_key("Wavelet", "Level2noise")) {
                const std::vector<double> thresh = keyFile.get_double_list("Wavelet", "Level2noise");

                if (thresh.size() >= 2) {
                    wavelet.level2noise.setValues(thresh[0], thresh[1]);
                }

                if (pedited) {
                    pedited->wavelet.level2noise = true;
                }
            }

            if (keyFile.has_key("Wavelet", "Level3noise")) {
                const std::vector<double> thresh = keyFile.get_double_list("Wavelet", "Level3noise");

                if (thresh.size() >= 2) {
                    wavelet.level3noise.setValues(thresh[0], thresh[1]);
                }

                if (pedited) {
                    pedited->wavelet.level3noise = true;
                }
            }

            if (keyFile.has_key("Wavelet", "Pastlev")) {
                const std::vector<int> thresh = keyFile.get_integer_list("Wavelet", "Pastlev");

                if (thresh.size() >= 4) {
                    wavelet.pastlev.setValues(thresh[0], thresh[1], min(thresh[2], 300), min(thresh[3], 300));
                }

                if (pedited) {
                    pedited->wavelet.pastlev = true;
                }
            }

            if (keyFile.has_key("Wavelet", "Satlev")) {
                const std::vector<int> thresh = keyFile.get_integer_list("Wavelet", "Satlev");

                if (thresh.size() >= 4) {
                    wavelet.satlev.setValues(thresh[0], thresh[1], min(thresh[2], 300), min(thresh[3], 300));
                }

                if (pedited) {
                    pedited->wavelet.satlev = true;
                }
            }

            assignFromKeyfile(keyFile, "Wavelet", "Skinprotect", pedited, wavelet.skinprotect, pedited->wavelet.skinprotect);
            assignFromKeyfile(keyFile, "Wavelet", "Expcontrast", pedited, wavelet.expcontrast, pedited->wavelet.expcontrast);
            assignFromKeyfile(keyFile, "Wavelet", "Expchroma", pedited, wavelet.expchroma, pedited->wavelet.expchroma);

            for (int i = 0; i < 9; ++i) {
                std::stringstream ss;
                ss << "Contrast" << (i + 1);

                if (keyFile.has_key("Wavelet", ss.str())) {
                    wavelet.c[i] = keyFile.get_integer("Wavelet", ss.str());

                    if (pedited) {
                        pedited->wavelet.c[i] = true;
                    }
                }
            }

            for (int i = 0; i < 9; ++i) {
                std::stringstream ss;
                ss << "Chroma" << (i + 1);

                if (keyFile.has_key("Wavelet", ss.str())) {
                    wavelet.ch[i] = keyFile.get_integer("Wavelet", ss.str());

                    if (pedited) {
                        pedited->wavelet.ch[i] = true;
                    }
                }
            }

            assignFromKeyfile(keyFile, "Wavelet", "Expedge", pedited, wavelet.expedge, pedited->wavelet.expedge);
            assignFromKeyfile(keyFile, "Wavelet", "Expresid", pedited, wavelet.expresid, pedited->wavelet.expresid);
            assignFromKeyfile(keyFile, "Wavelet", "Expfinal", pedited, wavelet.expfinal, pedited->wavelet.expfinal);
            assignFromKeyfile(keyFile, "Wavelet", "Exptoning", pedited, wavelet.exptoning, pedited->wavelet.exptoning);
            assignFromKeyfile(keyFile, "Wavelet", "Expnoise", pedited, wavelet.expnoise, pedited->wavelet.expnoise);
        }

        if (keyFile.has_group("Directional Pyramid Equalizer")) {
            assignFromKeyfile(keyFile, "Directional Pyramid Equalizer", "Enabled", pedited, dirpyrequalizer.enabled, pedited->dirpyrequalizer.enabled);
            assignFromKeyfile(keyFile, "Directional Pyramid Equalizer", "Gamutlab", pedited, dirpyrequalizer.gamutlab, pedited->dirpyrequalizer.gamutlab);
            assignFromKeyfile(keyFile, "Directional Pyramid Equalizer", "cbdlMethod", pedited, dirpyrequalizer.cbdlMethod, pedited->dirpyrequalizer.cbdlMethod);

            if (keyFile.has_key("Directional Pyramid Equalizer", "Hueskin")) {
                const std::vector<int> thresh = keyFile.get_integer_list("Directional Pyramid Equalizer", "Hueskin");

                if (thresh.size() >= 4) {
                    dirpyrequalizer.hueskin.setValues(thresh[0], thresh[1], min(thresh[2], 300), min(thresh[3], 300));
                }

                if (pedited) {
                    pedited->dirpyrequalizer.hueskin = true;
                }
            }

            if (ppVersion < 316) {
                for (int i = 0; i < 5; i ++) {
                    std::stringstream ss;
                    ss << "Mult" << i;

                    if (keyFile.has_key("Directional Pyramid Equalizer", ss.str())) {
                        if (i == 4) {
                            dirpyrequalizer.threshold = keyFile.get_double("Directional Pyramid Equalizer", ss.str());

                            if (pedited) {
                                pedited->dirpyrequalizer.threshold = true;
                            }
                        } else {
                            dirpyrequalizer.mult[i] = keyFile.get_double("Directional Pyramid Equalizer", ss.str());

                            if (pedited) {
                                pedited->dirpyrequalizer.mult[i] = true;
                            }
                        }
                    }
                }

                dirpyrequalizer.mult[4] = 1.0;
            } else {
                // 5 level wavelet + dedicated threshold parameter
                for (int i = 0; i < 6; i ++) {
                    std::stringstream ss;
                    ss << "Mult" << i;

                    if (keyFile.has_key("Directional Pyramid Equalizer", ss.str())) {
                        dirpyrequalizer.mult[i] = keyFile.get_double("Directional Pyramid Equalizer", ss.str());

                        if (pedited) {
                            pedited->dirpyrequalizer.mult[i] = true;
                        }
                    }
                }

                assignFromKeyfile(keyFile, "Directional Pyramid Equalizer", "Threshold", pedited, dirpyrequalizer.threshold, pedited->dirpyrequalizer.threshold);
                assignFromKeyfile(keyFile, "Directional Pyramid Equalizer", "Skinprotect", pedited, dirpyrequalizer.skinprotect, pedited->dirpyrequalizer.skinprotect);
            }
        }

        if (keyFile.has_group("SoftLight")) {
            assignFromKeyfile(keyFile, "SoftLight", "Enabled", pedited, softlight.enabled, pedited->softlight.enabled);
            assignFromKeyfile(keyFile, "SoftLight", "Strength", pedited, softlight.strength, pedited->softlight.strength);
        }

        if (keyFile.has_group("Dehaze")) {
            assignFromKeyfile(keyFile, "Dehaze", "Enabled", pedited, dehaze.enabled, pedited->dehaze.enabled);
            assignFromKeyfile(keyFile, "Dehaze", "Strength", pedited, dehaze.strength, pedited->dehaze.strength);
            assignFromKeyfile(keyFile, "Dehaze", "ShowDepthMap", pedited, dehaze.showDepthMap, pedited->dehaze.showDepthMap);
            assignFromKeyfile(keyFile, "Dehaze", "Depth", pedited, dehaze.depth, pedited->dehaze.depth);
        }
        
        if (keyFile.has_group("Film Simulation")) {
            assignFromKeyfile(keyFile, "Film Simulation", "Enabled", pedited, filmSimulation.enabled, pedited->filmSimulation.enabled);
            assignFromKeyfile(keyFile, "Film Simulation", "ClutFilename", pedited, filmSimulation.clutFilename, pedited->filmSimulation.clutFilename);

            if (keyFile.has_key("Film Simulation", "Strength")) {
                if (ppVersion < 321) {
                    filmSimulation.strength = keyFile.get_double("Film Simulation", "Strength") * 100 + 0.1;
                } else {
                    filmSimulation.strength = keyFile.get_integer("Film Simulation", "Strength");
                }

                if (pedited) {
                    pedited->filmSimulation.strength = true;
                }
            }
        }

        if (keyFile.has_group("HSV Equalizer")) {
            if (ppVersion >= 329) {
                assignFromKeyfile(keyFile, "HSV Equalizer", "Enabled", pedited, hsvequalizer.enabled, pedited->hsvequalizer.enabled);
            } else {
                hsvequalizer.enabled = true;

                if (pedited) {
                    pedited->hsvequalizer.enabled = true;
                }
            }

            if (ppVersion >= 300) {
                assignFromKeyfile(keyFile, "HSV Equalizer", "HCurve", pedited, hsvequalizer.hcurve, pedited->hsvequalizer.hcurve);
                assignFromKeyfile(keyFile, "HSV Equalizer", "SCurve", pedited, hsvequalizer.scurve, pedited->hsvequalizer.scurve);
                assignFromKeyfile(keyFile, "HSV Equalizer", "VCurve", pedited, hsvequalizer.vcurve, pedited->hsvequalizer.vcurve);
            }
        }

        if (keyFile.has_group("RGB Curves")) {
            if (ppVersion >= 329) {
                assignFromKeyfile(keyFile, "RGB Curves", "Enabled", pedited, rgbCurves.enabled, pedited->rgbCurves.enabled);
            } else {
                rgbCurves.enabled = true;

                if (pedited) {
                    pedited->rgbCurves.enabled = true;
                }
            }

            assignFromKeyfile(keyFile, "RGB Curves", "LumaMode", pedited, rgbCurves.lumamode, pedited->rgbCurves.lumamode);
            assignFromKeyfile(keyFile, "RGB Curves", "rCurve", pedited, rgbCurves.rcurve, pedited->rgbCurves.rcurve);
            assignFromKeyfile(keyFile, "RGB Curves", "gCurve", pedited, rgbCurves.gcurve, pedited->rgbCurves.gcurve);
            assignFromKeyfile(keyFile, "RGB Curves", "bCurve", pedited, rgbCurves.bcurve, pedited->rgbCurves.bcurve);
        }

        if (keyFile.has_group("ColorToning")) {
            assignFromKeyfile(keyFile, "ColorToning", "Enabled", pedited, colorToning.enabled, pedited->colorToning.enabled);
            assignFromKeyfile(keyFile, "ColorToning", "Method", pedited, colorToning.method, pedited->colorToning.method);
            assignFromKeyfile(keyFile, "ColorToning", "Lumamode", pedited, colorToning.lumamode, pedited->colorToning.lumamode);
            assignFromKeyfile(keyFile, "ColorToning", "Twocolor", pedited, colorToning.twocolor, pedited->colorToning.twocolor);
            assignFromKeyfile(keyFile, "ColorToning", "OpacityCurve", pedited, colorToning.opacityCurve, pedited->colorToning.opacityCurve);
            assignFromKeyfile(keyFile, "ColorToning", "ColorCurve", pedited, colorToning.colorCurve, pedited->colorToning.colorCurve);
            assignFromKeyfile(keyFile, "ColorToning", "Autosat", pedited, colorToning.autosat, pedited->colorToning.autosat);
            assignFromKeyfile(keyFile, "ColorToning", "SatProtectionThreshold", pedited, colorToning.satProtectionThreshold, pedited->colorToning.satprotectionthreshold);
            assignFromKeyfile(keyFile, "ColorToning", "SaturatedOpacity", pedited, colorToning.saturatedOpacity, pedited->colorToning.saturatedopacity);
            assignFromKeyfile(keyFile, "ColorToning", "Strength", pedited, colorToning.strength, pedited->colorToning.strength);

            if (keyFile.has_key("ColorToning", "HighlightsColorSaturation")) {
                const std::vector<int> thresh = keyFile.get_integer_list("ColorToning", "HighlightsColorSaturation");

                if (thresh.size() >= 2) {
                    colorToning.hlColSat.setValues(thresh[0], thresh[1]);
                }

                if (pedited) {
                    pedited->colorToning.hlColSat = true;
                }
            }

            if (keyFile.has_key("ColorToning", "ShadowsColorSaturation")) {
                const std::vector<int> thresh = keyFile.get_integer_list("ColorToning", "ShadowsColorSaturation");

                if (thresh.size() >= 2) {
                    colorToning.shadowsColSat.setValues(thresh[0], thresh[1]);
                }

                if (pedited) {
                    pedited->colorToning.shadowsColSat = true;
                }
            }

            assignFromKeyfile(keyFile, "ColorToning", "ClCurve", pedited, colorToning.clcurve, pedited->colorToning.clcurve);
            assignFromKeyfile(keyFile, "ColorToning", "Cl2Curve", pedited, colorToning.cl2curve, pedited->colorToning.cl2curve);
            assignFromKeyfile(keyFile, "ColorToning", "Redlow", pedited, colorToning.redlow, pedited->colorToning.redlow);
            assignFromKeyfile(keyFile, "ColorToning", "Greenlow", pedited, colorToning.greenlow, pedited->colorToning.greenlow);
            assignFromKeyfile(keyFile, "ColorToning", "Bluelow", pedited, colorToning.bluelow, pedited->colorToning.bluelow);
            assignFromKeyfile(keyFile, "ColorToning", "Satlow", pedited, colorToning.satlow, pedited->colorToning.satlow);
            assignFromKeyfile(keyFile, "ColorToning", "Balance", pedited, colorToning.balance, pedited->colorToning.balance);
            assignFromKeyfile(keyFile, "ColorToning", "Sathigh", pedited, colorToning.sathigh, pedited->colorToning.sathigh);
            assignFromKeyfile(keyFile, "ColorToning", "Redmed", pedited, colorToning.redmed, pedited->colorToning.redmed);
            assignFromKeyfile(keyFile, "ColorToning", "Greenmed", pedited, colorToning.greenmed, pedited->colorToning.greenmed);
            assignFromKeyfile(keyFile, "ColorToning", "Bluemed", pedited, colorToning.bluemed, pedited->colorToning.bluemed);
            assignFromKeyfile(keyFile, "ColorToning", "Redhigh", pedited, colorToning.redhigh, pedited->colorToning.redhigh);
            assignFromKeyfile(keyFile, "ColorToning", "Greenhigh", pedited, colorToning.greenhigh, pedited->colorToning.greenhigh);
            assignFromKeyfile(keyFile, "ColorToning", "Bluehigh", pedited, colorToning.bluehigh, pedited->colorToning.bluehigh);

            assignFromKeyfile(keyFile, "ColorToning", "LabGridALow", pedited, colorToning.labgridALow, pedited->colorToning.labgridALow);
            assignFromKeyfile(keyFile, "ColorToning", "LabGridBLow", pedited, colorToning.labgridBLow, pedited->colorToning.labgridBLow);
            assignFromKeyfile(keyFile, "ColorToning", "LabGridAHigh", pedited, colorToning.labgridAHigh, pedited->colorToning.labgridAHigh);
            assignFromKeyfile(keyFile, "ColorToning", "LabGridBHigh", pedited, colorToning.labgridBHigh, pedited->colorToning.labgridBHigh);
            if (ppVersion < 337) {
                const double scale = ColorToningParams::LABGRID_CORR_SCALE;
                colorToning.labgridALow *= scale;
                colorToning.labgridAHigh *= scale;
                colorToning.labgridBLow *= scale;
                colorToning.labgridBHigh *= scale;
            }
            std::vector<ColorToningParams::LabCorrectionRegion> lg;
            bool found = false;
            bool done = false;
            for (int i = 1; !done; ++i) {
                ColorToningParams::LabCorrectionRegion cur;
                done = true;
                std::string n = std::to_string(i);
                if (assignFromKeyfile(keyFile, "ColorToning", Glib::ustring("LabRegionA_") + n, pedited, cur.a, pedited->colorToning.labregions)) {
                    found = true;
                    done = false;
                }
                if (assignFromKeyfile(keyFile, "ColorToning", Glib::ustring("LabRegionB_") + n, pedited, cur.b, pedited->colorToning.labregions)) {
                    found = true;
                    done = false;
                }
                if (assignFromKeyfile(keyFile, "ColorToning", Glib::ustring("LabRegionSaturation_") + n, pedited, cur.saturation, pedited->colorToning.labregions)) {
                    found = true;
                    done = false;
                }
                if (assignFromKeyfile(keyFile, "ColorToning", Glib::ustring("LabRegionSlope_") + n, pedited, cur.slope, pedited->colorToning.labregions)) {
                    found = true;
                    done = false;
                }
                if (assignFromKeyfile(keyFile, "ColorToning", Glib::ustring("LabRegionOffset_") + n, pedited, cur.offset, pedited->colorToning.labregions)) {
                    found = true;
                    done = false;
                }
                if (assignFromKeyfile(keyFile, "ColorToning", Glib::ustring("LabRegionPower_") + n, pedited, cur.power, pedited->colorToning.labregions)) {
                    found = true;
                    done = false;
                }
                if (assignFromKeyfile(keyFile, "ColorToning", Glib::ustring("LabRegionHueMask_") + n, pedited, cur.hueMask, pedited->colorToning.labregions)) {
                    found = true;
                    done = false;
                }
                if (assignFromKeyfile(keyFile, "ColorToning", Glib::ustring("LabRegionChromaticityMask_") + n, pedited, cur.chromaticityMask, pedited->colorToning.labregions)) {
                    found = true;
                    done = false;
                }
                if (assignFromKeyfile(keyFile, "ColorToning", Glib::ustring("LabRegionLightnessMask_") + n, pedited, cur.lightnessMask, pedited->colorToning.labregions)) {
                    found = true;
                    done = false;
                }
                if (assignFromKeyfile(keyFile, "ColorToning", Glib::ustring("LabRegionMaskBlur_") + n, pedited, cur.maskBlur, pedited->colorToning.labregions)) {
                    found = true;
                    done = false;
                }
                if (assignFromKeyfile(keyFile, "ColorToning", Glib::ustring("LabRegionChannel_") + n, pedited, cur.channel, pedited->colorToning.labregions)) {
                    found = true;
                    done = false;
                }
                if (!done) {
                    lg.emplace_back(cur);
                }
            }
            if (found) {
                colorToning.labregions = std::move(lg);
            }
            assignFromKeyfile(keyFile, "ColorToning", "LabRegionsShowMask", pedited, colorToning.labregionsShowMask, pedited->colorToning.labregionsShowMask);
        }

        if (keyFile.has_group("RAW")) {
            if (keyFile.has_key("RAW", "DarkFrame")) {
                raw.dark_frame = expandRelativePath(fname, "", keyFile.get_string("RAW", "DarkFrame"));

                if (pedited) {
                    pedited->raw.darkFrame = true;
                }
            }

            assignFromKeyfile(keyFile, "RAW", "DarkFrameAuto", pedited, raw.df_autoselect, pedited->raw.df_autoselect);

            if (keyFile.has_key("RAW", "FlatFieldFile")) {
                raw.ff_file = expandRelativePath(fname, "", keyFile.get_string("RAW", "FlatFieldFile"));

                if (pedited) {
                    pedited->raw.ff_file = true;
                }
            }

            assignFromKeyfile(keyFile, "RAW", "FlatFieldAutoSelect", pedited, raw.ff_AutoSelect, pedited->raw.ff_AutoSelect);
            assignFromKeyfile(keyFile, "RAW", "FlatFieldBlurRadius", pedited, raw.ff_BlurRadius, pedited->raw.ff_BlurRadius);
            assignFromKeyfile(keyFile, "RAW", "FlatFieldBlurType", pedited, raw.ff_BlurType, pedited->raw.ff_BlurType);
            assignFromKeyfile(keyFile, "RAW", "FlatFieldAutoClipControl", pedited, raw.ff_AutoClipControl, pedited->raw.ff_AutoClipControl);

            if (ppVersion < 328) {
                // With ppversion < 328 this value was stored as a boolean, which is nonsense.
                // To avoid annoying warnings we skip reading and assume 0.
                raw.ff_clipControl = 0;
            } else {
                assignFromKeyfile(keyFile, "RAW", "FlatFieldClipControl", pedited, raw.ff_clipControl, pedited->raw.ff_clipControl);
            }

            assignFromKeyfile(keyFile, "RAW", "CA", pedited, raw.ca_autocorrect, pedited->raw.ca_autocorrect);
            if (ppVersion >= 342) {
                assignFromKeyfile(keyFile, "RAW", "CAAutoIterations", pedited, raw.caautoiterations, pedited->raw.caautoiterations);
            } else {
                raw.caautoiterations = 1;
            }

            if (ppVersion >= 343) {
                assignFromKeyfile(keyFile, "RAW", "CAAvoidColourshift", pedited, raw.ca_avoidcolourshift, pedited->raw.ca_avoidcolourshift);
            } else {
                raw.ca_avoidcolourshift = false;
            }
            assignFromKeyfile(keyFile, "RAW", "CARed", pedited, raw.cared, pedited->raw.cared);
            assignFromKeyfile(keyFile, "RAW", "CABlue", pedited, raw.cablue, pedited->raw.cablue);
            // For compatibility to elder pp3 versions
            assignFromKeyfile(keyFile, "RAW", "HotDeadPixels", pedited, raw.hotPixelFilter, pedited->raw.hotPixelFilter);
            raw.deadPixelFilter = raw.hotPixelFilter;

            if (pedited) {
                pedited->raw.deadPixelFilter = pedited->raw.hotPixelFilter;
            }

            assignFromKeyfile(keyFile, "RAW", "HotPixelFilter", pedited, raw.hotPixelFilter, pedited->raw.hotPixelFilter);
            assignFromKeyfile(keyFile, "RAW", "DeadPixelFilter", pedited, raw.deadPixelFilter, pedited->raw.deadPixelFilter);
            assignFromKeyfile(keyFile, "RAW", "HotDeadPixelThresh", pedited, raw.hotdeadpix_thresh, pedited->raw.hotdeadpix_thresh);
            assignFromKeyfile(keyFile, "RAW", "PreExposure", pedited, raw.expos, pedited->raw.exPos);
            assignFromKeyfile(keyFile, "RAW", "PrePreserv", pedited, raw.preser, pedited->raw.exPreser);

            if (ppVersion < 320) {
                assignFromKeyfile(keyFile, "RAW", "Method", pedited, raw.bayersensor.method, pedited->raw.bayersensor.method);
                assignFromKeyfile(keyFile, "RAW", "CcSteps", pedited, raw.bayersensor.ccSteps, pedited->raw.bayersensor.ccSteps);
                assignFromKeyfile(keyFile, "RAW", "LineDenoise", pedited, raw.bayersensor.linenoise, pedited->raw.bayersensor.linenoise);
                assignFromKeyfile(keyFile, "RAW", "GreenEqThreshold", pedited, raw.bayersensor.greenthresh, pedited->raw.bayersensor.greenEq);
                assignFromKeyfile(keyFile, "RAW", "DCBIterations", pedited, raw.bayersensor.dcb_iterations, pedited->raw.bayersensor.dcbIterations);
                assignFromKeyfile(keyFile, "RAW", "DCBEnhance", pedited, raw.bayersensor.dcb_enhance, pedited->raw.bayersensor.dcbEnhance);
                assignFromKeyfile(keyFile, "RAW", "LMMSEIterations", pedited, raw.bayersensor.lmmse_iterations, pedited->raw.bayersensor.lmmseIterations);
                assignFromKeyfile(keyFile, "RAW", "PreBlackzero", pedited, raw.bayersensor.black0, pedited->raw.bayersensor.exBlack0);
                assignFromKeyfile(keyFile, "RAW", "PreBlackone", pedited, raw.bayersensor.black1, pedited->raw.bayersensor.exBlack1);
                assignFromKeyfile(keyFile, "RAW", "PreBlacktwo", pedited, raw.bayersensor.black2, pedited->raw.bayersensor.exBlack2);
                assignFromKeyfile(keyFile, "RAW", "PreBlackthree", pedited, raw.bayersensor.black3, pedited->raw.bayersensor.exBlack3);
                assignFromKeyfile(keyFile, "RAW", "PreTwoGreen", pedited, raw.bayersensor.twogreen, pedited->raw.bayersensor.exTwoGreen);
            }
        }

        if (keyFile.has_group("RAW Bayer")) {
            assignFromKeyfile(keyFile, "RAW Bayer", "Method", pedited, raw.bayersensor.method, pedited->raw.bayersensor.method);
            assignFromKeyfile(keyFile, "RAW Bayer", "Border", pedited, raw.bayersensor.border, pedited->raw.bayersensor.border);

            if (keyFile.has_key("RAW Bayer", "ImageNum")) {
                raw.bayersensor.imageNum = keyFile.get_integer("RAW Bayer", "ImageNum") - 1;

                if (pedited) {
                    pedited->raw.bayersensor.imageNum = true;
                }
            }

            assignFromKeyfile(keyFile, "RAW Bayer", "CcSteps", pedited, raw.bayersensor.ccSteps, pedited->raw.bayersensor.ccSteps);
            assignFromKeyfile(keyFile, "RAW Bayer", "PreBlack0", pedited, raw.bayersensor.black0, pedited->raw.bayersensor.exBlack0);
            assignFromKeyfile(keyFile, "RAW Bayer", "PreBlack1", pedited, raw.bayersensor.black1, pedited->raw.bayersensor.exBlack1);
            assignFromKeyfile(keyFile, "RAW Bayer", "PreBlack2", pedited, raw.bayersensor.black2, pedited->raw.bayersensor.exBlack2);
            assignFromKeyfile(keyFile, "RAW Bayer", "PreBlack3", pedited, raw.bayersensor.black3, pedited->raw.bayersensor.exBlack3);
            assignFromKeyfile(keyFile, "RAW Bayer", "PreTwoGreen", pedited, raw.bayersensor.twogreen, pedited->raw.bayersensor.exTwoGreen);
            assignFromKeyfile(keyFile, "RAW Bayer", "LineDenoise", pedited, raw.bayersensor.linenoise, pedited->raw.bayersensor.linenoise);

            if (keyFile.has_key("RAW Bayer", "LineDenoiseDirection")) {
                raw.bayersensor.linenoiseDirection = RAWParams::BayerSensor::LineNoiseDirection(keyFile.get_integer("RAW Bayer", "LineDenoiseDirection"));

                if (pedited) {
                    pedited->raw.bayersensor.linenoiseDirection = true;
                }
            }

            assignFromKeyfile(keyFile, "RAW Bayer", "GreenEqThreshold", pedited, raw.bayersensor.greenthresh, pedited->raw.bayersensor.greenEq);
            assignFromKeyfile(keyFile, "RAW Bayer", "DCBIterations", pedited, raw.bayersensor.dcb_iterations, pedited->raw.bayersensor.dcbIterations);
            assignFromKeyfile(keyFile, "RAW Bayer", "DCBEnhance", pedited, raw.bayersensor.dcb_enhance, pedited->raw.bayersensor.dcbEnhance);
            assignFromKeyfile(keyFile, "RAW Bayer", "LMMSEIterations", pedited, raw.bayersensor.lmmse_iterations, pedited->raw.bayersensor.lmmseIterations);
            assignFromKeyfile(keyFile, "RAW Bayer", "DualDemosaicAutoContrast", pedited, raw.bayersensor.dualDemosaicAutoContrast, pedited->raw.bayersensor.dualDemosaicAutoContrast);
            if (ppVersion < 345) {
                raw.bayersensor.dualDemosaicAutoContrast = false;
                if (pedited) {
                    pedited->raw.bayersensor.dualDemosaicAutoContrast = true;
                }
            }
            assignFromKeyfile(keyFile, "RAW Bayer", "DualDemosaicContrast", pedited, raw.bayersensor.dualDemosaicContrast, pedited->raw.bayersensor.dualDemosaicContrast);

            if (keyFile.has_key("RAW Bayer", "PixelShiftMotionCorrectionMethod")) {
                raw.bayersensor.pixelShiftMotionCorrectionMethod = (RAWParams::BayerSensor::PSMotionCorrectionMethod)keyFile.get_integer("RAW Bayer", "PixelShiftMotionCorrectionMethod");

                if (pedited) {
                    pedited->raw.bayersensor.pixelShiftMotionCorrectionMethod = true;
                }
            }

            assignFromKeyfile(keyFile, "RAW Bayer", "PixelShiftEperIso", pedited, raw.bayersensor.pixelShiftEperIso, pedited->raw.bayersensor.pixelShiftEperIso);

            if (ppVersion < 332) {
                raw.bayersensor.pixelShiftEperIso += 1.0;
            }

            assignFromKeyfile(keyFile, "RAW Bayer", "PixelShiftSigma", pedited, raw.bayersensor.pixelShiftSigma, pedited->raw.bayersensor.pixelShiftSigma);
            assignFromKeyfile(keyFile, "RAW Bayer", "PixelShiftShowMotion", pedited, raw.bayersensor.pixelShiftShowMotion, pedited->raw.bayersensor.pixelShiftShowMotion);
            assignFromKeyfile(keyFile, "RAW Bayer", "PixelShiftShowMotionMaskOnly", pedited, raw.bayersensor.pixelShiftShowMotionMaskOnly, pedited->raw.bayersensor.pixelShiftShowMotionMaskOnly);
            assignFromKeyfile(keyFile, "RAW Bayer", "pixelShiftHoleFill", pedited, raw.bayersensor.pixelShiftHoleFill, pedited->raw.bayersensor.pixelShiftHoleFill);
            assignFromKeyfile(keyFile, "RAW Bayer", "pixelShiftMedian", pedited, raw.bayersensor.pixelShiftMedian, pedited->raw.bayersensor.pixelShiftMedian);
            assignFromKeyfile(keyFile, "RAW Bayer", "pixelShiftGreen", pedited, raw.bayersensor.pixelShiftGreen, pedited->raw.bayersensor.pixelShiftGreen);
            assignFromKeyfile(keyFile, "RAW Bayer", "pixelShiftBlur", pedited, raw.bayersensor.pixelShiftBlur, pedited->raw.bayersensor.pixelShiftBlur);
            assignFromKeyfile(keyFile, "RAW Bayer", "pixelShiftSmoothFactor", pedited, raw.bayersensor.pixelShiftSmoothFactor, pedited->raw.bayersensor.pixelShiftSmooth);
            assignFromKeyfile(keyFile, "RAW Bayer", "pixelShiftEqualBright", pedited, raw.bayersensor.pixelShiftEqualBright, pedited->raw.bayersensor.pixelShiftEqualBright);
            assignFromKeyfile(keyFile, "RAW Bayer", "pixelShiftEqualBrightChannel", pedited, raw.bayersensor.pixelShiftEqualBrightChannel, pedited->raw.bayersensor.pixelShiftEqualBrightChannel);
            assignFromKeyfile(keyFile, "RAW Bayer", "pixelShiftNonGreenCross", pedited, raw.bayersensor.pixelShiftNonGreenCross, pedited->raw.bayersensor.pixelShiftNonGreenCross);

            if (ppVersion < 336) {
                if (keyFile.has_key("RAW Bayer", "pixelShiftLmmse")) {
                    bool useLmmse = keyFile.get_boolean("RAW Bayer", "pixelShiftLmmse");

                    if (useLmmse) {
                        raw.bayersensor.pixelShiftDemosaicMethod = raw.bayersensor.getPSDemosaicMethodString(RAWParams::BayerSensor::PSDemosaicMethod::LMMSE);
                    } else {
                        raw.bayersensor.pixelShiftDemosaicMethod = raw.bayersensor.getPSDemosaicMethodString(RAWParams::BayerSensor::PSDemosaicMethod::AMAZE);
                    }

                    if (pedited) {
                        pedited->raw.bayersensor.pixelShiftDemosaicMethod = true;
                    }
                }
            } else {
                assignFromKeyfile(keyFile, "RAW Bayer", "pixelShiftDemosaicMethod", pedited, raw.bayersensor.pixelShiftDemosaicMethod, pedited->raw.bayersensor.pixelShiftDemosaicMethod);
            }

            assignFromKeyfile(keyFile, "RAW Bayer", "PDAFLinesFilter", pedited, raw.bayersensor.pdafLinesFilter, pedited->raw.bayersensor.pdafLinesFilter);
        }

        if (keyFile.has_group("RAW X-Trans")) {
            assignFromKeyfile(keyFile, "RAW X-Trans", "Method", pedited, raw.xtranssensor.method, pedited->raw.xtranssensor.method);
            assignFromKeyfile(keyFile, "RAW X-Trans", "DualDemosaicAutoContrast", pedited, raw.xtranssensor.dualDemosaicAutoContrast, pedited->raw.xtranssensor.dualDemosaicAutoContrast);
            if (ppVersion < 345) {
                raw.xtranssensor.dualDemosaicAutoContrast = false;
                if (pedited) {
                    pedited->raw.xtranssensor.dualDemosaicAutoContrast = true;
                }
            }
            assignFromKeyfile(keyFile, "RAW X-Trans", "DualDemosaicContrast", pedited, raw.xtranssensor.dualDemosaicContrast, pedited->raw.xtranssensor.dualDemosaicContrast);
            assignFromKeyfile(keyFile, "RAW X-Trans", "CcSteps", pedited, raw.xtranssensor.ccSteps, pedited->raw.xtranssensor.ccSteps);
            assignFromKeyfile(keyFile, "RAW X-Trans", "PreBlackRed", pedited, raw.xtranssensor.blackred, pedited->raw.xtranssensor.exBlackRed);
            assignFromKeyfile(keyFile, "RAW X-Trans", "PreBlackGreen", pedited, raw.xtranssensor.blackgreen, pedited->raw.xtranssensor.exBlackGreen);
            assignFromKeyfile(keyFile, "RAW X-Trans", "PreBlackBlue", pedited, raw.xtranssensor.blackblue, pedited->raw.xtranssensor.exBlackBlue);
        }

        if (keyFile.has_group("MetaData")) {
            int mode = int(MetaDataParams::TUNNEL);
            assignFromKeyfile(keyFile, "MetaData", "Mode", pedited, mode, pedited->metadata.mode);

            if (mode >= int(MetaDataParams::TUNNEL) && mode <= int(MetaDataParams::STRIP)) {
                metadata.mode = static_cast<MetaDataParams::Mode>(mode);
            }
        }

        if (keyFile.has_group("Exif")) {
            for (const auto& key : keyFile.get_keys("Exif")) {
                exif[key] = keyFile.get_string("Exif", key);

                if (pedited) {
                    pedited->exif = true;
                }
            }
        }

        /*
         * Load iptc change settings
         *
         * Existing values are preserved, and the stored values
         * are added to the list. To reset a field, the user has to
         * save the profile with the field leaved empty, but still
         * terminated by a semi-column ";"
         *
         * Please note that the old Keywords and SupplementalCategories
         * tag content is fully replaced by the new one,
         * i.e. they don't merge
         */
        if (keyFile.has_group("IPTC")) {
            for (const auto& key : keyFile.get_keys("IPTC")) {
                // does this key already exist?
                const IPTCPairs::iterator element = iptc.find(key);

                if (element != iptc.end()) {
                    // it already exist so we cleanup the values
                    element->second.clear();
                }

                // TODO: look out if merging Keywords and SupplementalCategories from the procparams chain would be interesting
                for (const auto& currLoadedTagValue : keyFile.get_string_list("IPTC", key)) {
                    iptc[key].push_back(currLoadedTagValue);
                }

                if (pedited) {
                    pedited->iptc = true;
                }
            }
        }

        return 0;
    } catch (const Glib::Error& e) {
        printf("-->%s\n", e.what().c_str());
        setDefaults();
        return 1;
    } catch (...) {
        printf("-->unknown exception!\n");
        setDefaults();
        return 1;
    }

    return 0;
}

ProcParams* ProcParams::create()
{
    return new ProcParams();
}

void ProcParams::destroy(ProcParams* pp)
{
    delete pp;
}

bool ProcParams::operator ==(const ProcParams& other) const
{
    return
        toneCurve == other.toneCurve
        && retinex == other.retinex
        && localContrast == other.localContrast
        && labCurve == other.labCurve
        && sharpenEdge == other.sharpenEdge
        && sharpenMicro == other.sharpenMicro
        && sharpening == other.sharpening
        && prsharpening == other.prsharpening
        && vibrance == other.vibrance
        && wb == other.wb
        && colorappearance == other.colorappearance
        && impulseDenoise == other.impulseDenoise
        && dirpyrDenoise == other.dirpyrDenoise
        && epd == other.epd
        && fattal == other.fattal
        && defringe == other.defringe
        && sh == other.sh
        && crop == other.crop
        && coarse == other.coarse
        && rotate == other.rotate
        && commonTrans == other.commonTrans
        && distortion == other.distortion
        && lensProf == other.lensProf
        && perspective == other.perspective
        && gradient == other.gradient
        && locallab == other.locallab
        && pcvignette == other.pcvignette
        && cacorrection == other.cacorrection
        && vignetting == other.vignetting
        && chmixer == other.chmixer
        && blackwhite == other.blackwhite
        && resize == other.resize
        && raw == other.raw
        && icm == other.icm
        && wavelet == other.wavelet
        && dirpyrequalizer == other.dirpyrequalizer
        && hsvequalizer == other.hsvequalizer
        && filmSimulation == other.filmSimulation
        && softlight == other.softlight
        && rgbCurves == other.rgbCurves
        && colorToning == other.colorToning
        && metadata == other.metadata
        && exif == other.exif
        && iptc == other.iptc
        && dehaze == other.dehaze;
}

bool ProcParams::operator !=(const ProcParams& other) const
{
    return !(*this == other);
}

void ProcParams::init()
{
}

void ProcParams::cleanup()
{
}

int ProcParams::write(const Glib::ustring& fname, const Glib::ustring& content) const
{
    int error = 0;

    if (fname.length()) {
        FILE *f;
        f = g_fopen(fname.c_str(), "wt");

        if (f == nullptr) {
            error = 1;
        } else {
            fprintf(f, "%s", content.c_str());
            fclose(f);
        }
    }

    return error;
}

PartialProfile::PartialProfile(bool createInstance, bool paramsEditedValue)
{
    if (createInstance) {
        pparams = new ProcParams();
        pedited = new ParamsEdited(paramsEditedValue);
    } else {
        pparams = nullptr;
        pedited = nullptr;
    }
}

PartialProfile::PartialProfile(ProcParams* pp, ParamsEdited* pe, bool fullCopy)
{
    if (fullCopy && pp) {
        pparams = new ProcParams(*pp);
    } else {
        pparams = pp;
    }

    if (fullCopy && pe) {
        pedited = new ParamsEdited(*pe);
    } else {
        pedited = pe;
    }
}

PartialProfile::PartialProfile(const ProcParams* pp, const ParamsEdited* pe)
{
    if (pp) {
        pparams = new ProcParams(*pp);
    } else {
        pparams = nullptr;
    }

    if (pe) {
        pedited = new ParamsEdited(*pe);
    } else {
        pedited = nullptr;
    }
}

void PartialProfile::deleteInstance()
{
    if (pparams) {
        delete pparams;
        pparams = nullptr;
    }

    if (pedited) {
        delete pedited;
        pedited = nullptr;
    }
}

void PartialProfile::clearGeneral()
{
    if (pedited) {
        pedited->general.colorlabel = false;
        pedited->general.intrash = false;
        pedited->general.rank = false;
    }
}

int PartialProfile::load(const Glib::ustring& fName)
{
    if (!pparams) {
        pparams = new ProcParams();
    }

    if (!pedited) {
        pedited = new ParamsEdited();
    }

    if (fName == DEFPROFILE_INTERNAL) {
        return 0;
    } else if (fName == DEFPROFILE_DYNAMIC) {
        return -1; // should not happen here
    } else {
        return pparams->load(fName, pedited);
    }
}

/*
 * Set the all values of the General section to false
 * in order to preserve them in applyTo
 */
void PartialProfile::set(bool v)
{
    if (pedited) {
        pedited->set(v);
    }
}

void PartialProfile::applyTo(ProcParams* destParams, bool fromLastSave) const
{
    if (destParams && pparams && pedited) {
        bool fromHistMatching = fromLastSave && destParams->toneCurve.histmatching && pparams->toneCurve.histmatching;
        pedited->combine(*destParams, *pparams, true);
        if (!fromLastSave) {
            destParams->toneCurve.fromHistMatching = fromHistMatching;
        }
    }
}

AutoPartialProfile::AutoPartialProfile() :
    PartialProfile(true)
{
}

AutoPartialProfile::~AutoPartialProfile()
{
    deleteInstance();
}

}

}<|MERGE_RESOLUTION|>--- conflicted
+++ resolved
@@ -2369,18 +2369,11 @@
     cccurve{(double)DCT_NURBS, 0.0, 0.0, 1.0, 1.0},
     LHcurve{(double)FCT_MinMaxCPoints, 0.0, 0.50, 0.35, 0.35, 0.166, 0.50, 0.35, 0.35, 0.333, 0.50, 0.35, 0.35, 0.50, 0.50, 0.35, 0.35, 0.666, 0.50, 0.35, 0.35, 0.833, 0.50, 0.35, 0.35},
     HHcurve{(double)FCT_MinMaxCPoints, 0.0, 0.50, 0.35, 0.35, 0.166, 0.50, 0.35, 0.35, 0.333, 0.50, 0.35, 0.35, 0.50, 0.50, 0.35, 0.35, 0.666, 0.50, 0.35, 0.35, 0.833, 0.50, 0.35, 0.35},
-<<<<<<< HEAD
     invers(false),
     enaColorMask(false),
-    CCmaskcurve{(double)FCT_MinMaxCPoints, 0., 1., 0.35, 0.35, 1., 1., 0.35, 0.35},
-    LLmaskcurve{(double)FCT_MinMaxCPoints, 0., 1., 0.35, 0.35, 1., 1., 0.35, 0.35},
-    HHmaskcurve{(double)FCT_MinMaxCPoints, 0., 1., 0.35, 0.35, 1., 1., 0.35, 0.35},
-=======
     CCmaskcurve{(double)FCT_MinMaxCPoints, 0.0, 1.0, 0.35, 0.35, 0.50, 1.0, 0.35, 0.35, 1.00, 1.0, 0.35, 0.35 },
     LLmaskcurve{(double)FCT_MinMaxCPoints, 0.0, 1.0, 0.35, 0.35, 0.50, 1.0, 0.35, 0.35, 1.00, 1.0, 0.35, 0.35 },
     HHmaskcurve{(double)FCT_MinMaxCPoints, 0.0, 1.0, 0.35, 0.35, 0.50, 1.0, 0.35, 0.35, 1.00, 1.0, 0.35, 0.35 },
-    invers(false),
->>>>>>> 1101484e
     // Exposure
     expexpose(false),
     expcomp(0),
@@ -2393,18 +2386,11 @@
     structexp(0),
     blurexpde(5),
     excurve{(double)DCT_NURBS, 0.0, 0.0, 1.0, 1.0},
-<<<<<<< HEAD
     enaExpMask(false),
-    CCmaskexpcurve{(double)FCT_MinMaxCPoints, 0., 1., 0.35, 0.35, 1., 1., 0.35, 0.35},
-    LLmaskexpcurve{(double)FCT_MinMaxCPoints, 0., 1., 0.35, 0.35, 1., 1., 0.35, 0.35},
-=======
-    showmaskexpMethod("none"),
     CCmaskexpcurve{(double)FCT_MinMaxCPoints,0.0, 1.0, 0.35, 0.35, 0.50, 1.0, 0.35, 0.35, 1.0, 1.0, 0.35, 0.35 },
     LLmaskexpcurve{(double)FCT_MinMaxCPoints, 0.0, 1.0, 0.35, 0.35, 0.50, 1.0, 0.35, 0.35, 1.0, 1.0, 0.35, 0.35},
     HHmaskexpcurve{(double)FCT_MinMaxCPoints, 0.0, 1.0, 0.35, 0.35, 0.50, 1.0, 0.35, 0.35, 1.0, 1.0, 0.35, 0.35},
     blendmaskexp(0),
-
->>>>>>> 1101484e
     // Vibrance
     expvibrance(false),
     saturated(0),
