/*
 *  This file is part of RawTherapee.
 *
 *  Copyright (c) 2004-2010 Gabor Horvath <hgabor@rawtherapee.com>
 *
 *  RawTherapee is free software: you can redistribute it and/or modify
 *  it under the terms of the GNU General Public License as published by
 *  the Free Software Foundation, either version 3 of the License, or
 *  (at your option) any later version.
 *
 *  RawTherapee is distributed in the hope that it will be useful,
 *  but WITHOUT ANY WARRANTY; without even the implied warranty of
 *  MERCHANTABILITY or FITNESS FOR A PARTICULAR PURPOSE.  See the
 *  GNU General Public License for more details.
 *
 *  You should have received a copy of the GNU General Public License
 *  along with RawTherapee.  If not, see <http://www.gnu.org/licenses/>.
 */
#include <glib/gstdio.h>
#include "procparams.h"
#include "rt_math.h"
#include "curves.h"
#include "../rtgui/multilangmgr.h"
#include "../rtgui/version.h"
#include "../rtgui/ppversion.h"
#include "../rtgui/paramsedited.h"
#include "../rtgui/options.h"
#include <locale.h>
#define APPVERSION RTVERSION

using namespace std;
extern Options options;

namespace rtengine
{
namespace procparams
{
const int tr = (int) options.rtSettings.top_right;
const int br = (int) options.rtSettings.bot_right;
const int tl = (int) options.rtSettings.top_left;
const int bl = (int) options.rtSettings.bot_left;

const char *RAWParams::BayerSensor::methodstring[RAWParams::BayerSensor::numMethods] = {"amaze", "igv", "lmmse", "eahd", "hphd", "vng4", "dcb", "ahd", "fast", "mono", "none" };
const char *RAWParams::XTransSensor::methodstring[RAWParams::XTransSensor::numMethods] = {"3-pass (best)", "1-pass (medium)", "fast", "mono", "none" };

const char *RAWParams::ff_BlurTypestring[RAWParams::numFlatFileBlurTypes] = {/*"Parametric",*/ "Area Flatfield", "Vertical Flatfield", "Horizontal Flatfield", "V+H Flatfield"};
std::vector<WBEntry*> WBParams::wbEntries;

bool ToneCurveParams::HLReconstructionNecessary (LUTu &histRedRaw, LUTu &histGreenRaw, LUTu &histBlueRaw)
{
    if (options.rtSettings.verbose)
        printf ("histRedRaw[  0]=%07d, histGreenRaw[  0]=%07d, histBlueRaw[  0]=%07d\nhistRedRaw[255]=%07d, histGreenRaw[255]=%07d, histBlueRaw[255]=%07d\n",
                histRedRaw[0], histGreenRaw[0], histBlueRaw[0], histRedRaw[255], histGreenRaw[255], histBlueRaw[255]);

    return histRedRaw[255] > 50 || histGreenRaw[255] > 50 || histBlueRaw[255] > 50 || histRedRaw[0] > 50 || histGreenRaw[0] > 50 || histBlueRaw[0] > 50;
}

void WBParams::init()
{
    // Creation of the different methods and its associated temperature value
<<<<<<< HEAD
    wbEntries.push_back (new WBEntry ("Camera"              , WBT_CAMERA,      M ("TP_WBALANCE_CAMERA"),        0, 1.f,     1.f));
    wbEntries.push_back (new WBEntry ("Auto"                , WBT_AUTO,        M ("TP_WBALANCE_AUTO"),          0, 1.f,     1.f));
    wbEntries.push_back (new WBEntry ("Daylight"            , WBT_DAYLIGHT,    M ("TP_WBALANCE_DAYLIGHT"),   5300, 1.f,     1.f));
    wbEntries.push_back (new WBEntry ("Cloudy"              , WBT_CLOUDY,      M ("TP_WBALANCE_CLOUDY"),     6200, 1.f,     1.f));
    wbEntries.push_back (new WBEntry ("Shade"               , WBT_SHADE,       M ("TP_WBALANCE_SHADE"),      7600, 1.f,     1.f));
    wbEntries.push_back (new WBEntry ("Water 1"             , WBT_WATER,       M ("TP_WBALANCE_WATER1"),    35000, 0.3f,   1.1f));
    wbEntries.push_back (new WBEntry ("Water 2"             , WBT_WATER,       M ("TP_WBALANCE_WATER2"),    48000, 0.63f, 1.38f));
    wbEntries.push_back (new WBEntry ("Tungsten"            , WBT_TUNGSTEN,    M ("TP_WBALANCE_TUNGSTEN"),   2856, 1.f,     1.f));
    wbEntries.push_back (new WBEntry ("Fluo F1"             , WBT_FLUORESCENT, M ("TP_WBALANCE_FLUO1"),      6430, 1.f,     1.f));
    wbEntries.push_back (new WBEntry ("Fluo F2"             , WBT_FLUORESCENT, M ("TP_WBALANCE_FLUO2"),      4230, 1.f,     1.f));
    wbEntries.push_back (new WBEntry ("Fluo F3"             , WBT_FLUORESCENT, M ("TP_WBALANCE_FLUO3"),      3450, 1.f,     1.f));
    wbEntries.push_back (new WBEntry ("Fluo F4"             , WBT_FLUORESCENT, M ("TP_WBALANCE_FLUO4"),      2940, 1.f,     1.f));
    wbEntries.push_back (new WBEntry ("Fluo F5"             , WBT_FLUORESCENT, M ("TP_WBALANCE_FLUO5"),      6350, 1.f,     1.f));
    wbEntries.push_back (new WBEntry ("Fluo F6"             , WBT_FLUORESCENT, M ("TP_WBALANCE_FLUO6"),      4150, 1.f,     1.f));
    wbEntries.push_back (new WBEntry ("Fluo F7"             , WBT_FLUORESCENT, M ("TP_WBALANCE_FLUO7"),      6500, 1.f,     1.f));
    wbEntries.push_back (new WBEntry ("Fluo F8"             , WBT_FLUORESCENT, M ("TP_WBALANCE_FLUO8"),      5020, 1.f,     1.f));
    wbEntries.push_back (new WBEntry ("Fluo F9"             , WBT_FLUORESCENT, M ("TP_WBALANCE_FLUO9"),      4330, 1.f,     1.f));
    wbEntries.push_back (new WBEntry ("Fluo F10"            , WBT_FLUORESCENT, M ("TP_WBALANCE_FLUO10"),     5300, 1.f,     1.f));
    wbEntries.push_back (new WBEntry ("Fluo F11"            , WBT_FLUORESCENT, M ("TP_WBALANCE_FLUO11"),     4000, 1.f,     1.f));
    wbEntries.push_back (new WBEntry ("Fluo F12"            , WBT_FLUORESCENT, M ("TP_WBALANCE_FLUO12"),     3000, 1.f,     1.f));
    wbEntries.push_back (new WBEntry ("HMI Lamp"            , WBT_LAMP,        M ("TP_WBALANCE_HMI"),        4800, 1.f,     1.f));
    wbEntries.push_back (new WBEntry ("GTI Lamp"            , WBT_LAMP,        M ("TP_WBALANCE_GTI"),        5000, 1.f,     1.f));
    wbEntries.push_back (new WBEntry ("JudgeIII Lamp"       , WBT_LAMP,        M ("TP_WBALANCE_JUDGEIII"),   5100, 1.f,     1.f));
    wbEntries.push_back (new WBEntry ("Solux Lamp 3500K"    , WBT_LAMP,        M ("TP_WBALANCE_SOLUX35"),    3480, 1.f,     1.f));
    wbEntries.push_back (new WBEntry ("Solux Lamp 4100K"    , WBT_LAMP,        M ("TP_WBALANCE_SOLUX41"),    3930, 1.f,     1.f));
    wbEntries.push_back (new WBEntry ("Solux Lamp 4700K"    , WBT_LAMP,        M ("TP_WBALANCE_SOLUX47"),    4700, 1.f,     1.f));
    wbEntries.push_back (new WBEntry ("NG Solux Lamp 4700K" , WBT_LAMP,        M ("TP_WBALANCE_SOLUX47_NG"), 4480, 1.f,     1.f));
    wbEntries.push_back (new WBEntry ("LED LSI Lumelex 2040", WBT_LED,         M ("TP_WBALANCE_LED_LSI"),    2970, 1.f,     1.f));
    wbEntries.push_back (new WBEntry ("LED CRS SP12 WWMR16" , WBT_LED,         M ("TP_WBALANCE_LED_CRS"),    3050, 1.f,     1.f));
    wbEntries.push_back (new WBEntry ("Flash 5500K"         , WBT_FLASH,       M ("TP_WBALANCE_FLASH55"),    5500, 1.f,     1.f));
    wbEntries.push_back (new WBEntry ("Flash 6000K"         , WBT_FLASH,       M ("TP_WBALANCE_FLASH60"),    6000, 1.f,     1.f));
    wbEntries.push_back (new WBEntry ("Flash 6500K"         , WBT_FLASH,       M ("TP_WBALANCE_FLASH65"),    6500, 1.f,     1.f));
    // Should remain the last one
    wbEntries.push_back (new WBEntry ("Custom"              , WBT_CUSTOM,      M ("TP_WBALANCE_CUSTOM"),        0, 1.f,     1.f));
=======
    wbEntries.push_back(new WBEntry("Camera"              , WBT_CAMERA,      M("TP_WBALANCE_CAMERA"),        0, 1.f,     1.f, 0.f));
    wbEntries.push_back(new WBEntry("Auto"                , WBT_AUTO,        M("TP_WBALANCE_AUTO"),          0, 1.f,     1.f, 0.f));
    wbEntries.push_back(new WBEntry("Daylight"            , WBT_DAYLIGHT,    M("TP_WBALANCE_DAYLIGHT"),   5300, 1.f,     1.f, 0.f));
    wbEntries.push_back(new WBEntry("Cloudy"              , WBT_CLOUDY,      M("TP_WBALANCE_CLOUDY"),     6200, 1.f,     1.f, 0.f));
    wbEntries.push_back(new WBEntry("Shade"               , WBT_SHADE,       M("TP_WBALANCE_SHADE"),      7600, 1.f,     1.f, 0.f));
    wbEntries.push_back(new WBEntry("Water 1"             , WBT_WATER,       M("TP_WBALANCE_WATER1"),    35000, 0.3f,   1.1f, 0.f));
    wbEntries.push_back(new WBEntry("Water 2"             , WBT_WATER,       M("TP_WBALANCE_WATER2"),    48000, 0.63f, 1.38f, 0.f));
    wbEntries.push_back(new WBEntry("Tungsten"            , WBT_TUNGSTEN,    M("TP_WBALANCE_TUNGSTEN"),   2856, 1.f,     1.f, 0.f));
    wbEntries.push_back(new WBEntry("Fluo F1"             , WBT_FLUORESCENT, M("TP_WBALANCE_FLUO1"),      6430, 1.f,     1.f, 0.f));
    wbEntries.push_back(new WBEntry("Fluo F2"             , WBT_FLUORESCENT, M("TP_WBALANCE_FLUO2"),      4230, 1.f,     1.f, 0.f));
    wbEntries.push_back(new WBEntry("Fluo F3"             , WBT_FLUORESCENT, M("TP_WBALANCE_FLUO3"),      3450, 1.f,     1.f, 0.f));
    wbEntries.push_back(new WBEntry("Fluo F4"             , WBT_FLUORESCENT, M("TP_WBALANCE_FLUO4"),      2940, 1.f,     1.f, 0.f));
    wbEntries.push_back(new WBEntry("Fluo F5"             , WBT_FLUORESCENT, M("TP_WBALANCE_FLUO5"),      6350, 1.f,     1.f, 0.f));
    wbEntries.push_back(new WBEntry("Fluo F6"             , WBT_FLUORESCENT, M("TP_WBALANCE_FLUO6"),      4150, 1.f,     1.f, 0.f));
    wbEntries.push_back(new WBEntry("Fluo F7"             , WBT_FLUORESCENT, M("TP_WBALANCE_FLUO7"),      6500, 1.f,     1.f, 0.f));
    wbEntries.push_back(new WBEntry("Fluo F8"             , WBT_FLUORESCENT, M("TP_WBALANCE_FLUO8"),      5020, 1.f,     1.f, 0.f));
    wbEntries.push_back(new WBEntry("Fluo F9"             , WBT_FLUORESCENT, M("TP_WBALANCE_FLUO9"),      4330, 1.f,     1.f, 0.f));
    wbEntries.push_back(new WBEntry("Fluo F10"            , WBT_FLUORESCENT, M("TP_WBALANCE_FLUO10"),     5300, 1.f,     1.f, 0.f));
    wbEntries.push_back(new WBEntry("Fluo F11"            , WBT_FLUORESCENT, M("TP_WBALANCE_FLUO11"),     4000, 1.f,     1.f, 0.f));
    wbEntries.push_back(new WBEntry("Fluo F12"            , WBT_FLUORESCENT, M("TP_WBALANCE_FLUO12"),     3000, 1.f,     1.f, 0.f));
    wbEntries.push_back(new WBEntry("HMI Lamp"            , WBT_LAMP,        M("TP_WBALANCE_HMI"),        4800, 1.f,     1.f, 0.f));
    wbEntries.push_back(new WBEntry("GTI Lamp"            , WBT_LAMP,        M("TP_WBALANCE_GTI"),        5000, 1.f,     1.f, 0.f));
    wbEntries.push_back(new WBEntry("JudgeIII Lamp"       , WBT_LAMP,        M("TP_WBALANCE_JUDGEIII"),   5100, 1.f,     1.f, 0.f));
    wbEntries.push_back(new WBEntry("Solux Lamp 3500K"    , WBT_LAMP,        M("TP_WBALANCE_SOLUX35"),    3480, 1.f,     1.f, 0.f));
    wbEntries.push_back(new WBEntry("Solux Lamp 4100K"    , WBT_LAMP,        M("TP_WBALANCE_SOLUX41"),    3930, 1.f,     1.f, 0.f));
    wbEntries.push_back(new WBEntry("Solux Lamp 4700K"    , WBT_LAMP,        M("TP_WBALANCE_SOLUX47"),    4700, 1.f,     1.f, 0.f));
    wbEntries.push_back(new WBEntry("NG Solux Lamp 4700K" , WBT_LAMP,        M("TP_WBALANCE_SOLUX47_NG"), 4480, 1.f,     1.f, 0.f));
    wbEntries.push_back(new WBEntry("LED LSI Lumelex 2040", WBT_LED,         M("TP_WBALANCE_LED_LSI"),    2970, 1.f,     1.f, 0.f));
    wbEntries.push_back(new WBEntry("LED CRS SP12 WWMR16" , WBT_LED,         M("TP_WBALANCE_LED_CRS"),    3050, 1.f,     1.f, 0.f));
    wbEntries.push_back(new WBEntry("Flash 5500K"         , WBT_FLASH,       M("TP_WBALANCE_FLASH55"),    5500, 1.f,     1.f, 0.f));
    wbEntries.push_back(new WBEntry("Flash 6000K"         , WBT_FLASH,       M("TP_WBALANCE_FLASH60"),    6000, 1.f,     1.f, 0.f));
    wbEntries.push_back(new WBEntry("Flash 6500K"         , WBT_FLASH,       M("TP_WBALANCE_FLASH65"),    6500, 1.f,     1.f, 0.f));
    // Should remain the last one
    wbEntries.push_back(new WBEntry("Custom"              , WBT_CUSTOM,      M("TP_WBALANCE_CUSTOM"),        0, 1.f,     1.f, 0.f));
>>>>>>> ac882d2f
}

void WBParams::cleanup()
{
    for (unsigned int i = 0; i < wbEntries.size(); i++) {
        delete wbEntries[i];
    }
}

// Maps crop to resized width (e.g. smaller previews)
void CropParams::mapToResized (int resizedWidth, int resizedHeight, int scale, int &x1, int &x2, int &y1, int &y2) const
{
    x1 = 0, x2 = resizedWidth, y1 = 0, y2 = resizedHeight;

    if (enabled) {
        x1 = min (resizedWidth - 1,  max (0, x / scale));
        y1 = min (resizedHeight - 1, max (0, y / scale));
        x2 = min (resizedWidth,    max (0, (x + w) / scale));
        y2 = min (resizedHeight,   max (0, (y + h) / scale));
    }
}

RetinexParams::RetinexParams ()
{
    setDefaults ();
}

void RetinexParams::getDefaulttransmissionCurve (std::vector<double> &curve)
{
    double v[12] =   {   0.00, 0.50, 0.35, 0.35,
                         0.60, 0.75, 0.35, 0.35,
                         1.00, 0.50, 0.35, 0.35,
                     };


    curve.resize (13);
    curve.at (0 ) = double (FCT_MinMaxCPoints);

    for (size_t i = 1; i < curve.size(); ++i) {
        curve.at (i) = v[i - 1];
    }
}
void RetinexParams::getDefaultgaintransmissionCurve (std::vector<double> &curve)
{
    double v[16] = { 0.00, 0.1, 0.35, 0.00,
                     0.25, 0.25, 0.35, 0.35,
                     0.70, 0.25, 0.35, 0.35,
                     1.00, 0.1, 0.00, 0.00
                   };


    curve.resize (17);
    curve.at (0 ) = double (FCT_MinMaxCPoints);

    for (size_t i = 1; i < curve.size(); ++i) {
        curve.at (i) = v[i - 1];
    }
}


void RetinexParams::setDefaults()
{
    enabled = false;
    str      = 20;
    scal        = 3;
    iter = 1;
    grad = 1;
    grads = 1;
    gam        = 1.30;
    slope   = 3.;
    neigh      = 80;
    gain        = 50;
    offs    = 0;
    vart    = 200;
    limd = 8;
    highl = 4;
    highlights    = 0;
    htonalwidth   = 80;
    shadows       = 0;
    stonalwidth   = 80;
    radius        = 40;

    baselog = 2.71828;
    skal = 3;
    retinexMethod = "high";
    mapMethod = "none";
    viewMethod = "none";
    retinexcolorspace = "Lab";
    gammaretinex = "none";
    medianmap = false;
    cdcurve.clear();
    cdcurve.push_back (DCT_Linear);
    cdHcurve.clear();
    cdHcurve.push_back (DCT_Linear);
    lhcurve.clear();
    lhcurve.push_back (DCT_Linear);
    mapcurve.clear();
    mapcurve.push_back (DCT_Linear);
    getDefaultgaintransmissionCurve (gaintransmissionCurve);

    getDefaulttransmissionCurve (transmissionCurve);
}

void RetinexParams::getCurves (RetinextransmissionCurve &transmissionCurveLUT, RetinexgaintransmissionCurve &gaintransmissionCurveLUT) const
{
    transmissionCurveLUT.Set (this->transmissionCurve);
    gaintransmissionCurveLUT.Set (this->gaintransmissionCurve);

}


ColorToningParams::ColorToningParams () : hlColSat (60, 80, false), shadowsColSat (80, 208, false)
{
    setDefaults();
}

void ColorToningParams::getDefaultColorCurve (std::vector<double> &curve)
{
    double v[8] = { 0.050, 0.62, 0.25, 0.25,
                    0.585, 0.11, 0.25, 0.25
                  };

    curve.resize (9);
    curve.at (0) = double (FCT_MinMaxCPoints);

    for (size_t i = 1; i < curve.size(); ++i) {
        curve.at (i) = v[i - 1];
    }
}


void ColorToningParams::getDefaultOpacityCurve (std::vector<double> &curve)
{
    double v[16] = { 0.00, 0.3, 0.35, 0.00,
                     0.25, 0.8, 0.35, 0.35,
                     0.70, 0.8, 0.35, 0.35,
                     1.00, 0.3, 0.00, 0.00
                   };
    curve.resize (17);
    curve.at (0 ) = double (FCT_MinMaxCPoints);

    for (size_t i = 1; i < curve.size(); ++i) {
        curve.at (i) = v[i - 1];
    }
}

void ColorToningParams::getDefaultCLCurve (std::vector<double> &curve)
{
    double v[6] = { 0.00, 0.00,
                    0.35, 0.65,
                    1.00, 1.00
                  };

    curve.resize (7);
    curve.at (0) = double (DCT_NURBS);

    for (size_t i = 1; i < curve.size(); ++i) {
        curve.at (i) = v[i - 1];
    }
}

void ColorToningParams::getDefaultCL2Curve (std::vector<double> &curve)
{
    double v[6] = { 0.00, 0.00,
                    0.35, 0.65,
                    1.00, 1.00
                  };

    curve.resize (7);
    curve.at (0) = double (DCT_NURBS);

    for (size_t i = 1; i < curve.size(); ++i) {
        curve.at (i) = v[i - 1];
    }
}

void ColorToningParams::setDefaults()
{
    enabled = false;
    autosat = true;
    method = "Lab";

    getDefaultColorCurve (colorCurve);
    getDefaultOpacityCurve (opacityCurve);
    getDefaultCLCurve (clcurve);
    getDefaultCL2Curve (cl2curve);

    hlColSat.setValues (60, 80);
    shadowsColSat.setValues (80, 208);
    balance = 0;
    satProtectionThreshold = 30;
    saturatedOpacity = 80;
    strength = 50;
    lumamode = true;
    twocolor = "Std";
    redlow = 0.0;
    greenlow = 0.0;
    bluelow = 0.0;
    satlow = 0.0;
    sathigh = 0.0;
    redmed = 0.0;
    greenmed = 0.0;
    bluemed = 0.0;
    redhigh = 0.0;
    greenhigh = 0.0;
    bluehigh = 0.0;
}

void ColorToningParams::mixerToCurve (std::vector<double> &colorCurve, std::vector<double> &opacityCurve) const
{
    // check if non null first
    if (!redlow && !greenlow && !bluelow && !redmed && !greenmed && !bluemed && !redhigh && !greenhigh && !bluehigh) {
        colorCurve.resize (1);
        colorCurve.at (0) = FCT_Linear;
        opacityCurve.resize (1);
        opacityCurve.at (0) = FCT_Linear;
        return;
    }

    float low[3];  // RGB color for shadows
    float med[3];  // RGB color for mid-tones
    float high[3]; // RGB color for highlights
    float lowSat  = 0.f;
    float medSat  = 0.f;
    float highSat = 0.f;
    float minTmp, maxTmp;

    // Fill the shadow mixer values of the Color TOning tool
    low[0] = float (redlow  ) / 100.f; // [-1. ; +1.]
    low[1] = float (greenlow) / 100.f; // [-1. ; +1.]
    low[2] = float (bluelow ) / 100.f; // [-1. ; +1.]
    minTmp = min<float> (low[0], low[1], low[2]);
    maxTmp = max<float> (low[0], low[1], low[2]);

    if (maxTmp - minTmp > 0.005f) {
        float v[3];
        lowSat = (maxTmp - minTmp) / 2.f;

        if      (low[0] == minTmp) {
            v[0] = 0.f;
        } else if (low[1] == minTmp) {
            v[1] = 0.f;
        } else if (low[2] == minTmp) {
            v[2] = 0.f;
        }

        if      (low[0] == maxTmp) {
            v[0] = 1.f;
        } else if (low[1] == maxTmp) {
            v[1] = 1.f;
        } else if (low[2] == maxTmp) {
            v[2] = 1.f;
        }

        if      (low[0] != minTmp && low[0] != maxTmp) {
            v[0] = (low[0] - minTmp) / (maxTmp - minTmp);
        } else if (low[1] != minTmp && low[1] != maxTmp) {
            v[1] = (low[1] - minTmp) / (maxTmp - minTmp);
        } else if (low[2] != minTmp && low[2] != maxTmp) {
            v[2] = (low[2] - minTmp) / (maxTmp - minTmp);
        }

        low[0] = v[0];
        low[1] = v[1];
        low[2] = v[2];
    } else {
        low[0] = low[1] = low[2] = 1.f;
    }

    // Fill the mid-tones mixer values of the Color TOning tool
    med[0] = float (redmed  ) / 100.f; // [-1. ; +1.]
    med[1] = float (greenmed) / 100.f; // [-1. ; +1.]
    med[2] = float (bluemed ) / 100.f; // [-1. ; +1.]
    minTmp = min<float> (med[0], med[1], med[2]);
    maxTmp = max<float> (med[0], med[1], med[2]);

    if (maxTmp - minTmp > 0.005f) {
        float v[3];
        medSat = (maxTmp - minTmp) / 2.f;

        if      (med[0] == minTmp) {
            v[0] = 0.f;
        } else if (med[1] == minTmp) {
            v[1] = 0.f;
        } else if (med[2] == minTmp) {
            v[2] = 0.f;
        }

        if      (med[0] == maxTmp) {
            v[0] = 1.f;
        } else if (med[1] == maxTmp) {
            v[1] = 1.f;
        } else if (med[2] == maxTmp) {
            v[2] = 1.f;
        }

        if      (med[0] != minTmp && med[0] != maxTmp) {
            v[0] = (med[0] - minTmp) / (maxTmp - minTmp);
        } else if (med[1] != minTmp && med[1] != maxTmp) {
            v[1] = (med[1] - minTmp) / (maxTmp - minTmp);
        } else if (med[2] != minTmp && med[2] != maxTmp) {
            v[2] = (med[2] - minTmp) / (maxTmp - minTmp);
        }

        med[0] = v[0];
        med[1] = v[1];
        med[2] = v[2];
    } else {
        med[0] = med[1] = med[2] = 1.f;
    }

    // Fill the highlight mixer values of the Color TOning tool
    high[0] = float (redhigh  ) / 100.f; // [-1. ; +1.]
    high[1] = float (greenhigh) / 100.f; // [-1. ; +1.]
    high[2] = float (bluehigh ) / 100.f; // [-1. ; +1.]
    minTmp = min<float> (high[0], high[1], high[2]);
    maxTmp = max<float> (high[0], high[1], high[2]);

    if (maxTmp - minTmp > 0.005f) {
        float v[3];
        highSat = (maxTmp - minTmp) / 2.f;

        if      (high[0] == minTmp) {
            v[0] = 0.f;
        } else if (high[1] == minTmp) {
            v[1] = 0.f;
        } else if (high[2] == minTmp) {
            v[2] = 0.f;
        }

        if      (high[0] == maxTmp) {
            v[0] = 1.f;
        } else if (high[1] == maxTmp) {
            v[1] = 1.f;
        } else if (high[2] == maxTmp) {
            v[2] = 1.f;
        }

        if      (high[0] != minTmp && high[0] != maxTmp) {
            v[0] = (high[0] - minTmp) / (maxTmp - minTmp);
        } else if (high[1] != minTmp && high[1] != maxTmp) {
            v[1] = (high[1] - minTmp) / (maxTmp - minTmp);
        } else if (high[2] != minTmp && high[2] != maxTmp) {
            v[2] = (high[2] - minTmp) / (maxTmp - minTmp);
        }

        high[0] = v[0];
        high[1] = v[1];
        high[2] = v[2];
    } else {
        high[0] = high[1] = high[2] = 1.f;
    }




    const double xPosLow  = 0.1;
    const double xPosMed  = 0.4;
    const double xPosHigh = 0.7;



    colorCurve.resize ( medSat != 0.f ? 13 : 9 );
    colorCurve.at (0) = FCT_MinMaxCPoints;
    opacityCurve.resize (13);
    opacityCurve.at (0) = FCT_MinMaxCPoints;

    float h, s, l;
    int idx = 1;

    if (lowSat == 0.f) {
        if (medSat != 0.f) {
            Color::rgb2hsl (med[0], med[1], med[2], h, s, l);
        } else { // highSat can't be null if the 2 other ones are!
            Color::rgb2hsl (high[0], high[1], high[2], h, s, l);
        }
    } else {
        Color::rgb2hsl (low[0], low[1], low[2], h, s, l);
    }

    colorCurve.at (idx++)  = xPosLow;
    colorCurve.at (idx++)  = h;
    colorCurve.at (idx++)  = 0.35;
    colorCurve.at (idx++)  = 0.35;

    if (medSat != 0.f) {
        Color::rgb2hsl (med[0], med[1], med[2], h, s, l);
        colorCurve.at (idx++)  = xPosMed;
        colorCurve.at (idx++)  = h;
        colorCurve.at (idx++)  = 0.35;
        colorCurve.at (idx++)  = 0.35;
    }

    if (highSat == 0.f) {
        if (medSat != 0.f) {
            Color::rgb2hsl (med[0], med[1], med[2], h, s, l);
        } else { // lowSat can't be null if the 2 other ones are!
            Color::rgb2hsl (low[0], low[1], low[2], h, s, l);
        }
    } else {
        Color::rgb2hsl (high[0], high[1], high[2], h, s, l);
    }

    colorCurve.at (idx++)  = xPosHigh;
    colorCurve.at (idx++)  = h;
    colorCurve.at (idx++)  = 0.35;
    colorCurve.at (idx)    = 0.35;

    opacityCurve.at (1)  = xPosLow;
    opacityCurve.at (2)  = double (lowSat);
    opacityCurve.at (3)  = 0.35;
    opacityCurve.at (4)  = 0.35;
    opacityCurve.at (5)  = xPosMed;
    opacityCurve.at (6)  = double (medSat);
    opacityCurve.at (7)  = 0.35;
    opacityCurve.at (8)  = 0.35;
    opacityCurve.at (9)  = xPosHigh;
    opacityCurve.at (10) = double (highSat);
    opacityCurve.at (11) = 0.35;
    opacityCurve.at (12) = 0.35;
}

void ColorToningParams::slidersToCurve (std::vector<double> &colorCurve, std::vector<double> &opacityCurve) const
{
    if (hlColSat.value[0] == 0 && shadowsColSat.value[0] == 0) { // if both opacity are null, set both curves to Linear
        colorCurve.resize (1);
        colorCurve.at (0) = FCT_Linear;
        opacityCurve.resize (1);
        opacityCurve.at (0) = FCT_Linear;
        return;
    }

    colorCurve.resize (9);
    colorCurve.at (0) = FCT_MinMaxCPoints;
    colorCurve.at (1) = 0.26 + 0.12 * double (balance) / 100.;
    colorCurve.at (2) = double (shadowsColSat.value[1]) / 360.;
    colorCurve.at (3) = 0.35;
    colorCurve.at (4) = 0.35;
    colorCurve.at (5) = 0.64 + 0.12 * double (balance) / 100.;
    colorCurve.at (6) = double (hlColSat.value[1]) / 360.;
    colorCurve.at (7) = 0.35;
    colorCurve.at (8) = 0.35;

    opacityCurve.resize (9);
    opacityCurve.at (0) = FCT_MinMaxCPoints;
    opacityCurve.at (1) = colorCurve.at (1);
    opacityCurve.at (2) = double (shadowsColSat.value[0]) / 100.;
    opacityCurve.at (3) = 0.35;
    opacityCurve.at (4) = 0.35;
    opacityCurve.at (5) = colorCurve.at (5);
    opacityCurve.at (6) = double (hlColSat.value[0]) / 100.;
    opacityCurve.at (7) = 0.35;
    opacityCurve.at (8) = 0.35;
}

void ColorToningParams::getCurves (ColorGradientCurve &colorCurveLUT, OpacityCurve &opacityCurveLUT, const double xyz_rgb[3][3], const double rgb_xyz[3][3], bool &opautili) const
{
    float satur = 0.8f;
    float lumin = 0.5f; //middle of luminance for optimization of gamut - no real importance...as we work in XYZ and gamut control

    // Transform slider values to control points
    std::vector<double> cCurve, oCurve;

    if (method == "RGBSliders" || method == "Splitlr") {
        slidersToCurve (cCurve, oCurve);
    } else if (method == "Splitco") {
        mixerToCurve (cCurve, oCurve);
    } else {
        cCurve = this->colorCurve;
        oCurve = this->opacityCurve;
    }

    if (method == "Lab") {
        if (twocolor == "Separ") {
            satur = 0.9f;
        }

        if (twocolor == "All"  || twocolor == "Two") {
            satur = 0.9f;
        }

        colorCurveLUT.SetXYZ (cCurve, xyz_rgb, rgb_xyz, satur, lumin);
        opacityCurveLUT.Set (oCurve, opautili);
    } else if (method == "Splitlr" || method == "Splitco") {
        colorCurveLUT.SetXYZ (cCurve, xyz_rgb, rgb_xyz, satur, lumin);
        opacityCurveLUT.Set (oCurve, opautili);
    } else if (method.substr (0, 3) == "RGB") {
        colorCurveLUT.SetRGB (cCurve, xyz_rgb, rgb_xyz);
        opacityCurveLUT.Set (oCurve, opautili);
    }
}
//WaveletParams::WaveletParams (): hueskin(-5, 25, 170, 120, false), hueskin2(-260, -250, -130, -140, false), hllev(50, 75, 100, 98, false), bllev(0, 2, 50, 25, false), pastlev(0, 2, 30, 20, false), satlev(30, 45, 130, 100, false), edgcont(0, 20, 100, 75, false){

WaveletParams::WaveletParams (): hueskin (-5, 25, 170, 120, false), hueskin2 (-260, -250, -130, -140, false), hllev (50, 75, 100, 98, false), bllev (0, 2, 50, 25, false),
    pastlev (0, 2, 30, 20, false), satlev (30, 45, 130, 100, false),  edgcont (bl, tl, br, tr, false), /* edgcont(0, 10, 75, 40, false),*/level0noise (0, 0, false), level1noise (0, 0, false), level2noise (0, 0, false), level3noise (0, 0, false)
{
    setDefaults ();
}

void WaveletParams::getDefaultOpacityCurveRG (std::vector<double> &curve)
{
    double v[8] = { 0.0, 0.50, 0.35, 0.35,
                    1.00, 0.50, 0.35, 0.35
                  };

    curve.resize (9);
    curve.at (0) = double (FCT_MinMaxCPoints);

    for (size_t i = 1; i < curve.size(); ++i) {
        curve.at (i) = v[i - 1];
    }
}
void WaveletParams::getDefaultOpacityCurveBY (std::vector<double> &curve)
{
    double v[8] = { 0.0, 0.50, 0.35, 0.35,
                    1.00, 0.50, 0.35, 0.35
                  };

    curve.resize (9);
    curve.at (0 ) = double (FCT_MinMaxCPoints);

    for (size_t i = 1; i < curve.size(); ++i) {
        curve.at (i) = v[i - 1];
    }
}

void WaveletParams::getDefaultOpacityCurveW (std::vector<double> &curve)
{
    double v[16] = { 0.00, 0.35, 0.35, 0.00,
                     0.35, 0.75, 0.35, 0.35,
                     0.60, 0.75, 0.35, 0.35,
                     1.00, 0.35, 0.00, 0.00
                   };
    curve.resize (17);
    curve.at (0) = double (FCT_MinMaxCPoints);

    for (size_t i = 1; i < curve.size(); ++i) {
        curve.at (i) = v[i - 1];
    }
}

void WaveletParams::getDefaultOpacityCurveWL (std::vector<double> &curve)
{
    double v[8] = { 0.0, 0.50, 0.35, 0.35,
                    1.00, 0.50, 0.35, 0.35
                  };

    /*double v[12]={ 0.00, 0.53, 0.35, 0.00,
                      0.42, 0.53, 0.35, 0.35,
                      1.00, 0.15, 0.00, 0.00 };
                  */
    curve.resize (9);
    curve.at (0) = double (FCT_MinMaxCPoints);

    for (size_t i = 1; i < curve.size(); ++i) {
        curve.at (i) = v[i - 1];
    }
}


void WaveletParams::getDefaultCCWCurve (std::vector<double> &curve)
{
    double v[12] = { 0.0, 0.25, 0.35, 0.35,
                     0.50, 0.75, 0.35, 0.35, 0.90, 0.0, 0.35, 0.35
                   };

    curve.resize (13);
    curve.at (0 ) = double (FCT_MinMaxCPoints);

    for (size_t i = 1; i < curve.size(); ++i) {
        curve.at (i) = v[i - 1];
    }

}

void WaveletParams::getCurves (WavCurve &cCurve, WavOpacityCurveRG &opacityCurveLUTRG, WavOpacityCurveBY &opacityCurveLUTBY, WavOpacityCurveW &opacityCurveLUTW, WavOpacityCurveWL &opacityCurveLUTWL) const
{
    cCurve.Set (this->ccwcurve);
    opacityCurveLUTRG.Set (this->opacityCurveRG);
    opacityCurveLUTBY.Set (this->opacityCurveBY);
    opacityCurveLUTW.Set (this->opacityCurveW);
    opacityCurveLUTWL.Set (this->opacityCurveWL);

}

void WaveletParams::setDefaults()
{
    getDefaultCCWCurve (ccwcurve);
    getDefaultOpacityCurveRG (opacityCurveRG);
    getDefaultOpacityCurveBY (opacityCurveBY);
    getDefaultOpacityCurveW (opacityCurveW);
    getDefaultOpacityCurveWL (opacityCurveWL);
    enabled = false;
    median = false;
    medianlev = false;
    linkedg = true;
    cbenab = false;
    lipst = false;
    Medgreinf = "less"; //"none";
    avoid = false;
    tmr = false;
    strength = 100;
    balance = 0;
    iter = 0;
    wavclCurve.clear ();
    wavclCurve.push_back (DCT_Linear);

    Lmethod          = "4_";
    CHmethod         = "without";
    CHSLmethod           = "SL";
    EDmethod         = "CU";
    NPmethod         = "none";
    BAmethod         = "none";
    TMmethod         = "cont";
    HSmethod         = "with";
    CLmethod         = "all";
    Backmethod           = "grey";
    Dirmethod        = "all";
    Tilesmethod          = "full";
    daubcoeffmethod          = "4_";
    rescon      = 0;
    resconH      = 0;
    reschro      = 0;
    tmrs      = 0;
    gamma      = 1;
    sky          = 0.;
    sup          = 0;
    thres        = 7;
    chroma       = 5;
    chro         = 0;
    contrast         = 0;
    edgrad       = 15;
    edgval       = 0;
    edgthresh    = 10;
    thr          = 35;
    thrH         = 65;
    skinprotect = 0.;
    hueskin.setValues (-5, 25, 170, 120);
    hueskin2.setValues (-260, -250, -130, -140);
    threshold = 5;
    threshold2 = 4;
    edgedetect = 90;
    edgedetectthr = 20;
    edgedetectthr2 = 0;
    edgesensi = 60;
    edgeampli = 10;
    hllev.setValues (50, 75, 100, 98);
    bllev.setValues (0, 2, 50, 25);
    pastlev.setValues (0, 2, 30, 20);
    satlev.setValues (30, 45, 130, 100);
//  edgcont.setValues(bl, tl, br, tr);
    edgcont.setValues (0, 10, 75, 40);
    level0noise.setValues (0, 0);
    level1noise.setValues (0, 0);
    level2noise.setValues (0, 0);
    level3noise.setValues (0, 0);
    hhcurve.clear ();
    hhcurve.push_back (FCT_Linear);
    Chcurve.clear ();
    Chcurve.push_back (FCT_Linear);
    expcontrast = false;
    expchroma = false;
    expedge = false;
    expresid = false;
    expfinal = false;
    exptoning = false;
    expnoise = false;

    for (int i = 0; i < 9; i ++) {
        c[i] = 0;
    }

    for (int i = 0; i < 9; i ++) {
        ch[i] = 0;
    }

}


DirPyrDenoiseParams::DirPyrDenoiseParams ()
{
    setDefaults ();
}

void DirPyrDenoiseParams::getDefaultNoisCurve (std::vector<double> &curve)
{
    double v[8] = { 0.05, 0.15, 0.35, 0.35,
                    0.55, 0.04, 0.35, 0.35
                  };
    curve.resize (9);
    curve.at (0 ) = double (FCT_MinMaxCPoints);

    for (size_t i = 1; i < curve.size(); ++i) {
        curve.at (i) = v[i - 1];
    }
}

void DirPyrDenoiseParams::getDefaultCCCurve (std::vector<double> &curve)
{
    //  double v[8]= { 0.15, 0.00,0.35,0.35,
    //                 0.60, 0.05,0.35,0.35};
    double v[8] = { 0.05, 0.50, 0.35, 0.35,
                    0.35, 0.05, 0.35, 0.35
                  };

    curve.resize (9);
    curve.at (0 ) = double (FCT_MinMaxCPoints);

    for (size_t i = 1; i < curve.size(); ++i) {
        curve.at (i) = v[i - 1];
    }
}


void DirPyrDenoiseParams::setDefaults()
{

    getDefaultNoisCurve (lcurve);
    getDefaultCCCurve (cccurve);

    enabled = false;
    enhance = false;
    median = false;
    autochroma = false;
    luma = 0;
    passes = 1;
    dmethod = "Lab";
    Lmethod = "SLI";//"CUR";// SLIDER method with value 0 is set as default, while the default Lcurve is populated via getDefaultNoisCurve and can be switched to by the user
    Cmethod = "MAN";
    C2method = "AUTO";
    smethod = "shal";
    medmethod = "soft";
    methodmed = "none";
    rgbmethod = "soft";
    Ldetail = 0;
    chroma = 15;
    redchro = 0;
    bluechro = 0;
    gamma = 1.7;
}

void DirPyrDenoiseParams::getCurves (NoiseCurve &lCurve, NoiseCurve &cCurve) const
{
    lCurve.Set (this->lcurve);
    cCurve.Set (this->cccurve);
}

void ToneCurveParams::setDefaults()
{
    autoexp       = false;
    clip          = 0.02;
    expcomp       = 0;
    brightness    = 0;
    contrast      = 0;
    saturation    = 0;
    black         = 0;
    hlcompr       = 0;
    hlcomprthresh = 33;
    shcompr       = 50;
    curve.clear ();
    curve.push_back (DCT_Linear);
    curve2.clear ();
    curve2.push_back (DCT_Linear);
    curveMode     = ToneCurveParams::TC_MODE_STD;
    curveMode2    = ToneCurveParams::TC_MODE_STD;
    hrenabled = false;
    method  = "Blend";
}

void LensProfParams::setDefaults()
{
    lcpFile = "";
    useDist = useVign = true;
    useCA = false;
}

void CoarseTransformParams::setDefaults()
{
    rotate = 0;
    hflip = false;
    vflip = false;
}

void LocallabParams::setDefaults()
{
    enabled = false;
    degree = 0;
    locY = 250;
    locX = 250;
    locYT = 250;
    locXL = 250;
    centerX = 0;
    centerY = 0;
    circrad = 18;
    qualityMethod = "enhden";
    qualitycurveMethod = "none";
    proxi = 20;
    thres = 18;
    lightness = 0;
    contrast = 0;
    chroma = 0;
    noiselumf = 0;
    noiselumc = 0;
    noisechrof = 0;
    noisechroc = 0;
    sharradius = 40;
    sharamount = 75;
    shardamping = 75;
    shariter = 30;
    sensi = 19;
    sensih = 19;
    retrab = 500;
    sensicb = 19;
    sensibn = 60;
    sensitm = 19;
    sensisha = 19;
    transit = 60;
    chrrt = 0;
    avoid = false;
    Smethod = "IND";
    retinexMethod = "high";
    invers = false;
    curvactiv = false;
    activlum = false;
    radius = 1;
    inversrad = false;
    inversret = false;
    inverssha = false;
    strength = 0;
    stren = 0;
    gamma = 100;
    estop = 140;
    scaltm = 3;
    rewei = 0;
    hueref = INFINITY;
    chromaref = INFINITY;
    lumaref = INFINITY;
    str = 0;
    neigh = 50;
    vart = 200;
    nbspot = 1;
    anbspot = 0;
    llcurve.clear ();
    llcurve.push_back (DCT_Linear);
    cccurve.clear ();
    cccurve.push_back (DCT_Linear);
    expcolor = false;
    expblur = false;
    exptonemap = false;
    expreti = false;
    expsharp = false;
    expcbdl = false;
    expdenoi = false;

    for (int i = 0; i < 5; i ++) {
        mult[i] = 100;
    }

    threshold = 20;

    getDefaultLocalgainCurveT (localTgaincurve);
    getDefaultLocalgainCurveTrab (localTgaincurverab);
    getDefaultLLCurve (llcurve);
    getDefaultLHCurve (LHcurve);
    getDefaultCCCurve (cccurve);

}

void LocallabParams::getDefaultLocalgainCurveT (std::vector<double> &curve)
{


    double v[12] =   {   0.00, 0.12, 0.35, 0.35,
                         0.70, 0.50, 0.35, 0.35,
                         1.00, 0.12, 0.35, 0.35,
                     };


    curve.resize (13);
    curve.at (0 ) = double (FCT_MinMaxCPoints);

    for (size_t i = 1; i < curve.size(); ++i) {
        curve.at (i) = v[i - 1];
    }

}

void LocallabParams::getDefaultLHCurve (std::vector<double> &curve)
{

    /*
        double v[12] =   {   0.00, 0.12, 0.35, 0.35,
                             0.70, 0.50, 0.35, 0.35,
                             1.00, 0.12, 0.35, 0.35,
                         };
    */
    double v[24] =   {   0.00, 0.50, 0.35, 0.35,
                         0.166, 0.50, 0.35, 0.35,
                         0.333, 0.50, 0.35, 0.35,
                         0.50, 0.50, 0.35, 0.35,
                         0.666, 0.50, 0.35, 0.35,
                         0.833, 0.50, 0.35, 0.35,
                     };

    curve.resize (25);
    curve.at (0 ) = double (FCT_MinMaxCPoints);

    for (size_t i = 1; i < curve.size(); ++i) {
        curve.at (i) = v[i - 1];
    }

}

void LocallabParams::getDefaultLocalgainCurveTrab (std::vector<double> &curve)
{

    double v[12] =   {   0.00, 0.12, 0.35, 0.35,
                         0.70, 0.50, 0.35, 0.35,
                         1.00, 0.12, 0.35, 0.35,
                     };


    curve.resize (13);
    curve.at (0 ) = double (FCT_MinMaxCPoints);

    for (size_t i = 1; i < curve.size(); ++i) {
        curve.at (i) = v[i - 1];
    }

}

void LocallabParams::getDefaultLLCurve (std::vector<double> &curve)
{
    double v[4] = { 0.00, 0.00,
                    //  0.499, 0.501,
                    1.00, 1.00
                  };

    curve.resize (5);
    curve.at (0) = double (DCT_NURBS);

    for (size_t i = 1; i < curve.size(); ++i) {
        curve.at (i) = v[i - 1];
    }
}

void LocallabParams::getDefaultCCCurve (std::vector<double> &curve)
{
    double v[4] = { 0.00, 0.00,
                    //  0.499, 0.501,
                    1.00, 1.00
                  };

    curve.resize (5);
    curve.at (0) = double (DCT_NURBS);

    for (size_t i = 1; i < curve.size(); ++i) {
        curve.at (i) = v[i - 1];
    }
}


void LocallabParams::getCurves (LocretigainCurve &cTgainCurve, LocretigainCurverab &cTgainCurverab, LocLHCurve &lhCurve) const
{
    cTgainCurve.Set (this->localTgaincurve);
    cTgainCurverab.Set (this->localTgaincurverab);
    lhCurve.Set (this->LHcurve);
}

void RAWParams::setDefaults()
{
    bayersensor.method = RAWParams::BayerSensor::methodstring[RAWParams::BayerSensor::amaze];
    bayersensor.ccSteps = 0;
    bayersensor.dcb_iterations = 2;
    bayersensor.dcb_enhance = true;
    //bayersensor.all_enhance = false;
    bayersensor.lmmse_iterations = 2;
    bayersensor.black0 = 0.0;
    bayersensor.black1 = 0.0;
    bayersensor.black2 = 0.0;
    bayersensor.black3 = 0.0;
    bayersensor.twogreen = true;
    bayersensor.linenoise = 0;
    bayersensor.greenthresh = 0;

    xtranssensor.method = RAWParams::XTransSensor::methodstring[RAWParams::XTransSensor::threePass];
    xtranssensor.ccSteps = 0;
    xtranssensor.blackred = 0.0;
    xtranssensor.blackgreen = 0.0;
    xtranssensor.blackblue = 0.0;

    expos = 1.0;
    preser = 0.0;
    df_autoselect = false;
    ff_AutoSelect = false;
    ff_BlurRadius = 32;
    ff_BlurType = RAWParams::ff_BlurTypestring[RAWParams::area_ff];
    ff_AutoClipControl = false;
    ff_clipControl = 0;
    cared = 0;
    cablue = 0;
    caautostrength = 2;
    ca_autocorrect = false;
    hotPixelFilter = false;
    deadPixelFilter = false;
    hotdeadpix_thresh = 100;
}

void ColorManagementParams::setDefaults()
{
    input   = "(cameraICC)";
    blendCMSMatrix = false;
    toneCurve = false;
    applyLookTable = false;
    applyBaselineExposureOffset = true;
    applyHueSatMap = true;
    dcpIlluminant = 0;
    working = "ProPhoto";
    output  = "RT_sRGB";
    outputIntent  = RI_RELATIVE;
    outputBPC = true;
    gamma  = "default";
    gampos = 2.22;
    slpos = 4.5;
    freegamma = false;
}

ProcParams::ProcParams ()
{

    setDefaults ();
}

void ProcParams::init ()
{

    WBParams::init();
}

void ProcParams::cleanup ()
{

    WBParams::cleanup();
}

ProcParams* ProcParams::create ()
{

    return new ProcParams();
}

void ProcParams::destroy (ProcParams* pp)
{

    delete pp;
}

void ProcParams::setDefaults ()
{

    toneCurve.setDefaults();

    labCurve.brightness      = 0;
    labCurve.contrast        = 0;
    labCurve.chromaticity    = 0;
    labCurve.avoidcolorshift = false;
    labCurve.lcredsk = true;
    labCurve.rstprotection   = 0;
    labCurve.lcurve.clear ();
    labCurve.lcurve.push_back (DCT_Linear);
    labCurve.acurve.clear ();
    labCurve.acurve.push_back (DCT_Linear);
    labCurve.bcurve.clear ();
    labCurve.bcurve.push_back (DCT_Linear);
    labCurve.cccurve.clear ();
    labCurve.cccurve.push_back (DCT_Linear);
    labCurve.chcurve.clear ();
    labCurve.chcurve.push_back (FCT_Linear);
    labCurve.lhcurve.clear ();
    labCurve.lhcurve.push_back (FCT_Linear);
    labCurve.hhcurve.clear ();
    labCurve.hhcurve.push_back (FCT_Linear);

    labCurve.lccurve.clear ();
    labCurve.lccurve.push_back (DCT_Linear);
    labCurve.clcurve.clear ();
    labCurve.clcurve.push_back (DCT_Linear);

    rgbCurves.lumamode          = false;
    rgbCurves.rcurve.clear ();
    rgbCurves.rcurve.push_back (DCT_Linear);
    rgbCurves.gcurve.clear ();
    rgbCurves.gcurve.push_back (DCT_Linear);
    rgbCurves.bcurve.clear ();
    rgbCurves.bcurve.push_back (DCT_Linear);

    colorToning.setDefaults();

    sharpenEdge.enabled         = false;
    sharpenEdge.passes          = 2;
    sharpenEdge.amount          = 50.0;
    sharpenEdge.threechannels   = false;

    sharpenMicro.enabled        = false;
    sharpenMicro.amount         = 20.0;
    sharpenMicro.uniformity     = 50.0;
    sharpenMicro.matrix         = false;

    sharpening.enabled          = false;
    sharpening.radius           = 0.5;
    sharpening.amount           = 200;
    sharpening.threshold.setValues (20, 80, 2000, 1200);
    sharpening.edgesonly        = false;
    sharpening.edges_radius     = 1.9;
    sharpening.edges_tolerance  = 1800;
    sharpening.halocontrol      = false;
    sharpening.halocontrol_amount = 85;
    sharpening.method           = "usm";
    sharpening.deconvradius     = 0.75;
    sharpening.deconviter       = 30;
    sharpening.deconvdamping    = 20;
    sharpening.deconvamount     = 75;

    prsharpening.enabled          = false;
    prsharpening.radius           = 0.5;
    prsharpening.amount           = 200;
    prsharpening.threshold.setValues (20, 80, 2000, 1200);
    prsharpening.edgesonly        = false;
    prsharpening.edges_radius     = 1.9;
    prsharpening.edges_tolerance  = 1800;
    prsharpening.halocontrol      = false;
    prsharpening.halocontrol_amount = 85;
    prsharpening.method           = "rld";
    prsharpening.deconvradius     = 0.45;
    prsharpening.deconviter       = 100;
    prsharpening.deconvdamping    = 0;
    prsharpening.deconvamount     = 100;

    vibrance.enabled            = false;
    vibrance.pastels            = 0;
    vibrance.saturated          = 0;
    vibrance.psthreshold.setValues (0, 75);
    vibrance.protectskins       = false;
    vibrance.avoidcolorshift    = true;
    vibrance.pastsattog         = true;
    vibrance.skintonescurve.clear ();
    vibrance.skintonescurve.push_back (DCT_Linear);

    wb.method       = "Camera";
    wb.temperature  = 6504;
    wb.green        = 1.0;
    wb.equal        = 1.0;
    wb.tempBias     = 0.0;
    colorappearance.enabled       = false;
    colorappearance.degree        = 90;
    colorappearance.autodegree    = true;
    colorappearance.surround      = "Average";
    colorappearance.adaplum       = 16;
    colorappearance.badpixsl       = 0;
    colorappearance.adapscen      = 2000.0;
    colorappearance.autoadapscen    = true;
    colorappearance.algo          = "No";
    colorappearance.wbmodel       = "RawT";
    colorappearance.jlight        = 0.0;
    colorappearance.qbright       = 0.0;
    colorappearance.chroma        = 0.0;
    colorappearance.schroma       = 0.0;
    colorappearance.mchroma       = 0.0;
    colorappearance.rstprotection = 0.0;
    colorappearance.contrast      = 0.0;
    colorappearance.qcontrast     = 0.0;
    colorappearance.colorh        = 0.0;
    colorappearance.surrsource    = false;
    colorappearance.gamut         = true;
//    colorappearance.badpix        = false;
    colorappearance.datacie       = false;
    colorappearance.tonecie       = false;
//   colorappearance.sharpcie      = false;
    colorappearance.curve.clear ();
    colorappearance.curve.push_back (DCT_Linear);
    colorappearance.curve2.clear ();
    colorappearance.curve2.push_back (DCT_Linear);
    colorappearance.curveMode     = ColorAppearanceParams::TC_MODE_LIGHT;
    colorappearance.curveMode2    = ColorAppearanceParams::TC_MODE_LIGHT;
    colorappearance.curve3.clear ();
    colorappearance.curve3.push_back (DCT_Linear);
    colorappearance.curveMode3    = ColorAppearanceParams::TC_MODE_CHROMA;

    impulseDenoise.enabled      = false;
    impulseDenoise.thresh       = 50;

    defringe.enabled            = false;
    defringe.radius             = 2.0;
    defringe.threshold          = 13;
    defringe.huecurve.resize (25);
    defringe.huecurve.at (0)     = FCT_MinMaxCPoints;
    defringe.huecurve.at (1)     = 0.166666667;
    defringe.huecurve.at (2)     = 0.;
    defringe.huecurve.at (3)     = 0.35;
    defringe.huecurve.at (4)     = 0.35;
    defringe.huecurve.at (5)     = 0.347;
    defringe.huecurve.at (6)     = 0.;
    defringe.huecurve.at (7)     = 0.35;
    defringe.huecurve.at (8)     = 0.35;
    defringe.huecurve.at (9)     = 0.513667426;
    defringe.huecurve.at (10)    = 0;
    defringe.huecurve.at (11)    = 0.35;
    defringe.huecurve.at (12)    = 0.35;
    defringe.huecurve.at (13)    = 0.668944571;
    defringe.huecurve.at (14)    = 0.;
    defringe.huecurve.at (15)    = 0.35;
    defringe.huecurve.at (16)    = 0.35;
    defringe.huecurve.at (17)    = 0.8287775246;
    defringe.huecurve.at (18)    = 0.97835991;
    defringe.huecurve.at (19)    = 0.35;
    defringe.huecurve.at (20)    = 0.35;
    defringe.huecurve.at (21)    = 0.9908883827;
    defringe.huecurve.at (22)    = 0.;
    defringe.huecurve.at (23)    = 0.35;
    defringe.huecurve.at (24)    = 0.35;

    dirpyrDenoise.setDefaults();

    epd.enabled = false;
    epd.strength = 0.5;
    epd.gamma = 1.0;
    epd.edgeStopping = 1.4;
    epd.scale = 0.3;
    epd.reweightingIterates = 0;

    sh.enabled       = false;
    sh.hq            = false;
    sh.highlights    = 0;
    sh.htonalwidth   = 80;
    sh.shadows       = 0;
    sh.stonalwidth   = 80;
    sh.localcontrast = 0;
    sh.radius        = 40;

    crop.enabled    = false;
    crop.x          = -1;
    crop.y          = -1;
    crop.w          = 15000;
    crop.h          = 15000;
    crop.fixratio   = true;
    crop.ratio      = "3:2";
    crop.orientation = "As Image";
    crop.guide      = "Frame";

    coarse.setDefaults();

    commonTrans.autofill = true;

    rotate.degree       = 0;

    distortion.amount     = 0;

    perspective.horizontal = 0;
    perspective.vertical   = 0;

    gradient.enabled = false;
    gradient.degree = 0;
    gradient.feather = 25;
    gradient.strength = 0.60;
    gradient.centerX = 0;
    gradient.centerY = 0;

    pcvignette.enabled = false;
    pcvignette.strength = 0.60;
    pcvignette.feather = 50;
    pcvignette.roundness = 50;

    cacorrection.red  = 0;
    cacorrection.blue = 0;


    vignetting.amount = 0;
    vignetting.radius = 50;
    vignetting.strength = 1;
    vignetting.centerX = 0;
    vignetting.centerY = 0;

    lensProf.setDefaults();

    chmixer.red[0] = 100;
    chmixer.red[1] = 0;
    chmixer.red[2] = 0;
    chmixer.green[0] = 0;
    chmixer.green[1] = 100;
    chmixer.green[2] = 0;
    chmixer.blue[0] = 0;
    chmixer.blue[1] = 0;
    chmixer.blue[2] = 100;

    blackwhite.autoc  = false;
    blackwhite.enabledcc  = true;
    blackwhite.enabled  = false;
    blackwhite.mixerRed  = 33;
    blackwhite.mixerGreen  = 33;
    blackwhite.mixerBlue  = 33;
    blackwhite.mixerOrange  = 33;
    blackwhite.mixerYellow  = 33;
    blackwhite.mixerCyan  = 33;
    blackwhite.mixerMagenta  = 33;
    blackwhite.mixerPurple  = 33;
    blackwhite.gammaRed  = 0;
    blackwhite.gammaGreen  = 0;
    blackwhite.gammaBlue  = 0;
    blackwhite.luminanceCurve.clear ();
    blackwhite.luminanceCurve.push_back (FCT_Linear);
    blackwhite.method = "Desaturation";
    blackwhite.filter = "None";
    blackwhite.setting = "NormalContrast";
    blackwhite.beforeCurve.clear ();
    blackwhite.beforeCurve.push_back (DCT_Linear);
    blackwhite.beforeCurveMode     = BlackWhiteParams::TC_MODE_STD_BW;
    blackwhite.afterCurve.clear ();
    blackwhite.afterCurve.push_back (DCT_Linear);
    blackwhite.afterCurveMode     = BlackWhiteParams::TC_MODE_STD_BW;
    blackwhite.algo          = "SP";

    resize.enabled = false;
    resize.scale  = 1.0;
    resize.appliesTo = "Cropped area";
    resize.method = "Lanczos";
    resize.dataspec = 3;
    resize.width = 900;
    resize.height = 900;

    icm.setDefaults();

    dirpyrequalizer.enabled = false;
    dirpyrequalizer.gamutlab = false;
    dirpyrequalizer.cbdlMethod = "bef";


    for (int i = 0; i < 6; i ++) {
        dirpyrequalizer.mult[i] = 1.0;
    }

    dirpyrequalizer.threshold = 0.2;
    dirpyrequalizer.skinprotect = 0.;
    dirpyrequalizer.hueskin.setValues (-5, 25, 170, 120);       //default (b_l 0, t_l 30, b_r 170, t_r 120);
//   dirpyrequalizer.algo = "FI";

    hsvequalizer.hcurve.clear ();
    hsvequalizer.hcurve.push_back (FCT_Linear);
    hsvequalizer.scurve.clear ();
    hsvequalizer.scurve.push_back (FCT_Linear);
    hsvequalizer.vcurve.clear ();
    hsvequalizer.vcurve.push_back (FCT_Linear);

    filmSimulation.setDefaults();

    raw.setDefaults();

    exif.clear ();
    iptc.clear ();

    rank = 0;
    colorlabel = 0;
    inTrash = false;
    prot = 1;
    ppVersion = PPVERSION;
}

static Glib::ustring expandRelativePath (const Glib::ustring &procparams_fname, const Glib::ustring &prefix, Glib::ustring embedded_fname)
{
    if (embedded_fname == "" || !Glib::path_is_absolute (procparams_fname)) {
        return embedded_fname;
    }

    if (prefix != "") {
        if (embedded_fname.length() < prefix.length() || embedded_fname.substr (0, prefix.length()) != prefix) {
            return embedded_fname;
        }

        embedded_fname = embedded_fname.substr (prefix.length());
    }

    if (Glib::path_is_absolute (embedded_fname)) {
        return prefix + embedded_fname;
    }

    Glib::ustring absPath = prefix + Glib::path_get_dirname (procparams_fname) + G_DIR_SEPARATOR_S + embedded_fname;
    return absPath;
}

static Glib::ustring relativePathIfInside (const Glib::ustring &procparams_fname, bool fnameAbsolute, Glib::ustring embedded_fname)
{
    if (fnameAbsolute || embedded_fname == "" || !Glib::path_is_absolute (procparams_fname)) {
        return embedded_fname;
    }

    Glib::ustring prefix = "";

    if (embedded_fname.length() > 5 && embedded_fname.substr (0, 5) == "file:") {
        embedded_fname = embedded_fname.substr (5);
        prefix = "file:";
    }

    if (!Glib::path_is_absolute (embedded_fname)) {
        return prefix + embedded_fname;
    }

    Glib::ustring dir1 = Glib::path_get_dirname (procparams_fname) + G_DIR_SEPARATOR_S;
    Glib::ustring dir2 = Glib::path_get_dirname (embedded_fname) + G_DIR_SEPARATOR_S;

    if (dir2.substr (0, dir1.length()) != dir1) {
        // it's in a different directory, ie not inside
        return prefix + embedded_fname;
    }

    return prefix + embedded_fname.substr (dir1.length());
}

int ProcParams::save (const Glib::ustring &fname, const Glib::ustring &fname2, bool fnameAbsolute, ParamsEdited* pedited)
{

    if (fname.empty () && fname2.empty ()) {
        return 0;
    }

    Glib::ustring sPParams;

    try {

        Glib::KeyFile keyFile;

        keyFile.set_string  ("Version", "AppVersion", APPVERSION);
        keyFile.set_integer ("Version", "Version",    PPVERSION);

        if (!pedited || pedited->general.rank) {
            keyFile.set_integer ("General", "Rank",       rank);
        }

        if (!pedited || pedited->general.colorlabel) {
            keyFile.set_integer ("General", "ColorLabel", colorlabel);
        }

        if (!pedited || pedited->general.intrash) {
            keyFile.set_boolean ("General", "InTrash",    inTrash);
        }

        // save tone curve
        if (!pedited || pedited->toneCurve.autoexp) {
            keyFile.set_boolean ("Exposure", "Auto",           toneCurve.autoexp);
        }

        if (!pedited || pedited->toneCurve.clip) {
            keyFile.set_double  ("Exposure", "Clip",           toneCurve.clip);
        }

        if (!pedited || pedited->toneCurve.expcomp) {
            keyFile.set_double  ("Exposure", "Compensation",   toneCurve.expcomp);
        }

        if (!pedited || pedited->toneCurve.brightness) {
            keyFile.set_integer ("Exposure", "Brightness",     toneCurve.brightness);
        }

        if (!pedited || pedited->toneCurve.contrast) {
            keyFile.set_integer ("Exposure", "Contrast",       toneCurve.contrast);
        }

        if (!pedited || pedited->toneCurve.saturation) {
            keyFile.set_integer ("Exposure", "Saturation",     toneCurve.saturation);
        }

        if (!pedited || pedited->toneCurve.black) {
            keyFile.set_integer ("Exposure", "Black",          toneCurve.black);
        }

        if (!pedited || pedited->toneCurve.hlcompr) {
            keyFile.set_integer ("Exposure", "HighlightCompr", toneCurve.hlcompr);
        }

        if (!pedited || pedited->toneCurve.hlcomprthresh) {
            keyFile.set_integer ("Exposure", "HighlightComprThreshold", toneCurve.hlcomprthresh);
        }

        if (!pedited || pedited->toneCurve.shcompr) {
            keyFile.set_integer ("Exposure", "ShadowCompr",             toneCurve.shcompr);
        }

        // save highlight recovery settings
        if (!pedited || pedited->toneCurve.hrenabled) {
            keyFile.set_boolean ("HLRecovery", "Enabled",  toneCurve.hrenabled);
        }

        if (!pedited || pedited->toneCurve.method) {
            keyFile.set_string  ("HLRecovery", "Method",   toneCurve.method);
        }

        if (!pedited || pedited->toneCurve.curveMode)  {
            Glib::ustring method;

            switch (toneCurve.curveMode) {
                case (ToneCurveParams::TC_MODE_STD):
                    method = "Standard";
                    break;

                case (ToneCurveParams::TC_MODE_FILMLIKE):
                    method = "FilmLike";
                    break;

                case (ToneCurveParams::TC_MODE_SATANDVALBLENDING):
                    method = "SatAndValueBlending";
                    break;

                case (ToneCurveParams::TC_MODE_WEIGHTEDSTD):
                    method = "WeightedStd";
                    break;

                case (ToneCurveParams::TC_MODE_LUMINANCE):
                    method = "Luminance";
                    break;

                case (ToneCurveParams::TC_MODE_PERCEPTUAL):
                    method = "Perceptual";
                    break;
            }

            keyFile.set_string  ("Exposure", "CurveMode", method);
        }

        if (!pedited || pedited->toneCurve.curveMode2)  {
            Glib::ustring method;

            switch (toneCurve.curveMode2) {
                case (ToneCurveParams::TC_MODE_STD):
                    method = "Standard";
                    break;

                case (ToneCurveParams::TC_MODE_FILMLIKE):
                    method = "FilmLike";
                    break;

                case (ToneCurveParams::TC_MODE_SATANDVALBLENDING):
                    method = "SatAndValueBlending";
                    break;

                case (ToneCurveParams::TC_MODE_WEIGHTEDSTD):
                    method = "WeightedStd";
                    break;

                case (ToneCurveParams::TC_MODE_LUMINANCE):
                    method = "Luminance";
                    break;

                case (ToneCurveParams::TC_MODE_PERCEPTUAL):
                    method = "Perceptual";
                    break;
            }

            keyFile.set_string  ("Exposure", "CurveMode2", method);
        }

        if (!pedited || pedited->toneCurve.curve) {
            Glib::ArrayHandle<double> tcurve = toneCurve.curve;
            keyFile.set_double_list ("Exposure", "Curve", tcurve);
        }

        if (!pedited || pedited->toneCurve.curve2) {
            Glib::ArrayHandle<double> tcurve = toneCurve.curve2;
            keyFile.set_double_list ("Exposure", "Curve2", tcurve);
        }

        //save retinex

        if (!pedited || pedited->retinex.enabled) {
            keyFile.set_boolean ("Retinex", "Enabled", retinex.enabled);
        }

        if (!pedited || pedited->retinex.str) {
            keyFile.set_integer ("Retinex", "Str",               retinex.str);
        }

        if (!pedited || pedited->retinex.scal) {
            keyFile.set_integer ("Retinex", "Scal",               retinex.scal);
        }

        if (!pedited || pedited->retinex.iter) {
            keyFile.set_integer ("Retinex", "Iter",               retinex.iter);
        }

        if (!pedited || pedited->retinex.grad) {
            keyFile.set_integer ("Retinex", "Grad",               retinex.grad);
        }

        if (!pedited || pedited->retinex.grads) {
            keyFile.set_integer ("Retinex", "Grads",               retinex.grads);
        }

        if (!pedited || pedited->retinex.gam) {
            keyFile.set_double ("Retinex", "Gam",               retinex.gam);
        }

        if (!pedited || pedited->retinex.slope) {
            keyFile.set_double ("Retinex", "Slope",               retinex.slope);
        }

        if (!pedited || pedited->retinex.medianmap) {
            keyFile.set_boolean ("Retinex", "Median", retinex.medianmap);
        }



        if (!pedited || pedited->retinex.neigh) {
            keyFile.set_integer ("Retinex", "Neigh",               retinex.neigh);
        }

        if (!pedited || pedited->retinex.gain) {
            keyFile.set_integer ("Retinex", "Gain",               retinex.gain);
        }

        if (!pedited || pedited->retinex.offs) {
            keyFile.set_integer ("Retinex", "Offs",               retinex.offs);
        }

        if (!pedited || pedited->retinex.vart) {
            keyFile.set_integer ("Retinex", "Vart",               retinex.vart);
        }

        if (!pedited || pedited->retinex.limd) {
            keyFile.set_integer ("Retinex", "Limd",               retinex.limd);
        }

        if (!pedited || pedited->retinex.highl) {
            keyFile.set_integer ("Retinex", "highl",               retinex.highl);
        }

        if (!pedited || pedited->retinex.baselog) {
            keyFile.set_double ("Retinex", "baselog",               retinex.baselog);
        }

        if (!pedited || pedited->retinex.skal) {
            keyFile.set_integer ("Retinex", "skal",               retinex.skal);
        }

        if (!pedited || pedited->retinex.retinexMethod) {
            keyFile.set_string  ("Retinex", "RetinexMethod", retinex.retinexMethod);
        }

        if (!pedited || pedited->retinex.mapMethod) {
            keyFile.set_string  ("Retinex", "mapMethod", retinex.mapMethod);
        }

        if (!pedited || pedited->retinex.viewMethod) {
            keyFile.set_string  ("Retinex", "viewMethod", retinex.viewMethod);
        }

        if (!pedited || pedited->retinex.retinexcolorspace) {
            keyFile.set_string  ("Retinex", "Retinexcolorspace", retinex.retinexcolorspace);
        }

        if (!pedited || pedited->retinex.gammaretinex) {
            keyFile.set_string  ("Retinex", "Gammaretinex", retinex.gammaretinex);
        }

        if (!pedited || pedited->retinex.cdcurve)  {
            Glib::ArrayHandle<double> cdcurve = retinex.cdcurve;
            keyFile.set_double_list ("Retinex", "CDCurve", cdcurve);
        }

        if (!pedited || pedited->retinex.mapcurve)  {
            Glib::ArrayHandle<double> mapcurve = retinex.mapcurve;
            keyFile.set_double_list ("Retinex", "MAPCurve", mapcurve);
        }

        if (!pedited || pedited->retinex.cdHcurve)  {
            Glib::ArrayHandle<double> cdHcurve = retinex.cdHcurve;
            keyFile.set_double_list ("Retinex", "CDHCurve", cdHcurve);
        }

        if (!pedited || pedited->retinex.lhcurve)  {
            Glib::ArrayHandle<double> lhcurve = retinex.lhcurve;
            keyFile.set_double_list ("Retinex", "LHCurve", lhcurve);
        }

        if (!pedited || pedited->retinex.highlights) {
            keyFile.set_integer ("Retinex", "Highlights",          retinex.highlights);
        }

        if (!pedited || pedited->retinex.htonalwidth) {
            keyFile.set_integer ("Retinex", "HighlightTonalWidth", retinex.htonalwidth);
        }

        if (!pedited || pedited->retinex.shadows) {
            keyFile.set_integer ("Retinex", "Shadows",             retinex.shadows);
        }

        if (!pedited || pedited->retinex.stonalwidth) {
            keyFile.set_integer ("Retinex", "ShadowTonalWidth",    retinex.stonalwidth);
        }

        if (!pedited || pedited->retinex.radius) {
            keyFile.set_integer ("Retinex", "Radius",    retinex.radius);
        }

        if (!pedited || pedited->retinex.transmissionCurve)  {
            Glib::ArrayHandle<double> transmissionCurve = retinex.transmissionCurve;
            keyFile.set_double_list ("Retinex", "TransmissionCurve", transmissionCurve);
        }

        if (!pedited || pedited->retinex.gaintransmissionCurve)  {
            Glib::ArrayHandle<double> gaintransmissionCurve = retinex.gaintransmissionCurve;
            keyFile.set_double_list ("Retinex", "GainTransmissionCurve", gaintransmissionCurve);
        }

        // save channel mixer
        if (!pedited || pedited->chmixer.red[0] || pedited->chmixer.red[1] || pedited->chmixer.red[2]) {
            Glib::ArrayHandle<int> rmix (chmixer.red, 3, Glib::OWNERSHIP_NONE);
            keyFile.set_integer_list ("Channel Mixer", "Red",   rmix);
        }

        if (!pedited || pedited->chmixer.green[0] || pedited->chmixer.green[1] || pedited->chmixer.green[2]) {
            Glib::ArrayHandle<int> gmix (chmixer.green, 3, Glib::OWNERSHIP_NONE);
            keyFile.set_integer_list ("Channel Mixer", "Green", gmix);
        }

        if (!pedited || pedited->chmixer.blue[0] || pedited->chmixer.blue[1] || pedited->chmixer.blue[2]) {
            Glib::ArrayHandle<int> bmix (chmixer.blue, 3, Glib::OWNERSHIP_NONE);
            keyFile.set_integer_list ("Channel Mixer", "Blue",  bmix);
        }

        //save Black & White
        if (!pedited || pedited->blackwhite.enabled) {
            keyFile.set_boolean ("Black & White", "Enabled",             blackwhite.enabled);
        }

        if (!pedited || pedited->blackwhite.method) {
            keyFile.set_string  ("Black & White", "Method",              blackwhite.method );
        }

        if (!pedited || pedited->blackwhite.autoc) {
            keyFile.set_boolean ("Black & White", "Auto",                blackwhite.autoc);
        }

        if (!pedited || pedited->blackwhite.enabledcc) {
            keyFile.set_boolean ("Black & White", "ComplementaryColors", blackwhite.enabledcc);
        }

        if (!pedited || pedited->blackwhite.setting) {
            keyFile.set_string  ("Black & White", "Setting",             blackwhite.setting );
        }

        if (!pedited || pedited->blackwhite.filter) {
            keyFile.set_string  ("Black & White", "Filter",              blackwhite.filter );
        }

        if (!pedited || pedited->blackwhite.mixerRed) {
            keyFile.set_integer ("Black & White", "MixerRed",            blackwhite.mixerRed);
        }

        if (!pedited || pedited->blackwhite.mixerOrange) {
            keyFile.set_integer ("Black & White", "MixerOrange",         blackwhite.mixerOrange);
        }

        if (!pedited || pedited->blackwhite.mixerYellow) {
            keyFile.set_integer ("Black & White", "MixerYellow",         blackwhite.mixerYellow);
        }

        if (!pedited || pedited->blackwhite.mixerGreen) {
            keyFile.set_integer ("Black & White", "MixerGreen",          blackwhite.mixerGreen);
        }

        if (!pedited || pedited->blackwhite.mixerCyan) {
            keyFile.set_integer ("Black & White", "MixerCyan",           blackwhite.mixerCyan);
        }

        if (!pedited || pedited->blackwhite.mixerBlue) {
            keyFile.set_integer ("Black & White", "MixerBlue",           blackwhite.mixerBlue);
        }

        if (!pedited || pedited->blackwhite.mixerMagenta) {
            keyFile.set_integer ("Black & White", "MixerMagenta",        blackwhite.mixerMagenta);
        }

        if (!pedited || pedited->blackwhite.mixerPurple) {
            keyFile.set_integer ("Black & White", "MixerPurple",         blackwhite.mixerPurple);
        }

        if (!pedited || pedited->blackwhite.gammaRed) {
            keyFile.set_integer ("Black & White", "GammaRed",            blackwhite.gammaRed);
        }

        if (!pedited || pedited->blackwhite.gammaGreen) {
            keyFile.set_integer ("Black & White", "GammaGreen",          blackwhite.gammaGreen);
        }

        if (!pedited || pedited->blackwhite.gammaBlue) {
            keyFile.set_integer ("Black & White", "GammaBlue",           blackwhite.gammaBlue);
        }

        if (!pedited || pedited->blackwhite.algo) {
            keyFile.set_string  ("Black & White", "Algorithm",         blackwhite.algo);
        }

        if (!pedited || pedited->blackwhite.luminanceCurve) {
            Glib::ArrayHandle<double> luminanceCurve = blackwhite.luminanceCurve;
            keyFile.set_double_list ("Black & White", "LuminanceCurve", luminanceCurve);
        }

        if (!pedited || pedited->blackwhite.beforeCurveMode) {
            Glib::ustring mode;

            switch (blackwhite.beforeCurveMode) {
                case (BlackWhiteParams::TC_MODE_STD_BW):
                    mode  = "Standard";
                    break;

                case (BlackWhiteParams::TC_MODE_FILMLIKE_BW):
                    mode  = "FilmLike";
                    break;

                case (BlackWhiteParams::TC_MODE_SATANDVALBLENDING_BW):
                    mode = "SatAndValueBlending";
                    break;

                case (BlackWhiteParams::TC_MODE_WEIGHTEDSTD_BW):
                    mode = "WeightedStd";
                    break;
            }

            keyFile.set_string  ("Black & White", "BeforeCurveMode", mode);
        }

        if (!pedited || pedited->blackwhite.afterCurveMode) {
            Glib::ustring mode;

            switch (blackwhite.afterCurveMode) {
                case (BlackWhiteParams::TC_MODE_STD_BW):
                    mode = "Standard";
                    break;

                case (BlackWhiteParams::TC_MODE_WEIGHTEDSTD_BW):
                    mode = "WeightedStd";
                    break;

                default:
                    break;
            }

            keyFile.set_string  ("Black & White", "AfterCurveMode", mode);
        }

        if (!pedited || pedited->blackwhite.beforeCurve) {
            Glib::ArrayHandle<double> tcurvebw = blackwhite.beforeCurve;
            keyFile.set_double_list ("Black & White", "BeforeCurve", tcurvebw);
        }

        if (!pedited || pedited->blackwhite.afterCurve) {
            Glib::ArrayHandle<double> tcurvebw = blackwhite.afterCurve;
            keyFile.set_double_list ("Black & White", "AfterCurve", tcurvebw);
        }

        // save luma curve
        if (!pedited || pedited->labCurve.brightness) {
            keyFile.set_integer ("Luminance Curve", "Brightness",                 labCurve.brightness);
        }

        if (!pedited || pedited->labCurve.contrast) {
            keyFile.set_integer ("Luminance Curve", "Contrast",                   labCurve.contrast);
        }

        if (!pedited || pedited->labCurve.chromaticity) {
            keyFile.set_integer ("Luminance Curve", "Chromaticity",               labCurve.chromaticity);
        }

        if (!pedited || pedited->labCurve.avoidcolorshift) {
            keyFile.set_boolean ("Luminance Curve", "AvoidColorShift",            labCurve.avoidcolorshift);
        }

        if (!pedited || pedited->labCurve.rstprotection) {
            keyFile.set_double  ("Luminance Curve", "RedAndSkinTonesProtection",  labCurve.rstprotection);
        }

        if (!pedited || pedited->labCurve.lcredsk) {
            keyFile.set_boolean ("Luminance Curve", "LCredsk",                    labCurve.lcredsk);
        }

        if (!pedited || pedited->labCurve.lcurve)  {
            Glib::ArrayHandle<double> lcurve = labCurve.lcurve;
            keyFile.set_double_list ("Luminance Curve", "LCurve", lcurve);
        }

        if (!pedited || pedited->labCurve.acurve)  {
            Glib::ArrayHandle<double> acurve = labCurve.acurve;
            keyFile.set_double_list ("Luminance Curve", "aCurve", acurve);
        }

        if (!pedited || pedited->labCurve.bcurve)  {
            Glib::ArrayHandle<double> bcurve = labCurve.bcurve;
            keyFile.set_double_list ("Luminance Curve", "bCurve", bcurve);
        }

        if (!pedited || pedited->labCurve.cccurve)  {
            Glib::ArrayHandle<double> cccurve = labCurve.cccurve;
            keyFile.set_double_list ("Luminance Curve", "ccCurve", cccurve);
        }

        if (!pedited || pedited->labCurve.chcurve)  {
            Glib::ArrayHandle<double> chcurve = labCurve.chcurve;
            keyFile.set_double_list ("Luminance Curve", "chCurve", chcurve);
        }

        if (!pedited || pedited->labCurve.lhcurve)  {
            Glib::ArrayHandle<double> lhcurve = labCurve.lhcurve;
            keyFile.set_double_list ("Luminance Curve", "lhCurve", lhcurve);
        }

        if (!pedited || pedited->labCurve.hhcurve)  {
            Glib::ArrayHandle<double> hhcurve = labCurve.hhcurve;
            keyFile.set_double_list ("Luminance Curve", "hhCurve", hhcurve);
        }

        if (!pedited || pedited->labCurve.lccurve)  {
            Glib::ArrayHandle<double> lccurve = labCurve.lccurve;
            keyFile.set_double_list ("Luminance Curve", "LcCurve", lccurve);
        }

        if (!pedited || pedited->labCurve.clcurve)  {
            Glib::ArrayHandle<double> clcurve = labCurve.clcurve;
            keyFile.set_double_list ("Luminance Curve", "ClCurve", clcurve);
        }

        // save sharpening
        if (!pedited || pedited->sharpening.enabled) {
            keyFile.set_boolean ("Sharpening", "Enabled",             sharpening.enabled);
        }

        if (!pedited || pedited->sharpening.method) {
            keyFile.set_string  ("Sharpening", "Method",              sharpening.method);
        }

        if (!pedited || pedited->sharpening.radius) {
            keyFile.set_double  ("Sharpening", "Radius",              sharpening.radius);
        }

        if (!pedited || pedited->sharpening.amount) {
            keyFile.set_integer ("Sharpening", "Amount",              sharpening.amount);
        }

        if (!pedited || pedited->sharpening.threshold) {
            Glib::ArrayHandle<int> thresh (sharpening.threshold.value, 4, Glib::OWNERSHIP_NONE);
            keyFile.set_integer_list ("Sharpening",   "Threshold", thresh);
        }

        if (!pedited || pedited->sharpening.edgesonly) {
            keyFile.set_boolean ("Sharpening", "OnlyEdges",           sharpening.edgesonly);
        }

        if (!pedited || pedited->sharpening.edges_radius) {
            keyFile.set_double  ("Sharpening", "EdgedetectionRadius", sharpening.edges_radius);
        }

        if (!pedited || pedited->sharpening.edges_tolerance) {
            keyFile.set_integer ("Sharpening", "EdgeTolerance",       sharpening.edges_tolerance);
        }

        if (!pedited || pedited->sharpening.halocontrol) {
            keyFile.set_boolean ("Sharpening", "HalocontrolEnabled",  sharpening.halocontrol);
        }

        if (!pedited || pedited->sharpening.halocontrol_amount) {
            keyFile.set_integer ("Sharpening", "HalocontrolAmount",   sharpening.halocontrol_amount);
        }

        if (!pedited || pedited->sharpening.deconvradius) {
            keyFile.set_double  ("Sharpening", "DeconvRadius",        sharpening.deconvradius);
        }

        if (!pedited || pedited->sharpening.deconvamount) {
            keyFile.set_integer ("Sharpening", "DeconvAmount",        sharpening.deconvamount);
        }

        if (!pedited || pedited->sharpening.deconvdamping) {
            keyFile.set_integer ("Sharpening", "DeconvDamping",       sharpening.deconvdamping);
        }

        if (!pedited || pedited->sharpening.deconviter) {
            keyFile.set_integer ("Sharpening", "DeconvIterations",    sharpening.deconviter);
        }

        // save vibrance
        if (!pedited || pedited->vibrance.enabled) {
            keyFile.set_boolean ("Vibrance", "Enabled",         vibrance.enabled);
        }

        if (!pedited || pedited->vibrance.pastels) {
            keyFile.set_integer ("Vibrance", "Pastels",         vibrance.pastels);
        }

        if (!pedited || pedited->vibrance.saturated) {
            keyFile.set_integer ("Vibrance", "Saturated",       vibrance.saturated);
        }

        if (!pedited || pedited->vibrance.psthreshold) {
            Glib::ArrayHandle<int> thresh (vibrance.psthreshold.value, 2, Glib::OWNERSHIP_NONE);
            keyFile.set_integer_list ("Vibrance", "PSThreshold", thresh);
        }

        if (!pedited || pedited->vibrance.protectskins) {
            keyFile.set_boolean ("Vibrance", "ProtectSkins",    vibrance.protectskins);
        }

        if (!pedited || pedited->vibrance.avoidcolorshift) {
            keyFile.set_boolean ("Vibrance", "AvoidColorShift", vibrance.avoidcolorshift);
        }

        if (!pedited || pedited->vibrance.pastsattog) {
            keyFile.set_boolean ("Vibrance", "PastSatTog",      vibrance.pastsattog);
        }

        if (!pedited || pedited->vibrance.skintonescurve)  {
            Glib::ArrayHandle<double> skintonescurve = vibrance.skintonescurve;
            keyFile.set_double_list ("Vibrance", "SkinTonesCurve", skintonescurve);
        }

        //save edge sharpening
        if (!pedited || pedited->sharpenEdge.enabled) {
            keyFile.set_boolean ("SharpenEdge", "Enabled",       sharpenEdge.enabled);
        }

        if (!pedited || pedited->sharpenEdge.passes) {
            keyFile.set_integer ("SharpenEdge", "Passes",        sharpenEdge.passes);
        }

        if (!pedited || pedited->sharpenEdge.amount) {
            keyFile.set_double  ("SharpenEdge", "Strength",      sharpenEdge.amount);
        }

        if (!pedited || pedited->sharpenEdge.threechannels) {
            keyFile.set_boolean ("SharpenEdge", "ThreeChannels", sharpenEdge.threechannels);
        }

        //save micro-contrast sharpening
        if (!pedited || pedited->sharpenMicro.enabled) {
            keyFile.set_boolean ("SharpenMicro", "Enabled",    sharpenMicro.enabled);
        }

        if (!pedited || pedited->sharpenMicro.matrix) {
            keyFile.set_boolean ("SharpenMicro", "Matrix",     sharpenMicro.matrix);
        }

        if (!pedited || pedited->sharpenMicro.amount) {
            keyFile.set_double  ("SharpenMicro", "Strength",   sharpenMicro.amount);
        }

        if (!pedited || pedited->sharpenMicro.uniformity) {
            keyFile.set_double  ("SharpenMicro", "Uniformity", sharpenMicro.uniformity);
        }

        /*
            // save colorBoost
            if (!pedited || pedited->colorBoost.amount)                   keyFile.set_integer ("Color Boost", "Amount",             colorBoost.amount);
            if (!pedited || pedited->colorBoost.avoidclip)                keyFile.set_boolean ("Color Boost", "AvoidColorClipping", colorBoost.avoidclip);
            if (!pedited || pedited->colorBoost.enable_saturationlimiter) keyFile.set_boolean ("Color Boost", "SaturationLimiter",  colorBoost.enable_saturationlimiter);
            if (!pedited || pedited->colorBoost.saturationlimit)          keyFile.set_double  ("Color Boost", "SaturationLimit",    colorBoost.saturationlimit);
        */

        // save wb
        if (!pedited || pedited->wb.method) {
            keyFile.set_string  ("White Balance", "Setting",     wb.method);
        }

        if (!pedited || pedited->wb.temperature) {
            keyFile.set_integer ("White Balance", "Temperature", wb.temperature);
        }

        if (!pedited || pedited->wb.green) {
            keyFile.set_double  ("White Balance", "Green",       wb.green);
        }

        if (!pedited || pedited->wb.equal) {
            keyFile.set_double  ("White Balance", "Equal",       wb.equal);
        }

        if (!pedited || pedited->wb.tempBias) {
            keyFile.set_double  ("White Balance", "TemperatureBias", wb.tempBias);
        }

        /*
            // save colorShift
            if (!pedited || pedited->colorShift.a)   keyFile.set_double ("Color Shift", "ChannelA", colorShift.a);
            if (!pedited || pedited->colorShift.b)   keyFile.set_double ("Color Shift", "ChannelB", colorShift.b);
        */
        // save colorappearance
        if (!pedited || pedited->colorappearance.enabled) {
            keyFile.set_boolean ("Color appearance", "Enabled",       colorappearance.enabled);
        }

        if (!pedited || pedited->colorappearance.degree) {
            keyFile.set_integer ("Color appearance", "Degree",        colorappearance.degree);
        }

        if (!pedited || pedited->colorappearance.autodegree) {
            keyFile.set_boolean ("Color appearance", "AutoDegree",    colorappearance.autodegree);
        }

        if (!pedited || pedited->colorappearance.surround) {
            keyFile.set_string  ("Color appearance", "Surround",      colorappearance.surround);
        }

// if (!pedited || pedited->colorappearance.backgrd)       keyFile.set_integer ("Color appearance", "Background",    colorappearance.backgrd);
        if (!pedited || pedited->colorappearance.adaplum) {
            keyFile.set_double  ("Color appearance", "AdaptLum",      colorappearance.adaplum);
        }

        if (!pedited || pedited->colorappearance.badpixsl) {
            keyFile.set_integer ("Color appearance", "Badpixsl",      colorappearance.badpixsl);
        }

        if (!pedited || pedited->colorappearance.wbmodel) {
            keyFile.set_string  ("Color appearance", "Model",         colorappearance.wbmodel);
        }

        if (!pedited || pedited->colorappearance.algo) {
            keyFile.set_string  ("Color appearance", "Algorithm",     colorappearance.algo);
        }

        if (!pedited || pedited->colorappearance.jlight) {
            keyFile.set_double  ("Color appearance", "J-Light",       colorappearance.jlight);
        }

        if (!pedited || pedited->colorappearance.qbright) {
            keyFile.set_double  ("Color appearance", "Q-Bright",      colorappearance.qbright);
        }

        if (!pedited || pedited->colorappearance.chroma) {
            keyFile.set_double  ("Color appearance", "C-Chroma",      colorappearance.chroma);
        }

        if (!pedited || pedited->colorappearance.schroma) {
            keyFile.set_double  ("Color appearance", "S-Chroma",      colorappearance.schroma);
        }

        if (!pedited || pedited->colorappearance.mchroma) {
            keyFile.set_double  ("Color appearance", "M-Chroma",      colorappearance.mchroma);
        }

        if (!pedited || pedited->colorappearance.contrast) {
            keyFile.set_double  ("Color appearance", "J-Contrast",    colorappearance.contrast);
        }

        if (!pedited || pedited->colorappearance.qcontrast) {
            keyFile.set_double  ("Color appearance", "Q-Contrast",    colorappearance.qcontrast);
        }

        if (!pedited || pedited->colorappearance.colorh) {
            keyFile.set_double  ("Color appearance", "H-Hue",         colorappearance.colorh);
        }

        if (!pedited || pedited->colorappearance.rstprotection) {
            keyFile.set_double  ("Color appearance", "RSTProtection", colorappearance.rstprotection);
        }

        if (!pedited || pedited->colorappearance.adapscen) {
            keyFile.set_double  ("Color appearance", "AdaptScene",    colorappearance.adapscen);
        }

        if (!pedited || pedited->colorappearance.autoadapscen) {
            keyFile.set_boolean ("Color appearance", "AutoAdapscen",  colorappearance.autoadapscen);
        }

        if (!pedited || pedited->colorappearance.surrsource) {
            keyFile.set_boolean ("Color appearance", "SurrSource",    colorappearance.surrsource);
        }

        if (!pedited || pedited->colorappearance.gamut) {
            keyFile.set_boolean ("Color appearance", "Gamut",         colorappearance.gamut);
        }

//    if (!pedited || pedited->colorappearance.badpix)        keyFile.set_boolean ("Color appearance", "Badpix",        colorappearance.badpix);
        if (!pedited || pedited->colorappearance.datacie) {
            keyFile.set_boolean ("Color appearance", "Datacie",       colorappearance.datacie);
        }

        if (!pedited || pedited->colorappearance.tonecie) {
            keyFile.set_boolean ("Color appearance", "Tonecie",       colorappearance.tonecie);
        }

//    if (!pedited || pedited->colorappearance.sharpcie)      keyFile.set_boolean ("Color appearance", "Sharpcie",      colorappearance.sharpcie);
        if (!pedited || pedited->colorappearance.curveMode)  {
            Glib::ustring method;

            switch (colorappearance.curveMode) {
                case (ColorAppearanceParams::TC_MODE_LIGHT):
                    method = "Lightness";
                    break;

                case (ColorAppearanceParams::TC_MODE_BRIGHT):
                    method = "Brightness";
                    break;
            }

            keyFile.set_string  ("Color appearance", "CurveMode", method);
        }

        if (!pedited || pedited->colorappearance.curveMode2)  {
            Glib::ustring method;

            switch (colorappearance.curveMode2) {
                case (ColorAppearanceParams::TC_MODE_LIGHT):
                    method = "Lightness";
                    break;

                case (ColorAppearanceParams::TC_MODE_BRIGHT):
                    method = "Brightness";
                    break;
            }

            keyFile.set_string  ("Color appearance", "CurveMode2", method);
        }

        if (!pedited || pedited->colorappearance.curveMode3)  {
            Glib::ustring method;

            switch (colorappearance.curveMode3) {
                case (ColorAppearanceParams::TC_MODE_CHROMA):
                    method = "Chroma";
                    break;

                case (ColorAppearanceParams::TC_MODE_SATUR):
                    method = "Saturation";
                    break;

                case (ColorAppearanceParams::TC_MODE_COLORF):
                    method = "Colorfullness";
                    break;

            }

            keyFile.set_string  ("Color appearance", "CurveMode3", method);
        }

        if (!pedited || pedited->colorappearance.curve) {
            Glib::ArrayHandle<double> tcurve = colorappearance.curve;
            keyFile.set_double_list ("Color appearance", "Curve", tcurve);
        }

        if (!pedited || pedited->colorappearance.curve2) {
            Glib::ArrayHandle<double> tcurve = colorappearance.curve2;
            keyFile.set_double_list ("Color appearance", "Curve2", tcurve);
        }

        if (!pedited || pedited->colorappearance.curve3) {
            Glib::ArrayHandle<double> tcurve = colorappearance.curve3;
            keyFile.set_double_list ("Color appearance", "Curve3", tcurve);
        }



        // save impulseDenoise
        if (!pedited || pedited->impulseDenoise.enabled) {
            keyFile.set_boolean ("Impulse Denoising", "Enabled",   impulseDenoise.enabled);
        }

        if (!pedited || pedited->impulseDenoise.thresh) {
            keyFile.set_integer ("Impulse Denoising", "Threshold", impulseDenoise.thresh);
        }

        // save defringe
        if (!pedited || pedited->defringe.enabled) {
            keyFile.set_boolean ("Defringing", "Enabled",   defringe.enabled);
        }

        if (!pedited || pedited->defringe.radius) {
            keyFile.set_double  ("Defringing", "Radius",    defringe.radius);
        }

        if (!pedited || pedited->defringe.threshold) {
            keyFile.set_integer ("Defringing", "Threshold", defringe.threshold);
        }

        if (!pedited || pedited->defringe.huecurve)  {
            Glib::ArrayHandle<double> huecurve = defringe.huecurve;
            keyFile.set_double_list ("Defringing", "HueCurve", huecurve);
        }

        // save dirpyrDenoise
        if (!pedited || pedited->dirpyrDenoise.enabled) {
            keyFile.set_boolean ("Directional Pyramid Denoising", "Enabled", dirpyrDenoise.enabled);
        }

        if (!pedited || pedited->dirpyrDenoise.enhance) {
            keyFile.set_boolean ("Directional Pyramid Denoising", "Enhance", dirpyrDenoise.enhance);
        }

        if (!pedited || pedited->dirpyrDenoise.median) {
            keyFile.set_boolean ("Directional Pyramid Denoising", "Median", dirpyrDenoise.median);
        }

        if (!pedited || pedited->dirpyrDenoise.autochroma) {
            keyFile.set_boolean ("Directional Pyramid Denoising", "Auto", dirpyrDenoise.autochroma);
        }

//   if (!pedited || pedited->dirpyrDenoise.perform) keyFile.set_boolean ("Directional Pyramid Denoising", "Perform", dirpyrDenoise.perform);
        if (!pedited || pedited->dirpyrDenoise.luma) {
            keyFile.set_double ("Directional Pyramid Denoising", "Luma",    dirpyrDenoise.luma);
        }

        if (!pedited || pedited->dirpyrDenoise.Ldetail) {
            keyFile.set_double ("Directional Pyramid Denoising", "Ldetail", dirpyrDenoise.Ldetail);
        }

        if (!pedited || pedited->dirpyrDenoise.chroma) {
            keyFile.set_double ("Directional Pyramid Denoising", "Chroma",  dirpyrDenoise.chroma);
        }

        if (!pedited || pedited->dirpyrDenoise.dmethod) {
            keyFile.set_string  ("Directional Pyramid Denoising", "Method",  dirpyrDenoise.dmethod);
        }

        if (!pedited || pedited->dirpyrDenoise.Lmethod) {
            keyFile.set_string  ("Directional Pyramid Denoising", "LMethod",  dirpyrDenoise.Lmethod);
        }

        // never save 'auto chroma preview mode' to pp3
        if (!pedited || pedited->dirpyrDenoise.Cmethod) {
            if (dirpyrDenoise.Cmethod == "PRE") {
                dirpyrDenoise.Cmethod = "MAN";
            }

            keyFile.set_string  ("Directional Pyramid Denoising", "CMethod",  dirpyrDenoise.Cmethod);
        }

        if (!pedited || pedited->dirpyrDenoise.C2method) {
            if (dirpyrDenoise.C2method == "PREV") {
                dirpyrDenoise.C2method = "MANU";
            }

            keyFile.set_string  ("Directional Pyramid Denoising", "C2Method",  dirpyrDenoise.C2method);
        }

        if (!pedited || pedited->dirpyrDenoise.smethod) {
            keyFile.set_string  ("Directional Pyramid Denoising", "SMethod",  dirpyrDenoise.smethod);
        }

        if (!pedited || pedited->dirpyrDenoise.medmethod) {
            keyFile.set_string  ("Directional Pyramid Denoising", "MedMethod",  dirpyrDenoise.medmethod);
        }

        if (!pedited || pedited->dirpyrDenoise.rgbmethod) {
            keyFile.set_string  ("Directional Pyramid Denoising", "RGBMethod",  dirpyrDenoise.rgbmethod);
        }

        if (!pedited || pedited->dirpyrDenoise.methodmed) {
            keyFile.set_string  ("Directional Pyramid Denoising", "MethodMed",  dirpyrDenoise.methodmed);
        }

        if (!pedited || pedited->dirpyrDenoise.redchro) {
            keyFile.set_double ("Directional Pyramid Denoising", "Redchro",  dirpyrDenoise.redchro);
        }

        if (!pedited || pedited->dirpyrDenoise.bluechro) {
            keyFile.set_double ("Directional Pyramid Denoising", "Bluechro",  dirpyrDenoise.bluechro);
        }

        if (!pedited || pedited->dirpyrDenoise.gamma) {
            keyFile.set_double  ("Directional Pyramid Denoising", "Gamma",   dirpyrDenoise.gamma);
        }

        if (!pedited || pedited->dirpyrDenoise.passes) {
            keyFile.set_integer  ("Directional Pyramid Denoising", "Passes",   dirpyrDenoise.passes);
        }

        if (!pedited || pedited->dirpyrDenoise.lcurve)  {
            Glib::ArrayHandle<double> lcurve = dirpyrDenoise.lcurve;
            keyFile.set_double_list ("Directional Pyramid Denoising", "LCurve", lcurve);
        }

        if (!pedited || pedited->dirpyrDenoise.cccurve)  {
            Glib::ArrayHandle<double> cccurve = dirpyrDenoise.cccurve;
            keyFile.set_double_list ("Directional Pyramid Denoising", "CCCurve", cccurve);
        }

        //Save epd.
        if (!pedited || pedited->epd.enabled) {
            keyFile.set_boolean ("EPD", "Enabled", epd.enabled);
        }

        if (!pedited || pedited->epd.strength) {
            keyFile.set_double  ("EPD", "Strength", epd.strength);
        }

        if (!pedited || pedited->epd.gamma) {
            keyFile.set_double  ("EPD", "Gamma", epd.gamma);
        }

        if (!pedited || pedited->epd.edgeStopping) {
            keyFile.set_double  ("EPD", "EdgeStopping", epd.edgeStopping);
        }

        if (!pedited || pedited->epd.scale) {
            keyFile.set_double  ("EPD", "Scale", epd.scale);
        }

        if (!pedited || pedited->epd.reweightingIterates) {
            keyFile.set_integer ("EPD", "ReweightingIterates", epd.reweightingIterates);
        }

        /*
            // save lumaDenoise
            if (!pedited || pedited->lumaDenoise.enabled)       keyFile.set_boolean ("Luminance Denoising", "Enabled",       lumaDenoise.enabled);
            if (!pedited || pedited->lumaDenoise.radius)        keyFile.set_double  ("Luminance Denoising", "Radius",        lumaDenoise.radius);
            if (!pedited || pedited->lumaDenoise.edgetolerance) keyFile.set_integer ("Luminance Denoising", "EdgeTolerance", lumaDenoise.edgetolerance);
        */

        /*
            // save colorDenoise
            //if (!pedited || pedited->colorDenoise.enabled)      keyFile.set_boolean ("Chrominance Denoising", "Enabled", colorDenoise.enabled);
            if (!pedited || pedited->colorDenoise.amount)       keyFile.set_integer ("Chrominance Denoising", "Amount",  colorDenoise.amount);
        */

        // save sh
        if (!pedited || pedited->sh.enabled) {
            keyFile.set_boolean ("Shadows & Highlights", "Enabled",             sh.enabled);
        }

        if (!pedited || pedited->sh.hq) {
            keyFile.set_boolean ("Shadows & Highlights", "HighQuality",         sh.hq);
        }

        if (!pedited || pedited->sh.highlights) {
            keyFile.set_integer ("Shadows & Highlights", "Highlights",          sh.highlights);
        }

        if (!pedited || pedited->sh.htonalwidth) {
            keyFile.set_integer ("Shadows & Highlights", "HighlightTonalWidth", sh.htonalwidth);
        }

        if (!pedited || pedited->sh.shadows) {
            keyFile.set_integer ("Shadows & Highlights", "Shadows",             sh.shadows);
        }

        if (!pedited || pedited->sh.stonalwidth) {
            keyFile.set_integer ("Shadows & Highlights", "ShadowTonalWidth",    sh.stonalwidth);
        }

        if (!pedited || pedited->sh.localcontrast) {
            keyFile.set_integer ("Shadows & Highlights", "LocalContrast",       sh.localcontrast);
        }

        if (!pedited || pedited->sh.radius) {
            keyFile.set_integer ("Shadows & Highlights", "Radius",              sh.radius);
        }

        // save crop
        if (!pedited || pedited->crop.enabled) {
            keyFile.set_boolean ("Crop", "Enabled",     crop.enabled);
        }

        if (!pedited || pedited->crop.x) {
            keyFile.set_integer ("Crop", "X",           crop.x);
        }

        if (!pedited || pedited->crop.y) {
            keyFile.set_integer ("Crop", "Y",           crop.y);
        }

        if (!pedited || pedited->crop.w) {
            keyFile.set_integer ("Crop", "W",           crop.w);
        }

        if (!pedited || pedited->crop.h) {
            keyFile.set_integer ("Crop", "H",           crop.h);
        }

        if (!pedited || pedited->crop.fixratio) {
            keyFile.set_boolean ("Crop", "FixedRatio",  crop.fixratio);
        }

        if (!pedited || pedited->crop.ratio) {
            keyFile.set_string  ("Crop", "Ratio",       crop.ratio);
        }

        if (!pedited || pedited->crop.orientation) {
            keyFile.set_string  ("Crop", "Orientation", crop.orientation);
        }

        if (!pedited || pedited->crop.guide) {
            keyFile.set_string  ("Crop", "Guide",       crop.guide);
        }

        // save coarse
        if (!pedited || pedited->coarse.rotate) {
            keyFile.set_integer ("Coarse Transformation", "Rotate",         coarse.rotate);
        }

        if (!pedited || pedited->coarse.hflip) {
            keyFile.set_boolean ("Coarse Transformation", "HorizontalFlip", coarse.hflip);
        }

        if (!pedited || pedited->coarse.vflip) {
            keyFile.set_boolean ("Coarse Transformation", "VerticalFlip",   coarse.vflip);
        }

        // save commonTrans
        if (!pedited || pedited->commonTrans.autofill) {
            keyFile.set_boolean ("Common Properties for Transformations", "AutoFill", commonTrans.autofill);
        }

        // save rotate
        if (!pedited || pedited->rotate.degree) {
            keyFile.set_double  ("Rotation", "Degree", rotate.degree);
        }

        // save distortion
        if (!pedited || pedited->distortion.amount) {
            keyFile.set_double  ("Distortion", "Amount", distortion.amount);
        }

        // lens profile
        if (!pedited || pedited->lensProf.lcpFile) {
            keyFile.set_string  ("LensProfile", "LCPFile", relativePathIfInside (fname, fnameAbsolute, lensProf.lcpFile));
        }

        if (!pedited || pedited->lensProf.useDist) {
            keyFile.set_boolean  ("LensProfile", "UseDistortion", lensProf.useDist);
        }

        if (!pedited || pedited->lensProf.useVign) {
            keyFile.set_boolean  ("LensProfile", "UseVignette", lensProf.useVign);
        }

        if (!pedited || pedited->lensProf.useCA) {
            keyFile.set_boolean  ("LensProfile", "UseCA", lensProf.useCA);
        }

        // save perspective correction
        if (!pedited || pedited->perspective.horizontal) {
            keyFile.set_double  ("Perspective", "Horizontal", perspective.horizontal);
        }

        if (!pedited || pedited->perspective.vertical) {
            keyFile.set_double  ("Perspective", "Vertical",   perspective.vertical);
        }

        // save gradient
        if (!pedited || pedited->gradient.enabled) {
            keyFile.set_boolean ("Gradient", "Enabled", gradient.enabled);
        }

        if (!pedited || pedited->gradient.degree) {
            keyFile.set_double  ("Gradient", "Degree", gradient.degree);
        }

        if (!pedited || pedited->gradient.feather) {
            keyFile.set_integer ("Gradient", "Feather", gradient.feather);
        }

        if (!pedited || pedited->gradient.strength) {
            keyFile.set_double  ("Gradient", "Strength", gradient.strength);
        }

        if (!pedited || pedited->gradient.centerX) {
            keyFile.set_integer ("Gradient", "CenterX", gradient.centerX);
        }

        if (!pedited || pedited->gradient.centerY) {
            keyFile.set_integer ("Gradient", "CenterY", gradient.centerY);
        }

        // save Local lab
        if (!pedited || pedited->locallab.enabled) {
            keyFile.set_boolean ("Locallab", "Enabled", locallab.enabled);
        }

        if (!pedited || pedited->locallab.expcolor) {
            keyFile.set_boolean ("Locallab", "Expcolor", locallab.expcolor);
        }

        if (!pedited || pedited->locallab.expblur) {
            keyFile.set_boolean ("Locallab", "Expblur", locallab.expblur);
        }

        if (!pedited || pedited->locallab.exptonemap) {
            keyFile.set_boolean ("Locallab", "Exptonemap", locallab.exptonemap);
        }

        if (!pedited || pedited->locallab.expreti) {
            keyFile.set_boolean ("Locallab", "Expreti", locallab.expreti);
        }

        if (!pedited || pedited->locallab.expsharp) {
            keyFile.set_boolean ("Locallab", "Expsharp", locallab.expsharp);
        }

        if (!pedited || pedited->locallab.expcbdl) {
            keyFile.set_boolean ("Locallab", "Expcbdl", locallab.expcbdl);
        }

        if (!pedited || pedited->locallab.expdenoi) {
            keyFile.set_boolean ("Locallab", "Expdenoi", locallab.expdenoi);
        }

        if (!pedited || pedited->locallab.localTgaincurve)  {
            Glib::ArrayHandle<double> localTgaincurve = locallab.localTgaincurve;
            keyFile.set_double_list ("Locallab", "TgainCurve", localTgaincurve);
        }

        if (!pedited || pedited->locallab.llcurve)  {
            Glib::ArrayHandle<double> llcurve = locallab.llcurve;
            keyFile.set_double_list ("Locallab", "LLCurve", llcurve);
        }

        if (!pedited || pedited->locallab.cccurve)  {
            Glib::ArrayHandle<double> cccurve = locallab.cccurve;
            keyFile.set_double_list ("Locallab", "CCCurve", cccurve);
        }

        if (!pedited || pedited->locallab.LHcurve)  {
            Glib::ArrayHandle<double> LHcurve = locallab.LHcurve;
            keyFile.set_double_list ("Locallab", "LHCurve", LHcurve);
        }

        if (!pedited || pedited->locallab.localTgaincurverab)  {
            Glib::ArrayHandle<double> localTgaincurverab = locallab.localTgaincurverab;
            keyFile.set_double_list ("Locallab", "TgainCurverab", localTgaincurverab);
        }

        if (!pedited || pedited->locallab.avoid) {
            keyFile.set_boolean ("Locallab", "Avoid", locallab.avoid);
        }

        if (!pedited || pedited->locallab.invers) {
            keyFile.set_boolean ("Locallab", "Invers", locallab.invers);
        }

        if (!pedited || pedited->locallab.curvactiv) {
            keyFile.set_boolean ("Locallab", "Curvactiv", locallab.curvactiv);
        }

        if (!pedited || pedited->locallab.activlum) {
            keyFile.set_boolean ("Locallab", "activlum", locallab.activlum);
        }

        if (!pedited || pedited->locallab.inversrad) {
            keyFile.set_boolean ("Locallab", "Inversrad", locallab.inversrad);
        }

        if (!pedited || pedited->locallab.inverssha) {
            keyFile.set_boolean ("Locallab", "Inverssha", locallab.inverssha);
        }

        if (!pedited || pedited->locallab.inversret) {
            keyFile.set_boolean ("Locallab", "Inversret", locallab.inversret);
        }

        if (!pedited || pedited->locallab.degree) {
            keyFile.set_double  ("Locallab", "Degree", locallab.degree);
        }

        if (!pedited || pedited->locallab.Smethod) {
            keyFile.set_string ("Locallab", "Smethod", locallab.Smethod);
        }

        if (!pedited || pedited->locallab.retinexMethod) {
            keyFile.set_string ("Locallab", "retinexMethod", locallab.retinexMethod);
        }

        if (!pedited || pedited->locallab.qualityMethod) {
            keyFile.set_string ("Locallab", "qualityMethod", locallab.qualityMethod);
        }

        if (!pedited || pedited->locallab.qualitycurveMethod) {
            keyFile.set_string ("Locallab", "qualitycurveMethod", locallab.qualitycurveMethod);
        }

        if (!pedited || pedited->locallab.locY) {
            keyFile.set_integer ("Locallab", "LocY", locallab.locY);
        }

        if (!pedited || pedited->locallab.locX) {
            keyFile.set_integer ("Locallab", "LocX", locallab.locX);
        }

        if (!pedited || pedited->locallab.locYT) {
            keyFile.set_integer ("Locallab", "LocYT", locallab.locYT);
        }

        if (!pedited || pedited->locallab.locXL) {
            keyFile.set_integer ("Locallab", "LocXL", locallab.locXL);
        }

        if (!pedited || pedited->locallab.centerX) {
            keyFile.set_integer ("Locallab", "CenterX", locallab.centerX);
        }

        if (!pedited || pedited->locallab.centerY) {
            keyFile.set_integer ("Locallab", "CenterY", locallab.centerY);
        }

        if (!pedited || pedited->locallab.circrad) {
            keyFile.set_integer ("Locallab", "Circrad", locallab.circrad);
        }

        if (!pedited || pedited->locallab.thres) {
            keyFile.set_integer ("Locallab", "Thres", locallab.thres);
        }

        if (!pedited || pedited->locallab.proxi) {
            keyFile.set_integer ("Locallab", "Proxi", locallab.proxi);
        }

        if (!pedited || pedited->locallab.lightness) {
            keyFile.set_integer ("Locallab", "Lightness", locallab.lightness);
        }

        if (!pedited || pedited->locallab.contrast) {
            keyFile.set_integer ("Locallab", "Contrast", locallab.contrast);
        }

        if (!pedited || pedited->locallab.chroma) {
            keyFile.set_integer ("Locallab", "Chroma", locallab.chroma);
        }

        if (!pedited || pedited->locallab.noiselumf) {
            keyFile.set_integer ("Locallab", "noiselumf", locallab.noiselumf);
        }

        if (!pedited || pedited->locallab.noiselumc) {
            keyFile.set_integer ("Locallab", "noiselumc", locallab.noiselumc);
        }

        if (!pedited || pedited->locallab.noisechrof) {
            keyFile.set_integer ("Locallab", "noisechrof", locallab.noisechrof);
        }

        if (!pedited || pedited->locallab.noisechroc) {
            keyFile.set_integer ("Locallab", "noisechroc", locallab.noisechroc);
        }

        if (!pedited || pedited->locallab.sharradius) {
            keyFile.set_integer ("Locallab", "Sharradius", locallab.sharradius);
        }

        if (!pedited || pedited->locallab.sharamount) {
            keyFile.set_integer ("Locallab", "Sharamount", locallab.sharamount);
        }

        if (!pedited || pedited->locallab.shardamping) {
            keyFile.set_integer ("Locallab", "Shardamping", locallab.shardamping);
        }

        if (!pedited || pedited->locallab.shariter) {
            keyFile.set_integer ("Locallab", "Shariter", locallab.shariter);
        }

        if (!pedited || pedited->locallab.sensi) {
            keyFile.set_integer ("Locallab", "Sensi", locallab.sensi);
        }

        if (!pedited || pedited->locallab.sensitm) {
            keyFile.set_integer ("Locallab", "Sensitm", locallab.sensitm);
        }

        if (!pedited || pedited->locallab.sensisha) {
            keyFile.set_integer ("Locallab", "Sensisha", locallab.sensisha);
        }

        if (!pedited || pedited->locallab.sensih) {
            keyFile.set_integer ("Locallab", "Sensih", locallab.sensih);
        }

        if (!pedited || pedited->locallab.retrab) {
            keyFile.set_integer ("Locallab", "Retrab", locallab.retrab);
        }


        if (!pedited || pedited->locallab.sensicb) {
            keyFile.set_integer ("Locallab", "Sensicb", locallab.sensicb);
        }

        if (!pedited || pedited->locallab.sensibn) {
            keyFile.set_integer ("Locallab", "Sensibn", locallab.sensibn);
        }

        if (!pedited || pedited->locallab.transit) {
            keyFile.set_integer ("Locallab", "Transit", locallab.transit);
        }

        if (!pedited || pedited->locallab.chrrt) {
            keyFile.set_integer ("Locallab", "Chrrt", locallab.chrrt);
        }

        if (!pedited || pedited->locallab.str) {
            keyFile.set_integer ("Locallab", "Str", locallab.str);
        }

        if (!pedited || pedited->locallab.neigh) {
            keyFile.set_integer ("Locallab", "Neigh", locallab.neigh);
        }

        if (!pedited || pedited->locallab.nbspot) {
            keyFile.set_integer ("Locallab", "Nbspot", locallab.nbspot);
        }

        if (!pedited || pedited->locallab.anbspot) {
            keyFile.set_integer ("Locallab", "ANbspot", locallab.anbspot);
        }

        if (!pedited || pedited->locallab.vart) {
            keyFile.set_integer ("Locallab", "Vart", locallab.vart);
        }

        if (!pedited || pedited->locallab.radius) {
            keyFile.set_integer ("Locallab", "Radius", locallab.radius);
        }

        if (!pedited || pedited->locallab.strength) {
            keyFile.set_integer ("Locallab", "Strength", locallab.strength);
        }

        for (int i = 0; i < 5; i++) {
            std::stringstream ss;
            ss << "Mult" << i;

            if (!pedited || pedited->locallab.mult[i]) {
                keyFile.set_integer ("Locallab", ss.str(), locallab.mult[i]);
            }
        }

        if (!pedited || pedited->locallab.threshold) {
            keyFile.set_integer ("Locallab", "Threshold", locallab.threshold);
        }

        if (!pedited || pedited->locallab.stren) {
            keyFile.set_integer ("Locallab", "Stren", locallab.stren);
        }

        if (!pedited || pedited->locallab.gamma) {
            keyFile.set_integer ("Locallab", "Gamma", locallab.gamma);
        }

        if (!pedited || pedited->locallab.estop) {
            keyFile.set_integer ("Locallab", "Estop", locallab.estop);
        }

        if (!pedited || pedited->locallab.scaltm) {
            keyFile.set_integer ("Locallab", "Scaltm", locallab.scaltm);
        }

        if (!pedited || pedited->locallab.rewei) {
            keyFile.set_integer ("Locallab", "Rewei", locallab.rewei);
        }


        // save post-crop vignette
        if (!pedited || pedited->pcvignette.enabled) {
            keyFile.set_boolean ("PCVignette", "Enabled", pcvignette.enabled);
        }

        if (!pedited || pedited->pcvignette.strength) {
            keyFile.set_double  ("PCVignette", "Strength", pcvignette.strength);
        }

        if (!pedited || pedited->pcvignette.feather) {
            keyFile.set_integer ("PCVignette", "Feather", pcvignette.feather);
        }

        if (!pedited || pedited->pcvignette.roundness) {
            keyFile.set_integer ("PCVignette", "Roundness", pcvignette.roundness);
        }

        // save C/A correction
        if (!pedited || pedited->cacorrection.red) {
            keyFile.set_double  ("CACorrection", "Red",  cacorrection.red);
        }

        if (!pedited || pedited->cacorrection.blue) {
            keyFile.set_double  ("CACorrection", "Blue", cacorrection.blue);
        }

        // save vignetting correction
        if (!pedited || pedited->vignetting.amount) {
            keyFile.set_integer ("Vignetting Correction", "Amount", vignetting.amount);
        }

        if (!pedited || pedited->vignetting.radius) {
            keyFile.set_integer ("Vignetting Correction", "Radius", vignetting.radius);
        }

        if (!pedited || pedited->vignetting.strength) {
            keyFile.set_integer ("Vignetting Correction", "Strength", vignetting.strength);
        }

        if (!pedited || pedited->vignetting.centerX) {
            keyFile.set_integer ("Vignetting Correction", "CenterX", vignetting.centerX);
        }

        if (!pedited || pedited->vignetting.centerY) {
            keyFile.set_integer ("Vignetting Correction", "CenterY", vignetting.centerY);
        }


        if (!pedited || pedited->resize.enabled) {
            keyFile.set_boolean ("Resize", "Enabled", resize.enabled);
        }

        if (!pedited || pedited->resize.scale) {
            keyFile.set_double  ("Resize", "Scale",  resize.scale);
        }

        if (!pedited || pedited->resize.appliesTo) {
            keyFile.set_string  ("Resize", "AppliesTo", resize.appliesTo);
        }

        if (!pedited || pedited->resize.method) {
            keyFile.set_string  ("Resize", "Method", resize.method);
        }

        if (!pedited || pedited->resize.dataspec) {
            keyFile.set_integer ("Resize", "DataSpecified",  resize.dataspec);
        }

        if (!pedited || pedited->resize.width) {
            keyFile.set_integer ("Resize", "Width",  resize.width);
        }

        if (!pedited || pedited->resize.height) {
            keyFile.set_integer ("Resize", "Height", resize.height);
        }

        if (!pedited || pedited->prsharpening.enabled) {
            keyFile.set_boolean ("PostResizeSharpening", "Enabled",             prsharpening.enabled);
        }

        if (!pedited || pedited->prsharpening.method) {
            keyFile.set_string  ("PostResizeSharpening", "Method",              prsharpening.method);
        }

        if (!pedited || pedited->prsharpening.radius) {
            keyFile.set_double  ("PostResizeSharpening", "Radius",              prsharpening.radius);
        }

        if (!pedited || pedited->prsharpening.amount) {
            keyFile.set_integer ("PostResizeSharpening", "Amount",              prsharpening.amount);
        }

        if (!pedited || pedited->prsharpening.threshold) {
            Glib::ArrayHandle<int> thresh (prsharpening.threshold.value, 4, Glib::OWNERSHIP_NONE);
            keyFile.set_integer_list ("PostResizeSharpening",   "Threshold", thresh);
        }

        if (!pedited || pedited->prsharpening.edgesonly) {
            keyFile.set_boolean ("PostResizeSharpening", "OnlyEdges",           prsharpening.edgesonly);
        }

        if (!pedited || pedited->prsharpening.edges_radius) {
            keyFile.set_double  ("PostResizeSharpening", "EdgedetectionRadius", prsharpening.edges_radius);
        }

        if (!pedited || pedited->prsharpening.edges_tolerance) {
            keyFile.set_integer ("PostResizeSharpening", "EdgeTolerance",       prsharpening.edges_tolerance);
        }

        if (!pedited || pedited->prsharpening.halocontrol) {
            keyFile.set_boolean ("PostResizeSharpening", "HalocontrolEnabled",  prsharpening.halocontrol);
        }

        if (!pedited || pedited->prsharpening.halocontrol_amount) {
            keyFile.set_integer ("PostResizeSharpening", "HalocontrolAmount",   prsharpening.halocontrol_amount);
        }

        if (!pedited || pedited->prsharpening.deconvradius) {
            keyFile.set_double  ("PostResizeSharpening", "DeconvRadius",        prsharpening.deconvradius);
        }

        if (!pedited || pedited->prsharpening.deconvamount) {
            keyFile.set_integer ("PostResizeSharpening", "DeconvAmount",        prsharpening.deconvamount);
        }

        if (!pedited || pedited->prsharpening.deconvdamping) {
            keyFile.set_integer ("PostResizeSharpening", "DeconvDamping",       prsharpening.deconvdamping);
        }

        if (!pedited || pedited->prsharpening.deconviter) {
            keyFile.set_integer ("PostResizeSharpening", "DeconvIterations",    prsharpening.deconviter);
        }


        // save color management settings
        if (!pedited || pedited->icm.input) {
            keyFile.set_string  ("Color Management", "InputProfile",   relativePathIfInside (fname, fnameAbsolute, icm.input));
        }

        if (!pedited || pedited->icm.toneCurve) {
            keyFile.set_boolean ("Color Management", "ToneCurve",   icm.toneCurve);
        }

        if (!pedited || pedited->icm.applyLookTable) {
            keyFile.set_boolean ("Color Management", "ApplyLookTable",   icm.applyLookTable);
        }

        if (!pedited || pedited->icm.applyBaselineExposureOffset) {
            keyFile.set_boolean ("Color Management", "ApplyBaselineExposureOffset",   icm.applyBaselineExposureOffset);
        }

        if (!pedited || pedited->icm.applyHueSatMap) {
            keyFile.set_boolean ("Color Management", "ApplyHueSatMap",   icm.applyHueSatMap);
        }

        if (!pedited || pedited->icm.blendCMSMatrix) {
            keyFile.set_boolean ("Color Management", "BlendCMSMatrix",   icm.blendCMSMatrix);
        }

        if (!pedited || pedited->icm.dcpIlluminant) {
            keyFile.set_integer ("Color Management", "DCPIlluminant",   icm.dcpIlluminant);
        }

        if (!pedited || pedited->icm.working) {
            keyFile.set_string  ("Color Management", "WorkingProfile", icm.working);
        }

        if (!pedited || pedited->icm.output) {
            keyFile.set_string  ("Color Management", "OutputProfile",  icm.output);
        }

        if (!pedited || pedited->icm.outputIntent) {
            Glib::ustring intent;

            switch (icm.outputIntent) {
                default:
                case RI_PERCEPTUAL:
                    intent = "Perceptual";
                    break;

                case RI_RELATIVE:
                    intent = "Relative";
                    break;

                case RI_SATURATION:
                    intent = "Saturation";
                    break;

                case RI_ABSOLUTE:
                    intent = "Absolute";
                    break;
            }

            keyFile.set_string  ("Color Management", "OutputProfileIntent", intent);
        }

        if (!pedited || pedited->icm.outputBPC) {
            keyFile.set_boolean  ("Color Management", "OutputBPC",  icm.outputBPC);
        }

        if (!pedited || pedited->icm.gamma) {
            keyFile.set_string  ("Color Management", "Gammafree",  icm.gamma);
        }

        if (!pedited || pedited->icm.freegamma) {
            keyFile.set_boolean ("Color Management", "Freegamma",  icm.freegamma);
        }

        if (!pedited || pedited->icm.gampos) {
            keyFile.set_double  ("Color Management", "GammaValue",  icm.gampos);
        }

        if (!pedited || pedited->icm.slpos) {
            keyFile.set_double  ("Color Management", "GammaSlope",  icm.slpos);
        }



        // save wavelet parameters
        if (!pedited || pedited->wavelet.enabled) {
            keyFile.set_boolean ("Wavelet", "Enabled", wavelet.enabled);
        }

        if (!pedited || pedited->wavelet.strength) {
            keyFile.set_integer ("Wavelet", "Strength", wavelet.strength);
        }

        if (!pedited || pedited->wavelet.balance) {
            keyFile.set_integer ("Wavelet", "Balance", wavelet.balance);
        }

        if (!pedited || pedited->wavelet.iter) {
            keyFile.set_integer ("Wavelet", "Iter", wavelet.iter);
        }

        if (!pedited || pedited->wavelet.thres) {
            keyFile.set_integer  ("Wavelet", "MaxLev",  wavelet.thres);
        }

        if (!pedited || pedited->wavelet.Tilesmethod) {
            keyFile.set_string  ("Wavelet", "TilesMethod",  wavelet.Tilesmethod);
        }

        if (!pedited || pedited->wavelet.daubcoeffmethod) {
            keyFile.set_string  ("Wavelet", "DaubMethod",  wavelet.daubcoeffmethod);
        }

        if (!pedited || pedited->wavelet.CLmethod) {
            keyFile.set_string  ("Wavelet", "ChoiceLevMethod",  wavelet.CLmethod);
        }

        if (!pedited || pedited->wavelet.Backmethod) {
            keyFile.set_string  ("Wavelet", "BackMethod",  wavelet.Backmethod);
        }

        if (!pedited || pedited->wavelet.Lmethod) {
            keyFile.set_string  ("Wavelet", "LevMethod",  wavelet.Lmethod);
        }

        if (!pedited || pedited->wavelet.Dirmethod) {
            keyFile.set_string  ("Wavelet", "DirMethod",  wavelet.Dirmethod);
        }

        if (!pedited || pedited->wavelet.greenhigh) {
            keyFile.set_integer ("Wavelet", "CBgreenhigh", wavelet.greenhigh);
        }

        if (!pedited || pedited->wavelet.greenmed) {
            keyFile.set_integer ("Wavelet", "CBgreenmed", wavelet.greenmed);
        }

        if (!pedited || pedited->wavelet.greenlow) {
            keyFile.set_integer ("Wavelet", "CBgreenlow", wavelet.greenlow);
        }

        if (!pedited || pedited->wavelet.bluehigh) {
            keyFile.set_integer ("Wavelet", "CBbluehigh", wavelet.bluehigh);
        }

        if (!pedited || pedited->wavelet.bluemed) {
            keyFile.set_integer ("Wavelet", "CBbluemed", wavelet.bluemed);
        }

        if (!pedited || pedited->wavelet.bluelow) {
            keyFile.set_integer ("Wavelet", "CBbluelow", wavelet.bluelow);
        }

        if (!pedited || pedited->wavelet.expcontrast) {
            keyFile.set_boolean ("Wavelet", "Expcontrast", wavelet.expcontrast);
        }

        if (!pedited || pedited->wavelet.expchroma) {
            keyFile.set_boolean ("Wavelet", "Expchroma", wavelet.expchroma);
        }

        if (!pedited || pedited->wavelet.expedge) {
            keyFile.set_boolean ("Wavelet", "Expedge", wavelet.expedge);
        }

        if (!pedited || pedited->wavelet.expresid) {
            keyFile.set_boolean ("Wavelet", "Expresid", wavelet.expresid);
        }

        if (!pedited || pedited->wavelet.expfinal) {
            keyFile.set_boolean ("Wavelet", "Expfinal", wavelet.expfinal);
        }

        if (!pedited || pedited->wavelet.exptoning) {
            keyFile.set_boolean ("Wavelet", "Exptoning", wavelet.exptoning);
        }

        if (!pedited || pedited->wavelet.expnoise) {
            keyFile.set_boolean ("Wavelet", "Expnoise", wavelet.expnoise);
        }

        for (int i = 0; i < 9; i++) {
            std::stringstream ss;
            ss << "Contrast" << (i + 1);

            if (!pedited || pedited->wavelet.c[i]) {
                keyFile.set_integer ("Wavelet", ss.str(), wavelet.c[i]);
            }
        }

        for (int i = 0; i < 9; i++) {
            std::stringstream ss;
            ss << "Chroma" << (i + 1);

            if (!pedited || pedited->wavelet.ch[i]) {
                keyFile.set_integer ("Wavelet", ss.str(), wavelet.ch[i]);
            }
        }

        if (!pedited || pedited->wavelet.sup) {
            keyFile.set_integer  ("Wavelet", "ContExtra",  wavelet.sup);
        }

        if (!pedited || pedited->wavelet.HSmethod) {
            keyFile.set_string  ("Wavelet", "HSMethod",  wavelet.HSmethod);
        }

        if (!pedited || pedited->wavelet.hllev) {
            Glib::ArrayHandle<int> thresh (wavelet.hllev.value, 4, Glib::OWNERSHIP_NONE);
            keyFile.set_integer_list ("Wavelet",   "HLRange", thresh);
        }

        if (!pedited || pedited->wavelet.bllev) {
            Glib::ArrayHandle<int> thresh (wavelet.bllev.value, 4, Glib::OWNERSHIP_NONE);
            keyFile.set_integer_list ("Wavelet",   "SHRange", thresh);
        }

        if (!pedited || pedited->wavelet.edgcont) {
            Glib::ArrayHandle<int> thresh (wavelet.edgcont.value, 4, Glib::OWNERSHIP_NONE);
            keyFile.set_integer_list ("Wavelet",   "Edgcont", thresh);
        }

        if (!pedited || pedited->wavelet.level0noise) {
            Glib::ArrayHandle<double> thresh (wavelet.level0noise.value, 2, Glib::OWNERSHIP_NONE);
            keyFile.set_double_list ("Wavelet",   "Level0noise", thresh);
        }

        if (!pedited || pedited->wavelet.level1noise) {
            Glib::ArrayHandle<double> thresh (wavelet.level1noise.value, 2, Glib::OWNERSHIP_NONE);
            keyFile.set_double_list ("Wavelet",   "Level1noise", thresh);
        }

        if (!pedited || pedited->wavelet.level2noise) {
            Glib::ArrayHandle<double> thresh (wavelet.level2noise.value, 2, Glib::OWNERSHIP_NONE);
            keyFile.set_double_list ("Wavelet",   "Level2noise", thresh);
        }

        if (!pedited || pedited->wavelet.level3noise) {
            Glib::ArrayHandle<double> thresh (wavelet.level3noise.value, 2, Glib::OWNERSHIP_NONE);
            keyFile.set_double_list ("Wavelet",   "Level3noise", thresh);
        }


        if (!pedited || pedited->wavelet.threshold) {
            keyFile.set_integer  ("Wavelet", "ThresholdHighlight",  wavelet.threshold);
        }

        if (!pedited || pedited->wavelet.threshold2) {
            keyFile.set_integer  ("Wavelet", "ThresholdShadow",  wavelet.threshold2);
        }

        if (!pedited || pedited->wavelet.edgedetect) {
            keyFile.set_integer  ("Wavelet", "Edgedetect",  wavelet.edgedetect);
        }

        if (!pedited || pedited->wavelet.edgedetectthr) {
            keyFile.set_integer  ("Wavelet", "Edgedetectthr",  wavelet.edgedetectthr);
        }

        if (!pedited || pedited->wavelet.edgedetectthr2) {
            keyFile.set_integer  ("Wavelet", "EdgedetectthrHi",  wavelet.edgedetectthr2);
        }

        if (!pedited || pedited->wavelet.edgesensi) {
            keyFile.set_integer  ("Wavelet", "Edgesensi",  wavelet.edgesensi);
        }

        if (!pedited || pedited->wavelet.edgeampli) {
            keyFile.set_integer  ("Wavelet", "Edgeampli",  wavelet.edgeampli);
        }

        if (!pedited || pedited->wavelet.chroma) {
            keyFile.set_integer  ("Wavelet", "ThresholdChroma",  wavelet.chroma);
        }

        if (!pedited || pedited->wavelet.CHmethod) {
            keyFile.set_string  ("Wavelet", "CHromaMethod",  wavelet.CHmethod);
        }

        if (!pedited || pedited->wavelet.Medgreinf) {
            keyFile.set_string  ("Wavelet", "Medgreinf",  wavelet.Medgreinf);
        }

        if (!pedited || pedited->wavelet.CHSLmethod) {
            keyFile.set_string  ("Wavelet", "CHSLromaMethod",  wavelet.CHSLmethod);
        }

        if (!pedited || pedited->wavelet.EDmethod) {
            keyFile.set_string  ("Wavelet", "EDMethod",  wavelet.EDmethod);
        }

        if (!pedited || pedited->wavelet.NPmethod) {
            keyFile.set_string  ("Wavelet", "NPMethod",  wavelet.NPmethod);
        }

        if (!pedited || pedited->wavelet.BAmethod) {
            keyFile.set_string  ("Wavelet", "BAMethod",  wavelet.BAmethod);
        }

        if (!pedited || pedited->wavelet.TMmethod) {
            keyFile.set_string  ("Wavelet", "TMMethod",  wavelet.TMmethod);
        }

        if (!pedited || pedited->wavelet.chro) {
            keyFile.set_integer  ("Wavelet", "ChromaLink",  wavelet.chro);
        }

        if (!pedited || pedited->wavelet.ccwcurve)  {
            Glib::ArrayHandle<double> ccwcurve = wavelet.ccwcurve;
            keyFile.set_double_list ("Wavelet", "ContrastCurve", ccwcurve);
        }

        if (!pedited || pedited->wavelet.pastlev) {
            Glib::ArrayHandle<int> thresh (wavelet.pastlev.value, 4, Glib::OWNERSHIP_NONE);
            keyFile.set_integer_list ("Wavelet",   "Pastlev", thresh);
        }

        if (!pedited || pedited->wavelet.satlev) {
            Glib::ArrayHandle<int> thresh (wavelet.satlev.value, 4, Glib::OWNERSHIP_NONE);
            keyFile.set_integer_list ("Wavelet",   "Satlev", thresh);
        }

        if (!pedited || pedited->wavelet.opacityCurveRG) {
            Glib::ArrayHandle<double> curve = wavelet.opacityCurveRG;
            keyFile.set_double_list ("Wavelet", "OpacityCurveRG", curve);
        }

        if (!pedited || pedited->wavelet.opacityCurveBY) {
            Glib::ArrayHandle<double> curve = wavelet.opacityCurveBY;
            keyFile.set_double_list ("Wavelet", "OpacityCurveBY", curve);
        }

        if (!pedited || pedited->wavelet.opacityCurveW) {
            Glib::ArrayHandle<double> curve = wavelet.opacityCurveW;
            keyFile.set_double_list ("Wavelet", "OpacityCurveW", curve);
        }

        if (!pedited || pedited->wavelet.opacityCurveWL) {
            Glib::ArrayHandle<double> curve = wavelet.opacityCurveWL;
            keyFile.set_double_list ("Wavelet", "OpacityCurveWL", curve);
        }

        if (!pedited || pedited->wavelet.hhcurve) {
            Glib::ArrayHandle<double> curve = wavelet.hhcurve;
            keyFile.set_double_list ("Wavelet", "HHcurve", curve);
        }

        if (!pedited || pedited->wavelet.Chcurve) {
            Glib::ArrayHandle<double> curve = wavelet.Chcurve;
            keyFile.set_double_list ("Wavelet", "CHcurve", curve);
        }

        if (!pedited || pedited->wavelet.wavclCurve)  {
            Glib::ArrayHandle<double> wavclCurve = wavelet.wavclCurve;
            keyFile.set_double_list ("Wavelet", "WavclCurve", wavclCurve);
        }


        if (!pedited || pedited->wavelet.median) {
            keyFile.set_boolean ("Wavelet", "Median", wavelet.median);
        }

        if (!pedited || pedited->wavelet.medianlev) {
            keyFile.set_boolean ("Wavelet", "Medianlev", wavelet.medianlev);
        }

        if (!pedited || pedited->wavelet.linkedg) {
            keyFile.set_boolean ("Wavelet", "Linkedg", wavelet.linkedg);
        }

        if (!pedited || pedited->wavelet.cbenab) {
            keyFile.set_boolean ("Wavelet", "CBenab", wavelet.cbenab);
        }

        if (!pedited || pedited->wavelet.lipst) {
            keyFile.set_boolean ("Wavelet", "Lipst", wavelet.lipst);
        }

//   if (!pedited || pedited->wavelet.edgreinf)    keyFile.set_boolean ("Wavelet", "Edgreinf", wavelet.edgreinf);
        if (!pedited || pedited->wavelet.skinprotect) {
            keyFile.set_double ("Wavelet", "Skinprotect", wavelet.skinprotect);
        }

        if (!pedited || pedited->wavelet.hueskin) {
            Glib::ArrayHandle<int> thresh (wavelet.hueskin.value, 4, Glib::OWNERSHIP_NONE);
            keyFile.set_integer_list ("Wavelet",   "Hueskin", thresh);
        }

        if (!pedited || pedited->wavelet.edgrad) {
            keyFile.set_integer  ("Wavelet", "Edgrad",  wavelet.edgrad);
        }

        if (!pedited || pedited->wavelet.edgval) {
            keyFile.set_integer  ("Wavelet", "Edgval",  wavelet.edgval);
        }

        if (!pedited || pedited->wavelet.edgthresh) {
            keyFile.set_integer  ("Wavelet", "ThrEdg",  wavelet.edgthresh);
        }

//   if (!pedited || pedited->wavelet.strength)  keyFile.set_integer  ("Wavelet", "Strength",  wavelet.strength);
        //  if (!pedited || pedited->wavelet.balance)  keyFile.set_integer  ("Wavelet", "Balance",  wavelet.balance);

        if (!pedited || pedited->wavelet.avoid) {
            keyFile.set_boolean ("Wavelet", "AvoidColorShift", wavelet.avoid);
        }

        if (!pedited || pedited->wavelet.tmr) {
            keyFile.set_boolean ("Wavelet", "TMr", wavelet.tmr);
        }

        if (!pedited || pedited->wavelet.rescon) {
            keyFile.set_integer  ("Wavelet", "ResidualcontShadow",  wavelet.rescon);
        }

        if (!pedited || pedited->wavelet.resconH) {
            keyFile.set_integer  ("Wavelet", "ResidualcontHighlight",  wavelet.resconH);
        }

        if (!pedited || pedited->wavelet.thr) {
            keyFile.set_integer  ("Wavelet", "ThresholdResidShadow",  wavelet.thr);
        }

        if (!pedited || pedited->wavelet.thrH) {
            keyFile.set_integer  ("Wavelet", "ThresholdResidHighLight",  wavelet.thrH);
        }

        if (!pedited || pedited->wavelet.reschro) {
            keyFile.set_integer  ("Wavelet", "Residualchroma",  wavelet.reschro);
        }

        if (!pedited || pedited->wavelet.tmrs) {
            keyFile.set_double  ("Wavelet", "ResidualTM",  wavelet.tmrs);
        }

        if (!pedited || pedited->wavelet.gamma) {
            keyFile.set_double  ("Wavelet", "Residualgamma",  wavelet.gamma);
        }

        if (!pedited || pedited->wavelet.sky) {
            keyFile.set_double  ("Wavelet", "HueRangeResidual",  wavelet.sky);
        }

        if (!pedited || pedited->wavelet.hueskin2) {
            Glib::ArrayHandle<int> thresh (wavelet.hueskin2.value, 4, Glib::OWNERSHIP_NONE);
            keyFile.set_integer_list ("Wavelet",   "HueRange", thresh);
        }

        if (!pedited || pedited->wavelet.contrast) {
            keyFile.set_integer  ("Wavelet", "Contrast",  wavelet.contrast);
        }


        // save directional pyramid wavelet parameters
        if (!pedited || pedited->dirpyrequalizer.enabled) {
            keyFile.set_boolean ("Directional Pyramid Equalizer", "Enabled", dirpyrequalizer.enabled);
        }

        if (!pedited || pedited->dirpyrequalizer.gamutlab) {
            keyFile.set_boolean ("Directional Pyramid Equalizer", "Gamutlab", dirpyrequalizer.gamutlab);
        }

        if (!pedited || pedited->dirpyrequalizer.cbdlMethod) {
            keyFile.set_string  ("Directional Pyramid Equalizer", "cbdlMethod",  dirpyrequalizer.cbdlMethod);
        }

        for (int i = 0; i < 6; i++) {
            std::stringstream ss;
            ss << "Mult" << i;

            if (!pedited || pedited->dirpyrequalizer.mult[i]) {
                keyFile.set_double ("Directional Pyramid Equalizer", ss.str(), dirpyrequalizer.mult[i]);
            }
        }

        if (!pedited || pedited->dirpyrequalizer.threshold) {
            keyFile.set_double ("Directional Pyramid Equalizer", "Threshold", dirpyrequalizer.threshold);
        }

        if (!pedited || pedited->dirpyrequalizer.skinprotect) {
            keyFile.set_double ("Directional Pyramid Equalizer", "Skinprotect", dirpyrequalizer.skinprotect);
        }

        //  if (!pedited || pedited->dirpyrequalizer.algo) keyFile.set_string ("Directional Pyramid Equalizer", "Algorithm", dirpyrequalizer.algo);
        if (!pedited || pedited->dirpyrequalizer.hueskin) {
            Glib::ArrayHandle<int> thresh (dirpyrequalizer.hueskin.value, 4, Glib::OWNERSHIP_NONE);
            keyFile.set_integer_list ("Directional Pyramid Equalizer",   "Hueskin", thresh);
        }

        // save hsv wavelet parameters
        if (!pedited || pedited->hsvequalizer.hcurve) {
            Glib::ArrayHandle<double> hcurve = hsvequalizer.hcurve;
            keyFile.set_double_list ("HSV Equalizer", "HCurve", hcurve);
        }

        if (!pedited || pedited->hsvequalizer.scurve) {
            Glib::ArrayHandle<double> scurve = hsvequalizer.scurve;
            keyFile.set_double_list ("HSV Equalizer", "SCurve", scurve);
        }

        if (!pedited || pedited->hsvequalizer.vcurve) {
            Glib::ArrayHandle<double> vcurve = hsvequalizer.vcurve;
            keyFile.set_double_list ("HSV Equalizer", "VCurve", vcurve);
        }

        //save film simulation parameters
        if ( !pedited || pedited->filmSimulation.enabled ) {
            keyFile.set_boolean ( "Film Simulation", "Enabled", filmSimulation.enabled );
        }

        if ( !pedited || pedited->filmSimulation.clutFilename ) {
            keyFile.set_string ( "Film Simulation", "ClutFilename", filmSimulation.clutFilename );
        }

        if ( !pedited || pedited->filmSimulation.strength ) {
            keyFile.set_integer ( "Film Simulation", "Strength", filmSimulation.strength );
        }


        if (!pedited || pedited->rgbCurves.lumamode) {
            keyFile.set_boolean ("RGB Curves", "LumaMode",  rgbCurves.lumamode);
        }

        if (!pedited || pedited->rgbCurves.rcurve) {
            Glib::ArrayHandle<double> RGBrcurve = rgbCurves.rcurve;
            keyFile.set_double_list ("RGB Curves", "rCurve", RGBrcurve);
        }

        if (!pedited || pedited->rgbCurves.gcurve) {
            Glib::ArrayHandle<double> RGBgcurve = rgbCurves.gcurve;
            keyFile.set_double_list ("RGB Curves", "gCurve", RGBgcurve);
        }

        if (!pedited || pedited->rgbCurves.bcurve) {
            Glib::ArrayHandle<double> RGBbcurve = rgbCurves.bcurve;
            keyFile.set_double_list ("RGB Curves", "bCurve", RGBbcurve);
        }

        // save Color Toning
        if (!pedited || pedited->colorToning.enabled) {
            keyFile.set_boolean ("ColorToning", "Enabled", colorToning.enabled);
        }

        if (!pedited || pedited->colorToning.method) {
            keyFile.set_string  ("ColorToning", "Method", colorToning.method);
        }

        if (!pedited || pedited->colorToning.lumamode) {
            keyFile.set_boolean ("ColorToning", "Lumamode", colorToning.lumamode);
        }

        if (!pedited || pedited->colorToning.twocolor) {
            keyFile.set_string  ("ColorToning", "Twocolor", colorToning.twocolor);
        }

        if (!pedited || pedited->colorToning.redlow) {
            keyFile.set_double  ("ColorToning", "Redlow", colorToning.redlow);
        }

        if (!pedited || pedited->colorToning.greenlow) {
            keyFile.set_double  ("ColorToning", "Greenlow", colorToning.greenlow);
        }

        if (!pedited || pedited->colorToning.bluelow) {
            keyFile.set_double  ("ColorToning", "Bluelow", colorToning.bluelow);
        }

        if (!pedited || pedited->colorToning.satlow) {
            keyFile.set_double  ("ColorToning", "Satlow", colorToning.satlow);
        }

        if (!pedited || pedited->colorToning.balance) {
            keyFile.set_integer ("ColorToning", "Balance", colorToning.balance);
        }

        if (!pedited || pedited->colorToning.sathigh) {
            keyFile.set_double  ("ColorToning", "Sathigh", colorToning.sathigh);
        }

        if (!pedited || pedited->colorToning.redmed) {
            keyFile.set_double  ("ColorToning", "Redmed", colorToning.redmed);
        }

        if (!pedited || pedited->colorToning.greenmed) {
            keyFile.set_double  ("ColorToning", "Greenmed", colorToning.greenmed);
        }

        if (!pedited || pedited->colorToning.bluemed) {
            keyFile.set_double  ("ColorToning", "Bluemed", colorToning.bluemed);
        }

        if (!pedited || pedited->colorToning.redhigh) {
            keyFile.set_double  ("ColorToning", "Redhigh", colorToning.redhigh);
        }

        if (!pedited || pedited->colorToning.greenhigh) {
            keyFile.set_double  ("ColorToning", "Greenhigh", colorToning.greenhigh);
        }

        if (!pedited || pedited->colorToning.bluehigh) {
            keyFile.set_double  ("ColorToning", "Bluehigh", colorToning.bluehigh);
        }

        if (!pedited || pedited->colorToning.autosat) {
            keyFile.set_boolean ("ColorToning", "Autosat", colorToning.autosat);
        }

        if (!pedited || pedited->colorToning.opacityCurve) {
            Glib::ArrayHandle<double> curve = colorToning.opacityCurve;
            keyFile.set_double_list ("ColorToning", "OpacityCurve", curve);
        }

        if (!pedited || pedited->colorToning.colorCurve) {
            Glib::ArrayHandle<double> curve = colorToning.colorCurve;
            keyFile.set_double_list ("ColorToning", "ColorCurve", curve);
        }

        if (!pedited || pedited->colorToning.satprotectionthreshold) {
            keyFile.set_integer ("ColorToning", "SatProtectionThreshold", colorToning.satProtectionThreshold );
        }

        if (!pedited || pedited->colorToning.saturatedopacity) {
            keyFile.set_integer ("ColorToning", "SaturatedOpacity", colorToning.saturatedOpacity );
        }

        if (!pedited || pedited->colorToning.strength) {
            keyFile.set_integer ("ColorToning", "Strength", colorToning.strength );
        }

        if (!pedited || pedited->colorToning.hlColSat) {
            Glib::ArrayHandle<int> thresh (colorToning.hlColSat.value, 2, Glib::OWNERSHIP_NONE);
            keyFile.set_integer_list ("ColorToning", "HighlightsColorSaturation", thresh);
        }

        if (!pedited || pedited->colorToning.shadowsColSat) {
            Glib::ArrayHandle<int> thresh (colorToning.shadowsColSat.value, 2, Glib::OWNERSHIP_NONE);
            keyFile.set_integer_list ("ColorToning", "ShadowsColorSaturation", thresh);
        }

        if (!pedited || pedited->colorToning.clcurve)  {
            Glib::ArrayHandle<double> clcurve = colorToning.clcurve;
            keyFile.set_double_list ("ColorToning", "ClCurve", clcurve);
        }

        if (!pedited || pedited->colorToning.cl2curve)  {
            Glib::ArrayHandle<double> cl2curve = colorToning.cl2curve;
            keyFile.set_double_list ("ColorToning", "Cl2Curve", cl2curve);
        }

        // save raw parameters
        if (!pedited || pedited->raw.darkFrame) {
            keyFile.set_string  ("RAW", "DarkFrame", relativePathIfInside (fname, fnameAbsolute, raw.dark_frame) );
        }

        if (!pedited || pedited->raw.dfAuto) {
            keyFile.set_boolean ("RAW", "DarkFrameAuto", raw.df_autoselect );
        }

        if (!pedited || pedited->raw.ff_file) {
            keyFile.set_string  ("RAW", "FlatFieldFile", relativePathIfInside (fname, fnameAbsolute, raw.ff_file) );
        }

        if (!pedited || pedited->raw.ff_AutoSelect) {
            keyFile.set_boolean ("RAW", "FlatFieldAutoSelect", raw.ff_AutoSelect );
        }

        if (!pedited || pedited->raw.ff_BlurRadius) {
            keyFile.set_integer ("RAW", "FlatFieldBlurRadius", raw.ff_BlurRadius );
        }

        if (!pedited || pedited->raw.ff_BlurType) {
            keyFile.set_string  ("RAW", "FlatFieldBlurType", raw.ff_BlurType );
        }

        if (!pedited || pedited->raw.ff_AutoClipControl) {
            keyFile.set_boolean ("RAW", "FlatFieldAutoClipControl", raw.ff_AutoClipControl );
        }

        if (!pedited || pedited->raw.ff_clipControl) {
            keyFile.set_boolean ("RAW", "FlatFieldClipControl", raw.ff_clipControl );
        }

        if (!pedited || pedited->raw.caCorrection) {
            keyFile.set_boolean ("RAW", "CA", raw.ca_autocorrect );
        }

        if (!pedited || pedited->raw.caAutoStrength) {
            keyFile.set_double  ("RAW", "CAAutoStrength", raw.caautostrength );
        }

        if (!pedited || pedited->raw.caRed) {
            keyFile.set_double  ("RAW", "CARed", raw.cared );
        }

        if (!pedited || pedited->raw.caBlue) {
            keyFile.set_double  ("RAW", "CABlue", raw.cablue );
        }

        if (!pedited || pedited->raw.hotPixelFilter) {
            keyFile.set_boolean ("RAW", "HotPixelFilter", raw.hotPixelFilter );
        }

        if (!pedited || pedited->raw.deadPixelFilter) {
            keyFile.set_boolean ("RAW", "DeadPixelFilter", raw.deadPixelFilter );
        }

        if (!pedited || pedited->raw.hotDeadPixelThresh) {
            keyFile.set_integer ("RAW", "HotDeadPixelThresh", raw.hotdeadpix_thresh );
        }

        if (!pedited || pedited->raw.bayersensor.method) {
            keyFile.set_string  ("RAW Bayer", "Method", raw.bayersensor.method );
        }

        if (!pedited || pedited->raw.bayersensor.ccSteps) {
            keyFile.set_integer ("RAW Bayer", "CcSteps", raw.bayersensor.ccSteps);
        }

        if (!pedited || pedited->raw.bayersensor.exBlack0) {
            keyFile.set_double  ("RAW Bayer", "PreBlack0", raw.bayersensor.black0 );
        }

        if (!pedited || pedited->raw.bayersensor.exBlack1) {
            keyFile.set_double  ("RAW Bayer", "PreBlack1", raw.bayersensor.black1 );
        }

        if (!pedited || pedited->raw.bayersensor.exBlack2) {
            keyFile.set_double  ("RAW Bayer", "PreBlack2", raw.bayersensor.black2 );
        }

        if (!pedited || pedited->raw.bayersensor.exBlack3) {
            keyFile.set_double  ("RAW Bayer", "PreBlack3", raw.bayersensor.black3 );
        }

        if (!pedited || pedited->raw.bayersensor.exTwoGreen) {
            keyFile.set_boolean ("RAW Bayer", "PreTwoGreen", raw.bayersensor.twogreen );
        }

        if (!pedited || pedited->raw.bayersensor.linenoise) {
            keyFile.set_integer ("RAW Bayer", "LineDenoise", raw.bayersensor.linenoise);
        }

        if (!pedited || pedited->raw.bayersensor.greenEq) {
            keyFile.set_integer ("RAW Bayer", "GreenEqThreshold", raw.bayersensor.greenthresh);
        }

        if (!pedited || pedited->raw.bayersensor.dcbIterations) {
            keyFile.set_integer ("RAW Bayer", "DCBIterations", raw.bayersensor.dcb_iterations );
        }

        if (!pedited || pedited->raw.bayersensor.dcbEnhance) {
            keyFile.set_boolean ("RAW Bayer", "DCBEnhance", raw.bayersensor.dcb_enhance );
        }

        if (!pedited || pedited->raw.bayersensor.lmmseIterations) {
            keyFile.set_integer ("RAW Bayer", "LMMSEIterations", raw.bayersensor.lmmse_iterations );
        }

        //if (!pedited || pedited->raw.bayersensor.allEnhance)    keyFile.set_boolean ("RAW Bayer", "ALLEnhance", raw.bayersensor.all_enhance );

        if (!pedited || pedited->raw.xtranssensor.method) {
            keyFile.set_string  ("RAW X-Trans", "Method", raw.xtranssensor.method );
        }

        if (!pedited || pedited->raw.xtranssensor.ccSteps) {
            keyFile.set_integer ("RAW X-Trans", "CcSteps", raw.xtranssensor.ccSteps);
        }

        if (!pedited || pedited->raw.xtranssensor.exBlackRed) {
            keyFile.set_double  ("RAW X-Trans", "PreBlackRed", raw.xtranssensor.blackred );
        }

        if (!pedited || pedited->raw.xtranssensor.exBlackGreen) {
            keyFile.set_double  ("RAW X-Trans", "PreBlackGreen", raw.xtranssensor.blackgreen );
        }

        if (!pedited || pedited->raw.xtranssensor.exBlackBlue) {
            keyFile.set_double  ("RAW X-Trans", "PreBlackBlue", raw.xtranssensor.blackblue );
        }


        // save raw exposition
        if (!pedited || pedited->raw.exPos) {
            keyFile.set_double  ("RAW", "PreExposure", raw.expos );
        }

        if (!pedited || pedited->raw.exPreser) {
            keyFile.set_double  ("RAW", "PrePreserv", raw.preser );
        }

        // save exif change list
        if (!pedited || pedited->exif) {
            for (ExifPairs::const_iterator i = exif.begin(); i != exif.end(); ++i) {
                keyFile.set_string ("Exif", i->first, i->second);
            }
        }

        // save iptc change list
        if (!pedited || pedited->iptc) {
            for (IPTCPairs::const_iterator i = iptc.begin(); i != iptc.end(); ++i) {
                Glib::ArrayHandle<Glib::ustring> values = i->second;
                keyFile.set_string_list ("IPTC", i->first, values);
            }
        }

        sPParams = keyFile.to_data();

    } catch (Glib::KeyFileError&) {}

    if (sPParams.empty ()) {
        return 1;
    }

    int error1, error2;
    error1 = write (fname, sPParams);

    if (!fname2.empty ()) {

        error2 = write (fname2, sPParams);
        // If at least one file has been saved, it's a success
        return error1 & error2;
    } else {
        return error1;
    }
}

int ProcParams::write (const Glib::ustring &fname, const Glib::ustring &content) const
{

    int error = 0;

    if (fname.length()) {
        FILE *f;
        f = g_fopen (fname.c_str (), "wt");

        if (f == nullptr) {
            error = 1;
        } else {
            fprintf (f, "%s", content.c_str());
            fclose (f);
        }
    }

    return error;
}

int ProcParams::load (const Glib::ustring &fname, ParamsEdited* pedited)
{
    setlocale (LC_NUMERIC, "C"); // to set decimal point to "."

    if (fname.empty()) {
        return 1;
    }

    Glib::KeyFile keyFile;

    try {

        if (pedited) {
            pedited->set (false);
        }

        FILE* f = g_fopen (fname.c_str (), "rt");

        if (!f) {
            return 1;
        }

        char* buffer = new char[1024];
        std::ostringstream ostr;

        while (fgets (buffer, 1024, f)) {
            ostr << buffer << "\n";
        }

        delete [] buffer;

        if (!keyFile.load_from_data (ostr.str())) {
            return 1;
        }

        fclose (f);

        // load tonecurve:

        ppVersion = PPVERSION;
        appVersion = APPVERSION;

        if (keyFile.has_group ("Version")) {
            if (keyFile.has_key ("Version", "AppVersion")) {
                appVersion = keyFile.get_string  ("Version", "AppVersion");
            }

            if (keyFile.has_key ("Version", "Version")) {
                ppVersion  = keyFile.get_integer ("Version", "Version");
            }
        }

        if (keyFile.has_group ("General")) {
            if (keyFile.has_key ("General", "Rank"))        {
                rank       = keyFile.get_integer ("General", "Rank");

                if (pedited) {
                    pedited->general.rank = true;
                }
            }

            if (keyFile.has_key ("General", "ColorLabel"))  {
                colorlabel = keyFile.get_integer ("General", "ColorLabel");

                if (pedited) {
                    pedited->general.colorlabel = true;
                }
            }

            if (keyFile.has_key ("General", "InTrash"))     {
                inTrash    = keyFile.get_boolean ("General", "InTrash");

                if (pedited) {
                    pedited->general.intrash = true;
                }
            }
        }

        if (keyFile.has_group ("Exposure")) {
            if (ppVersion < PPVERSION_AEXP) {
                toneCurve.autoexp = false;    // prevent execution of autoexp when opening file created with earlier verions of autoexp algorithm
            } else if (keyFile.has_key ("Exposure", "Auto"))           {
                toneCurve.autoexp       = keyFile.get_boolean ("Exposure", "Auto");

                if (pedited) {
                    pedited->toneCurve.autoexp = true;
                }
            }

            if (keyFile.has_key ("Exposure", "Clip"))           {
                toneCurve.clip          = keyFile.get_double  ("Exposure", "Clip");

                if (pedited) {
                    pedited->toneCurve.clip = true;
                }
            }

            if (keyFile.has_key ("Exposure", "Compensation"))   {
                toneCurve.expcomp       = keyFile.get_double  ("Exposure", "Compensation");

                if (pedited) {
                    pedited->toneCurve.expcomp = true;
                }
            }

            if (keyFile.has_key ("Exposure", "Brightness"))     {
                toneCurve.brightness    = keyFile.get_integer ("Exposure", "Brightness");

                if (pedited) {
                    pedited->toneCurve.brightness = true;
                }
            }

            if (keyFile.has_key ("Exposure", "Contrast"))       {
                toneCurve.contrast      = keyFile.get_integer ("Exposure", "Contrast");

                if (pedited) {
                    pedited->toneCurve.contrast = true;
                }
            }

            if (keyFile.has_key ("Exposure", "Saturation"))     {
                toneCurve.saturation    = keyFile.get_integer ("Exposure", "Saturation");

                if (pedited) {
                    pedited->toneCurve.saturation = true;
                }
            }

            if (keyFile.has_key ("Exposure", "Black"))          {
                toneCurve.black         = keyFile.get_integer ("Exposure", "Black");

                if (pedited) {
                    pedited->toneCurve.black = true;
                }
            }

            if (keyFile.has_key ("Exposure", "HighlightCompr")) {
                toneCurve.hlcompr       = keyFile.get_integer ("Exposure", "HighlightCompr");

                if (pedited) {
                    pedited->toneCurve.hlcompr = true;
                }
            }

            if (keyFile.has_key ("Exposure", "HighlightComprThreshold")) {
                toneCurve.hlcomprthresh = keyFile.get_integer ("Exposure", "HighlightComprThreshold");

                if (pedited) {
                    pedited->toneCurve.hlcomprthresh = true;
                }
            }

            if (keyFile.has_key ("Exposure", "ShadowCompr"))    {
                toneCurve.shcompr       = keyFile.get_integer ("Exposure", "ShadowCompr");

                if (pedited) {
                    pedited->toneCurve.shcompr = true;
                }
            }

            // load highlight recovery settings
            if (toneCurve.shcompr > 100) {
                toneCurve.shcompr = 100;    // older pp3 files can have values above 100.
            }

            if (keyFile.has_key ("Exposure", "CurveMode"))      {
                Glib::ustring sMode = keyFile.get_string ("Exposure", "CurveMode");

                if      (sMode == "Standard") {
                    toneCurve.curveMode = ToneCurveParams::TC_MODE_STD;
                } else if (sMode == "FilmLike") {
                    toneCurve.curveMode = ToneCurveParams::TC_MODE_FILMLIKE;
                } else if (sMode == "SatAndValueBlending") {
                    toneCurve.curveMode = ToneCurveParams::TC_MODE_SATANDVALBLENDING;
                } else if (sMode == "WeightedStd") {
                    toneCurve.curveMode = ToneCurveParams::TC_MODE_WEIGHTEDSTD;
                } else if (sMode == "Luminance") {
                    toneCurve.curveMode = ToneCurveParams::TC_MODE_LUMINANCE;
                } else if (sMode == "Perceptual") {
                    toneCurve.curveMode = ToneCurveParams::TC_MODE_PERCEPTUAL;
                }

                if (pedited) {
                    pedited->toneCurve.curveMode = true;
                }
            }

            if (keyFile.has_key ("Exposure", "CurveMode2"))      {
                Glib::ustring sMode = keyFile.get_string ("Exposure", "CurveMode2");

                if      (sMode == "Standard") {
                    toneCurve.curveMode2 = ToneCurveParams::TC_MODE_STD;
                } else if (sMode == "FilmLike") {
                    toneCurve.curveMode2 = ToneCurveParams::TC_MODE_FILMLIKE;
                } else if (sMode == "SatAndValueBlending") {
                    toneCurve.curveMode2 = ToneCurveParams::TC_MODE_SATANDVALBLENDING;
                } else if (sMode == "WeightedStd") {
                    toneCurve.curveMode2 = ToneCurveParams::TC_MODE_WEIGHTEDSTD;
                } else if (sMode == "Luminance") {
                    toneCurve.curveMode2 = ToneCurveParams::TC_MODE_LUMINANCE;
                } else if (sMode == "Perceptual") {
                    toneCurve.curveMode2 = ToneCurveParams::TC_MODE_PERCEPTUAL;
                }

                if (pedited) {
                    pedited->toneCurve.curveMode2 = true;
                }
            }

            if (ppVersion > 200) {
                if (keyFile.has_key ("Exposure", "Curve"))          {
                    toneCurve.curve         = keyFile.get_double_list ("Exposure", "Curve");

                    if (pedited) {
                        pedited->toneCurve.curve = true;
                    }
                }

                if (keyFile.has_key ("Exposure", "Curve2"))         {
                    toneCurve.curve2        = keyFile.get_double_list ("Exposure", "Curve2");

                    if (pedited) {
                        pedited->toneCurve.curve2 = true;
                    }
                }
            }
        }





        if (keyFile.has_group ("HLRecovery")) {
            if (keyFile.has_key ("HLRecovery", "Enabled"))  {
                toneCurve.hrenabled  = keyFile.get_boolean ("HLRecovery", "Enabled");

                if (pedited) {
                    pedited->toneCurve.hrenabled = true;
                }
            }

            if (keyFile.has_key ("HLRecovery", "Method"))   {
                toneCurve.method   = keyFile.get_string  ("HLRecovery", "Method");

                if (pedited) {
                    pedited->toneCurve.method = true;
                }
            }
        }


        // load Local Lab
        if (keyFile.has_group ("Locallab")) {
            if (keyFile.has_key ("Locallab", "Enabled"))  {
                locallab.enabled  = keyFile.get_boolean ("Locallab", "Enabled");

                if (pedited) {
                    pedited->locallab.enabled = true;
                }
            }

            if (keyFile.has_key ("Locallab", "Expcolor")) {
                locallab.expcolor = keyFile.get_boolean ("Locallab", "Expcolor");

                if (pedited) {
                    pedited->locallab.expcolor = true;
                }
            }

            if (keyFile.has_key ("Locallab", "Expblur")) {
                locallab.expblur = keyFile.get_boolean ("Locallab", "Expblur");

                if (pedited) {
                    pedited->locallab.expblur = true;
                }
            }

            if (keyFile.has_key ("Locallab", "Exptonemap")) {
                locallab.exptonemap = keyFile.get_boolean ("Locallab", "Exptonemap");

                if (pedited) {
                    pedited->locallab.exptonemap = true;
                }
            }

            if (keyFile.has_key ("Locallab", "Expreti")) {
                locallab.expreti = keyFile.get_boolean ("Locallab", "Expreti");

                if (pedited) {
                    pedited->locallab.expreti = true;
                }
            }

            if (keyFile.has_key ("Locallab", "Expsharp")) {
                locallab.expsharp = keyFile.get_boolean ("Locallab", "Expsharp");

                if (pedited) {
                    pedited->locallab.expsharp = true;
                }
            }

            if (keyFile.has_key ("Locallab", "Expdenoi")) {
                locallab.expdenoi = keyFile.get_boolean ("Locallab", "Expdenoi");

                if (pedited) {
                    pedited->locallab.expdenoi = true;
                }
            }

            if (keyFile.has_key ("Locallab", "Avoid"))  {
                locallab.avoid  = keyFile.get_boolean ("Locallab", "Avoid");

                if (pedited) {
                    pedited->locallab.avoid = true;
                }
            }

            if (keyFile.has_key ("Locallab", "TgainCurve")) {
                locallab.localTgaincurve = keyFile.get_double_list ("Locallab", "TgainCurve");

                if (pedited) {
                    pedited->locallab.localTgaincurve = true;
                }
            }

            if (keyFile.has_key ("Locallab", "LLCurve")) {
                locallab.llcurve = keyFile.get_double_list ("Locallab", "LLCurve");

                if (pedited) {
                    pedited->locallab.llcurve = true;
                }
            }

            if (keyFile.has_key ("Locallab", "CCCurve")) {
                locallab.cccurve = keyFile.get_double_list ("Locallab", "CCCurve");

                if (pedited) {
                    pedited->locallab.cccurve = true;
                }
            }

            if (keyFile.has_key ("Locallab", "LHCurve")) {
                locallab.LHcurve = keyFile.get_double_list ("Locallab", "LHCurve");

                if (pedited) {
                    pedited->locallab.LHcurve = true;
                }
            }

            if (keyFile.has_key ("Locallab", "TgainCurverab")) {
                locallab.localTgaincurverab = keyFile.get_double_list ("Locallab", "TgainCurverab");

                if (pedited) {
                    pedited->locallab.localTgaincurverab = true;
                }
            }

            if (keyFile.has_key ("Locallab", "Invers"))  {
                locallab.invers  = keyFile.get_boolean ("Locallab", "Invers");

                if (pedited) {
                    pedited->locallab.invers = true;
                }
            }

            if (keyFile.has_key ("Locallab", "Curvactiv"))  {
                locallab.curvactiv  = keyFile.get_boolean ("Locallab", "Curvactiv");

                if (pedited) {
                    pedited->locallab.curvactiv = true;
                }
            }

            if (keyFile.has_key ("Locallab", "activlum"))  {
                locallab.activlum  = keyFile.get_boolean ("Locallab", "activlum");

                if (pedited) {
                    pedited->locallab.activlum = true;
                }
            }

            if (keyFile.has_key ("Locallab", "Inversrad"))  {
                locallab.inversrad  = keyFile.get_boolean ("Locallab", "Inversrad");

                if (pedited) {
                    pedited->locallab.inversrad = true;
                }
            }

            if (keyFile.has_key ("Locallab", "Inverssha"))  {
                locallab.inverssha  = keyFile.get_boolean ("Locallab", "Inverssha");

                if (pedited) {
                    pedited->locallab.inverssha = true;
                }
            }

            if (keyFile.has_key ("Locallab", "Inversret"))  {
                locallab.inversret  = keyFile.get_boolean ("Locallab", "Inversret");

                if (pedited) {
                    pedited->locallab.inversret = true;
                }
            }


            if (keyFile.has_key ("Locallab", "Degree"))   {
                locallab.degree   = keyFile.get_double ("Locallab", "Degree");

                if (pedited) {
                    pedited->locallab.degree = true;
                }
            }

            if (keyFile.has_key ("Locallab", "Smethod"))  {
                locallab.Smethod  = keyFile.get_string ("Locallab", "Smethod");

                if (pedited) {
                    pedited->locallab.Smethod = true;
                }
            }

            if (keyFile.has_key ("Locallab", "retinexMethod"))  {
                locallab.retinexMethod  = keyFile.get_string ("Locallab", "retinexMethod");

                if (pedited) {
                    pedited->locallab.retinexMethod = true;
                }
            }

            if (keyFile.has_key ("Locallab", "qualityMethod"))  {
                locallab.qualityMethod  = keyFile.get_string ("Locallab", "qualityMethod");

                if (pedited) {
                    pedited->locallab.qualityMethod = true;
                }
            }

            if (keyFile.has_key ("Locallab", "qualitycurveMethod"))  {
                locallab.qualitycurveMethod  = keyFile.get_string ("Locallab", "qualitycurveMethod");

                if (pedited) {
                    pedited->locallab.qualitycurveMethod = true;
                }
            }

            if (keyFile.has_key ("Locallab", "LocY"))  {
                locallab.locY  = keyFile.get_integer ("Locallab", "LocY");

                if (pedited) {
                    pedited->locallab.locY = true;
                }
            }

            if (keyFile.has_key ("Locallab", "LocX")) {
                locallab.locX = keyFile.get_integer  ("Locallab", "LocX");

                if (pedited) {
                    pedited->locallab.locX = true;
                }
            }

            if (keyFile.has_key ("Locallab", "LocYT"))  {
                locallab.locYT  = keyFile.get_integer ("Locallab", "LocYT");

                if (pedited) {
                    pedited->locallab.locYT = true;
                }
            }

            if (keyFile.has_key ("Locallab", "LocXL")) {
                locallab.locXL = keyFile.get_integer  ("Locallab", "LocXL");

                if (pedited) {
                    pedited->locallab.locXL = true;
                }
            }

            if (keyFile.has_key ("Locallab", "CenterX"))  {
                locallab.centerX  = keyFile.get_integer ("Locallab", "CenterX");

                if (pedited) {
                    pedited->locallab.centerX = true;
                }
            }

            if (keyFile.has_key ("Locallab", "CenterY"))  {
                locallab.centerY  = keyFile.get_integer ("Locallab", "CenterY");

                if (pedited) {
                    pedited->locallab.centerY = true;
                }
            }

            if (keyFile.has_key ("Locallab", "Circrad"))  {
                locallab.circrad  = keyFile.get_integer ("Locallab", "Circrad");

                if (pedited) {
                    pedited->locallab.circrad = true;
                }
            }

            if (keyFile.has_key ("Locallab", "Thres"))  {
                locallab.thres  = keyFile.get_integer ("Locallab", "Thres");

                if (pedited) {
                    pedited->locallab.thres = true;
                }
            }


            if (keyFile.has_key ("Locallab", "Proxi"))  {
                locallab.proxi  = keyFile.get_integer ("Locallab", "Proxi");

                if (pedited) {
                    pedited->locallab.proxi = true;
                }
            }

            if (keyFile.has_key ("Locallab", "Chroma"))  {
                locallab.chroma  = keyFile.get_integer ("Locallab", "Chroma");

                if (pedited) {
                    pedited->locallab.chroma = true;
                }
            }

            if (keyFile.has_key ("Locallab", "noiselumf"))  {
                locallab.noiselumf  = keyFile.get_integer ("Locallab", "noiselumf");

                if (pedited) {
                    pedited->locallab.noiselumf = true;
                }
            }

            if (keyFile.has_key ("Locallab", "noiselumc"))  {
                locallab.noiselumc  = keyFile.get_integer ("Locallab", "noiselumc");

                if (pedited) {
                    pedited->locallab.noiselumc = true;
                }
            }

            if (keyFile.has_key ("Locallab", "noisechrof"))  {
                locallab.noisechrof  = keyFile.get_integer ("Locallab", "noisechrof");

                if (pedited) {
                    pedited->locallab.noisechrof = true;
                }
            }

            if (keyFile.has_key ("Locallab", "noisechroc"))  {
                locallab.noisechroc  = keyFile.get_integer ("Locallab", "noisechroc");

                if (pedited) {
                    pedited->locallab.noisechroc = true;
                }
            }

            if (keyFile.has_key ("Locallab", "Sharradius"))  {
                locallab.sharradius  = keyFile.get_integer ("Locallab", "Sharradius");

                if (pedited) {
                    pedited->locallab.sharradius = true;
                }
            }

            if (keyFile.has_key ("Locallab", "Sharamount"))  {
                locallab.sharamount  = keyFile.get_integer ("Locallab", "Sharamount");

                if (pedited) {
                    pedited->locallab.sharamount = true;
                }
            }

            if (keyFile.has_key ("Locallab", "Shardamping"))  {
                locallab.shardamping  = keyFile.get_integer ("Locallab", "Shardamping");

                if (pedited) {
                    pedited->locallab.shardamping = true;
                }
            }

            if (keyFile.has_key ("Locallab", "Shariter"))  {
                locallab.shariter  = keyFile.get_integer ("Locallab", "Shariter");

                if (pedited) {
                    pedited->locallab.shariter = true;
                }
            }

            if (keyFile.has_key ("Locallab", "Sensi"))  {
                locallab.sensi  = keyFile.get_integer ("Locallab", "Sensi");

                if (pedited) {
                    pedited->locallab.sensi = true;
                }
            }

            if (keyFile.has_key ("Locallab", "Sensitm"))  {
                locallab.sensitm  = keyFile.get_integer ("Locallab", "Sensitm");

                if (pedited) {
                    pedited->locallab.sensitm = true;
                }
            }

            if (keyFile.has_key ("Locallab", "Sensisha"))  {
                locallab.sensisha  = keyFile.get_integer ("Locallab", "Sensisha");

                if (pedited) {
                    pedited->locallab.sensisha = true;
                }
            }

            if (keyFile.has_key ("Locallab", "Sensih"))  {
                locallab.sensih  = keyFile.get_integer ("Locallab", "Sensih");

                if (pedited) {
                    pedited->locallab.sensih = true;
                }
            }

            if (keyFile.has_key ("Locallab", "Retrab"))  {
                locallab.retrab  = keyFile.get_integer ("Locallab", "Retrab");

                if (pedited) {
                    pedited->locallab.retrab = true;
                }
            }


            //RAS


            if (keyFile.has_key ("Locallab", "Sensicb"))  {
                locallab.sensicb  = keyFile.get_integer ("Locallab", "Sensicb");

                if (pedited) {
                    pedited->locallab.sensicb = true;
                }
            }

            if (keyFile.has_key ("Locallab", "Sensibn"))  {
                locallab.sensibn  = keyFile.get_integer ("Locallab", "Sensibn");

                if (pedited) {
                    pedited->locallab.sensibn = true;
                }
            }


            if (keyFile.has_key ("Locallab", "Transit"))  {
                locallab.transit  = keyFile.get_integer ("Locallab", "Transit");

                if (pedited) {
                    pedited->locallab.transit = true;
                }
            }


            if (keyFile.has_key ("Locallab", "Chrrt"))  {
                locallab.chrrt  = keyFile.get_integer ("Locallab", "Chrrt");

                if (pedited) {
                    pedited->locallab.chrrt = true;
                }
            }

            if (keyFile.has_key ("Locallab", "Str"))  {
                locallab.str  = keyFile.get_integer ("Locallab", "Str");

                if (pedited) {
                    pedited->locallab.str = true;
                }
            }


//AFT
            if (keyFile.has_key ("Locallab", "Neigh"))  {
                locallab.neigh  = keyFile.get_integer ("Locallab", "Neigh");

                if (pedited) {
                    pedited->locallab.neigh = true;
                }
            }

            if (keyFile.has_key ("Locallab", "Nbspot"))  {
                locallab.nbspot  = keyFile.get_integer ("Locallab", "Nbspot");

                if (pedited) {
                    pedited->locallab.nbspot = true;
                }
            }


//AFT
            if (keyFile.has_key ("Locallab", "ANbspot"))  {
                locallab.anbspot  = keyFile.get_integer ("Locallab", "ANbspot");

                if (pedited) {
                    pedited->locallab.anbspot = true;
                }
            }

            if (keyFile.has_key ("Locallab", "Vart"))  {
                locallab.vart  = keyFile.get_integer ("Locallab", "Vart");

                if (pedited) {
                    pedited->locallab.vart = true;
                }
            }

            if (keyFile.has_key ("Locallab", "Lightness"))  {
                locallab.lightness  = keyFile.get_integer ("Locallab", "Lightness");

                if (pedited) {
                    pedited->locallab.lightness = true;
                }
            }

            if (keyFile.has_key ("Locallab", "Contrast"))  {
                locallab.contrast  = keyFile.get_integer ("Locallab", "Contrast");

                if (pedited) {
                    pedited->locallab.contrast = true;
                }
            }

//IND
            if (keyFile.has_key ("Locallab", "Radius"))  {
                locallab.radius  = keyFile.get_integer ("Locallab", "Radius");

                if (pedited) {
                    pedited->locallab.radius = true;
                }
            }

            if (keyFile.has_key ("Locallab", "Strength"))  {
                locallab.strength  = keyFile.get_integer ("Locallab", "Strength");

                if (pedited) {
                    pedited->locallab.strength = true;
                }
            }

            if (keyFile.has_key ("Locallab", "Stren"))  {
                locallab.stren  = keyFile.get_integer ("Locallab", "Stren");

                if (pedited) {
                    pedited->locallab.stren = true;
                }
            }

            if (keyFile.has_key ("Locallab", "Gamma"))  {
                locallab.gamma  = keyFile.get_integer ("Locallab", "Gamma");

                if (pedited) {
                    pedited->locallab.gamma = true;
                }
            }

            if (keyFile.has_key ("Locallab", "Estop"))  {
                locallab.estop  = keyFile.get_integer ("Locallab", "Estop");

                if (pedited) {
                    pedited->locallab.estop = true;
                }
            }

            if (keyFile.has_key ("Locallab", "Scaltm"))  {
                locallab.scaltm  = keyFile.get_integer ("Locallab", "Scaltm");

                if (pedited) {
                    pedited->locallab.scaltm = true;
                }
            }

            if (keyFile.has_key ("Locallab", "Rewei"))  {
                locallab.rewei  = keyFile.get_integer ("Locallab", "Rewei");

                if (pedited) {
                    pedited->locallab.rewei = true;
                }
            }

            for (int i = 0; i < 5; i ++) {
                std::stringstream ss;
                ss << "Mult" << i;

                if (keyFile.has_key ("Locallab", ss.str())) {
                    locallab.mult[i]  = keyFile.get_integer ("Locallab", ss.str());

                    if (pedited) {
                        pedited->locallab.mult[i]   = true;
                    }
                }
            }

            if (keyFile.has_key ("Locallab", "Threshold"))   {
                locallab.threshold = keyFile.get_integer ("Locallab", "Threshold");

                if (pedited) {
                    pedited->locallab.threshold = true;
                }
            }

        }

        // load channel mixer curve
        if (keyFile.has_group ("Channel Mixer")) {
            if (keyFile.has_key ("Channel Mixer", "Red") && keyFile.has_key ("Channel Mixer", "Green") && keyFile.has_key ("Channel Mixer", "Blue")) {
                if (pedited) {
                    pedited->chmixer.red[0]   = pedited->chmixer.red[1]   = pedited->chmixer.red[2] = true;
                    pedited->chmixer.green[0] = pedited->chmixer.green[1] = pedited->chmixer.green[2] = true;
                    pedited->chmixer.blue[0]  = pedited->chmixer.blue[1]  = pedited->chmixer.blue[2] = true;
                }

                Glib::ArrayHandle<int> rmix = keyFile.get_integer_list ("Channel Mixer", "Red");
                Glib::ArrayHandle<int> gmix = keyFile.get_integer_list ("Channel Mixer", "Green");
                Glib::ArrayHandle<int> bmix = keyFile.get_integer_list ("Channel Mixer", "Blue");
                memcpy (chmixer.red, rmix.data(), 3 * sizeof (int));
                memcpy (chmixer.green, gmix.data(), 3 * sizeof (int));
                memcpy (chmixer.blue, bmix.data(), 3 * sizeof (int));
            }
        }

        // load black & white
        if (keyFile.has_group ("Black & White")) {
            if (keyFile.has_key ("Black & White", "Enabled"))             {
                blackwhite.enabled      = keyFile.get_boolean ("Black & White", "Enabled");

                if (pedited) {
                    pedited->blackwhite.enabled = true;
                }
            }

            if (keyFile.has_key ("Black & White", "Method"))              {
                blackwhite.method       = keyFile.get_string  ("Black & White", "Method");

                if (pedited) {
                    pedited->blackwhite.method = true;
                }
            }

            if (keyFile.has_key ("Black & White", "Auto"))                {
                blackwhite.autoc        = keyFile.get_boolean ("Black & White", "Auto");

                if (pedited) {
                    pedited->blackwhite.autoc = true;
                }
            }

            if (keyFile.has_key ("Black & White", "ComplementaryColors")) {
                blackwhite.enabledcc    = keyFile.get_boolean ("Black & White", "ComplementaryColors");

                if (pedited) {
                    pedited->blackwhite.enabledcc = true;
                }
            }

            if (keyFile.has_key ("Black & White", "MixerRed"))            {
                blackwhite.mixerRed     = keyFile.get_integer ("Black & White", "MixerRed");

                if (pedited) {
                    pedited->blackwhite.mixerRed = true;
                }
            }

            if (keyFile.has_key ("Black & White", "MixerOrange"))         {
                blackwhite.mixerOrange  = keyFile.get_integer ("Black & White", "MixerOrange");

                if (pedited) {
                    pedited->blackwhite.mixerOrange = true;
                }
            }

            if (keyFile.has_key ("Black & White", "MixerYellow"))         {
                blackwhite.mixerYellow  = keyFile.get_integer ("Black & White", "MixerYellow");

                if (pedited) {
                    pedited->blackwhite.mixerYellow = true;
                }
            }

            if (keyFile.has_key ("Black & White", "MixerGreen"))          {
                blackwhite.mixerGreen   = keyFile.get_integer ("Black & White", "MixerGreen");

                if (pedited) {
                    pedited->blackwhite.mixerGreen = true;
                }
            }

            if (keyFile.has_key ("Black & White", "MixerCyan"))           {
                blackwhite.mixerCyan    = keyFile.get_integer ("Black & White", "MixerCyan");

                if (pedited) {
                    pedited->blackwhite.mixerCyan = true;
                }
            }

            if (keyFile.has_key ("Black & White", "MixerBlue"))           {
                blackwhite.mixerBlue    = keyFile.get_integer ("Black & White", "MixerBlue");

                if (pedited) {
                    pedited->blackwhite.mixerBlue = true;
                }
            }

            if (keyFile.has_key ("Black & White", "MixerMagenta"))        {
                blackwhite.mixerMagenta = keyFile.get_integer ("Black & White", "MixerMagenta");

                if (pedited) {
                    pedited->blackwhite.mixerMagenta = true;
                }
            }

            if (keyFile.has_key ("Black & White", "MixerPurple"))         {
                blackwhite.mixerPurple  = keyFile.get_integer ("Black & White", "MixerPurple");

                if (pedited) {
                    pedited->blackwhite.mixerPurple = true;
                }
            }

            if (keyFile.has_key ("Black & White", "GammaRed"))            {
                blackwhite.gammaRed     = keyFile.get_integer ("Black & White", "GammaRed");

                if (pedited) {
                    pedited->blackwhite.gammaRed = true;
                }
            }

            if (keyFile.has_key ("Black & White", "GammaGreen"))          {
                blackwhite.gammaGreen   = keyFile.get_integer ("Black & White", "GammaGreen");

                if (pedited) {
                    pedited->blackwhite.gammaGreen = true;
                }
            }

            if (keyFile.has_key ("Black & White", "GammaBlue"))           {
                blackwhite.gammaBlue    = keyFile.get_integer ("Black & White", "GammaBlue");

                if (pedited) {
                    pedited->blackwhite.gammaBlue = true;
                }
            }

            if (keyFile.has_key ("Black & White", "Filter"))              {
                blackwhite.filter       = keyFile.get_string  ("Black & White", "Filter");

                if (pedited) {
                    pedited->blackwhite.filter = true;
                }
            }

            if (keyFile.has_key ("Black & White", "Setting"))             {
                blackwhite.setting      = keyFile.get_string  ("Black & White", "Setting");

                if (pedited) {
                    pedited->blackwhite.setting = true;
                }
            }

            if (keyFile.has_key ("Black & White", "LuminanceCurve"))      {
                blackwhite.luminanceCurve = keyFile.get_double_list ("Black & White", "LuminanceCurve");

                if (pedited) {
                    pedited->blackwhite.luminanceCurve = true;
                }
            }

            if (keyFile.has_key ("Black & White", "BeforeCurve"))         {
                blackwhite.beforeCurve    = keyFile.get_double_list ("Black & White", "BeforeCurve");

                if (pedited) {
                    pedited->blackwhite.beforeCurve = true;
                }
            }

            if (keyFile.has_key ("Black & White", "Algorithm"))           {
                blackwhite.algo          = keyFile.get_string  ("Black & White", "Algorithm");

                if (pedited) {
                    pedited->blackwhite.algo = true;
                }
            }

            if (keyFile.has_key ("Black & White", "BeforeCurveMode")) {
                Glib::ustring sMode = keyFile.get_string ("Black & White", "BeforeCurveMode");

                if      (sMode == "Standard") {
                    blackwhite.beforeCurveMode = BlackWhiteParams::TC_MODE_STD_BW;
                } else if (sMode == "FilmLike") {
                    blackwhite.beforeCurveMode = BlackWhiteParams::TC_MODE_FILMLIKE_BW;
                } else if (sMode == "SatAndValueBlending") {
                    blackwhite.beforeCurveMode = BlackWhiteParams::TC_MODE_SATANDVALBLENDING_BW;
                } else if (sMode == "WeightedStd") {
                    blackwhite.beforeCurveMode = BlackWhiteParams::TC_MODE_WEIGHTEDSTD_BW;
                }

                if (pedited) {
                    pedited->blackwhite.beforeCurveMode = true;
                }
            }

            if (keyFile.has_key ("Black & White", "AfterCurve"))          {
                blackwhite.afterCurve     = keyFile.get_double_list ("Black & White", "AfterCurve");

                if (pedited) {
                    pedited->blackwhite.afterCurve = true;
                }
            }

            if (keyFile.has_key ("Black & White", "AfterCurveMode"))      {
                Glib::ustring sMode2 = keyFile.get_string ("Black & White", "AfterCurveMode");

                if      (sMode2 == "Standard") {
                    blackwhite.afterCurveMode = BlackWhiteParams::TC_MODE_STD_BW;
                } else if (sMode2 == "WeightedStd") {
                    blackwhite.afterCurveMode = BlackWhiteParams::TC_MODE_WEIGHTEDSTD_BW;
                }

                if (pedited) {
                    pedited->blackwhite.afterCurveMode = true;
                }
            }
        }

        //load retinex
        if (keyFile.has_group ("Retinex")) {

            if (keyFile.has_key ("Retinex", "Median"))       {
                retinex.medianmap = keyFile.get_boolean ("Retinex", "Median");

                if (pedited) {
                    pedited->retinex.medianmap = true;
                }
            }

            if (keyFile.has_key ("Retinex", "RetinexMethod"))     {
                retinex.retinexMethod  = keyFile.get_string  ("Retinex", "RetinexMethod");

                if (pedited) {
                    pedited->retinex.retinexMethod = true;
                }
            }

            if (keyFile.has_key ("Retinex", "mapMethod"))     {
                retinex.mapMethod  = keyFile.get_string  ("Retinex", "mapMethod");

                if (pedited) {
                    pedited->retinex.mapMethod = true;
                }
            }

            if (keyFile.has_key ("Retinex", "viewMethod"))     {
                retinex.viewMethod  = keyFile.get_string  ("Retinex", "viewMethod");

                if (pedited) {
                    pedited->retinex.viewMethod = true;
                }
            }


            if (keyFile.has_key ("Retinex", "Retinexcolorspace"))     {
                retinex.retinexcolorspace  = keyFile.get_string  ("Retinex", "Retinexcolorspace");

                if (pedited) {
                    pedited->retinex.retinexcolorspace = true;
                }
            }

            if (keyFile.has_key ("Retinex", "Gammaretinex"))     {
                retinex.gammaretinex  = keyFile.get_string  ("Retinex", "Gammaretinex");

                if (pedited) {
                    pedited->retinex.gammaretinex = true;
                }
            }

            if (keyFile.has_key ("Retinex", "Enabled"))       {
                retinex.enabled = keyFile.get_boolean ("Retinex", "Enabled");

                if (pedited) {
                    pedited->retinex.enabled = true;
                }
            }

            if (keyFile.has_key ("Retinex", "Neigh"))     {
                retinex.neigh   = keyFile.get_integer ("Retinex", "Neigh");

                if (pedited) {
                    pedited->retinex.neigh = true;
                }
            }

            if (keyFile.has_key ("Retinex", "Str"))     {
                retinex.str   = keyFile.get_integer ("Retinex", "Str");

                if (pedited) {
                    pedited->retinex.str = true;
                }
            }

            if (keyFile.has_key ("Retinex", "Scal"))     {
                retinex.scal   = keyFile.get_integer ("Retinex", "Scal");

                if (pedited) {
                    pedited->retinex.scal = true;
                }
            }

            if (keyFile.has_key ("Retinex", "Iter"))     {
                retinex.iter   = keyFile.get_integer ("Retinex", "Iter");

                if (pedited) {
                    pedited->retinex.iter = true;
                }
            }

            if (keyFile.has_key ("Retinex", "Grad"))     {
                retinex.grad   = keyFile.get_integer ("Retinex", "Grad");

                if (pedited) {
                    pedited->retinex.grad = true;
                }
            }

            if (keyFile.has_key ("Retinex", "Grads"))     {
                retinex.grads   = keyFile.get_integer ("Retinex", "Grads");

                if (pedited) {
                    pedited->retinex.grads = true;
                }
            }

            if (keyFile.has_key ("Retinex", "Gam"))     {
                retinex.gam   = keyFile.get_double ("Retinex", "Gam");

                if (pedited) {
                    pedited->retinex.gam = true;
                }
            }

            if (keyFile.has_key ("Retinex", "Slope"))     {
                retinex.slope   = keyFile.get_double ("Retinex", "Slope");

                if (pedited) {
                    pedited->retinex.slope = true;
                }
            }

            if (keyFile.has_key ("Retinex", "Gain"))     {
                retinex.gain   = keyFile.get_integer ("Retinex", "Gain");

                if (pedited) {
                    pedited->retinex.gain = true;
                }
            }

            if (keyFile.has_key ("Retinex", "Offs"))     {
                retinex.offs   = keyFile.get_integer ("Retinex", "Offs");

                if (pedited) {
                    pedited->retinex.offs = true;
                }
            }

            if (keyFile.has_key ("Retinex", "Vart"))     {
                retinex.vart   = keyFile.get_integer ("Retinex", "Vart");

                if (pedited) {
                    pedited->retinex.vart = true;
                }
            }

            if (keyFile.has_key ("Retinex", "Limd"))     {
                retinex.limd   = keyFile.get_integer ("Retinex", "Limd");

                if (pedited) {
                    pedited->retinex.limd = true;
                }
            }

            if (keyFile.has_key ("Retinex", "highl"))     {
                retinex.highl   = keyFile.get_integer ("Retinex", "highl");

                if (pedited) {
                    pedited->retinex.highl = true;
                }
            }

            if (keyFile.has_key ("Retinex", "baselog"))     {
                retinex.baselog   = keyFile.get_double ("Retinex", "baselog");

                if (pedited) {
                    pedited->retinex.baselog = true;
                }
            }

            if (keyFile.has_key ("Retinex", "skal"))     {
                retinex.skal   = keyFile.get_integer ("Retinex", "skal");

                if (pedited) {
                    pedited->retinex.skal = true;
                }
            }

            if (keyFile.has_key ("Retinex", "CDCurve"))         {
                retinex.cdcurve            = keyFile.get_double_list ("Retinex", "CDCurve");

                if (pedited) {
                    pedited->retinex.cdcurve = true;
                }
            }

            if (keyFile.has_key ("Retinex", "MAPCurve"))         {
                retinex.mapcurve            = keyFile.get_double_list ("Retinex", "MAPCurve");

                if (pedited) {
                    pedited->retinex.mapcurve = true;
                }
            }

            if (keyFile.has_key ("Retinex", "CDHCurve"))         {
                retinex.cdHcurve            = keyFile.get_double_list ("Retinex", "CDHCurve");

                if (pedited) {
                    pedited->retinex.cdHcurve = true;
                }
            }

            if (keyFile.has_key ("Retinex", "LHCurve"))         {
                retinex.lhcurve            = keyFile.get_double_list ("Retinex", "LHCurve");

                if (pedited) {
                    pedited->retinex.lhcurve = true;
                }
            }

            if (keyFile.has_key ("Retinex", "Highlights"))            {
                retinex.highlights    = keyFile.get_integer ("Retinex", "Highlights");

                if (pedited) {
                    pedited->retinex.highlights = true;
                }
            }

            if (keyFile.has_key ("Retinex", "HighlightTonalWidth"))   {
                retinex.htonalwidth   = keyFile.get_integer ("Retinex", "HighlightTonalWidth");

                if (pedited) {
                    pedited->retinex.htonalwidth = true;
                }
            }

            if (keyFile.has_key ("Retinex", "Shadows"))               {
                retinex.shadows       = keyFile.get_integer ("Retinex", "Shadows");

                if (pedited) {
                    pedited->retinex.shadows = true;
                }
            }

            if (keyFile.has_key ("Retinex", "ShadowTonalWidth"))      {
                retinex.stonalwidth   = keyFile.get_integer ("Retinex", "ShadowTonalWidth");

                if (pedited) {
                    pedited->retinex.stonalwidth = true;
                }
            }


            if (keyFile.has_key ("Retinex", "Radius"))                {
                retinex.radius        = keyFile.get_integer ("Retinex", "Radius");

                if (pedited) {
                    pedited->retinex.radius = true;
                }
            }


            if (keyFile.has_key ("Retinex", "TransmissionCurve"))         {
                retinex.transmissionCurve            = keyFile.get_double_list ("Retinex", "TransmissionCurve");

                if (pedited) {
                    pedited->retinex.transmissionCurve = true;
                }
            }


            if (keyFile.has_key ("Retinex", "GainTransmissionCurve"))         {
                retinex.gaintransmissionCurve            = keyFile.get_double_list ("Retinex", "GainTransmissionCurve");

                if (pedited) {
                    pedited->retinex.gaintransmissionCurve = true;
                }
            }

        }


        // load luma curve
        if (keyFile.has_group ("Luminance Curve")) {
            if (keyFile.has_key ("Luminance Curve", "Brightness"))     {
                labCurve.brightness   = keyFile.get_integer ("Luminance Curve", "Brightness");

                if (pedited) {
                    pedited->labCurve.brightness = true;
                }
            }

            if (keyFile.has_key ("Luminance Curve", "Contrast"))       {
                labCurve.contrast     = keyFile.get_integer ("Luminance Curve", "Contrast");

                if (pedited) {
                    pedited->labCurve.contrast = true;
                }
            }

            if (ppVersion < 303) {
                // transform Saturation into Chromaticity
                // if Saturation == 0, should we set BWToning on?
                if (keyFile.has_key ("Luminance Curve", "Saturation"))                {
                    labCurve.chromaticity    = keyFile.get_integer ("Luminance Curve", "Saturation");

                    if (pedited) {
                        pedited->labCurve.chromaticity = true;
                    }
                }

                // transform AvoidColorClipping into AvoidColorShift
                if (keyFile.has_key ("Luminance Curve", "AvoidColorClipping"))        {
                    labCurve.avoidcolorshift = keyFile.get_boolean ("Luminance Curve", "AvoidColorClipping");

                    if (pedited) {
                        pedited->labCurve.avoidcolorshift = true;
                    }
                }
            } else {
                if (keyFile.has_key ("Luminance Curve", "Chromaticity"))              {
                    labCurve.chromaticity    = keyFile.get_integer ("Luminance Curve", "Chromaticity");

                    if (ppVersion >= 303 && ppVersion < 314  && labCurve.chromaticity == -100) {
                        blackwhite.enabled = true;
                    }

                    if (pedited) {
                        pedited->labCurve.chromaticity = true;
                    }
                }

                if (keyFile.has_key ("Luminance Curve", "AvoidColorShift"))           {
                    labCurve.avoidcolorshift = keyFile.get_boolean ("Luminance Curve", "AvoidColorShift");

                    if (pedited) {
                        pedited->labCurve.avoidcolorshift = true;
                    }
                }

                if (keyFile.has_key ("Luminance Curve", "RedAndSkinTonesProtection")) {
                    labCurve.rstprotection   = keyFile.get_double  ("Luminance Curve", "RedAndSkinTonesProtection");

                    if (pedited) {
                        pedited->labCurve.rstprotection = true;
                    }
                }
            }

            if (keyFile.has_key ("Luminance Curve", "LCredsk"))         {
                labCurve.lcredsk            = keyFile.get_boolean     ("Luminance Curve", "LCredsk");

                if (pedited) {
                    pedited->labCurve.lcredsk = true;
                }
            }

            if (ppVersion < 314)

                // Backward compatibility: If BWtoning is true, Chromaticity has to be set to -100, which will produce the same effect
                // and will enable the b&w toning mode ('a' & 'b' curves)
                if (keyFile.has_key ("Luminance Curve", "BWtoning")) {
                    if ( keyFile.get_boolean     ("Luminance Curve", "BWtoning")) {
                        labCurve.chromaticity = -100;

                        if (pedited) {
                            pedited->labCurve.chromaticity = true;
                        }
                    }
                }

            if (keyFile.has_key ("Luminance Curve", "LCurve"))          {
                labCurve.lcurve             = keyFile.get_double_list ("Luminance Curve", "LCurve");

                if (pedited) {
                    pedited->labCurve.lcurve = true;
                }
            }

            if (keyFile.has_key ("Luminance Curve", "aCurve"))          {
                labCurve.acurve             = keyFile.get_double_list ("Luminance Curve", "aCurve");

                if (pedited) {
                    pedited->labCurve.acurve = true;
                }
            }

            if (keyFile.has_key ("Luminance Curve", "bCurve"))          {
                labCurve.bcurve             = keyFile.get_double_list ("Luminance Curve", "bCurve");

                if (pedited) {
                    pedited->labCurve.bcurve = true;
                }
            }

            if (keyFile.has_key ("Luminance Curve", "ccCurve"))         {
                labCurve.cccurve            = keyFile.get_double_list ("Luminance Curve", "ccCurve");

                if (pedited) {
                    pedited->labCurve.cccurve = true;
                }
            }

            if (keyFile.has_key ("Luminance Curve", "chCurve"))         {
                labCurve.chcurve            = keyFile.get_double_list ("Luminance Curve", "chCurve");

                if (pedited) {
                    pedited->labCurve.chcurve = true;
                }
            }

            if (keyFile.has_key ("Luminance Curve", "lhCurve"))         {
                labCurve.lhcurve            = keyFile.get_double_list ("Luminance Curve", "lhCurve");

                if (pedited) {
                    pedited->labCurve.lhcurve = true;
                }
            }

            if (keyFile.has_key ("Luminance Curve", "hhCurve"))         {
                labCurve.hhcurve            = keyFile.get_double_list ("Luminance Curve", "hhCurve");

                if (pedited) {
                    pedited->labCurve.hhcurve = true;
                }
            }

            if (keyFile.has_key ("Luminance Curve", "LcCurve"))         {
                labCurve.lccurve            = keyFile.get_double_list ("Luminance Curve", "LcCurve");

                if (pedited) {
                    pedited->labCurve.lccurve = true;
                }
            }

            if (keyFile.has_key ("Luminance Curve", "ClCurve"))         {
                labCurve.clcurve            = keyFile.get_double_list ("Luminance Curve", "ClCurve");

                if (pedited) {
                    pedited->labCurve.clcurve = true;
                }
            }

        }

        // load sharpening
        if (keyFile.has_group ("Sharpening")) {
            if (keyFile.has_key ("Sharpening", "Enabled"))              {
                sharpening.enabled          = keyFile.get_boolean ("Sharpening", "Enabled");

                if (pedited) {
                    pedited->sharpening.enabled = true;
                }
            }

            if (keyFile.has_key ("Sharpening", "Radius"))               {
                sharpening.radius           = keyFile.get_double  ("Sharpening", "Radius");

                if (pedited) {
                    pedited->sharpening.radius = true;
                }
            }

            if (keyFile.has_key ("Sharpening", "Amount"))               {
                sharpening.amount           = keyFile.get_integer ("Sharpening", "Amount");

                if (pedited) {
                    pedited->sharpening.amount = true;
                }
            }

            if (keyFile.has_key ("Sharpening", "Threshold"))            {
                if (ppVersion < 302) {
                    int thresh = min (keyFile.get_integer ("Sharpening", "Threshold"), 2000);
                    sharpening.threshold.setValues (thresh, thresh, 2000, 2000); // TODO: 2000 is the maximum value and is taken of rtgui/sharpening.cc ; should be changed by the tool modularization
                } else {
                    Glib::ArrayHandle<int> thresh = keyFile.get_integer_list ("Sharpening", "Threshold");
                    sharpening.threshold.setValues (thresh.data()[0], thresh.data()[1], min (thresh.data()[2], 2000), min (thresh.data()[3], 2000));
                }

                if (pedited) {
                    pedited->sharpening.threshold = true;
                }
            }

            if (keyFile.has_key ("Sharpening", "OnlyEdges"))            {
                sharpening.edgesonly        = keyFile.get_boolean ("Sharpening", "OnlyEdges");

                if (pedited) {
                    pedited->sharpening.edgesonly = true;
                }
            }

            if (keyFile.has_key ("Sharpening", "EdgedetectionRadius"))  {
                sharpening.edges_radius     = keyFile.get_double  ("Sharpening", "EdgedetectionRadius");

                if (pedited) {
                    pedited->sharpening.edges_radius = true;
                }
            }

            if (keyFile.has_key ("Sharpening", "EdgeTolerance"))        {
                sharpening.edges_tolerance  = keyFile.get_integer ("Sharpening", "EdgeTolerance");

                if (pedited) {
                    pedited->sharpening.edges_tolerance = true;
                }
            }

            if (keyFile.has_key ("Sharpening", "HalocontrolEnabled"))   {
                sharpening.halocontrol      = keyFile.get_boolean ("Sharpening", "HalocontrolEnabled");

                if (pedited) {
                    pedited->sharpening.halocontrol = true;
                }
            }

            if (keyFile.has_key ("Sharpening", "HalocontrolAmount"))    {
                sharpening.halocontrol_amount = keyFile.get_integer ("Sharpening", "HalocontrolAmount");

                if (pedited) {
                    pedited->sharpening.halocontrol_amount = true;
                }
            }

            if (keyFile.has_key ("Sharpening", "Method"))               {
                sharpening.method           = keyFile.get_string  ("Sharpening", "Method");

                if (pedited) {
                    pedited->sharpening.method = true;
                }
            }

            if (keyFile.has_key ("Sharpening", "DeconvRadius"))         {
                sharpening.deconvradius     = keyFile.get_double  ("Sharpening", "DeconvRadius");

                if (pedited) {
                    pedited->sharpening.deconvradius = true;
                }
            }

            if (keyFile.has_key ("Sharpening", "DeconvAmount"))         {
                sharpening.deconvamount     = keyFile.get_integer ("Sharpening", "DeconvAmount");

                if (pedited) {
                    pedited->sharpening.deconvamount = true;
                }
            }

            if (keyFile.has_key ("Sharpening", "DeconvDamping"))        {
                sharpening.deconvdamping    = keyFile.get_integer ("Sharpening", "DeconvDamping");

                if (pedited) {
                    pedited->sharpening.deconvdamping = true;
                }
            }

            if (keyFile.has_key ("Sharpening", "DeconvIterations"))     {
                sharpening.deconviter       = keyFile.get_integer ("Sharpening", "DeconvIterations");

                if (pedited) {
                    pedited->sharpening.deconviter = true;
                }
            }
        }

        // load edge sharpening
        if (keyFile.has_group ("SharpenEdge")) {
            if (keyFile.has_key ("SharpenEdge", "Enabled"))             {
                sharpenEdge.enabled         = keyFile.get_boolean ("SharpenEdge", "Enabled");

                if (pedited) {
                    pedited->sharpenEdge.enabled = true;
                }
            }

            if (keyFile.has_key ("SharpenEdge", "Passes"))              {
                sharpenEdge.passes          = keyFile.get_integer  ("SharpenEdge", "Passes");

                if (pedited) {
                    pedited->sharpenEdge.passes = true;
                }
            }

            if (keyFile.has_key ("SharpenEdge", "Strength"))            {
                sharpenEdge.amount          = keyFile.get_double  ("SharpenEdge", "Strength");

                if (pedited) {
                    pedited->sharpenEdge.amount = true;
                }
            }

            if (keyFile.has_key ("SharpenEdge", "ThreeChannels"))       {
                sharpenEdge.threechannels   = keyFile.get_boolean ("SharpenEdge", "ThreeChannels");

                if (pedited) {
                    pedited->sharpenEdge.threechannels = true;
                }
            }
        }

        // load micro-contrast sharpening
        if (keyFile.has_group ("SharpenMicro")) {
            if (keyFile.has_key ("SharpenMicro", "Enabled"))            {
                sharpenMicro.enabled        = keyFile.get_boolean ("SharpenMicro", "Enabled");

                if (pedited) {
                    pedited->sharpenMicro.enabled = true;
                }
            }

            if (keyFile.has_key ("SharpenMicro", "Matrix"))             {
                sharpenMicro.matrix         = keyFile.get_boolean ("SharpenMicro", "Matrix");

                if (pedited) {
                    pedited->sharpenMicro.matrix = true;
                }
            }

            if (keyFile.has_key ("SharpenMicro", "Strength"))           {
                sharpenMicro.amount         = keyFile.get_double  ("SharpenMicro", "Strength");

                if (pedited) {
                    pedited->sharpenMicro.amount = true;
                }
            }

            if (keyFile.has_key ("SharpenMicro", "Uniformity"))         {
                sharpenMicro.uniformity     = keyFile.get_double  ("SharpenMicro", "Uniformity");

                if (pedited) {
                    pedited->sharpenMicro.uniformity = true;
                }
            }
        }

        // load vibrance
        if (keyFile.has_group ("Vibrance")) {
            if (keyFile.has_key ("Vibrance", "Enabled"))                {
                vibrance.enabled            = keyFile.get_boolean ("Vibrance", "Enabled");

                if (pedited) {
                    pedited->vibrance.enabled = true;
                }
            }

            if (keyFile.has_key ("Vibrance", "Pastels"))                {
                vibrance.pastels            = keyFile.get_integer ("Vibrance", "Pastels");

                if (pedited) {
                    pedited->vibrance.pastels = true;
                }
            }

            if (keyFile.has_key ("Vibrance", "Saturated"))              {
                vibrance.saturated          = keyFile.get_integer ("Vibrance", "Saturated");

                if (pedited) {
                    pedited->vibrance.saturated = true;
                }
            }

            if (keyFile.has_key ("Vibrance", "PSThreshold"))            {
                if (ppVersion < 302) {
                    int thresh = keyFile.get_integer ("Vibrance", "PSThreshold");
                    vibrance.psthreshold.setValues (thresh, thresh);
                } else {
                    Glib::ArrayHandle<int> thresh = keyFile.get_integer_list ("Vibrance", "PSThreshold");
                    vibrance.psthreshold.setValues (thresh.data()[0], thresh.data()[1]);
                }

                if (pedited) {
                    pedited->vibrance.psthreshold = true;
                }
            }

            if (keyFile.has_key ("Vibrance", "ProtectSkins"))           {
                vibrance.protectskins       = keyFile.get_boolean ("Vibrance", "ProtectSkins");

                if (pedited) {
                    pedited->vibrance.protectskins = true;
                }
            }

            if (keyFile.has_key ("Vibrance", "AvoidColorShift"))        {
                vibrance.avoidcolorshift    = keyFile.get_boolean ("Vibrance", "AvoidColorShift");

                if (pedited) {
                    pedited->vibrance.avoidcolorshift = true;
                }
            }

            if (keyFile.has_key ("Vibrance", "PastSatTog"))             {
                vibrance.pastsattog         = keyFile.get_boolean ("Vibrance", "PastSatTog");

                if (pedited) {
                    pedited->vibrance.pastsattog = true;
                }
            }

            if (keyFile.has_key ("Vibrance", "SkinTonesCurve"))         {
                vibrance.skintonescurve     = keyFile.get_double_list ("Vibrance", "SkinTonesCurve");

                if (pedited) {
                    pedited->vibrance.skintonescurve = true;
                }
            }
        }

        // load colorBoost
        /*if (keyFile.has_group ("Color Boost")) {
            if (keyFile.has_key ("Color Boost", "Amount"))              { colorBoost.amount           = keyFile.get_integer ("Color Boost", "Amount"); if (pedited) pedited->colorBoost.amount = true; }
            else {
                int a=0, b=0;
                if (keyFile.has_key ("Color Boost", "ChannelA"))        { a                           = keyFile.get_integer ("Color Boost", "ChannelA"); }
                if (keyFile.has_key ("Color Boost", "ChannelB"))        { b                           = keyFile.get_integer ("Color Boost", "ChannelB"); }
                colorBoost.amount = (a+b) / 2;
                if (pedited) pedited->colorBoost.amount = true;
            }
            if (keyFile.has_key ("Color Boost", "AvoidColorClipping"))  { colorBoost.avoidclip               = keyFile.get_boolean ("Color Boost", "AvoidColorClipping"); if (pedited) pedited->colorBoost.avoidclip = true; }
            if (keyFile.has_key ("Color Boost", "SaturationLimiter"))   { colorBoost.enable_saturationlimiter= keyFile.get_boolean ("Color Boost", "SaturationLimiter"); if (pedited) pedited->colorBoost.enable_saturationlimiter = true; }
            if (keyFile.has_key ("Color Boost", "SaturationLimit"))     { colorBoost.saturationlimit         = keyFile.get_double  ("Color Boost", "SaturationLimit"); if (pedited) pedited->colorBoost.saturationlimit = true; }
        }*/

        // load wb
        if (keyFile.has_group ("White Balance")) {
            if (keyFile.has_key ("White Balance", "Setting"))     {
                wb.method         = keyFile.get_string ("White Balance", "Setting");

                if (pedited) {
                    pedited->wb.method = true;
                }
            }

            if (keyFile.has_key ("White Balance", "Temperature")) {
                wb.temperature    = keyFile.get_integer ("White Balance", "Temperature");

                if (pedited) {
                    pedited->wb.temperature = true;
                }
            }

            if (keyFile.has_key ("White Balance", "Green"))       {
                wb.green          = keyFile.get_double ("White Balance", "Green");

                if (pedited) {
                    pedited->wb.green = true;
                }
            }

            if (keyFile.has_key ("White Balance", "Equal"))       {
                wb.equal          = keyFile.get_double ("White Balance", "Equal");

                if (pedited) {
                    pedited->wb.equal = true;
                }
            }

            if (keyFile.has_key ("White Balance", "TemperatureBias"))       {
                wb.tempBias = keyFile.get_double ("White Balance", "TemperatureBias");

                if (pedited) {
                    pedited->wb.tempBias = true;
                }
            }
        }

        // load colorShift
        /*if (keyFile.has_group ("Color Shift")) {
            if (keyFile.has_key ("Color Shift", "ChannelA")) { colorShift.a = keyFile.get_double ("Color Shift", "ChannelA"); if (pedited) pedited->colorShift.a = true; }
            if (keyFile.has_key ("Color Shift", "ChannelB")) { colorShift.b = keyFile.get_double ("Color Shift", "ChannelB"); if (pedited) pedited->colorShift.b = true; }
        }*/

        // load defringe
        if (keyFile.has_group ("Defringing")) {
            if (keyFile.has_key ("Defringing", "Enabled"))        {
                defringe.enabled   = keyFile.get_boolean ("Defringing", "Enabled");

                if (pedited) {
                    pedited->defringe.enabled = true;
                }
            }

            if (keyFile.has_key ("Defringing", "Radius"))         {
                defringe.radius    = keyFile.get_double  ("Defringing", "Radius");

                if (pedited) {
                    pedited->defringe.radius = true;
                }
            }

            if (keyFile.has_key ("Defringing", "Threshold"))      {
                defringe.threshold = (float)keyFile.get_integer ("Defringing", "Threshold");

                if (pedited) {
                    pedited->defringe.threshold = true;
                }
            }

            if (ppVersion < 310) {
                defringe.threshold =  sqrt (defringe.threshold * 33.f / 5.f);
            }

            if (keyFile.has_key ("Defringing", "HueCurve"))       {
                defringe.huecurve  = keyFile.get_double_list ("Defringing", "HueCurve");

                if (pedited) {
                    pedited->defringe.huecurve = true;
                }
            }
        }

        // load colorappearance
        if (keyFile.has_group ("Color appearance")) {
            if (keyFile.has_key ("Color appearance", "Enabled"))       {
                colorappearance.enabled       = keyFile.get_boolean ("Color appearance", "Enabled");

                if (pedited) {
                    pedited->colorappearance.enabled = true;
                }
            }

            if (keyFile.has_key ("Color appearance", "Degree"))        {
                colorappearance.degree        = keyFile.get_integer ("Color appearance", "Degree");

                if (pedited) {
                    pedited->colorappearance.degree = true;
                }
            }

            if (keyFile.has_key ("Color appearance", "AutoDegree"))    {
                colorappearance.autodegree    = keyFile.get_boolean ("Color appearance", "AutoDegree");

                if (pedited) {
                    pedited->colorappearance.autodegree = true;
                }
            }

            if (keyFile.has_key ("Color appearance", "Surround"))      {
                colorappearance.surround      = keyFile.get_string  ("Color appearance", "Surround");

                if (pedited) {
                    pedited->colorappearance.surround = true;
                }
            }

//  if (keyFile.has_key ("Color appearance", "Background"))    {colorappearance.backgrd       = keyFile.get_integer ("Color appearance", "Background"); if (pedited) pedited->colorappearance.backgrd = true; }
            if (keyFile.has_key ("Color appearance", "AdaptLum"))      {
                colorappearance.adaplum       = keyFile.get_double  ("Color appearance", "AdaptLum");

                if (pedited) {
                    pedited->colorappearance.adaplum = true;
                }
            }

            if (keyFile.has_key ("Color appearance", "Badpixsl"))      {
                colorappearance.badpixsl      = keyFile.get_integer ("Color appearance", "Badpixsl");

                if (pedited) {
                    pedited->colorappearance.badpixsl = true;
                }
            }

            if (keyFile.has_key ("Color appearance", "Model"))         {
                colorappearance.wbmodel       = keyFile.get_string  ("Color appearance", "Model");

                if (pedited) {
                    pedited->colorappearance.wbmodel = true;
                }
            }

            if (keyFile.has_key ("Color appearance", "Algorithm"))     {
                colorappearance.algo          = keyFile.get_string  ("Color appearance", "Algorithm");

                if (pedited) {
                    pedited->colorappearance.algo = true;
                }
            }

            if (keyFile.has_key ("Color appearance", "J-Light"))       {
                colorappearance.jlight        = keyFile.get_double  ("Color appearance", "J-Light");

                if (pedited) {
                    pedited->colorappearance.jlight = true;
                }
            }

            if (keyFile.has_key ("Color appearance", "Q-Bright"))      {
                colorappearance.qbright       = keyFile.get_double  ("Color appearance", "Q-Bright");

                if (pedited) {
                    pedited->colorappearance.qbright = true;
                }
            }

            if (keyFile.has_key ("Color appearance", "C-Chroma"))      {
                colorappearance.chroma        = keyFile.get_double  ("Color appearance", "C-Chroma");

                if (pedited) {
                    pedited->colorappearance.chroma = true;
                }
            }

            if (keyFile.has_key ("Color appearance", "S-Chroma"))      {
                colorappearance.schroma       = keyFile.get_double  ("Color appearance", "S-Chroma");

                if (pedited) {
                    pedited->colorappearance.schroma = true;
                }
            }

            if (keyFile.has_key ("Color appearance", "M-Chroma"))      {
                colorappearance.mchroma       = keyFile.get_double  ("Color appearance", "M-Chroma");

                if (pedited) {
                    pedited->colorappearance.mchroma = true;
                }
            }

            if (keyFile.has_key ("Color appearance", "RSTProtection")) {
                colorappearance.rstprotection = keyFile.get_double  ("Color appearance", "RSTProtection");

                if (pedited) {
                    pedited->colorappearance.rstprotection = true;
                }
            }

            if (keyFile.has_key ("Color appearance", "J-Contrast"))    {
                colorappearance.contrast      = keyFile.get_double  ("Color appearance", "J-Contrast");

                if (pedited) {
                    pedited->colorappearance.contrast = true;
                }
            }

            if (keyFile.has_key ("Color appearance", "Q-Contrast"))    {
                colorappearance.qcontrast     = keyFile.get_double  ("Color appearance", "Q-Contrast");

                if (pedited) {
                    pedited->colorappearance.qcontrast = true;
                }
            }

            if (keyFile.has_key ("Color appearance", "H-Hue"))         {
                colorappearance.colorh        = keyFile.get_double  ("Color appearance", "H-Hue");

                if (pedited) {
                    pedited->colorappearance.colorh = true;
                }
            }

            if (keyFile.has_key ("Color appearance", "AdaptScene"))    {
                colorappearance.adapscen      = keyFile.get_double  ("Color appearance", "AdaptScene");

                if (pedited) {
                    pedited->colorappearance.adapscen = true;
                }
            }

            if (keyFile.has_key ("Color appearance", "AutoAdapscen"))  {
                colorappearance.autoadapscen  = keyFile.get_boolean ("Color appearance", "AutoAdapscen");

                if (pedited) {
                    pedited->colorappearance.autoadapscen = true;
                }
            }

            if (keyFile.has_key ("Color appearance", "SurrSource"))    {
                colorappearance.surrsource    = keyFile.get_boolean ("Color appearance", "SurrSource");

                if (pedited) {
                    pedited->colorappearance.surrsource = true;
                }
            }

            if (keyFile.has_key ("Color appearance", "Gamut"))         {
                colorappearance.gamut         = keyFile.get_boolean ("Color appearance", "Gamut");

                if (pedited) {
                    pedited->colorappearance.gamut = true;
                }
            }

//    if (keyFile.has_key ("Color appearance", "Badpix"))        {colorappearance.badpix        = keyFile.get_boolean ("Color appearance", "Badpix"); if (pedited) pedited->colorappearance.badpix = true; }
            if (keyFile.has_key ("Color appearance", "Datacie"))       {
                colorappearance.datacie       = keyFile.get_boolean ("Color appearance", "Datacie");

                if (pedited) {
                    pedited->colorappearance.datacie = true;
                }
            }

            if (keyFile.has_key ("Color appearance", "Tonecie"))       {
                colorappearance.tonecie       = keyFile.get_boolean ("Color appearance", "Tonecie");

                if (pedited) {
                    pedited->colorappearance.tonecie = true;
                }
            }

//    if (keyFile.has_key ("Color appearance", "Sharpcie"))      {colorappearance.sharpcie      = keyFile.get_boolean ("Color appearance", "Sharpcie"); if (pedited) pedited->colorappearance.sharpcie = true; }
            if (keyFile.has_key ("Color appearance", "CurveMode"))      {
                Glib::ustring sMode = keyFile.get_string ("Color appearance", "CurveMode");

                if      (sMode == "Lightness") {
                    colorappearance.curveMode = ColorAppearanceParams::TC_MODE_LIGHT;
                } else if (sMode == "Brightness") {
                    colorappearance.curveMode = ColorAppearanceParams::TC_MODE_BRIGHT;
                }

                if (pedited) {
                    pedited->colorappearance.curveMode = true;
                }
            }

            if (keyFile.has_key ("Color appearance", "CurveMode2"))      {
                Glib::ustring sMode = keyFile.get_string ("Color appearance", "CurveMode2");

                if      (sMode == "Lightness") {
                    colorappearance.curveMode2 = ColorAppearanceParams::TC_MODE_LIGHT;
                } else if (sMode == "Brightness") {
                    colorappearance.curveMode2 = ColorAppearanceParams::TC_MODE_BRIGHT;
                }

                if (pedited) {
                    pedited->colorappearance.curveMode2 = true;
                }
            }

            if (keyFile.has_key ("Color appearance", "CurveMode3"))      {
                Glib::ustring sMode = keyFile.get_string ("Color appearance", "CurveMode3");

                if      (sMode == "Chroma") {
                    colorappearance.curveMode3 = ColorAppearanceParams::TC_MODE_CHROMA;
                } else if (sMode == "Saturation") {
                    colorappearance.curveMode3 = ColorAppearanceParams::TC_MODE_SATUR;
                } else if (sMode == "Colorfullness") {
                    colorappearance.curveMode3 = ColorAppearanceParams::TC_MODE_COLORF;
                }

                if (pedited) {
                    pedited->colorappearance.curveMode3 = true;
                }
            }

            if (ppVersion > 200) {
                if (keyFile.has_key ("Color appearance", "Curve"))          {
                    colorappearance.curve         = keyFile.get_double_list ("Color appearance", "Curve");

                    if (pedited) {
                        pedited->colorappearance.curve = true;
                    }
                }

                if (keyFile.has_key ("Color appearance", "Curve2"))         {
                    colorappearance.curve2        = keyFile.get_double_list ("Color appearance", "Curve2");

                    if (pedited) {
                        pedited->colorappearance.curve2 = true;
                    }
                }

                if (keyFile.has_key ("Color appearance", "Curve3"))         {
                    colorappearance.curve3        = keyFile.get_double_list ("Color appearance", "Curve3");

                    if (pedited) {
                        pedited->colorappearance.curve3 = true;
                    }
                }
            }

        }

        // load impulseDenoise
        if (keyFile.has_group ("Impulse Denoising")) {
            if (keyFile.has_key ("Impulse Denoising", "Enabled"))   {
                impulseDenoise.enabled = keyFile.get_boolean ("Impulse Denoising", "Enabled");

                if (pedited) {
                    pedited->impulseDenoise.enabled = true;
                }
            }

            if (keyFile.has_key ("Impulse Denoising", "Threshold")) {
                impulseDenoise.thresh  = keyFile.get_integer ("Impulse Denoising", "Threshold");

                if (pedited) {
                    pedited->impulseDenoise.thresh = true;
                }
            }
        }

        // load dirpyrDenoise
        if (keyFile.has_group ("Directional Pyramid Denoising")) {//TODO: No longer an accurate description for FT denoise
            if (keyFile.has_key ("Directional Pyramid Denoising", "Enabled"))    {
                dirpyrDenoise.enabled = keyFile.get_boolean ("Directional Pyramid Denoising", "Enabled");

                if (pedited) {
                    pedited->dirpyrDenoise.enabled = true;
                }
            }

            if (keyFile.has_key ("Directional Pyramid Denoising", "Enhance"))    {
                dirpyrDenoise.enhance = keyFile.get_boolean ("Directional Pyramid Denoising", "Enhance");

                if (pedited) {
                    pedited->dirpyrDenoise.enhance = true;
                }
            }

            if (keyFile.has_key ("Directional Pyramid Denoising", "Median"))    {
                dirpyrDenoise.median = keyFile.get_boolean ("Directional Pyramid Denoising", "Median");

                if (pedited) {
                    pedited->dirpyrDenoise.median = true;
                }
            }

            if (keyFile.has_key ("Directional Pyramid Denoising", "Auto"))    {
                dirpyrDenoise.autochroma = keyFile.get_boolean ("Directional Pyramid Denoising", "Auto");

                if (pedited) {
                    pedited->dirpyrDenoise.autochroma = true;
                }
            }

//   if (keyFile.has_key ("Directional Pyramid Denoising", "Perform"))    { dirpyrDenoise.perform = keyFile.get_boolean ("Directional Pyramid Denoising", "Perform"); if (pedited) pedited->dirpyrDenoise.perform = true; }
            if (keyFile.has_key ("Directional Pyramid Denoising", "Luma"))       {
                dirpyrDenoise.luma    = keyFile.get_double ("Directional Pyramid Denoising", "Luma");

                if (pedited) {
                    pedited->dirpyrDenoise.luma = true;
                }
            }

            if (keyFile.has_key ("Directional Pyramid Denoising", "Ldetail"))    {
                dirpyrDenoise.Ldetail = keyFile.get_double ("Directional Pyramid Denoising", "Ldetail");

                if (pedited) {
                    pedited->dirpyrDenoise.Ldetail = true;
                }
            }

            if (keyFile.has_key ("Directional Pyramid Denoising", "Chroma"))     {
                dirpyrDenoise.chroma  = keyFile.get_double ("Directional Pyramid Denoising", "Chroma");

                if (pedited) {
                    pedited->dirpyrDenoise.chroma = true;
                }
            }

            if (keyFile.has_key ("Directional Pyramid Denoising", "Method"))     {
                dirpyrDenoise.dmethod  = keyFile.get_string  ("Directional Pyramid Denoising", "Method");

                if (pedited) {
                    pedited->dirpyrDenoise.dmethod = true;
                }
            }

            if (keyFile.has_key ("Directional Pyramid Denoising", "LMethod"))     {
                dirpyrDenoise.Lmethod  = keyFile.get_string  ("Directional Pyramid Denoising", "LMethod");

                if (pedited) {
                    pedited->dirpyrDenoise.Lmethod = true;
                }
            }

            if (keyFile.has_key ("Directional Pyramid Denoising", "CMethod"))     {
                dirpyrDenoise.Cmethod  = keyFile.get_string  ("Directional Pyramid Denoising", "CMethod");

                if (pedited) {
                    pedited->dirpyrDenoise.Cmethod = true;
                }
            }

            // never load 'auto chroma preview mode' from pp3
            if (dirpyrDenoise.Cmethod == "PRE") {
                dirpyrDenoise.Cmethod = "MAN";
            }

            if (keyFile.has_key ("Directional Pyramid Denoising", "C2Method"))     {
                dirpyrDenoise.C2method  = keyFile.get_string  ("Directional Pyramid Denoising", "C2Method");

                if (pedited) {
                    pedited->dirpyrDenoise.C2method = true;
                }
            }

            if (dirpyrDenoise.C2method == "PREV") {
                dirpyrDenoise.C2method = "MANU";
            }

            if (keyFile.has_key ("Directional Pyramid Denoising", "SMethod"))     {
                dirpyrDenoise.smethod  = keyFile.get_string  ("Directional Pyramid Denoising", "SMethod");

                if (pedited) {
                    pedited->dirpyrDenoise.smethod = true;
                }
            }

            if (keyFile.has_key ("Directional Pyramid Denoising", "MedMethod"))     {
                dirpyrDenoise.medmethod  = keyFile.get_string  ("Directional Pyramid Denoising", "MedMethod");

                if (pedited) {
                    pedited->dirpyrDenoise.medmethod = true;
                }
            }

            if (keyFile.has_key ("Directional Pyramid Denoising", "MethodMed"))     {
                dirpyrDenoise.methodmed  = keyFile.get_string  ("Directional Pyramid Denoising", "MethodMed");

                if (pedited) {
                    pedited->dirpyrDenoise.methodmed = true;
                }
            }

            if (keyFile.has_key ("Directional Pyramid Denoising", "RGBMethod"))     {
                dirpyrDenoise.rgbmethod  = keyFile.get_string  ("Directional Pyramid Denoising", "RGBMethod");

                if (pedited) {
                    pedited->dirpyrDenoise.rgbmethod = true;
                }
            }

            if (keyFile.has_key ("Directional Pyramid Denoising", "LCurve"))          {
                dirpyrDenoise.lcurve             = keyFile.get_double_list ("Directional Pyramid Denoising", "LCurve");

                if (pedited) {
                    pedited->dirpyrDenoise.lcurve = true;
                }
            }

            if (keyFile.has_key ("Directional Pyramid Denoising", "CCCurve"))          {
                dirpyrDenoise.cccurve             = keyFile.get_double_list ("Directional Pyramid Denoising", "CCCurve");

                if (pedited) {
                    pedited->dirpyrDenoise.cccurve = true;
                }
            }

            if (keyFile.has_key ("Directional Pyramid Denoising", "Redchro"))    {
                dirpyrDenoise.redchro  = keyFile.get_double ("Directional Pyramid Denoising", "Redchro");

                if (pedited) {
                    pedited->dirpyrDenoise.redchro = true;
                }
            }

            if (keyFile.has_key ("Directional Pyramid Denoising", "Bluechro"))   {
                dirpyrDenoise.bluechro  = keyFile.get_double ("Directional Pyramid Denoising", "Bluechro");

                if (pedited) {
                    pedited->dirpyrDenoise.bluechro = true;
                }
            }

            if (keyFile.has_key ("Directional Pyramid Denoising", "Gamma"))      {
                dirpyrDenoise.gamma   = keyFile.get_double ("Directional Pyramid Denoising", "Gamma");

                if (pedited) {
                    pedited->dirpyrDenoise.gamma = true;
                }
            }

            if (keyFile.has_key ("Directional Pyramid Denoising", "Passes"))      {
                dirpyrDenoise.passes   = keyFile.get_integer ("Directional Pyramid Denoising", "Passes");

                if (pedited) {
                    pedited->dirpyrDenoise.passes = true;
                }
            }
        }

        //Load EPD.
        if (keyFile.has_group ("EPD")) {
            if (keyFile.has_key ("EPD", "Enabled"))             {
                epd.enabled = keyFile.get_boolean ("EPD", "Enabled");

                if (pedited) {
                    pedited->epd.enabled = true;
                }
            }

            if (keyFile.has_key ("EPD", "Strength"))            {
                epd.strength = keyFile.get_double ("EPD", "Strength");

                if (pedited) {
                    pedited->epd.strength = true;
                }
            }

            if (keyFile.has_key ("EPD", "Gamma"))                {
                epd.gamma = keyFile.get_double ("EPD", "Gamma");

                if (pedited) {
                    pedited->epd.gamma = true;
                }
            }

            if (keyFile.has_key ("EPD", "EdgeStopping"))        {
                epd.edgeStopping = keyFile.get_double ("EPD", "EdgeStopping");

                if (pedited) {
                    pedited->epd.edgeStopping = true;
                }
            }

            if (keyFile.has_key ("EPD", "Scale"))               {
                epd.scale = keyFile.get_double ("EPD", "Scale");

                if (pedited) {
                    pedited->epd.scale = true;
                }
            }

            if (keyFile.has_key ("EPD", "ReweightingIterates")) {
                epd.reweightingIterates = keyFile.get_integer ("EPD", "ReweightingIterates");

                if (pedited) {
                    pedited->epd.reweightingIterates = true;
                }
            }
        }

        // load lumaDenoise
        /*if (keyFile.has_group ("Luminance Denoising")) {
            if (keyFile.has_key ("Luminance Denoising", "Enabled"))        { lumaDenoise.enabled       = keyFile.get_boolean ("Luminance Denoising", "Enabled"); if (pedited) pedited->lumaDenoise.enabled = true; }
            if (keyFile.has_key ("Luminance Denoising", "Radius"))         { lumaDenoise.radius        = keyFile.get_double  ("Luminance Denoising", "Radius"); if (pedited) pedited->lumaDenoise.radius = true; }
            if (keyFile.has_key ("Luminance Denoising", "EdgeTolerance"))  { lumaDenoise.edgetolerance = keyFile.get_integer ("Luminance Denoising", "EdgeTolerance"); if (pedited) pedited->lumaDenoise.edgetolerance = true; }
        }*/

        // load colorDenoise
        /*if (keyFile.has_group ("Chrominance Denoising")) {
            if (keyFile.has_key ("Chrominance Denoising", "Enabled"))      { colorDenoise.enabled       = keyFile.get_boolean   ("Chrominance Denoising", "Enabled"); if (pedited) pedited->colorDenoise.enabled = true; }
            // WARNING: radius doesn't exist anymore; is there any compatibility issue that require to keep the following line?
            if (keyFile.has_key ("Chrominance Denoising", "Radius"))       { colorDenoise.amount        = 10*keyFile.get_double ("Chrominance Denoising", "Radius"); }
            if (keyFile.has_key ("Chrominance Denoising", "Amount"))       { colorDenoise.amount        = keyFile.get_integer   ("Chrominance Denoising", "Amount"); if (pedited) pedited->colorDenoise.amount = true; }
        }*/

        // load sh
        if (keyFile.has_group ("Shadows & Highlights")) {
            if (keyFile.has_key ("Shadows & Highlights", "Enabled"))               {
                sh.enabled       = keyFile.get_boolean ("Shadows & Highlights", "Enabled");

                if (pedited) {
                    pedited->sh.enabled = true;
                }
            }

            if (keyFile.has_key ("Shadows & Highlights", "HighQuality"))           {
                sh.hq            = keyFile.get_boolean ("Shadows & Highlights", "HighQuality");

                if (pedited) {
                    pedited->sh.hq = true;
                }
            }

            if (keyFile.has_key ("Shadows & Highlights", "Highlights"))            {
                sh.highlights    = keyFile.get_integer ("Shadows & Highlights", "Highlights");

                if (pedited) {
                    pedited->sh.highlights = true;
                }
            }

            if (keyFile.has_key ("Shadows & Highlights", "HighlightTonalWidth"))   {
                sh.htonalwidth   = keyFile.get_integer ("Shadows & Highlights", "HighlightTonalWidth");

                if (pedited) {
                    pedited->sh.htonalwidth = true;
                }
            }

            if (keyFile.has_key ("Shadows & Highlights", "Shadows"))               {
                sh.shadows       = keyFile.get_integer ("Shadows & Highlights", "Shadows");

                if (pedited) {
                    pedited->sh.shadows = true;
                }
            }

            if (keyFile.has_key ("Shadows & Highlights", "ShadowTonalWidth"))      {
                sh.stonalwidth   = keyFile.get_integer ("Shadows & Highlights", "ShadowTonalWidth");

                if (pedited) {
                    pedited->sh.stonalwidth = true;
                }
            }

            if (keyFile.has_key ("Shadows & Highlights", "LocalContrast"))         {
                sh.localcontrast = keyFile.get_integer ("Shadows & Highlights", "LocalContrast");

                if (pedited) {
                    pedited->sh.localcontrast = true;
                }
            }

            if (keyFile.has_key ("Shadows & Highlights", "Radius"))                {
                sh.radius        = keyFile.get_integer ("Shadows & Highlights", "Radius");

                if (pedited) {
                    pedited->sh.radius = true;
                }
            }
        }

        // load crop
        if (keyFile.has_group ("Crop")) {
            if (keyFile.has_key ("Crop", "Enabled"))    {
                crop.enabled    = keyFile.get_boolean ("Crop", "Enabled");

                if (pedited) {
                    pedited->crop.enabled = true;
                }
            }

            if (keyFile.has_key ("Crop", "X"))          {
                crop.x          = keyFile.get_integer ("Crop", "X");

                if (pedited) {
                    pedited->crop.x = true;
                }
            }

            if (keyFile.has_key ("Crop", "Y"))          {
                crop.y          = keyFile.get_integer ("Crop", "Y");

                if (pedited) {
                    pedited->crop.y = true;
                }
            }

            if (keyFile.has_key ("Crop", "W"))          {
                crop.w          = std::max(keyFile.get_integer("Crop", "W"), 1);

                if (pedited) {
                    pedited->crop.w = true;
                }
            }

            if (keyFile.has_key ("Crop", "H"))          {
                crop.h          = std::max(keyFile.get_integer("Crop", "H"), 1);

                if (pedited) {
                    pedited->crop.h = true;
                }
            }

            if (keyFile.has_key ("Crop", "FixedRatio")) {
                crop.fixratio   = keyFile.get_boolean ("Crop", "FixedRatio");

                if (pedited) {
                    pedited->crop.fixratio = true;
                }
            }

            if (keyFile.has_key ("Crop", "Ratio")) {
                crop.ratio      = keyFile.get_string  ("Crop", "Ratio");

                if (pedited) {
                    pedited->crop.ratio = true;
                }

                //backwards compatibility for crop.ratio
                if (crop.ratio == "DIN") {
                    crop.ratio = "1.414 - DIN EN ISO 216";
                }

                if (crop.ratio == "8.5:11") {
                    crop.ratio = "8.5:11 - US Letter";
                }

                if (crop.ratio == "11:17") {
                    crop.ratio = "11:17 - Tabloid";
                }
            }

            if (keyFile.has_key ("Crop", "Orientation"))  {
                crop.orientation = keyFile.get_string  ("Crop", "Orientation");

                if (pedited) {
                    pedited->crop.orientation = true;
                }
            }

            if (keyFile.has_key ("Crop", "Guide"))        {
                crop.guide      = keyFile.get_string  ("Crop", "Guide");

                if (pedited) {
                    pedited->crop.guide = true;
                }
            }
        }

        // load coarse
        if (keyFile.has_group ("Coarse Transformation")) {
            if (keyFile.has_key ("Coarse Transformation", "Rotate"))          {
                coarse.rotate = keyFile.get_integer ("Coarse Transformation", "Rotate");

                if (pedited) {
                    pedited->coarse.rotate = true;
                }
            }

            if (keyFile.has_key ("Coarse Transformation", "HorizontalFlip"))  {
                coarse.hflip  = keyFile.get_boolean ("Coarse Transformation", "HorizontalFlip");

                if (pedited) {
                    pedited->coarse.hflip = true;
                }
            }

            if (keyFile.has_key ("Coarse Transformation", "VerticalFlip"))    {
                coarse.vflip  = keyFile.get_boolean ("Coarse Transformation", "VerticalFlip");

                if (pedited) {
                    pedited->coarse.vflip = true;
                }
            }
        }

        // load rotate
        if (keyFile.has_group ("Rotation")) {
            if (keyFile.has_key ("Rotation", "Degree"))   {
                rotate.degree = keyFile.get_double ("Rotation", "Degree");

                if (pedited) {
                    pedited->rotate.degree = true;
                }
            }
        }

        // load commonTrans
        if (keyFile.has_group ("Common Properties for Transformations")) {
            if (keyFile.has_key ("Common Properties for Transformations", "AutoFill"))   {
                commonTrans.autofill = keyFile.get_boolean ("Common Properties for Transformations", "AutoFill");

                if (pedited) {
                    pedited->commonTrans.autofill = true;
                }
            }
        }

        // load distortion
        if (keyFile.has_group ("Distortion")) {
            if (keyFile.has_key ("Distortion", "Amount"))     {
                distortion.amount     = keyFile.get_double  ("Distortion", "Amount");

                if (pedited) {
                    pedited->distortion.amount = true;
                }
            }
        }

        // lens profile
        if (keyFile.has_group ("LensProfile")) {
            if (keyFile.has_key ("LensProfile", "LCPFile")) {
                lensProf.lcpFile = expandRelativePath (fname, "", keyFile.get_string ("LensProfile", "LCPFile"));

                if (pedited) {
                    pedited->lensProf.lcpFile = true;
                }
            }

            if (keyFile.has_key ("LensProfile", "UseDistortion")) {
                lensProf.useDist = keyFile.get_boolean ("LensProfile", "UseDistortion");

                if (pedited) {
                    pedited->lensProf.useDist = true;
                }
            }

            if (keyFile.has_key ("LensProfile", "UseVignette")) {
                lensProf.useVign = keyFile.get_boolean ("LensProfile", "UseVignette");

                if (pedited) {
                    pedited->lensProf.useVign = true;
                }
            }

            if (keyFile.has_key ("LensProfile", "UseCA")) {
                lensProf.useCA = keyFile.get_boolean ("LensProfile", "UseCA");

                if (pedited) {
                    pedited->lensProf.useCA = true;
                }
            }
        }

        // load perspective correction
        if (keyFile.has_group ("Perspective")) {
            if (keyFile.has_key ("Perspective", "Horizontal"))  {
                perspective.horizontal = keyFile.get_double ("Perspective", "Horizontal");

                if (pedited) {
                    pedited->perspective.horizontal = true;
                }
            }

            if (keyFile.has_key ("Perspective", "Vertical"))    {
                perspective.vertical   = keyFile.get_double ("Perspective", "Vertical");

                if (pedited) {
                    pedited->perspective.vertical = true;
                }
            }
        }

        // load gradient
        if (keyFile.has_group ("Gradient")) {
            if (keyFile.has_key ("Gradient", "Enabled"))  {
                gradient.enabled  = keyFile.get_boolean ("Gradient", "Enabled");

                if (pedited) {
                    pedited->gradient.enabled = true;
                }
            }

            if (keyFile.has_key ("Gradient", "Degree"))   {
                gradient.degree   = keyFile.get_double  ("Gradient", "Degree");

                if (pedited) {
                    pedited->gradient.degree = true;
                }
            }

            if (keyFile.has_key ("Gradient", "Feather"))  {
                gradient.feather  = keyFile.get_integer ("Gradient", "Feather");

                if (pedited) {
                    pedited->gradient.feather = true;
                }
            }

            if (keyFile.has_key ("Gradient", "Strength")) {
                gradient.strength = keyFile.get_double  ("Gradient", "Strength");

                if (pedited) {
                    pedited->gradient.strength = true;
                }
            }

            if (keyFile.has_key ("Gradient", "CenterX"))  {
                gradient.centerX  = keyFile.get_integer ("Gradient", "CenterX");

                if (pedited) {
                    pedited->gradient.centerX = true;
                }
            }

            if (keyFile.has_key ("Gradient", "CenterY"))  {
                gradient.centerY  = keyFile.get_integer ("Gradient", "CenterY");

                if (pedited) {
                    pedited->gradient.centerY = true;
                }
            }
        }

        if (keyFile.has_group ("PCVignette")) {
            if (keyFile.has_key ("PCVignette", "Enabled"))  {
                pcvignette.enabled  = keyFile.get_boolean ("PCVignette", "Enabled");

                if (pedited) {
                    pedited->pcvignette.enabled = true;
                }
            }

            if (keyFile.has_key ("PCVignette", "Strength")) {
                pcvignette.strength = keyFile.get_double  ("PCVignette", "Strength");

                if (pedited) {
                    pedited->pcvignette.strength = true;
                }
            }

            if (keyFile.has_key ("PCVignette", "Feather"))  {
                pcvignette.feather  = keyFile.get_integer ("PCVignette", "Feather");

                if (pedited) {
                    pedited->pcvignette.feather = true;
                }
            }

            if (keyFile.has_key ("PCVignette", "Roundness"))  {
                pcvignette.roundness  = keyFile.get_integer ("PCVignette", "Roundness");

                if (pedited) {
                    pedited->pcvignette.roundness = true;
                }
            }
        }

// load c/a correction
        if (keyFile.has_group ("CACorrection")) {
            if (keyFile.has_key ("CACorrection", "Red"))  {
                cacorrection.red  = keyFile.get_double ("CACorrection", "Red");

                if (pedited) {
                    pedited->cacorrection.red = true;
                }
            }

            if (keyFile.has_key ("CACorrection", "Blue")) {
                cacorrection.blue = keyFile.get_double ("CACorrection", "Blue");

                if (pedited) {
                    pedited->cacorrection.blue = true;
                }
            }
        }

        // load vignetting correction
        if (keyFile.has_group ("Vignetting Correction")) {
            if (keyFile.has_key ("Vignetting Correction", "Amount"))   {
                vignetting.amount = keyFile.get_integer ("Vignetting Correction", "Amount");

                if (pedited) {
                    pedited->vignetting.amount = true;
                }
            }

            if (keyFile.has_key ("Vignetting Correction", "Radius"))   {
                vignetting.radius = keyFile.get_integer ("Vignetting Correction", "Radius");

                if (pedited) {
                    pedited->vignetting.radius = true;
                }
            }

            if (keyFile.has_key ("Vignetting Correction", "Strength")) {
                vignetting.strength = keyFile.get_integer ("Vignetting Correction", "Strength");

                if (pedited) {
                    pedited->vignetting.strength = true;
                }
            }

            if (keyFile.has_key ("Vignetting Correction", "CenterX"))  {
                vignetting.centerX = keyFile.get_integer ("Vignetting Correction", "CenterX");

                if (pedited) {
                    pedited->vignetting.centerX = true;
                }
            }

            if (keyFile.has_key ("Vignetting Correction", "CenterY"))  {
                vignetting.centerY = keyFile.get_integer ("Vignetting Correction", "CenterY");

                if (pedited) {
                    pedited->vignetting.centerY = true;
                }
            }
        }

        // load resize settings
        if (keyFile.has_group ("Resize")) {
            if (keyFile.has_key ("Resize", "Enabled"))       {
                resize.enabled   = keyFile.get_boolean ("Resize", "Enabled");

                if (pedited) {
                    pedited->resize.enabled = true;
                }
            }

            if (keyFile.has_key ("Resize", "Scale"))         {
                resize.scale     = keyFile.get_double ("Resize", "Scale");

                if (pedited) {
                    pedited->resize.scale = true;
                }
            }

            if (keyFile.has_key ("Resize", "AppliesTo"))     {
                resize.appliesTo = keyFile.get_string ("Resize", "AppliesTo");

                if (pedited) {
                    pedited->resize.appliesTo = true;
                }
            }

            if (keyFile.has_key ("Resize", "Method"))        {
                resize.method    = keyFile.get_string ("Resize", "Method");

                if (pedited) {
                    pedited->resize.method = true;
                }
            }

            if (keyFile.has_key ("Resize", "DataSpecified")) {
                resize.dataspec  = keyFile.get_integer ("Resize", "DataSpecified");

                if (pedited) {
                    pedited->resize.dataspec = true;
                }
            }

            if (keyFile.has_key ("Resize", "Width"))         {
                resize.width     = keyFile.get_integer ("Resize", "Width");

                if (pedited) {
                    pedited->resize.width = true;
                }
            }

            if (keyFile.has_key ("Resize", "Height"))        {
                resize.height    = keyFile.get_integer ("Resize", "Height");

                if (pedited) {
                    pedited->resize.height = true;
                }
            }
        }

        // load post resize sharpening
        if (keyFile.has_group ("PostResizeSharpening")) {
            if (keyFile.has_key ("PostResizeSharpening", "Enabled"))              {
                prsharpening.enabled          = keyFile.get_boolean ("PostResizeSharpening", "Enabled");

                if (pedited) {
                    pedited->prsharpening.enabled = true;
                }
            }

            if (keyFile.has_key ("PostResizeSharpening", "Radius"))               {
                prsharpening.radius           = keyFile.get_double  ("PostResizeSharpening", "Radius");

                if (pedited) {
                    pedited->prsharpening.radius = true;
                }
            }

            if (keyFile.has_key ("PostResizeSharpening", "Amount"))               {
                prsharpening.amount           = keyFile.get_integer ("PostResizeSharpening", "Amount");

                if (pedited) {
                    pedited->prsharpening.amount = true;
                }
            }

            if (keyFile.has_key ("PostResizeSharpening", "Threshold"))            {
                if (ppVersion < 302) {
                    int thresh = min (keyFile.get_integer ("PostResizeSharpening", "Threshold"), 2000);
                    prsharpening.threshold.setValues (thresh, thresh, 2000, 2000); // TODO: 2000 is the maximum value and is taken of rtgui/sharpening.cc ; should be changed by the tool modularization
                } else {
                    Glib::ArrayHandle<int> thresh = keyFile.get_integer_list ("PostResizeSharpening", "Threshold");
                    prsharpening.threshold.setValues (thresh.data()[0], thresh.data()[1], min (thresh.data()[2], 2000), min (thresh.data()[3], 2000));
                }

                if (pedited) {
                    pedited->prsharpening.threshold = true;
                }
            }

            if (keyFile.has_key ("PostResizeSharpening", "OnlyEdges"))            {
                prsharpening.edgesonly        = keyFile.get_boolean ("PostResizeSharpening", "OnlyEdges");

                if (pedited) {
                    pedited->prsharpening.edgesonly = true;
                }
            }

            if (keyFile.has_key ("PostResizeSharpening", "EdgedetectionRadius"))  {
                prsharpening.edges_radius     = keyFile.get_double  ("PostResizeSharpening", "EdgedetectionRadius");

                if (pedited) {
                    pedited->prsharpening.edges_radius = true;
                }
            }

            if (keyFile.has_key ("PostResizeSharpening", "EdgeTolerance"))        {
                prsharpening.edges_tolerance  = keyFile.get_integer ("PostResizeSharpening", "EdgeTolerance");

                if (pedited) {
                    pedited->prsharpening.edges_tolerance = true;
                }
            }

            if (keyFile.has_key ("PostResizeSharpening", "HalocontrolEnabled"))   {
                prsharpening.halocontrol      = keyFile.get_boolean ("PostResizeSharpening", "HalocontrolEnabled");

                if (pedited) {
                    pedited->prsharpening.halocontrol = true;
                }
            }

            if (keyFile.has_key ("PostResizeSharpening", "HalocontrolAmount"))    {
                prsharpening.halocontrol_amount = keyFile.get_integer ("PostResizeSharpening", "HalocontrolAmount");

                if (pedited) {
                    pedited->prsharpening.halocontrol_amount = true;
                }
            }

            if (keyFile.has_key ("PostResizeSharpening", "Method"))               {
                prsharpening.method           = keyFile.get_string  ("PostResizeSharpening", "Method");

                if (pedited) {
                    pedited->prsharpening.method = true;
                }
            }

            if (keyFile.has_key ("PostResizeSharpening", "DeconvRadius"))         {
                prsharpening.deconvradius     = keyFile.get_double  ("PostResizeSharpening", "DeconvRadius");

                if (pedited) {
                    pedited->prsharpening.deconvradius = true;
                }
            }

            if (keyFile.has_key ("PostResizeSharpening", "DeconvAmount"))         {
                prsharpening.deconvamount     = keyFile.get_integer ("PostResizeSharpening", "DeconvAmount");

                if (pedited) {
                    pedited->prsharpening.deconvamount = true;
                }
            }

            if (keyFile.has_key ("PostResizeSharpening", "DeconvDamping"))        {
                prsharpening.deconvdamping    = keyFile.get_integer ("PostResizeSharpening", "DeconvDamping");

                if (pedited) {
                    pedited->prsharpening.deconvdamping = true;
                }
            }

            if (keyFile.has_key ("PostResizeSharpening", "DeconvIterations"))     {
                prsharpening.deconviter       = keyFile.get_integer ("PostResizeSharpening", "DeconvIterations");

                if (pedited) {
                    pedited->prsharpening.deconviter = true;
                }
            }
        }

        // load color management settings
        if (keyFile.has_group ("Color Management")) {

            if (keyFile.has_key ("Color Management", "InputProfile"))   {
                icm.input          = expandRelativePath (fname, "file:", keyFile.get_string ("Color Management", "InputProfile"));

                if (pedited) {
                    pedited->icm.input = true;
                }
            }

            if (keyFile.has_key ("Color Management", "ToneCurve"))      {
                icm.toneCurve      = keyFile.get_boolean ("Color Management", "ToneCurve");

                if (pedited) {
                    pedited->icm.toneCurve = true;
                }
            }

            if (keyFile.has_key ("Color Management", "ApplyLookTable"))      {
                icm.applyLookTable      = keyFile.get_boolean ("Color Management", "ApplyLookTable");

                if (pedited) {
                    pedited->icm.applyLookTable = true;
                }
            }

            if (keyFile.has_key ("Color Management", "ApplyBaselineExposureOffset"))      {
                icm.applyBaselineExposureOffset      = keyFile.get_boolean ("Color Management", "ApplyBaselineExposureOffset");

                if (pedited) {
                    pedited->icm.applyBaselineExposureOffset = true;
                }
            }

            if (keyFile.has_key ("Color Management", "ApplyHueSatMap"))      {
                icm.applyHueSatMap      = keyFile.get_boolean ("Color Management", "ApplyHueSatMap");

                if (pedited) {
                    pedited->icm.applyHueSatMap = true;
                }
            }

            if (keyFile.has_key ("Color Management", "BlendCMSMatrix")) {
                icm.blendCMSMatrix = keyFile.get_boolean ("Color Management", "BlendCMSMatrix");

                if (pedited) {
                    pedited->icm.blendCMSMatrix = true;
                }
            }

            if (keyFile.has_key ("Color Management", "DCPIlluminant"))  {
                icm.dcpIlluminant  = keyFile.get_integer ("Color Management", "DCPIlluminant");

                if (pedited) {
                    pedited->icm.dcpIlluminant = true;
                }
            }

            if (keyFile.has_key ("Color Management", "WorkingProfile")) {
                icm.working        = keyFile.get_string ("Color Management", "WorkingProfile");

                if (pedited) {
                    pedited->icm.working = true;
                }
            }

            if (keyFile.has_key ("Color Management", "OutputProfile"))  {
                icm.output         = keyFile.get_string ("Color Management", "OutputProfile");

                if (pedited) {
                    pedited->icm.output = true;
                }
            }

            if (keyFile.has_key ("Color Management", "OutputProfileIntent"))  {
                Glib::ustring intent = keyFile.get_string ("Color Management", "OutputProfileIntent");

                if (intent == "Perceptual") {
                    icm.outputIntent = RI_PERCEPTUAL;
                } else if (intent == "Relative") {
                    icm.outputIntent = RI_RELATIVE;
                } else if (intent == "Saturation") {
                    icm.outputIntent = RI_SATURATION;
                } else if (intent == "Absolute") {
                    icm.outputIntent = RI_ABSOLUTE;
                }

                if (pedited) {
                    pedited->icm.outputIntent = true;
                }
            }

            if (keyFile.has_key ("Color Management", "OutputBPC"))      {
                icm.outputBPC      = keyFile.get_boolean ("Color Management", "OutputBPC");

                if (pedited) {
                    pedited->icm.outputBPC = true;
                }
            }

            if (keyFile.has_key ("Color Management", "Gammafree"))      {
                icm.gamma          = keyFile.get_string ("Color Management", "Gammafree");

                if (pedited) {
                    pedited->icm.gamfree = true;
                }
            }

            if (keyFile.has_key ("Color Management", "Freegamma"))      {
                icm.freegamma      = keyFile.get_boolean ("Color Management", "Freegamma");

                if (pedited) {
                    pedited->icm.freegamma = true;
                }
            }

            if (keyFile.has_key ("Color Management", "GammaValue"))     {
                icm.gampos         = keyFile.get_double ("Color Management", "GammaValue");

                if (pedited) {
                    pedited->icm.gampos = true;
                }
            }

            if (keyFile.has_key ("Color Management", "GammaSlope"))     {
                icm.slpos          = keyFile.get_double ("Color Management", "GammaSlope");

                if (pedited) {
                    pedited->icm.slpos = true;
                }
            }

        }

        // load wavelet wavelet parameters
        if (keyFile.has_group ("Wavelet")) {
            if (keyFile.has_key ("Wavelet", "Enabled"))   {
                wavelet.enabled = keyFile.get_boolean ("Wavelet", "Enabled");

                if (pedited) {
                    pedited->wavelet.enabled = true;
                }
            }

            if (keyFile.has_key ("Wavelet", "Strength"))   {
                wavelet.strength = keyFile.get_integer ("Wavelet", "Strength");

                if (pedited) {
                    pedited->wavelet.strength = true;
                }
            }

            if (keyFile.has_key ("Wavelet", "Balance"))   {
                wavelet.balance = keyFile.get_integer ("Wavelet", "Balance");

                if (pedited) {
                    pedited->wavelet.balance = true;
                }
            }

            if (keyFile.has_key ("Wavelet", "Iter"))   {
                wavelet.iter = keyFile.get_integer ("Wavelet", "Iter");

                if (pedited) {
                    pedited->wavelet.iter = true;
                }
            }

            if (keyFile.has_key ("Wavelet", "Median")) {
                wavelet.median = keyFile.get_boolean ("Wavelet", "Median");

                if (pedited) {
                    pedited->wavelet.median = true;
                }
            }

            if (keyFile.has_key ("Wavelet", "Medianlev")) {
                wavelet.medianlev = keyFile.get_boolean ("Wavelet", "Medianlev");

                if (pedited) {
                    pedited->wavelet.medianlev = true;
                }
            }

            if (keyFile.has_key ("Wavelet", "Linkedg")) {
                wavelet.linkedg = keyFile.get_boolean ("Wavelet", "Linkedg");

                if (pedited) {
                    pedited->wavelet.linkedg = true;
                }
            }

            if (keyFile.has_key ("Wavelet", "CBenab")) {
                wavelet.cbenab = keyFile.get_boolean ("Wavelet", "CBenab");

                if (pedited) {
                    pedited->wavelet.cbenab = true;
                }
            }

            if (keyFile.has_key ("Wavelet", "CBgreenhigh"))   {
                wavelet.greenhigh = keyFile.get_integer ("Wavelet", "CBgreenhigh");

                if (pedited) {
                    pedited->wavelet.greenhigh = true;
                }
            }

            if (keyFile.has_key ("Wavelet", "CBgreenmed"))   {
                wavelet.greenmed = keyFile.get_integer ("Wavelet", "CBgreenmed");

                if (pedited) {
                    pedited->wavelet.greenmed = true;
                }
            }

            if (keyFile.has_key ("Wavelet", "CBgreenlow"))   {
                wavelet.greenlow = keyFile.get_integer ("Wavelet", "CBgreenlow");

                if (pedited) {
                    pedited->wavelet.greenlow = true;
                }
            }

            if (keyFile.has_key ("Wavelet", "CBbluehigh"))   {
                wavelet.bluehigh = keyFile.get_integer ("Wavelet", "CBbluehigh");

                if (pedited) {
                    pedited->wavelet.bluehigh = true;
                }
            }

            if (keyFile.has_key ("Wavelet", "CBbluemed"))   {
                wavelet.bluemed = keyFile.get_integer ("Wavelet", "CBbluemed");

                if (pedited) {
                    pedited->wavelet.bluemed = true;
                }
            }

            if (keyFile.has_key ("Wavelet", "CBbluelow"))   {
                wavelet.bluelow = keyFile.get_integer ("Wavelet", "CBbluelow");

                if (pedited) {
                    pedited->wavelet.bluelow = true;
                }
            }

//   if (keyFile.has_key ("Wavelet", "Edgreinf")) {wavelet.edgreinf = keyFile.get_boolean ("Wavelet", "Edgreinf");if (pedited) pedited->wavelet.edgreinf = true;}
            if (keyFile.has_key ("Wavelet", "Lipst")) {
                wavelet.lipst = keyFile.get_boolean ("Wavelet", "Lipst");

                if (pedited) {
                    pedited->wavelet.lipst = true;
                }
            }

            if (keyFile.has_key ("Wavelet", "AvoidColorShift")) {
                wavelet.avoid = keyFile.get_boolean ("Wavelet", "AvoidColorShift");

                if (pedited) {
                    pedited->wavelet.avoid = true;
                }
            }

            if (keyFile.has_key ("Wavelet", "TMr")) {
                wavelet.tmr = keyFile.get_boolean ("Wavelet", "TMr");

                if (pedited) {
                    pedited->wavelet.tmr = true;
                }
            }

            if (keyFile.has_key ("Wavelet", "LevMethod"))     {
                wavelet.Lmethod  = keyFile.get_string  ("Wavelet", "LevMethod");

                if (pedited) {
                    pedited->wavelet.Lmethod = true;
                }
            }

            if (keyFile.has_key ("Wavelet", "ChoiceLevMethod"))     {
                wavelet.CLmethod  = keyFile.get_string  ("Wavelet", "ChoiceLevMethod");

                if (pedited) {
                    pedited->wavelet.CLmethod = true;
                }
            }

            if (keyFile.has_key ("Wavelet", "BackMethod"))     {
                wavelet.Backmethod  = keyFile.get_string  ("Wavelet", "BackMethod");

                if (pedited) {
                    pedited->wavelet.Backmethod = true;
                }
            }

            if (keyFile.has_key ("Wavelet", "TilesMethod"))     {
                wavelet.Tilesmethod  = keyFile.get_string  ("Wavelet", "TilesMethod");

                if (pedited) {
                    pedited->wavelet.Tilesmethod = true;
                }
            }

            if (keyFile.has_key ("Wavelet", "DaubMethod"))     {
                wavelet.daubcoeffmethod  = keyFile.get_string  ("Wavelet", "DaubMethod");

                if (pedited) {
                    pedited->wavelet.daubcoeffmethod = true;
                }
            }

            if (keyFile.has_key ("Wavelet", "CHromaMethod"))     {
                wavelet.CHmethod  = keyFile.get_string  ("Wavelet", "CHromaMethod");

                if (pedited) {
                    pedited->wavelet.CHmethod = true;
                }
            }

            if (keyFile.has_key ("Wavelet", "Medgreinf"))     {
                wavelet.Medgreinf  = keyFile.get_string  ("Wavelet", "Medgreinf");

                if (pedited) {
                    pedited->wavelet.Medgreinf = true;
                }
            }

            if (keyFile.has_key ("Wavelet", "CHSLromaMethod"))     {
                wavelet.CHSLmethod  = keyFile.get_string  ("Wavelet", "CHSLromaMethod");

                if (pedited) {
                    pedited->wavelet.CHSLmethod = true;
                }
            }

            if (keyFile.has_key ("Wavelet", "EDMethod"))     {
                wavelet.EDmethod  = keyFile.get_string  ("Wavelet", "EDMethod");

                if (pedited) {
                    pedited->wavelet.EDmethod = true;
                }
            }

            if (keyFile.has_key ("Wavelet", "NPMethod"))     {
                wavelet.NPmethod  = keyFile.get_string  ("Wavelet", "NPMethod");

                if (pedited) {
                    pedited->wavelet.NPmethod = true;
                }
            }

            if (keyFile.has_key ("Wavelet", "BAMethod"))     {
                wavelet.BAmethod  = keyFile.get_string  ("Wavelet", "BAMethod");

                if (pedited) {
                    pedited->wavelet.BAmethod = true;
                }
            }

            if (keyFile.has_key ("Wavelet", "TMMethod"))     {
                wavelet.TMmethod  = keyFile.get_string  ("Wavelet", "TMMethod");

                if (pedited) {
                    pedited->wavelet.TMmethod = true;
                }
            }

            if (keyFile.has_key ("Wavelet", "HSMethod"))     {
                wavelet.HSmethod  = keyFile.get_string  ("Wavelet", "HSMethod");

                if (pedited) {
                    pedited->wavelet.HSmethod = true;
                }
            }

            if (keyFile.has_key ("Wavelet", "DirMethod"))     {
                wavelet.Dirmethod  = keyFile.get_string  ("Wavelet", "DirMethod");

                if (pedited) {
                    pedited->wavelet.Dirmethod = true;
                }
            }

            if (keyFile.has_key ("Wavelet", "ResidualcontShadow"))     {
                wavelet.rescon  = keyFile.get_integer  ("Wavelet", "ResidualcontShadow");

                if (pedited) {
                    pedited->wavelet.rescon = true;
                }
            }

            if (keyFile.has_key ("Wavelet", "ResidualcontHighlight"))     {
                wavelet.resconH  = keyFile.get_integer  ("Wavelet", "ResidualcontHighlight");

                if (pedited) {
                    pedited->wavelet.resconH = true;
                }
            }

            if (keyFile.has_key ("Wavelet", "Residualchroma"))     {
                wavelet.reschro  = keyFile.get_integer  ("Wavelet", "Residualchroma");

                if (pedited) {
                    pedited->wavelet.reschro = true;
                }
            }

            if (keyFile.has_key ("Wavelet", "ResidualTM"))     {
                wavelet.tmrs  = keyFile.get_double  ("Wavelet", "ResidualTM");

                if (pedited) {
                    pedited->wavelet.tmrs = true;
                }
            }

            if (keyFile.has_key ("Wavelet", "Residualgamma"))     {
                wavelet.gamma  = keyFile.get_double  ("Wavelet", "Residualgamma");

                if (pedited) {
                    pedited->wavelet.gamma = true;
                }
            }

            if (keyFile.has_key ("Wavelet", "ContExtra"))     {
                wavelet.sup  = keyFile.get_integer  ("Wavelet", "ContExtra");

                if (pedited) {
                    pedited->wavelet.sup = true;
                }
            }

            if (keyFile.has_key ("Wavelet", "HueRangeResidual"))     {
                wavelet.sky  = keyFile.get_double  ("Wavelet", "HueRangeResidual");

                if (pedited) {
                    pedited->wavelet.sky = true;
                }
            }

            if (keyFile.has_key ("Wavelet", "MaxLev"))     {
                wavelet.thres  = keyFile.get_integer  ("Wavelet", "MaxLev");

                if (pedited) {
                    pedited->wavelet.thres = true;
                }
            }

            if (keyFile.has_key ("Wavelet", "ThresholdHighLight"))     {
                wavelet.threshold  = keyFile.get_integer  ("Wavelet", "ThresholdHighLight");

                if (pedited) {
                    pedited->wavelet.threshold = true;
                }
            }

            if (keyFile.has_key ("Wavelet", "ThresholdShadow"))     {
                wavelet.threshold2  = keyFile.get_integer  ("Wavelet", "ThresholdShadow");

                if (pedited) {
                    pedited->wavelet.threshold2 = true;
                }
            }

            if (keyFile.has_key ("Wavelet", "Edgedetect"))     {
                wavelet.edgedetect  = keyFile.get_integer  ("Wavelet", "Edgedetect");

                if (pedited) {
                    pedited->wavelet.edgedetect = true;
                }
            }

            if (keyFile.has_key ("Wavelet", "Edgedetectthr"))     {
                wavelet.edgedetectthr  = keyFile.get_integer  ("Wavelet", "Edgedetectthr");

                if (pedited) {
                    pedited->wavelet.edgedetectthr = true;
                }
            }

            if (keyFile.has_key ("Wavelet", "EdgedetectthrHi"))     {
                wavelet.edgedetectthr2  = keyFile.get_integer  ("Wavelet", "EdgedetectthrHi");

                if (pedited) {
                    pedited->wavelet.edgedetectthr2 = true;
                }
            }

            if (keyFile.has_key ("Wavelet", "Edgesensi"))     {
                wavelet.edgesensi  = keyFile.get_integer  ("Wavelet", "Edgesensi");

                if (pedited) {
                    pedited->wavelet.edgesensi = true;
                }
            }

            if (keyFile.has_key ("Wavelet", "Edgeampli"))     {
                wavelet.edgeampli  = keyFile.get_integer  ("Wavelet", "Edgeampli");

                if (pedited) {
                    pedited->wavelet.edgeampli = true;
                }
            }

            if (keyFile.has_key ("Wavelet", "ThresholdChroma"))     {
                wavelet.chroma  = keyFile.get_integer  ("Wavelet", "ThresholdChroma");

                if (pedited) {
                    pedited->wavelet.chroma = true;
                }
            }

            if (keyFile.has_key ("Wavelet", "ChromaLink"))     {
                wavelet.chro  = keyFile.get_integer  ("Wavelet", "ChromaLink");

                if (pedited) {
                    pedited->wavelet.chro = true;
                }
            }

            if (keyFile.has_key ("Wavelet", "Contrast"))     {
                wavelet.contrast  = keyFile.get_integer  ("Wavelet", "Contrast");

                if (pedited) {
                    pedited->wavelet.contrast = true;
                }
            }

            if (keyFile.has_key ("Wavelet", "Edgrad"))     {
                wavelet.edgrad  = keyFile.get_integer  ("Wavelet", "Edgrad");

                if (pedited) {
                    pedited->wavelet.edgrad = true;
                }
            }

            if (keyFile.has_key ("Wavelet", "Edgval"))     {
                wavelet.edgval  = keyFile.get_integer  ("Wavelet", "Edgval");

                if (pedited) {
                    pedited->wavelet.edgval = true;
                }
            }

            if (keyFile.has_key ("Wavelet", "ThrEdg"))     {
                wavelet.edgthresh  = keyFile.get_integer  ("Wavelet", "ThrEdg");

                if (pedited) {
                    pedited->wavelet.edgthresh = true;
                }
            }

            if (keyFile.has_key ("Wavelet", "ThresholdResidShadow"))     {
                wavelet.thr  = keyFile.get_integer  ("Wavelet", "ThresholdResidShadow");

                if (pedited) {
                    pedited->wavelet.thr = true;
                }
            }

            if (keyFile.has_key ("Wavelet", "ThresholdResidHighLight"))     {
                wavelet.thrH  = keyFile.get_integer  ("Wavelet", "ThresholdResidHighLight");

                if (pedited) {
                    pedited->wavelet.thrH = true;
                }
            }

            if (keyFile.has_key ("Wavelet", "ContrastCurve")) {
                wavelet.ccwcurve = keyFile.get_double_list ("Wavelet", "ContrastCurve");

                if (pedited) {
                    pedited->wavelet.ccwcurve = true;
                }
            }

            if (keyFile.has_key ("Wavelet", "OpacityCurveRG"))    {
                wavelet.opacityCurveRG = keyFile.get_double_list ("Wavelet", "OpacityCurveRG");

                if (pedited) {
                    pedited->wavelet.opacityCurveRG = true;
                }
            }

            if (keyFile.has_key ("Wavelet", "OpacityCurveBY"))    {
                wavelet.opacityCurveBY = keyFile.get_double_list ("Wavelet", "OpacityCurveBY");

                if (pedited) {
                    pedited->wavelet.opacityCurveBY = true;
                }
            }

            if (keyFile.has_key ("Wavelet", "OpacityCurveW"))    {
                wavelet.opacityCurveW = keyFile.get_double_list ("Wavelet", "OpacityCurveW");

                if (pedited) {
                    pedited->wavelet.opacityCurveW = true;
                }
            }

            if (keyFile.has_key ("Wavelet", "OpacityCurveWL"))    {
                wavelet.opacityCurveWL = keyFile.get_double_list ("Wavelet", "OpacityCurveWL");

                if (pedited) {
                    pedited->wavelet.opacityCurveWL = true;
                }
            }

            if (keyFile.has_key ("Wavelet", "HHcurve"))    {
                wavelet.hhcurve = keyFile.get_double_list ("Wavelet", "HHcurve");

                if (pedited) {
                    pedited->wavelet.hhcurve = true;
                }
            }

            if (keyFile.has_key ("Wavelet", "CHcurve"))    {
                wavelet.Chcurve = keyFile.get_double_list ("Wavelet", "CHcurve");

                if (pedited) {
                    pedited->wavelet.Chcurve = true;
                }
            }

            if (keyFile.has_key ("Wavelet", "WavclCurve"))    {
                wavelet.wavclCurve = keyFile.get_double_list ("Wavelet", "WavclCurve");

                if (pedited) {
                    pedited->wavelet.wavclCurve = true;
                }
            }

            if (keyFile.has_key ("Wavelet", "Hueskin"))   {
                Glib::ArrayHandle<int> thresh = keyFile.get_integer_list ("Wavelet", "Hueskin");
                wavelet.hueskin.setValues (thresh.data()[0], thresh.data()[1], min (thresh.data()[2], 300), min (thresh.data()[3], 300));

                if (pedited) {
                    pedited->wavelet.hueskin = true;
                }
            }

            if (keyFile.has_key ("Wavelet", "HueRange"))   {
                Glib::ArrayHandle<int> thresh = keyFile.get_integer_list ("Wavelet", "HueRange");
                wavelet.hueskin2.setValues (thresh.data()[0], thresh.data()[1], min (thresh.data()[2], 300), min (thresh.data()[3], 300));

                if (pedited) {
                    pedited->wavelet.hueskin2 = true;
                }
            }

            if (keyFile.has_key ("Wavelet", "HLRange"))   {
                Glib::ArrayHandle<int> thresh = keyFile.get_integer_list ("Wavelet", "HLRange");
                wavelet.hllev.setValues (thresh.data()[0], thresh.data()[1], min (thresh.data()[2], 300), min (thresh.data()[3], 300));

                if (pedited) {
                    pedited->wavelet.hllev = true;
                }
            }

            if (keyFile.has_key ("Wavelet", "SHRange"))   {
                Glib::ArrayHandle<int> thresh = keyFile.get_integer_list ("Wavelet", "SHRange");
                wavelet.bllev.setValues (thresh.data()[0], thresh.data()[1], min (thresh.data()[2], 300), min (thresh.data()[3], 300));

                if (pedited) {
                    pedited->wavelet.bllev = true;
                }
            }

            if (keyFile.has_key ("Wavelet", "Edgcont"))   {
                Glib::ArrayHandle<int> thresh = keyFile.get_integer_list ("Wavelet", "Edgcont");
                wavelet.edgcont.setValues (thresh.data()[0], thresh.data()[1], min (thresh.data()[2], 300), min (thresh.data()[3], 300));

                if (pedited) {
                    pedited->wavelet.edgcont = true;
                }
            }

            if (keyFile.has_key ("Wavelet", "Level0noise"))   {
                Glib::ArrayHandle<double> thresh = keyFile.get_double_list ("Wavelet", "Level0noise");
                wavelet.level0noise.setValues (thresh.data()[0], thresh.data()[1]);

                if (pedited) {
                    pedited->wavelet.level0noise = true;
                }
            }

            if (keyFile.has_key ("Wavelet", "Level1noise"))   {
                Glib::ArrayHandle<double> thresh = keyFile.get_double_list ("Wavelet", "Level1noise");
                wavelet.level1noise.setValues (thresh.data()[0], thresh.data()[1]);

                if (pedited) {
                    pedited->wavelet.level1noise = true;
                }
            }

            if (keyFile.has_key ("Wavelet", "Level2noise"))   {
                Glib::ArrayHandle<double> thresh = keyFile.get_double_list ("Wavelet", "Level2noise");
                wavelet.level2noise.setValues (thresh.data()[0], thresh.data()[1]);

                if (pedited) {
                    pedited->wavelet.level2noise = true;
                }
            }

            if (keyFile.has_key ("Wavelet", "Level3noise"))   {
                Glib::ArrayHandle<double> thresh = keyFile.get_double_list ("Wavelet", "Level3noise");
                wavelet.level3noise.setValues (thresh.data()[0], thresh.data()[1]);

                if (pedited) {
                    pedited->wavelet.level3noise = true;
                }
            }


            if (keyFile.has_key ("Wavelet", "Pastlev"))   {
                Glib::ArrayHandle<int> thresh = keyFile.get_integer_list ("Wavelet", "Pastlev");
                wavelet.pastlev.setValues (thresh.data()[0], thresh.data()[1], min (thresh.data()[2], 300), min (thresh.data()[3], 300));

                if (pedited) {
                    pedited->wavelet.pastlev = true;
                }
            }

            if (keyFile.has_key ("Wavelet", "Satlev"))   {
                Glib::ArrayHandle<int> thresh = keyFile.get_integer_list ("Wavelet", "Satlev");
                wavelet.satlev.setValues (thresh.data()[0], thresh.data()[1], min (thresh.data()[2], 300), min (thresh.data()[3], 300));

                if (pedited) {
                    pedited->wavelet.satlev = true;
                }
            }


            if (keyFile.has_key ("Wavelet", "Skinprotect")) {
                wavelet.skinprotect = keyFile.get_double ("Wavelet", "Skinprotect");

                if (pedited) {
                    pedited->wavelet.skinprotect = true;
                }
            }

            if (keyFile.has_key ("Wavelet", "Expcontrast")) {
                wavelet.expcontrast = keyFile.get_boolean ("Wavelet", "Expcontrast");

                if (pedited) {
                    pedited->wavelet.expcontrast = true;
                }
            }

            if (keyFile.has_key ("Wavelet", "Expchroma")) {
                wavelet.expchroma = keyFile.get_boolean ("Wavelet", "Expchroma");

                if (pedited) {
                    pedited->wavelet.expchroma = true;
                }
            }

            for (int i = 0; i < 9; i ++) {
                std::stringstream ss;
                ss << "Contrast" << (i + 1);

                if (keyFile.has_key ("Wavelet", ss.str())) {
                    wavelet.c[i] = keyFile.get_integer ("Wavelet", ss.str());

                    if (pedited) {
                        pedited->wavelet.c[i]   = true;
                    }
                }
            }

            for (int i = 0; i < 9; i ++) {
                std::stringstream ss;
                ss << "Chroma" << (i + 1);

                if (keyFile.has_key ("Wavelet", ss.str())) {
                    wavelet.ch[i] = keyFile.get_integer ("Wavelet", ss.str());

                    if (pedited) {
                        pedited->wavelet.ch[i]   = true;
                    }
                }
            }

            if (keyFile.has_key ("Wavelet", "Expedge")) {
                wavelet.expedge = keyFile.get_boolean ("Wavelet", "Expedge");

                if (pedited) {
                    pedited->wavelet.expedge = true;
                }
            }

            if (keyFile.has_key ("Wavelet", "Expresid")) {
                wavelet.expresid = keyFile.get_boolean ("Wavelet", "Expresid");

                if (pedited) {
                    pedited->wavelet.expresid = true;
                }
            }

            if (keyFile.has_key ("Wavelet", "Expfinal")) {
                wavelet.expfinal = keyFile.get_boolean ("Wavelet", "Expfinal");

                if (pedited) {
                    pedited->wavelet.expfinal = true;
                }
            }

            if (keyFile.has_key ("Wavelet", "Exptoning")) {
                wavelet.exptoning = keyFile.get_boolean ("Wavelet", "Exptoning");

                if (pedited) {
                    pedited->wavelet.exptoning = true;
                }
            }

            if (keyFile.has_key ("Wavelet", "Expnoise")) {
                wavelet.expnoise = keyFile.get_boolean ("Wavelet", "Expnoise");

                if (pedited) {
                    pedited->wavelet.expnoise = true;
                }
            }


        }

        // load directional pyramid equalizer parameters
        if (keyFile.has_group ("Directional Pyramid Equalizer")) {
            if (keyFile.has_key ("Directional Pyramid Equalizer", "Enabled"))   {
                dirpyrequalizer.enabled = keyFile.get_boolean ("Directional Pyramid Equalizer", "Enabled");

                if (pedited) {
                    pedited->dirpyrequalizer.enabled = true;
                }
            }

            if (keyFile.has_key ("Directional Pyramid Equalizer", "Gamutlab"))  {
                dirpyrequalizer.gamutlab = keyFile.get_boolean ("Directional Pyramid Equalizer", "Gamutlab");

                if (pedited) {
                    pedited->dirpyrequalizer.gamutlab = true;
                }
            }


            if (keyFile.has_key ("Directional Pyramid Equalizer", "cbdlMethod"))     {
                dirpyrequalizer.cbdlMethod  = keyFile.get_string  ("Directional Pyramid Equalizer", "cbdlMethod");

                if (pedited) {
                    pedited->dirpyrequalizer.cbdlMethod = true;
                }
            }


//   if (keyFile.has_key ("Directional Pyramid Equalizer", "Algorithm")) { dirpyrequalizer.algo = keyFile.get_string ("Directional Pyramid Equalizer", "Algorithm"); if (pedited) pedited->dirpyrequalizer.algo = true; }
            if (keyFile.has_key ("Directional Pyramid Equalizer", "Hueskin"))   {
                Glib::ArrayHandle<int> thresh = keyFile.get_integer_list ("Directional Pyramid Equalizer", "Hueskin");
                dirpyrequalizer.hueskin.setValues (thresh.data()[0], thresh.data()[1], min (thresh.data()[2], 300), min (thresh.data()[3], 300));

                if (pedited) {
                    pedited->dirpyrequalizer.hueskin = true;
                }
            }

            if (ppVersion < 316) {
                for (int i = 0; i < 5; i ++) {
                    std::stringstream ss;
                    ss << "Mult" << i;

                    if (keyFile.has_key ("Directional Pyramid Equalizer", ss.str())) {
                        if (i == 4) {
                            dirpyrequalizer.threshold = keyFile.get_double ("Directional Pyramid Equalizer", ss.str());

                            if (pedited) {
                                pedited->dirpyrequalizer.threshold = true;
                            }
                        } else     {
                            dirpyrequalizer.mult[i]   = keyFile.get_double ("Directional Pyramid Equalizer", ss.str());

                            if (pedited) {
                                pedited->dirpyrequalizer.mult[i]   = true;
                            }
                        }
                    }
                }

                dirpyrequalizer.mult[4] = 1.0;
            } else {
                // 5 level wavelet + dedicated threshold parameter
                for (int i = 0; i < 6; i ++) {
                    std::stringstream ss;
                    ss << "Mult" << i;

                    if (keyFile.has_key ("Directional Pyramid Equalizer", ss.str())) {
                        dirpyrequalizer.mult[i]  = keyFile.get_double ("Directional Pyramid Equalizer", ss.str());

                        if (pedited) {
                            pedited->dirpyrequalizer.mult[i]   = true;
                        }
                    }
                }

                if (keyFile.has_key ("Directional Pyramid Equalizer", "Threshold"))   {
                    dirpyrequalizer.threshold = keyFile.get_double ("Directional Pyramid Equalizer", "Threshold");

                    if (pedited) {
                        pedited->dirpyrequalizer.threshold = true;
                    }
                }

                if (keyFile.has_key ("Directional Pyramid Equalizer", "Skinprotect")) {
                    dirpyrequalizer.skinprotect = keyFile.get_double ("Directional Pyramid Equalizer", "Skinprotect");

                    if (pedited) {
                        pedited->dirpyrequalizer.skinprotect = true;
                    }
                }
            }
        }

        // load CLUT parameters
        if ( keyFile.has_group ( "Film Simulation" ) ) {
            if ( keyFile.has_key ( "Film Simulation", "Enabled" ) )      {
                filmSimulation.enabled = keyFile.get_boolean ( "Film Simulation", "Enabled" );

                if ( pedited ) {
                    pedited->filmSimulation.enabled = true;
                }
            }

            if ( keyFile.has_key ( "Film Simulation", "ClutFilename" ) ) {
                filmSimulation.clutFilename = keyFile.get_string ( "Film Simulation", "ClutFilename" );

                if ( pedited ) {
                    pedited->filmSimulation.clutFilename = true;
                }
            }

            if ( keyFile.has_key ( "Film Simulation", "Strength" ) )     {
                if (ppVersion < 321) {
                    filmSimulation.strength = int (keyFile.get_double ( "Film Simulation", "Strength" ) * 100 + 0.1);
                } else {
                    filmSimulation.strength = keyFile.get_integer ( "Film Simulation", "Strength" );
                }

                if ( pedited ) {
                    pedited->filmSimulation.strength = true;
                }
            }
        }

        // load HSV wavelet parameters
        if (keyFile.has_group ("HSV Equalizer")) {
            if (ppVersion >= 300) {
                if (keyFile.has_key ("HSV Equalizer", "HCurve")) {
                    hsvequalizer.hcurve = keyFile.get_double_list ("HSV Equalizer", "HCurve");

                    if (pedited) {
                        pedited->hsvequalizer.hcurve = true;
                    }
                }

                if (keyFile.has_key ("HSV Equalizer", "SCurve")) {
                    hsvequalizer.scurve = keyFile.get_double_list ("HSV Equalizer", "SCurve");

                    if (pedited) {
                        pedited->hsvequalizer.scurve = true;
                    }
                }

                if (keyFile.has_key ("HSV Equalizer", "VCurve")) {
                    hsvequalizer.vcurve = keyFile.get_double_list ("HSV Equalizer", "VCurve");

                    if (pedited) {
                        pedited->hsvequalizer.vcurve = true;
                    }
                }
            }
        }

        // load RGB curves
        if (keyFile.has_group ("RGB Curves")) {
            if (keyFile.has_key ("RGB Curves", "LumaMode"))  {
                rgbCurves.lumamode = keyFile.get_boolean ("RGB Curves", "LumaMode");

                if (pedited) {
                    pedited->rgbCurves.lumamode = true;
                }
            }

            if (keyFile.has_key ("RGB Curves", "rCurve")) {
                rgbCurves.rcurve = keyFile.get_double_list ("RGB Curves", "rCurve");

                if (pedited) {
                    pedited->rgbCurves.rcurve = true;
                }
            }

            if (keyFile.has_key ("RGB Curves", "gCurve")) {
                rgbCurves.gcurve = keyFile.get_double_list ("RGB Curves", "gCurve");

                if (pedited) {
                    pedited->rgbCurves.gcurve = true;
                }
            }

            if (keyFile.has_key ("RGB Curves", "bCurve")) {
                rgbCurves.bcurve  = keyFile.get_double_list ("RGB Curves", "bCurve");

                if (pedited) {
                    pedited->rgbCurves.bcurve = true;
                }
            }
        }

        // load Color Toning
        if (keyFile.has_group ("ColorToning")) {
            if (keyFile.has_key ("ColorToning", "Enabled"))       {
                colorToning.enabled = keyFile.get_boolean ("ColorToning", "Enabled");

                if (pedited) {
                    pedited->colorToning.enabled = true;
                }
            }

            if (keyFile.has_key ("ColorToning", "Method"))        {
                colorToning.method = keyFile.get_string ("ColorToning", "Method");

                if (pedited) {
                    pedited->colorToning.method = true;
                }
            }

            if (keyFile.has_key ("ColorToning", "Lumamode"))      {
                colorToning.lumamode = keyFile.get_boolean ("ColorToning", "Lumamode");

                if (pedited) {
                    pedited->colorToning.lumamode = true;
                }
            }

            if (keyFile.has_key ("ColorToning", "Twocolor"))      {
                colorToning.twocolor = keyFile.get_string ("ColorToning", "Twocolor");

                if (pedited) {
                    pedited->colorToning.twocolor = true;
                }
            }

            if (keyFile.has_key ("ColorToning", "OpacityCurve"))  {
                colorToning.opacityCurve = keyFile.get_double_list ("ColorToning", "OpacityCurve");

                if (pedited) {
                    pedited->colorToning.opacityCurve = true;
                }
            }

            if (keyFile.has_key ("ColorToning", "ColorCurve"))    {
                colorToning.colorCurve = keyFile.get_double_list ("ColorToning", "ColorCurve");

                if (pedited) {
                    pedited->colorToning.colorCurve = true;
                }
            }

            if (keyFile.has_key ("ColorToning", "Autosat"))       {
                colorToning.autosat = keyFile.get_boolean ("ColorToning", "Autosat");

                if (pedited) {
                    pedited->colorToning.autosat = true;
                }
            }

            if (keyFile.has_key ("ColorToning", "SatProtectionThreshold"))    {
                colorToning.satProtectionThreshold = keyFile.get_integer ("ColorToning", "SatProtectionThreshold");

                if (pedited) {
                    pedited->colorToning.satprotectionthreshold = true;
                }
            }

            if (keyFile.has_key ("ColorToning", "SaturatedOpacity"))          {
                colorToning.saturatedOpacity = keyFile.get_integer ("ColorToning", "SaturatedOpacity");

                if (pedited) {
                    pedited->colorToning.saturatedopacity = true;
                }
            }

            if (keyFile.has_key ("ColorToning", "Strength"))                  {
                colorToning.strength = keyFile.get_integer ("ColorToning", "Strength");

                if (pedited) {
                    pedited->colorToning.strength = true;
                }
            }

            if (keyFile.has_key ("ColorToning", "HighlightsColorSaturation")) {
                Glib::ArrayHandle<int> thresh = keyFile.get_integer_list ("ColorToning", "HighlightsColorSaturation");
                colorToning.hlColSat.setValues (thresh.data()[0], thresh.data()[1]);

                if (pedited) {
                    pedited->colorToning.hlColSat = true;
                }
            }

            if (keyFile.has_key ("ColorToning", "ShadowsColorSaturation")) {
                Glib::ArrayHandle<int> thresh = keyFile.get_integer_list ("ColorToning", "ShadowsColorSaturation");
                colorToning.shadowsColSat.setValues (thresh.data()[0], thresh.data()[1]);

                if (pedited) {
                    pedited->colorToning.shadowsColSat = true;
                }
            }

            if (keyFile.has_key ("ColorToning", "ClCurve"))       {
                colorToning.clcurve = keyFile.get_double_list ("ColorToning", "ClCurve");

                if (pedited) {
                    pedited->colorToning.clcurve = true;
                }
            }

            if (keyFile.has_key ("ColorToning", "Cl2Curve"))      {
                colorToning.cl2curve = keyFile.get_double_list ("ColorToning", "Cl2Curve");

                if (pedited) {
                    pedited->colorToning.cl2curve = true;
                }
            }

            if (keyFile.has_key ("ColorToning", "Redlow"))        {
                colorToning.redlow = keyFile.get_double ("ColorToning", "Redlow");

                if (pedited) {
                    pedited->colorToning.redlow = true;
                }
            }

            if (keyFile.has_key ("ColorToning", "Greenlow"))      {
                colorToning.greenlow = keyFile.get_double ("ColorToning", "Greenlow");

                if (pedited) {
                    pedited->colorToning.greenlow = true;
                }
            }

            if (keyFile.has_key ("ColorToning", "Bluelow"))       {
                colorToning.bluelow = keyFile.get_double ("ColorToning", "Bluelow");

                if (pedited) {
                    pedited->colorToning.bluelow = true;
                }
            }

            if (keyFile.has_key ("ColorToning", "Satlow"))        {
                colorToning.satlow = keyFile.get_double ("ColorToning", "Satlow");

                if (pedited) {
                    pedited->colorToning.satlow = true;
                }
            }

            if (keyFile.has_key ("ColorToning", "Balance"))       {
                colorToning.balance = keyFile.get_integer ("ColorToning", "Balance");

                if (pedited) {
                    pedited->colorToning.balance = true;
                }
            }

            if (keyFile.has_key ("ColorToning", "Sathigh"))       {
                colorToning.sathigh = keyFile.get_double ("ColorToning", "Sathigh");

                if (pedited) {
                    pedited->colorToning.sathigh = true;
                }
            }

            if (keyFile.has_key ("ColorToning", "Redmed"))        {
                colorToning.redmed = keyFile.get_double ("ColorToning", "Redmed");

                if (pedited) {
                    pedited->colorToning.redmed = true;
                }
            }

            if (keyFile.has_key ("ColorToning", "Greenmed"))      {
                colorToning.greenmed = keyFile.get_double ("ColorToning", "Greenmed");

                if (pedited) {
                    pedited->colorToning.greenmed = true;
                }
            }

            if (keyFile.has_key ("ColorToning", "Bluemed"))       {
                colorToning.bluemed = keyFile.get_double ("ColorToning", "Bluemed");

                if (pedited) {
                    pedited->colorToning.bluemed = true;
                }
            }

            if (keyFile.has_key ("ColorToning", "Redhigh"))       {
                colorToning.redhigh = keyFile.get_double ("ColorToning", "Redhigh");

                if (pedited) {
                    pedited->colorToning.redhigh = true;
                }
            }

            if (keyFile.has_key ("ColorToning", "Greenhigh"))     {
                colorToning.greenhigh = keyFile.get_double ("ColorToning", "Greenhigh");

                if (pedited) {
                    pedited->colorToning.greenhigh = true;
                }
            }

            if (keyFile.has_key ("ColorToning", "Bluehigh"))      {
                colorToning.bluehigh = keyFile.get_double ("ColorToning", "Bluehigh");

                if (pedited) {
                    pedited->colorToning.bluehigh = true;
                }
            }
        }

        // load raw settings
        if (keyFile.has_group ("RAW")) {
            if (keyFile.has_key ("RAW", "DarkFrame"))                {
                raw.dark_frame = expandRelativePath (fname, "", keyFile.get_string  ("RAW", "DarkFrame" ));

                if (pedited) {
                    pedited->raw.darkFrame = true;
                }
            }

            if (keyFile.has_key ("RAW", "DarkFrameAuto"))            {
                raw.df_autoselect = keyFile.get_boolean ("RAW", "DarkFrameAuto" );

                if (pedited) {
                    pedited->raw.dfAuto = true;
                }
            }

            if (keyFile.has_key ("RAW", "FlatFieldFile"))            {
                raw.ff_file = expandRelativePath (fname, "", keyFile.get_string  ("RAW", "FlatFieldFile" ));

                if (pedited) {
                    pedited->raw.ff_file = true;
                }
            }

            if (keyFile.has_key ("RAW", "FlatFieldAutoSelect"))      {
                raw.ff_AutoSelect = keyFile.get_boolean  ("RAW", "FlatFieldAutoSelect" );

                if (pedited) {
                    pedited->raw.ff_AutoSelect = true;
                }
            }

            if (keyFile.has_key ("RAW", "FlatFieldBlurRadius"))      {
                raw.ff_BlurRadius = keyFile.get_integer  ("RAW", "FlatFieldBlurRadius" );

                if (pedited) {
                    pedited->raw.ff_BlurRadius = true;
                }
            }

            if (keyFile.has_key ("RAW", "FlatFieldBlurType"))        {
                raw.ff_BlurType = keyFile.get_string  ("RAW", "FlatFieldBlurType" );

                if (pedited) {
                    pedited->raw.ff_BlurType = true;
                }
            }

            if (keyFile.has_key ("RAW", "FlatFieldAutoClipControl")) {
                raw.ff_AutoClipControl = keyFile.get_boolean  ("RAW", "FlatFieldAutoClipControl" );

                if (pedited) {
                    pedited->raw.ff_AutoClipControl = true;
                }
            }

            if (keyFile.has_key ("RAW", "FlatFieldClipControl"))     {
                raw.ff_clipControl = keyFile.get_boolean  ("RAW", "FlatFieldClipControl" );

                if (pedited) {
                    pedited->raw.ff_clipControl = true;
                }
            }

            if (keyFile.has_key ("RAW", "CA"))                       {
                raw.ca_autocorrect = keyFile.get_boolean ("RAW", "CA" );

                if (pedited) {
                    pedited->raw.caCorrection = true;
                }
            }

            if (keyFile.has_key ("RAW", "CAAutoStrength"))                    {
                raw.caautostrength = keyFile.get_double ("RAW", "CAAutoStrength" );

                if (pedited) {
                    pedited->raw.caAutoStrength = true;
                }
            }

            if (keyFile.has_key ("RAW", "CARed"))                    {
                raw.cared = keyFile.get_double ("RAW", "CARed" );

                if (pedited) {
                    pedited->raw.caRed = true;
                }
            }

            if (keyFile.has_key ("RAW", "CABlue"))                   {
                raw.cablue = keyFile.get_double ("RAW", "CABlue" );

                if (pedited) {
                    pedited->raw.caBlue = true;
                }
            }

            // for compatibility to elder pp3 versions
            if (keyFile.has_key ("RAW", "HotDeadPixels"))            {
                raw.deadPixelFilter = raw.hotPixelFilter = keyFile.get_boolean ("RAW", "HotDeadPixels" );

                if (pedited) {
                    pedited->raw.hotPixelFilter = pedited->raw.deadPixelFilter = true;
                }
            }

            if (keyFile.has_key ("RAW", "HotPixelFilter"))           {
                raw.hotPixelFilter = keyFile.get_boolean ("RAW", "HotPixelFilter" );

                if (pedited) {
                    pedited->raw.hotPixelFilter = true;
                }
            }

            if (keyFile.has_key ("RAW", "DeadPixelFilter"))          {
                raw.deadPixelFilter = keyFile.get_boolean ("RAW", "DeadPixelFilter" );

                if (pedited) {
                    pedited->raw.deadPixelFilter = true;
                }
            }

            if (keyFile.has_key ("RAW", "HotDeadPixelThresh"))       {
                raw.hotdeadpix_thresh = keyFile.get_integer ("RAW", "HotDeadPixelThresh" );

                if (pedited) {
                    pedited->raw.hotDeadPixelThresh = true;
                }
            }

            if (keyFile.has_key ("RAW", "PreExposure"))              {
                raw.expos = keyFile.get_double ("RAW", "PreExposure");

                if (pedited) {
                    pedited->raw.exPos = true;
                }
            }

            if (keyFile.has_key ("RAW", "PrePreserv"))               {
                raw.preser = keyFile.get_double ("RAW", "PrePreserv");

                if (pedited) {
                    pedited->raw.exPreser = true;
                }
            }

            if (ppVersion < 320) {
                if (keyFile.has_key ("RAW", "Method"))           {
                    raw.bayersensor.method = keyFile.get_string ("RAW", "Method");

                    if (pedited) {
                        pedited->raw.bayersensor.method = true;
                    }
                }

                if (keyFile.has_key ("RAW", "CcSteps"))          {
                    raw.bayersensor.ccSteps  = keyFile.get_integer ("RAW", "CcSteps");

                    if (pedited) {
                        pedited->raw.bayersensor.ccSteps = true;
                    }
                }

                if (keyFile.has_key ("RAW", "LineDenoise"))      {
                    raw.bayersensor.linenoise = keyFile.get_integer ("RAW", "LineDenoise" );

                    if (pedited) {
                        pedited->raw.bayersensor.linenoise = true;
                    }
                }

                if (keyFile.has_key ("RAW", "GreenEqThreshold")) {
                    raw.bayersensor.greenthresh = keyFile.get_integer ("RAW", "GreenEqThreshold");

                    if (pedited) {
                        pedited->raw.bayersensor.greenEq = true;
                    }
                }

                if (keyFile.has_key ("RAW", "DCBIterations"))    {
                    raw.bayersensor.dcb_iterations = keyFile.get_integer ("RAW", "DCBIterations");

                    if (pedited) {
                        pedited->raw.bayersensor.dcbIterations = true;
                    }
                }

                if (keyFile.has_key ("RAW", "DCBEnhance"))       {
                    raw.bayersensor.dcb_enhance = keyFile.get_boolean ("RAW", "DCBEnhance");

                    if (pedited) {
                        pedited->raw.bayersensor.dcbEnhance = true;
                    }
                }

                if (keyFile.has_key ("RAW", "LMMSEIterations"))  {
                    raw.bayersensor.lmmse_iterations = keyFile.get_integer ("RAW", "LMMSEIterations");

                    if (pedited) {
                        pedited->raw.bayersensor.lmmseIterations = true;
                    }
                }

                if (keyFile.has_key ("RAW", "PreBlackzero"))     {
                    raw.bayersensor.black0 = keyFile.get_double ("RAW", "PreBlackzero");

                    if (pedited) {
                        pedited->raw.bayersensor.exBlack0 = true;
                    }
                }

                if (keyFile.has_key ("RAW", "PreBlackone"))      {
                    raw.bayersensor.black1 = keyFile.get_double ("RAW", "PreBlackone");

                    if (pedited) {
                        pedited->raw.bayersensor.exBlack1 = true;
                    }
                }

                if (keyFile.has_key ("RAW", "PreBlacktwo"))      {
                    raw.bayersensor.black2 = keyFile.get_double ("RAW", "PreBlacktwo");

                    if (pedited) {
                        pedited->raw.bayersensor.exBlack2 = true;
                    }
                }

                if (keyFile.has_key ("RAW", "PreBlackthree"))    {
                    raw.bayersensor.black3 = keyFile.get_double ("RAW", "PreBlackthree");

                    if (pedited) {
                        pedited->raw.bayersensor.exBlack3 = true;
                    }
                }

                if (keyFile.has_key ("RAW", "PreTwoGreen"))      {
                    raw.bayersensor.twogreen = keyFile.get_boolean ("RAW", "PreTwoGreen");

                    if (pedited) {
                        pedited->raw.bayersensor.exTwoGreen = true;
                    }
                }

                //if (keyFile.has_key ("RAW", "ALLEnhance"))     { raw.bayersensor.all_enhance = keyFile.get_boolean("RAW", "ALLEnhance"); if (pedited) pedited->raw.bayersensor.allEnhance = true; }
            }
        }

// load Bayer sensors' raw settings
        if (keyFile.has_group ("RAW Bayer")) {
            if (keyFile.has_key ("RAW Bayer", "Method"))           {
                raw.bayersensor.method = keyFile.get_string ("RAW Bayer", "Method");

                if (pedited) {
                    pedited->raw.bayersensor.method = true;
                }
            }

            if (keyFile.has_key ("RAW Bayer", "CcSteps"))          {
                raw.bayersensor.ccSteps  = keyFile.get_integer ("RAW Bayer", "CcSteps");

                if (pedited) {
                    pedited->raw.bayersensor.ccSteps = true;
                }
            }

            if (keyFile.has_key ("RAW Bayer", "PreBlack0"))        {
                raw.bayersensor.black0 = keyFile.get_double ("RAW Bayer", "PreBlack0");

                if (pedited) {
                    pedited->raw.bayersensor.exBlack0 = true;
                }
            }

            if (keyFile.has_key ("RAW Bayer", "PreBlack1"))        {
                raw.bayersensor.black1 = keyFile.get_double ("RAW Bayer", "PreBlack1");

                if (pedited) {
                    pedited->raw.bayersensor.exBlack1 = true;
                }
            }

            if (keyFile.has_key ("RAW Bayer", "PreBlack2"))        {
                raw.bayersensor.black2 = keyFile.get_double ("RAW Bayer", "PreBlack2");

                if (pedited) {
                    pedited->raw.bayersensor.exBlack2 = true;
                }
            }

            if (keyFile.has_key ("RAW Bayer", "PreBlack3"))        {
                raw.bayersensor.black3 = keyFile.get_double ("RAW Bayer", "PreBlack3");

                if (pedited) {
                    pedited->raw.bayersensor.exBlack3 = true;
                }
            }

            if (keyFile.has_key ("RAW Bayer", "PreTwoGreen"))      {
                raw.bayersensor.twogreen = keyFile.get_boolean ("RAW Bayer", "PreTwoGreen");

                if (pedited) {
                    pedited->raw.bayersensor.exTwoGreen = true;
                }
            }

            if (keyFile.has_key ("RAW Bayer", "LineDenoise"))      {
                raw.bayersensor.linenoise = keyFile.get_integer ("RAW Bayer", "LineDenoise" );

                if (pedited) {
                    pedited->raw.bayersensor.linenoise = true;
                }
            }

            if (keyFile.has_key ("RAW Bayer", "GreenEqThreshold")) {
                raw.bayersensor.greenthresh = keyFile.get_integer ("RAW Bayer", "GreenEqThreshold");

                if (pedited) {
                    pedited->raw.bayersensor.greenEq = true;
                }
            }

            if (keyFile.has_key ("RAW Bayer", "DCBIterations"))    {
                raw.bayersensor.dcb_iterations = keyFile.get_integer ("RAW Bayer", "DCBIterations");

                if (pedited) {
                    pedited->raw.bayersensor.dcbIterations = true;
                }
            }

            if (keyFile.has_key ("RAW Bayer", "DCBEnhance"))       {
                raw.bayersensor.dcb_enhance = keyFile.get_boolean ("RAW Bayer", "DCBEnhance");

                if (pedited) {
                    pedited->raw.bayersensor.dcbEnhance = true;
                }
            }

            if (keyFile.has_key ("RAW Bayer", "LMMSEIterations"))  {
                raw.bayersensor.lmmse_iterations = keyFile.get_integer ("RAW Bayer", "LMMSEIterations");

                if (pedited) {
                    pedited->raw.bayersensor.lmmseIterations = true;
                }
            }

            //if (keyFile.has_key ("RAW Bayer", "ALLEnhance"))     { raw.bayersensor.all_enhance = keyFile.get_boolean("RAW Bayer", "ALLEnhance"); if (pedited) pedited->raw.bayersensor.allEnhance = true; }
        }

// load X-Trans sensors' raw settings
        if (keyFile.has_group ("RAW X-Trans")) {
            if (keyFile.has_key ("RAW X-Trans", "Method"))           {
                raw.xtranssensor.method = keyFile.get_string ("RAW X-Trans", "Method");

                if (pedited) {
                    pedited->raw.xtranssensor.method = true;
                }
            }

            if (keyFile.has_key ("RAW X-Trans", "CcSteps"))          {
                raw.xtranssensor.ccSteps  = keyFile.get_integer ("RAW X-Trans", "CcSteps");

                if (pedited) {
                    pedited->raw.xtranssensor.ccSteps = true;
                }
            }

            if (keyFile.has_key ("RAW X-Trans", "PreBlackRed"))      {
                raw.xtranssensor.blackred = keyFile.get_double ("RAW X-Trans", "PreBlackRed");

                if (pedited) {
                    pedited->raw.xtranssensor.exBlackRed = true;
                }
            }

            if (keyFile.has_key ("RAW X-Trans", "PreBlackGreen"))    {
                raw.xtranssensor.blackgreen = keyFile.get_double ("RAW X-Trans", "PreBlackGreen");

                if (pedited) {
                    pedited->raw.xtranssensor.exBlackGreen = true;
                }
            }

            if (keyFile.has_key ("RAW X-Trans", "PreBlackBlue"))     {
                raw.xtranssensor.blackblue = keyFile.get_double ("RAW X-Trans", "PreBlackBlue");

                if (pedited) {
                    pedited->raw.xtranssensor.exBlackBlue = true;
                }
            }
        }

        // load exif change settings
        if (keyFile.has_group ("Exif")) {
            std::vector<Glib::ustring> keys = keyFile.get_keys ("Exif");

            for (int i = 0; i < (int)keys.size(); i++) {
                Glib::ustring tmpStr = keyFile.get_string ("Exif", keys[i]);
                exif[keys[i]] = keyFile.get_string ("Exif", keys[i]);

                if (pedited) {
                    pedited->exif = true;
                }
            }
        }

        /*
         * Load iptc change settings
         *
         * Existing values are preserved, and the stored values
         * are added to the list. To reset a field, the user has to
         * save the profile with the field leaved empty, but still
         * terminated by a semi-column ";"
         *
         * Please note that the old Keywords and SupplementalCategories
         * tag content is fully replaced by the new one,
         * i.e. they don't merge
         */
        if (keyFile.has_group ("IPTC")) {
            std::vector<Glib::ustring> keys = keyFile.get_keys ("IPTC");
            IPTCPairs::iterator element;

            for (unsigned int i = 0; i < keys.size(); i++) {
                // does this key already exist?
                element = iptc.find (keys[i]);

                if (element != iptc.end()) {
                    // it already exist so we cleanup the values
                    element->second.clear();
                }

                // TODO: look out if merging Keywords and SupplementalCategories from the procparams chain would be interesting
                std::vector<Glib::ustring> currIptc = keyFile.get_string_list ("IPTC", keys[i]);

                for (
                    std::vector<Glib::ustring>::iterator currLoadedTagValue = currIptc.begin();
                    currLoadedTagValue != currIptc.end();
                    ++currLoadedTagValue) {
                    iptc[keys[i]].push_back (currLoadedTagValue->data());
                }

                if (pedited) {
                    pedited->iptc = true;
                }
            }
        }


        return 0;
    } catch (const Glib::Error& e) {
        printf ("-->%s\n", e.what().c_str());
        setDefaults ();
        return 1;
    } catch (...) {
        printf ("-->unknown exception!\n");
        setDefaults ();
        return 1;
    }

    return 0;
}

const Glib::ustring ColorManagementParams::NoICMString = Glib::ustring ("No ICM: sRGB output");

bool operator== (const WaveletParams & a, const WaveletParams & b)
{
    if (a.enabled != b.enabled) {
        return false;
    }

    for (int i = 0; i < 9; i++) {
        if (a.c[i] != b.c[i]) {
            return false;
        }
    }

    for (int i = 0; i < 9; i++) {
        if (a.ch[i] != b.ch[i]) {
            return false;
        }
    }

    return true;
}



bool operator== (const DirPyrEqualizerParams & a, const DirPyrEqualizerParams & b)
{
    if (a.enabled != b.enabled) {
        return false;
    }

    for (int i = 0; i < 6; i++) {
        if (a.mult[i] != b.mult[i]) {
            return false;
        }
    }

    return a.threshold == b.threshold;
}


bool operator== (const LocallabParams & a, const LocallabParams & b)
{
    if (a.enabled != b.enabled) {
        return false;
    }

    for (int i = 0; i < 5; i++) {
        if (a.mult[i] != b.mult[i]) {
            return false;
        }
    }

    return a.threshold == b.threshold;
}


/*bool operator==(const ExifPairs& a, const ExifPairs& b) {

    return a.field == b.field && a.value == b.value;
}

bool operator==(const IPTCPairs& a, const IPTCPairs& b) {

    return a.field == b.field && a.values == b.values;
}*/
bool ProcParams::operator== (const ProcParams& other)
{

    return
        toneCurve.curve == other.toneCurve.curve
        && toneCurve.curve2 == other.toneCurve.curve2
        && toneCurve.brightness == other.toneCurve.brightness
        && toneCurve.black == other.toneCurve.black
        && toneCurve.contrast == other.toneCurve.contrast
        && toneCurve.saturation == other.toneCurve.saturation
        && toneCurve.shcompr == other.toneCurve.shcompr
        && toneCurve.hlcompr == other.toneCurve.hlcompr
        && toneCurve.hlcomprthresh == other.toneCurve.hlcomprthresh
        && toneCurve.autoexp == other.toneCurve.autoexp
        && toneCurve.clip == other.toneCurve.clip
        && toneCurve.expcomp == other.toneCurve.expcomp
        && toneCurve.curveMode == other.toneCurve.curveMode
        && toneCurve.curveMode2 == other.toneCurve.curveMode2
        && toneCurve.hrenabled == other.toneCurve.hrenabled
        && toneCurve.method == other.toneCurve.method
        && retinex.cdcurve == other.retinex.cdcurve
        && retinex.mapcurve == other.retinex.mapcurve
        && retinex.cdHcurve == other.retinex.cdHcurve
        && retinex.lhcurve == other.retinex.lhcurve
        && retinex.transmissionCurve == other.retinex.transmissionCurve
        && retinex.gaintransmissionCurve == other.retinex.gaintransmissionCurve
        && retinex.str == other.retinex.str
        && retinex.scal == other.retinex.scal
        && retinex.iter == other.retinex.iter
        && retinex.grad == other.retinex.grad
        && retinex.grads == other.retinex.grads
        && retinex.gam == other.retinex.gam
        && retinex.slope == other.retinex.slope
        && retinex.neigh == other.retinex.neigh
        && retinex.gain == other.retinex.gain
        && retinex.limd == other.retinex.limd
        && retinex.highl == other.retinex.highl
        && retinex.highlights == other.retinex.highlights
        && retinex.htonalwidth == other.retinex.htonalwidth
        && retinex.shadows == other.retinex.shadows
        && retinex.stonalwidth == other.retinex.stonalwidth
        && retinex.radius == other.retinex.radius

        && retinex.baselog == other.retinex.baselog
        && retinex.skal == other.retinex.skal
        && retinex.offs == other.retinex.offs
        && retinex.retinexMethod == other.retinex.retinexMethod
        && retinex.mapMethod == other.retinex.mapMethod
        && retinex.viewMethod == other.retinex.viewMethod
        && retinex.retinexcolorspace == other.retinex.retinexcolorspace
        && retinex.gammaretinex == other.retinex.gammaretinex
        && retinex.vart == other.retinex.vart
        && retinex.medianmap == other.retinex.medianmap
        && retinex.enabled == other.retinex.enabled
        && labCurve.lcurve == other.labCurve.lcurve
        && labCurve.acurve == other.labCurve.acurve
        && labCurve.bcurve == other.labCurve.bcurve
        && labCurve.cccurve == other.labCurve.cccurve
        && labCurve.chcurve == other.labCurve.chcurve
        && labCurve.lhcurve == other.labCurve.lhcurve
        && labCurve.hhcurve == other.labCurve.hhcurve
        && labCurve.lccurve == other.labCurve.lccurve
        && labCurve.clcurve == other.labCurve.clcurve
        && labCurve.brightness == other.labCurve.brightness
        && labCurve.contrast == other.labCurve.contrast
        && labCurve.chromaticity == other.labCurve.chromaticity
        && labCurve.avoidcolorshift == other.labCurve.avoidcolorshift
        && labCurve.rstprotection == other.labCurve.rstprotection
        && labCurve.lcredsk == other.labCurve.lcredsk
        && sharpenEdge.enabled == other.sharpenEdge.enabled
        && sharpenEdge.passes == other.sharpenEdge.passes
        && sharpenEdge.amount == other.sharpenEdge.amount
        && sharpenEdge.threechannels == other.sharpenEdge.threechannels
        && sharpenMicro.enabled == other.sharpenMicro.enabled
        && sharpenMicro.matrix == other.sharpenMicro.matrix
        && sharpenMicro.amount == other.sharpenMicro.amount
        && sharpenMicro.uniformity == other.sharpenMicro.uniformity
        && sharpening.enabled == other.sharpening.enabled
        && sharpening.radius == other.sharpening.radius
        && sharpening.amount == other.sharpening.amount
        && sharpening.threshold == other.sharpening.threshold
        && sharpening.edgesonly == other.sharpening.edgesonly
        && sharpening.edges_radius == other.sharpening.edges_radius
        && sharpening.edges_tolerance == other.sharpening.edges_tolerance
        && sharpening.halocontrol == other.sharpening.halocontrol
        && sharpening.halocontrol_amount == other.sharpening.halocontrol_amount
        && sharpening.method == other.sharpening.method
        && sharpening.deconvamount == other.sharpening.deconvamount
        && sharpening.deconvradius == other.sharpening.deconvradius
        && sharpening.deconviter == other.sharpening.deconviter
        && sharpening.deconvdamping == other.sharpening.deconvdamping
        && prsharpening.enabled == other.prsharpening.enabled
        && prsharpening.radius == other.prsharpening.radius
        && prsharpening.amount == other.prsharpening.amount
        && prsharpening.threshold == other.prsharpening.threshold
        && prsharpening.edgesonly == other.prsharpening.edgesonly
        && prsharpening.edges_radius == other.prsharpening.edges_radius
        && prsharpening.edges_tolerance == other.prsharpening.edges_tolerance
        && prsharpening.halocontrol == other.prsharpening.halocontrol
        && prsharpening.halocontrol_amount == other.prsharpening.halocontrol_amount
        && prsharpening.method == other.prsharpening.method
        && prsharpening.deconvamount == other.prsharpening.deconvamount
        && prsharpening.deconvradius == other.prsharpening.deconvradius
        && prsharpening.deconviter == other.prsharpening.deconviter
        && prsharpening.deconvdamping == other.prsharpening.deconvdamping
        && vibrance.enabled == other.vibrance.enabled
        && vibrance.pastels == other.vibrance.pastels
        && vibrance.saturated == other.vibrance.saturated
        && vibrance.psthreshold == other.vibrance.psthreshold
        && vibrance.protectskins == other.vibrance.protectskins
        && vibrance.avoidcolorshift == other.vibrance.avoidcolorshift
        && vibrance.pastsattog == other.vibrance.pastsattog
        && vibrance.skintonescurve == other.vibrance.skintonescurve
        //&& colorBoost.amount == other.colorBoost.amount
        //&& colorBoost.avoidclip == other.colorBoost.avoidclip
        //&& colorBoost.enable_saturationlimiter == other.colorBoost.enable_saturationlimiter
        //&& colorBoost.saturationlimit == other.colorBoost.saturationlimit
        && wb.method == other.wb.method
        && wb.green == other.wb.green
        && wb.temperature == other.wb.temperature
        && wb.equal == other.wb.equal
        //&& colorShift.a == other.colorShift.a
        //&& colorShift.b == other.colorShift.b
        && colorappearance.enabled == other.colorappearance.enabled
        && colorappearance.degree == other.colorappearance.degree
        && colorappearance.autodegree == other.colorappearance.autodegree
        && colorappearance.surround == other.colorappearance.surround
        && colorappearance.adapscen == other.colorappearance.adapscen
        && colorappearance.autoadapscen == other.colorappearance.autoadapscen
        && colorappearance.adaplum == other.colorappearance.adaplum
        && colorappearance.badpixsl == other.colorappearance.badpixsl
        && colorappearance.wbmodel == other.colorappearance.wbmodel
        && colorappearance.algo == other.colorappearance.algo
        && colorappearance.curveMode == other.colorappearance.curveMode
        && colorappearance.curveMode2 == other.colorappearance.curveMode2
        && colorappearance.curveMode3 == other.colorappearance.curveMode3
        && colorappearance.jlight == other.colorappearance.jlight
        && colorappearance.qbright == other.colorappearance.qbright
        && colorappearance.chroma == other.colorappearance.chroma
        && colorappearance.schroma == other.colorappearance.schroma
        && colorappearance.mchroma == other.colorappearance.mchroma
        && colorappearance.rstprotection == other.colorappearance.rstprotection
        && colorappearance.contrast == other.colorappearance.contrast
        && colorappearance.qcontrast == other.colorappearance.qcontrast
        && colorappearance.colorh == other.colorappearance.colorh
        && impulseDenoise.enabled == other.impulseDenoise.enabled
        && impulseDenoise.thresh == other.impulseDenoise.thresh
        && dirpyrDenoise.enabled == other.dirpyrDenoise.enabled
        && dirpyrDenoise.enhance == other.dirpyrDenoise.enhance
        && dirpyrDenoise.median == other.dirpyrDenoise.median
        && dirpyrDenoise.autochroma == other.dirpyrDenoise.autochroma
//      && dirpyrDenoise.perform == other.dirpyrDenoise.perform
        && dirpyrDenoise.luma == other.dirpyrDenoise.luma
        && dirpyrDenoise.lcurve == other.dirpyrDenoise.lcurve
        && dirpyrDenoise.cccurve == other.dirpyrDenoise.cccurve
        && dirpyrDenoise.Ldetail == other.dirpyrDenoise.Ldetail
        && dirpyrDenoise.chroma == other.dirpyrDenoise.chroma
        && dirpyrDenoise.dmethod == other.dirpyrDenoise.dmethod
        && dirpyrDenoise.Lmethod == other.dirpyrDenoise.Lmethod
        && dirpyrDenoise.Cmethod == other.dirpyrDenoise.Cmethod
        && dirpyrDenoise.C2method == other.dirpyrDenoise.C2method
        && dirpyrDenoise.smethod == other.dirpyrDenoise.smethod
        && dirpyrDenoise.medmethod == other.dirpyrDenoise.medmethod
        && dirpyrDenoise.methodmed == other.dirpyrDenoise.methodmed
        && dirpyrDenoise.rgbmethod == other.dirpyrDenoise.rgbmethod
        && dirpyrDenoise.redchro == other.dirpyrDenoise.redchro
        && dirpyrDenoise.bluechro == other.dirpyrDenoise.bluechro
        && dirpyrDenoise.gamma == other.dirpyrDenoise.gamma
        && dirpyrDenoise.passes == other.dirpyrDenoise.passes
        && epd.enabled == other.epd.enabled
        && epd.strength == other.epd.strength
        && epd.gamma == other.epd.gamma
        && epd.edgeStopping == other.epd.edgeStopping
        && epd.scale == other.epd.scale
        && epd.reweightingIterates == other.epd.reweightingIterates
        && defringe.enabled == other.defringe.enabled
        && defringe.radius == other.defringe.radius
        && defringe.threshold == other.defringe.threshold
        && defringe.huecurve == other.defringe.huecurve

        //&& lumaDenoise.enabled == other.lumaDenoise.enabled
        //&& lumaDenoise.radius == other.lumaDenoise.radius
        //&& lumaDenoise.edgetolerance == other.lumaDenoise.edgetolerance
        //&& colorDenoise.enabled == other.colorDenoise.enabled
        //&& colorDenoise.edgetolerance == other.colorDenoise.edgetolerance
        //&& colorDenoise.edgesensitive == other.colorDenoise.edgesensitive
        && sh.enabled == other.sh.enabled
        && sh.hq == other.sh.hq
        && sh.highlights == other.sh.highlights
        && sh.htonalwidth == other.sh.htonalwidth
        && sh.shadows == other.sh.shadows
        && sh.stonalwidth == other.sh.stonalwidth
        && sh.localcontrast == other.sh.localcontrast
        && sh.radius == other.sh.radius
        && crop.enabled == other.crop.enabled
        && crop.x == other.crop.x
        && crop.y == other.crop.y
        && crop.w == other.crop.w
        && crop.h == other.crop.h
        && crop.fixratio == other.crop.fixratio
        && crop.ratio == other.crop.ratio
        && crop.orientation == other.crop.orientation
        && crop.guide == other.crop.guide
        && coarse.rotate == other.coarse.rotate
        && coarse.hflip == other.coarse.hflip
        && coarse.vflip == other.coarse.vflip
        && rotate.degree == other.rotate.degree
        && commonTrans.autofill == other.commonTrans.autofill
        && distortion.amount == other.distortion.amount
        && lensProf.lcpFile == other.lensProf.lcpFile
        && lensProf.useDist == other.lensProf.useDist
        && lensProf.useVign == other.lensProf.useVign
        && lensProf.useCA == other.lensProf.useCA
        && perspective.horizontal == other.perspective.horizontal
        && perspective.vertical == other.perspective.vertical
        && gradient.enabled == other.gradient.enabled
        && gradient.degree == other.gradient.degree
        && gradient.feather == other.gradient.feather
        && gradient.strength == other.gradient.strength
        && gradient.centerX == other.gradient.centerX
        && gradient.centerY == other.gradient.centerY
        && locallab.enabled == other.locallab.enabled
        && locallab.avoid == other.locallab.avoid
        && locallab.invers == other.locallab.invers
        && locallab.curvactiv == other.locallab.curvactiv
        && locallab.activlum == other.locallab.activlum
        && locallab.inversrad == other.locallab.inversrad
        && locallab.inversret == other.locallab.inversret
        && locallab.inverssha == other.locallab.inverssha
        && locallab.degree == other.locallab.degree
        && locallab.Smethod == other.locallab.Smethod
        && locallab.retinexMethod == other.locallab.retinexMethod
        && locallab.qualityMethod == other.locallab.qualityMethod
        && locallab.qualitycurveMethod == other.locallab.qualitycurveMethod
        && locallab.locY == other.locallab.locY
        && locallab.locX == other.locallab.locX
        && locallab.locYT == other.locallab.locYT
        && locallab.locXL == other.locallab.locXL
        && locallab.centerX == other.locallab.centerX
        && locallab.centerY == other.locallab.centerY
        && locallab.circrad == other.locallab.circrad
        && locallab.thres == other.locallab.thres
        && locallab.proxi == other.locallab.proxi
        && locallab.lightness == other.locallab.lightness
        && locallab.contrast == other.locallab.contrast
        && locallab.chroma == other.locallab.chroma
        && locallab.noiselumf == other.locallab.noiselumf
        && locallab.noiselumc == other.locallab.noiselumc
        && locallab.noisechrof == other.locallab.noisechrof
        && locallab.noisechroc == other.locallab.noisechroc
        && locallab.sharradius == other.locallab.sharradius
        && locallab.sharamount == other.locallab.sharamount
        && locallab.shardamping == other.locallab.shardamping
        && locallab.shariter == other.locallab.shariter
        && locallab.sensi == other.locallab.sensi
        && locallab.sensitm == other.locallab.sensitm
        && locallab.sensih == other.locallab.sensih
        && locallab.retrab == other.locallab.retrab
        && locallab.sensicb == other.locallab.sensicb
        && locallab.sensibn == other.locallab.sensibn
        && locallab.sensisha == other.locallab.sensisha
        && locallab.radius == other.locallab.radius
        && locallab.strength == other.locallab.strength
        && locallab.stren == other.locallab.stren
        && locallab.gamma == other.locallab.gamma
        && locallab.estop == other.locallab.estop
        && locallab.scaltm == other.locallab.scaltm
        && locallab.rewei == other.locallab.rewei
        && locallab.transit == other.locallab.transit
        && locallab.chrrt == other.locallab.chrrt
        && locallab.str == other.locallab.str
        && locallab.neigh == other.locallab.neigh
        && locallab.nbspot == other.locallab.nbspot
        && locallab.anbspot == other.locallab.anbspot
        && locallab.vart == other.locallab.vart
        && locallab.threshold == other.locallab.threshold
        && locallab.expcolor == other.locallab.expcolor
        && locallab.expblur == other.locallab.expblur
        && locallab.exptonemap == other.locallab.exptonemap
        && locallab.expreti == other.locallab.expreti
        && locallab.expsharp == other.locallab.expsharp
        && locallab.expcbdl == other.locallab.expcbdl
        && locallab.expdenoi == other.locallab.expdenoi
        && locallab.localTgaincurve == other.locallab.localTgaincurve
        && locallab.localTgaincurverab == other.locallab.localTgaincurverab
        && locallab.llcurve == other.locallab.llcurve
        && locallab.cccurve == other.locallab.cccurve
        && locallab.LHcurve == other.locallab.LHcurve
        && pcvignette.enabled == other.pcvignette.enabled
        && pcvignette.strength == other.pcvignette.strength
        && pcvignette.feather == other.pcvignette.feather
        && pcvignette.roundness == other.pcvignette.roundness
        && cacorrection.red == other.cacorrection.red
        && cacorrection.blue == other.cacorrection.blue
        && vignetting.amount == other.vignetting.amount
        && vignetting.radius == other.vignetting.radius
        && vignetting.strength == other.vignetting.strength
        && vignetting.centerX == other.vignetting.centerX
        && vignetting.centerY == other.vignetting.centerY
        && !memcmp (&chmixer.red, &other.chmixer.red, 3 * sizeof (int))
        && !memcmp (&chmixer.green, &other.chmixer.green, 3 * sizeof (int))
        && !memcmp (&chmixer.blue, &other.chmixer.blue, 3 * sizeof (int))
        && blackwhite.mixerRed == other.blackwhite.mixerRed
        && blackwhite.mixerOrange == other.blackwhite.mixerOrange
        && blackwhite.mixerYellow == other.blackwhite.mixerYellow
        && blackwhite.mixerGreen == other.blackwhite.mixerGreen
        && blackwhite.mixerCyan == other.blackwhite.mixerCyan
        && blackwhite.mixerBlue == other.blackwhite.mixerBlue
        && blackwhite.mixerMagenta == other.blackwhite.mixerMagenta
        && blackwhite.mixerPurple == other.blackwhite.mixerPurple
        && blackwhite.gammaRed == other.blackwhite.gammaRed
        && blackwhite.gammaGreen == other.blackwhite.gammaGreen
        && blackwhite.gammaBlue == other.blackwhite.gammaBlue
        && blackwhite.filter == other.blackwhite.filter
        && blackwhite.setting == other.blackwhite.setting
        && blackwhite.method == other.blackwhite.method
        && blackwhite.luminanceCurve == other.blackwhite.luminanceCurve
        && blackwhite.beforeCurve == other.blackwhite.beforeCurve
        && blackwhite.afterCurve == other.blackwhite.afterCurve
        && blackwhite.beforeCurveMode == other.blackwhite.beforeCurveMode
        && blackwhite.afterCurveMode == other.blackwhite.afterCurveMode
        && blackwhite.autoc == other.blackwhite.autoc
        && blackwhite.algo == other.blackwhite.algo
        && resize.scale == other.resize.scale
        && resize.appliesTo == other.resize.appliesTo
        && resize.method == other.resize.method
        && resize.dataspec == other.resize.dataspec
        && resize.width == other.resize.width
        && resize.height == other.resize.height
        && raw.bayersensor.method == other.raw.bayersensor.method
        && raw.bayersensor.ccSteps == other.raw.bayersensor.ccSteps
        && raw.bayersensor.black0 == other.raw.bayersensor.black0
        && raw.bayersensor.black1 == other.raw.bayersensor.black1
        && raw.bayersensor.black2 == other.raw.bayersensor.black2
        && raw.bayersensor.black3 == other.raw.bayersensor.black3
        && raw.bayersensor.twogreen == other.raw.bayersensor.twogreen
        && raw.bayersensor.greenthresh == other.raw.bayersensor.greenthresh
        && raw.bayersensor.linenoise == other.raw.bayersensor.linenoise
        && raw.bayersensor.dcb_enhance == other.raw.bayersensor.dcb_enhance
        && raw.bayersensor.dcb_iterations == other.raw.bayersensor.dcb_iterations
        && raw.xtranssensor.method == other.raw.xtranssensor.method
        && raw.xtranssensor.ccSteps == other.raw.xtranssensor.ccSteps
        && raw.xtranssensor.blackred == other.raw.xtranssensor.blackred
        && raw.xtranssensor.blackgreen == other.raw.xtranssensor.blackgreen
        && raw.xtranssensor.blackblue == other.raw.xtranssensor.blackblue
        && raw.dark_frame == other.raw.dark_frame
        && raw.df_autoselect == other.raw.df_autoselect
        && raw.ff_file == other.raw.ff_file
        && raw.ff_AutoSelect == other.raw.ff_AutoSelect
        && raw.ff_BlurRadius == other.raw.ff_BlurRadius
        && raw.ff_BlurType == other.raw.ff_BlurType
        && raw.ff_AutoClipControl == other.raw.ff_AutoClipControl
        && raw.ff_clipControl == other.raw.ff_clipControl
        && raw.expos == other.raw.expos
        && raw.preser == other.raw.preser
        && raw.ca_autocorrect == other.raw.ca_autocorrect
        && raw.caautostrength == other.raw.caautostrength
        && raw.cared == other.raw.cared
        && raw.cablue == other.raw.cablue
        && raw.hotPixelFilter == other.raw.hotPixelFilter
        && raw.deadPixelFilter == other.raw.deadPixelFilter
        && raw.hotdeadpix_thresh == other.raw.hotdeadpix_thresh
        && icm.input == other.icm.input
        && icm.toneCurve == other.icm.toneCurve
        && icm.applyLookTable == other.icm.applyLookTable
        && icm.applyBaselineExposureOffset == other.icm.applyBaselineExposureOffset
        && icm.applyHueSatMap == other.icm.applyHueSatMap
        && icm.blendCMSMatrix == other.icm.blendCMSMatrix
        && icm.dcpIlluminant == other.icm.dcpIlluminant
        && icm.working == other.icm.working
        && icm.output == other.icm.output
        && icm.gamma == other.icm.gamma
        && icm.freegamma == other.icm.freegamma
        && icm.gampos == other.icm.gampos
        && icm.slpos == other.icm.slpos
        && wavelet == other.wavelet
        && wavelet.Lmethod == other.wavelet.Lmethod
        && wavelet.CLmethod == other.wavelet.CLmethod
        && wavelet.Backmethod == other.wavelet.Backmethod
        && wavelet.Tilesmethod == other.wavelet.Tilesmethod
        && wavelet.daubcoeffmethod == other.wavelet.daubcoeffmethod
        && wavelet.CHmethod == other.wavelet.CHmethod
        && wavelet.CHSLmethod == other.wavelet.CHSLmethod
        && wavelet.EDmethod == other.wavelet.EDmethod
        && wavelet.NPmethod == other.wavelet.NPmethod
        && wavelet.BAmethod == other.wavelet.BAmethod
        && wavelet.TMmethod == other.wavelet.TMmethod
        && wavelet.HSmethod == other.wavelet.HSmethod
        && wavelet.Dirmethod == other.wavelet.Dirmethod
        && wavelet.rescon == other.wavelet.rescon
        && wavelet.resconH == other.wavelet.resconH
        && wavelet.reschro == other.wavelet.reschro
        && wavelet.tmrs == other.wavelet.tmrs
        && wavelet.gamma == other.wavelet.gamma
        && wavelet.sup == other.wavelet.sup
        && wavelet.sky == other.wavelet.sky
        && wavelet.thres == other.wavelet.thres
        && wavelet.threshold == other.wavelet.threshold
        && wavelet.chroma == other.wavelet.chroma
        && wavelet.chro == other.wavelet.chro
        && wavelet.tmr == other.wavelet.tmr
        && wavelet.contrast == other.wavelet.contrast
        && wavelet.median == other.wavelet.median
        && wavelet.expcontrast == other.wavelet.expcontrast
        && wavelet.expchroma == other.wavelet.expchroma
        && wavelet.expedge == other.wavelet.expedge
        && wavelet.expresid == other.wavelet.expresid
        && wavelet.expfinal == other.wavelet.expfinal
        && wavelet.exptoning == other.wavelet.exptoning
        && wavelet.expnoise == other.wavelet.expnoise
        && wavelet.medianlev == other.wavelet.medianlev
        && wavelet.linkedg == other.wavelet.linkedg
        && wavelet.cbenab == other.wavelet.cbenab
        && wavelet.lipst == other.wavelet.lipst
        && wavelet.Medgreinf == other.wavelet.Medgreinf
        && wavelet.edgrad == other.wavelet.edgrad
        && wavelet.edgval == other.wavelet.edgval
        && wavelet.edgthresh == other.wavelet.edgthresh
        && wavelet.thr == other.wavelet.thr
        && wavelet.thrH == other.wavelet.thrH
        && wavelet.threshold == other.wavelet.threshold
        && wavelet.threshold2 == other.wavelet.threshold2
        && wavelet.edgedetect == other.wavelet.edgedetect
        && wavelet.edgedetectthr == other.wavelet.edgedetectthr
        && wavelet.edgedetectthr2 == other.wavelet.edgedetectthr2
        && wavelet.edgesensi == other.wavelet.edgesensi
        && wavelet.edgeampli == other.wavelet.edgeampli
        && wavelet.hueskin == other.wavelet.hueskin
        && wavelet.hueskin2 == other.wavelet.hueskin2
        && wavelet.hllev == other.wavelet.hllev
        && wavelet.bllev == other.wavelet.bllev
        && wavelet.edgcont == other.wavelet.edgcont
        && wavelet.level0noise == other.wavelet.level0noise
        && wavelet.level1noise == other.wavelet.level1noise
        && wavelet.level2noise == other.wavelet.level2noise
        && wavelet.level3noise == other.wavelet.level3noise
        && wavelet.pastlev == other.wavelet.pastlev
        && wavelet.satlev == other.wavelet.satlev
        && wavelet.opacityCurveRG == other.wavelet.opacityCurveRG
        && wavelet.opacityCurveBY == other.wavelet.opacityCurveBY
        && wavelet.opacityCurveW == other.wavelet.opacityCurveW
        && wavelet.opacityCurveWL == other.wavelet.opacityCurveWL
        && wavelet.hhcurve == other.wavelet.hhcurve
        && wavelet.Chcurve == other.wavelet.Chcurve
        && wavelet.ccwcurve == other.wavelet.ccwcurve
        && wavelet.wavclCurve == other.wavelet.wavclCurve
        && wavelet.skinprotect == other.wavelet.skinprotect
        && wavelet.strength == other.wavelet.strength
        && wavelet.balance == other.wavelet.balance
        && wavelet.greenhigh == other.wavelet.greenhigh
        && wavelet.greenmed == other.wavelet.greenmed
        && wavelet.greenlow == other.wavelet.greenlow
        && wavelet.bluehigh == other.wavelet.bluehigh
        && wavelet.bluemed == other.wavelet.bluemed
        && wavelet.bluelow == other.wavelet.bluelow
        && wavelet.iter == other.wavelet.iter
        && dirpyrequalizer == other.dirpyrequalizer
        //  && dirpyrequalizer.algo == other.dirpyrequalizer.algo
        && dirpyrequalizer.hueskin == other.dirpyrequalizer.hueskin
        && dirpyrequalizer.threshold == other.dirpyrequalizer.threshold
        && dirpyrequalizer.cbdlMethod == other.dirpyrequalizer.cbdlMethod
        && dirpyrequalizer.skinprotect == other.dirpyrequalizer.skinprotect
        && hsvequalizer.hcurve == other.hsvequalizer.hcurve
        && hsvequalizer.scurve == other.hsvequalizer.scurve
        && hsvequalizer.vcurve == other.hsvequalizer.vcurve
        && filmSimulation.enabled == other.filmSimulation.enabled
        && filmSimulation.clutFilename == other.filmSimulation.clutFilename
        && filmSimulation.strength == other.filmSimulation.strength
        && rgbCurves.rcurve == other.rgbCurves.rcurve
        && rgbCurves.gcurve == other.rgbCurves.gcurve
        && rgbCurves.bcurve == other.rgbCurves.bcurve
        && colorToning.enabled == other.colorToning.enabled
        && colorToning.twocolor == other.colorToning.twocolor
        && colorToning.method == other.colorToning.method
        && colorToning.colorCurve == other.colorToning.colorCurve
        && colorToning.opacityCurve == other.colorToning.opacityCurve
        && colorToning.autosat == other.colorToning.autosat
        && colorToning.satProtectionThreshold == other.colorToning.satProtectionThreshold
        && colorToning.saturatedOpacity == other.colorToning.saturatedOpacity
        && colorToning.strength == other.colorToning.strength
        && colorToning.hlColSat == other.colorToning.hlColSat
        && colorToning.shadowsColSat == other.colorToning.shadowsColSat
        && colorToning.balance == other.colorToning.balance
        && colorToning.clcurve == other.colorToning.clcurve
        && colorToning.cl2curve == other.colorToning.cl2curve
        && colorToning.redlow == other.colorToning.redlow
        && colorToning.greenlow == other.colorToning.greenlow
        && colorToning.bluelow == other.colorToning.bluelow
        && colorToning.satlow == other.colorToning.satlow
        && colorToning.sathigh == other.colorToning.sathigh
        && colorToning.redmed == other.colorToning.redmed
        && colorToning.greenmed == other.colorToning.greenmed
        && colorToning.bluemed == other.colorToning.bluemed
        && colorToning.redhigh == other.colorToning.redhigh
        && colorToning.greenhigh == other.colorToning.greenhigh
        && colorToning.bluehigh == other.colorToning.bluehigh
        && exif == other.exif
        && iptc == other.iptc;
}

bool ProcParams::operator!= (const ProcParams& other)
{

    return ! (*this == other);
}

PartialProfile::PartialProfile (bool createInstance, bool paramsEditedValue)
{
    if (createInstance) {
        pparams = new ProcParams();
        pedited = new ParamsEdited (paramsEditedValue);
    } else {
        pparams = nullptr;
        pedited = nullptr;
    }
}

PartialProfile::PartialProfile (ProcParams* pp, ParamsEdited* pe, bool fullCopy)
{
    if (fullCopy && pp) {
        pparams = new ProcParams (*pp);
    } else {
        pparams = pp;
    }

    if (fullCopy && pe) {
        pedited = new ParamsEdited (*pe);
    } else {
        pedited = pe;
    }
}

PartialProfile::PartialProfile (const ProcParams* pp, const ParamsEdited* pe)
{
    if (pp) {
        pparams = new ProcParams (*pp);
    } else {
        pparams = nullptr;
    }

    if (pe) {
        pedited = new ParamsEdited (*pe);
    } else {
        pedited = nullptr;
    }
}

int PartialProfile::load (const Glib::ustring &fName)
{
    if (!pparams) {
        pparams = new ProcParams();
    }

    if (!pedited) {
        pedited = new ParamsEdited();
    }

    if (fName == DEFPROFILE_INTERNAL) {
        return 0;
    } else {
        return pparams->load (fName, pedited);
    }
}

void PartialProfile::deleteInstance ()
{
    if (pparams) {
        delete pparams;
        pparams = nullptr;
    }

    if (pedited) {
        delete pedited;
        pedited = nullptr;
    }
}

/*
 * Set the all values of the General section to false
 * in order to preserve them in applyTo
 */
void PartialProfile::clearGeneral ()
{
    if (pedited) {
        pedited->general.colorlabel = false;
        pedited->general.intrash = false;
        pedited->general.rank = false;
    }
}

const void PartialProfile::applyTo (ProcParams *destParams) const
{
    if (destParams && pparams && pedited) {
        pedited->combine (*destParams, *pparams, true);
    }
}

void PartialProfile::set (bool v)
{
    if (pedited) {
        pedited->set (v);
    }
}

}
}
<|MERGE_RESOLUTION|>--- conflicted
+++ resolved
@@ -58,42 +58,6 @@
 void WBParams::init()
 {
     // Creation of the different methods and its associated temperature value
-<<<<<<< HEAD
-    wbEntries.push_back (new WBEntry ("Camera"              , WBT_CAMERA,      M ("TP_WBALANCE_CAMERA"),        0, 1.f,     1.f));
-    wbEntries.push_back (new WBEntry ("Auto"                , WBT_AUTO,        M ("TP_WBALANCE_AUTO"),          0, 1.f,     1.f));
-    wbEntries.push_back (new WBEntry ("Daylight"            , WBT_DAYLIGHT,    M ("TP_WBALANCE_DAYLIGHT"),   5300, 1.f,     1.f));
-    wbEntries.push_back (new WBEntry ("Cloudy"              , WBT_CLOUDY,      M ("TP_WBALANCE_CLOUDY"),     6200, 1.f,     1.f));
-    wbEntries.push_back (new WBEntry ("Shade"               , WBT_SHADE,       M ("TP_WBALANCE_SHADE"),      7600, 1.f,     1.f));
-    wbEntries.push_back (new WBEntry ("Water 1"             , WBT_WATER,       M ("TP_WBALANCE_WATER1"),    35000, 0.3f,   1.1f));
-    wbEntries.push_back (new WBEntry ("Water 2"             , WBT_WATER,       M ("TP_WBALANCE_WATER2"),    48000, 0.63f, 1.38f));
-    wbEntries.push_back (new WBEntry ("Tungsten"            , WBT_TUNGSTEN,    M ("TP_WBALANCE_TUNGSTEN"),   2856, 1.f,     1.f));
-    wbEntries.push_back (new WBEntry ("Fluo F1"             , WBT_FLUORESCENT, M ("TP_WBALANCE_FLUO1"),      6430, 1.f,     1.f));
-    wbEntries.push_back (new WBEntry ("Fluo F2"             , WBT_FLUORESCENT, M ("TP_WBALANCE_FLUO2"),      4230, 1.f,     1.f));
-    wbEntries.push_back (new WBEntry ("Fluo F3"             , WBT_FLUORESCENT, M ("TP_WBALANCE_FLUO3"),      3450, 1.f,     1.f));
-    wbEntries.push_back (new WBEntry ("Fluo F4"             , WBT_FLUORESCENT, M ("TP_WBALANCE_FLUO4"),      2940, 1.f,     1.f));
-    wbEntries.push_back (new WBEntry ("Fluo F5"             , WBT_FLUORESCENT, M ("TP_WBALANCE_FLUO5"),      6350, 1.f,     1.f));
-    wbEntries.push_back (new WBEntry ("Fluo F6"             , WBT_FLUORESCENT, M ("TP_WBALANCE_FLUO6"),      4150, 1.f,     1.f));
-    wbEntries.push_back (new WBEntry ("Fluo F7"             , WBT_FLUORESCENT, M ("TP_WBALANCE_FLUO7"),      6500, 1.f,     1.f));
-    wbEntries.push_back (new WBEntry ("Fluo F8"             , WBT_FLUORESCENT, M ("TP_WBALANCE_FLUO8"),      5020, 1.f,     1.f));
-    wbEntries.push_back (new WBEntry ("Fluo F9"             , WBT_FLUORESCENT, M ("TP_WBALANCE_FLUO9"),      4330, 1.f,     1.f));
-    wbEntries.push_back (new WBEntry ("Fluo F10"            , WBT_FLUORESCENT, M ("TP_WBALANCE_FLUO10"),     5300, 1.f,     1.f));
-    wbEntries.push_back (new WBEntry ("Fluo F11"            , WBT_FLUORESCENT, M ("TP_WBALANCE_FLUO11"),     4000, 1.f,     1.f));
-    wbEntries.push_back (new WBEntry ("Fluo F12"            , WBT_FLUORESCENT, M ("TP_WBALANCE_FLUO12"),     3000, 1.f,     1.f));
-    wbEntries.push_back (new WBEntry ("HMI Lamp"            , WBT_LAMP,        M ("TP_WBALANCE_HMI"),        4800, 1.f,     1.f));
-    wbEntries.push_back (new WBEntry ("GTI Lamp"            , WBT_LAMP,        M ("TP_WBALANCE_GTI"),        5000, 1.f,     1.f));
-    wbEntries.push_back (new WBEntry ("JudgeIII Lamp"       , WBT_LAMP,        M ("TP_WBALANCE_JUDGEIII"),   5100, 1.f,     1.f));
-    wbEntries.push_back (new WBEntry ("Solux Lamp 3500K"    , WBT_LAMP,        M ("TP_WBALANCE_SOLUX35"),    3480, 1.f,     1.f));
-    wbEntries.push_back (new WBEntry ("Solux Lamp 4100K"    , WBT_LAMP,        M ("TP_WBALANCE_SOLUX41"),    3930, 1.f,     1.f));
-    wbEntries.push_back (new WBEntry ("Solux Lamp 4700K"    , WBT_LAMP,        M ("TP_WBALANCE_SOLUX47"),    4700, 1.f,     1.f));
-    wbEntries.push_back (new WBEntry ("NG Solux Lamp 4700K" , WBT_LAMP,        M ("TP_WBALANCE_SOLUX47_NG"), 4480, 1.f,     1.f));
-    wbEntries.push_back (new WBEntry ("LED LSI Lumelex 2040", WBT_LED,         M ("TP_WBALANCE_LED_LSI"),    2970, 1.f,     1.f));
-    wbEntries.push_back (new WBEntry ("LED CRS SP12 WWMR16" , WBT_LED,         M ("TP_WBALANCE_LED_CRS"),    3050, 1.f,     1.f));
-    wbEntries.push_back (new WBEntry ("Flash 5500K"         , WBT_FLASH,       M ("TP_WBALANCE_FLASH55"),    5500, 1.f,     1.f));
-    wbEntries.push_back (new WBEntry ("Flash 6000K"         , WBT_FLASH,       M ("TP_WBALANCE_FLASH60"),    6000, 1.f,     1.f));
-    wbEntries.push_back (new WBEntry ("Flash 6500K"         , WBT_FLASH,       M ("TP_WBALANCE_FLASH65"),    6500, 1.f,     1.f));
-    // Should remain the last one
-    wbEntries.push_back (new WBEntry ("Custom"              , WBT_CUSTOM,      M ("TP_WBALANCE_CUSTOM"),        0, 1.f,     1.f));
-=======
     wbEntries.push_back(new WBEntry("Camera"              , WBT_CAMERA,      M("TP_WBALANCE_CAMERA"),        0, 1.f,     1.f, 0.f));
     wbEntries.push_back(new WBEntry("Auto"                , WBT_AUTO,        M("TP_WBALANCE_AUTO"),          0, 1.f,     1.f, 0.f));
     wbEntries.push_back(new WBEntry("Daylight"            , WBT_DAYLIGHT,    M("TP_WBALANCE_DAYLIGHT"),   5300, 1.f,     1.f, 0.f));
@@ -128,7 +92,6 @@
     wbEntries.push_back(new WBEntry("Flash 6500K"         , WBT_FLASH,       M("TP_WBALANCE_FLASH65"),    6500, 1.f,     1.f, 0.f));
     // Should remain the last one
     wbEntries.push_back(new WBEntry("Custom"              , WBT_CUSTOM,      M("TP_WBALANCE_CUSTOM"),        0, 1.f,     1.f, 0.f));
->>>>>>> ac882d2f
 }
 
 void WBParams::cleanup()
