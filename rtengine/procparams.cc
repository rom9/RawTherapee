--- conflicted
+++ resolved
@@ -716,7 +716,6 @@
     1.00
 },
     cl2curve{
-<<<<<<< HEAD
     DCT_NURBS,
     0.00,
     0.00,
@@ -725,18 +724,7 @@
     1.00,
     1.00
 },
-    method("Lab"),
-=======
-        DCT_NURBS,
-        0.00,
-        0.00,
-        0.35,
-        0.65,
-        1.00,
-        1.00
-    },
     method("LabRegions"),
->>>>>>> 5e30b5ac
     twocolor("Std"),
     redlow(0.0),
     greenlow(0.0),
