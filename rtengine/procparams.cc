/*
 *  This file is part of RawTherapee.
 *
 *  Copyright (c) 2004-2010 Gabor Horvath <hgabor@rawtherapee.com>
 *
 *  RawTherapee is free software: you can redistribute it and/or modify
 *  it under the terms of the GNU General Public License as published by
 *  the Free Software Foundation, either version 3 of the License, or
 *  (at your option) any later version.
 *
 *  RawTherapee is distributed in the hope that it will be useful,
 *  but WITHOUT ANY WARRANTY; without even the implied warranty of
 *  MERCHANTABILITY or FITNESS FOR A PARTICULAR PURPOSE.  See the
 *  GNU General Public License for more details.
 *
 *  You should have received a copy of the GNU General Public License
 *  along with RawTherapee.  If not, see <http://www.gnu.org/licenses/>.
 */

#include <map>

#include <locale.h>

#include <glib/gstdio.h>

#include "curves.h"
#include "procparams.h"

#include "../rtgui/multilangmgr.h"
#include "../rtgui/options.h"
#include "../rtgui/paramsedited.h"
#include "../rtgui/ppversion.h"
#include "../rtgui/version.h"

using namespace std;
extern Options options;

namespace
{

Glib::ustring expandRelativePath (const Glib::ustring &procparams_fname, const Glib::ustring &prefix, Glib::ustring embedded_fname)
{
    if (embedded_fname == "" || !Glib::path_is_absolute (procparams_fname)) {
        return embedded_fname;
    }

    if (prefix != "") {
        if (embedded_fname.length() < prefix.length() || embedded_fname.substr (0, prefix.length()) != prefix) {
            return embedded_fname;
        }

        embedded_fname = embedded_fname.substr (prefix.length());
    }

    if (Glib::path_is_absolute (embedded_fname)) {
        return prefix + embedded_fname;
    }

    Glib::ustring absPath = prefix + Glib::path_get_dirname (procparams_fname) + G_DIR_SEPARATOR_S + embedded_fname;
    return absPath;
}

Glib::ustring relativePathIfInside (const Glib::ustring &procparams_fname, bool fnameAbsolute, Glib::ustring embedded_fname)
{
    if (fnameAbsolute || embedded_fname == "" || !Glib::path_is_absolute (procparams_fname)) {
        return embedded_fname;
    }

    Glib::ustring prefix = "";

    if (embedded_fname.length() > 5 && embedded_fname.substr (0, 5) == "file:") {
        embedded_fname = embedded_fname.substr (5);
        prefix = "file:";
    }

    if (!Glib::path_is_absolute (embedded_fname)) {
        return prefix + embedded_fname;
    }

    Glib::ustring dir1 = Glib::path_get_dirname (procparams_fname) + G_DIR_SEPARATOR_S;
    Glib::ustring dir2 = Glib::path_get_dirname (embedded_fname) + G_DIR_SEPARATOR_S;

    if (dir2.substr (0, dir1.length()) != dir1) {
        // it's in a different directory, ie not inside
        return prefix + embedded_fname;
    }

    return prefix + embedded_fname.substr (dir1.length());
}

void avoidEmptyCurve (std::vector<double> &curve)
{
    if (curve.empty()) {
        curve.push_back (FCT_Linear);
    }
}

void getFromKeyfile(
    const Glib::KeyFile& keyfile,
    const Glib::ustring& group_name,
    const Glib::ustring& key,
    int& value
)
{
    value = keyfile.get_integer(group_name, key);
}

void getFromKeyfile(
    const Glib::KeyFile& keyfile,
    const Glib::ustring& group_name,
    const Glib::ustring& key,
    double& value
)
{
    value = keyfile.get_double(group_name, key);
}

void getFromKeyfile(
    const Glib::KeyFile& keyfile,
    const Glib::ustring& group_name,
    const Glib::ustring& key,
    bool& value
)
{
    value = keyfile.get_boolean(group_name, key);
}

void getFromKeyfile(
    const Glib::KeyFile& keyfile,
    const Glib::ustring& group_name,
    const Glib::ustring& key,
    Glib::ustring& value
)
{
    value = keyfile.get_string(group_name, key);
}

void getFromKeyfile(
    const Glib::KeyFile& keyfile,
    const Glib::ustring& group_name,
    const Glib::ustring& key,
    std::vector<double>& value
)
{
    value = keyfile.get_double_list(group_name, key);
    avoidEmptyCurve(value);
}

template<typename T>
bool assignFromKeyfile(
    const Glib::KeyFile& keyfile,
    const Glib::ustring& group_name,
    const Glib::ustring& key,
    bool has_params_edited,
    T& value,
    bool& params_edited_value
)
{
    if (keyfile.has_key(group_name, key)) {
        getFromKeyfile(keyfile, group_name, key, value);

        if (has_params_edited) {
            params_edited_value = true;
        }

        return true;
    }
    return false;
}

template<typename T, typename = typename std::enable_if<std::is_enum<T>::value>::type>
bool assignFromKeyfile(
    const Glib::KeyFile& keyfile,
    const Glib::ustring& group_name,
    const Glib::ustring& key,
    bool has_params_edited,
    const std::map<std::string, T>& mapping,
    T& value,
    bool& params_edited_value
)
{
    if (keyfile.has_key(group_name, key)) {
        Glib::ustring v;
        getFromKeyfile(keyfile, group_name, key, v);

        const typename std::map<std::string, T>::const_iterator m = mapping.find(v);

        if (m != mapping.end()) {
            value = m->second;
        } else {
            return false;
        }

        if (has_params_edited) {
            params_edited_value = true;
        }

        return true;
    }
    return false;
}

void putToKeyfile(
    const Glib::ustring& group_name,
    const Glib::ustring& key,
    int value,
    Glib::KeyFile& keyfile
)
{
    keyfile.set_integer(group_name, key, value);
}

void putToKeyfile(
    const Glib::ustring& group_name,
    const Glib::ustring& key,
    double value,
    Glib::KeyFile& keyfile
)
{
    keyfile.set_double(group_name, key, value);
}

void putToKeyfile(
    const Glib::ustring& group_name,
    const Glib::ustring& key,
    bool value,
    Glib::KeyFile& keyfile
)
{
    keyfile.set_boolean(group_name, key, value);
}

void putToKeyfile(
    const Glib::ustring& group_name,
    const Glib::ustring& key,
    const Glib::ustring& value,
    Glib::KeyFile& keyfile
)
{
    keyfile.set_string(group_name, key, value);
}

void putToKeyfile(
    const Glib::ustring& group_name,
    const Glib::ustring& key,
    const std::vector<int>& value,
    Glib::KeyFile& keyfile
)
{
    const Glib::ArrayHandle<int> list = value;
    keyfile.set_integer_list(group_name, key, list);
}

void putToKeyfile(
    const Glib::ustring& group_name,
    const Glib::ustring& key,
    const std::vector<double>& value,
    Glib::KeyFile& keyfile
)
{
    const Glib::ArrayHandle<double> list = value;
    keyfile.set_double_list(group_name, key, list);
}

template<typename T>
bool saveToKeyfile(
    bool save,
    const Glib::ustring& group_name,
    const Glib::ustring& key,
    const T& value,
    Glib::KeyFile& keyfile
)
{
    if (save) {
        putToKeyfile(group_name, key, value, keyfile);
        return true;
    }
    return false;
}

template<typename T, typename = typename std::enable_if<std::is_enum<T>::value>::type>
bool saveToKeyfile(
    bool save,
    const Glib::ustring& group_name,
    const Glib::ustring& key,
    const std::map<T, const char*>& mapping,
    const T& value,
    Glib::KeyFile& keyfile
)
{
    if (save) {
        const typename std::map<T, const char*>::const_iterator m = mapping.find(value);

        if (m != mapping.end()) {
            keyfile.set_string(group_name, key, m->second);
            return true;
        }
    }
    return false;
}

}

namespace rtengine
{

namespace procparams
{

ToneCurveParams::ToneCurveParams() :
    autoexp(false),
    clip(0.02),
    hrenabled(false),
    method("Blend"),
    expcomp(0),
    curve{
        DCT_Linear
    },
    curve2{
        DCT_Linear
    },
    curveMode(ToneCurveParams::TcMode::STD),
    curveMode2(ToneCurveParams::TcMode::STD),
    brightness(0),
    black(0),
    contrast(0),
    saturation(0),
    shcompr(50),
    hlcompr(0),
    hlcomprthresh(33),
    histmatching(false)
{
}

bool ToneCurveParams::operator ==(const ToneCurveParams& other) const
{
    return
        autoexp == other.autoexp
        && clip == other.clip
        && hrenabled == other.hrenabled
        && method == other.method
        && expcomp == other.expcomp
        && curve == other.curve
        && curve2 == other.curve2
        && curveMode == other.curveMode
        && curveMode2 == other.curveMode2
        && brightness == other.brightness
        && black == other.black
        && contrast == other.contrast
        && saturation == other.saturation
        && shcompr == other.shcompr
        && hlcompr == other.hlcompr
        && hlcomprthresh == other.hlcomprthresh
        && histmatching == other.histmatching;
}

bool ToneCurveParams::operator !=(const ToneCurveParams& other) const
{
    return !(*this == other);
}

RetinexParams::RetinexParams() :
    enabled(false),
    cdcurve{
        DCT_Linear
    },
    cdHcurve{
        DCT_Linear
    },
    lhcurve{
        DCT_Linear
    },
    transmissionCurve{
        FCT_MinMaxCPoints,
        0.00,
        0.50,
        0.35,
        0.35,
        0.60,
        0.75,
        0.35,
        0.35,
        1.00,
        0.50,
        0.35,
        0.35
    },
    gaintransmissionCurve{
        FCT_MinMaxCPoints,
        0.00,
        0.1,
        0.35,
        0.00,
        0.25,
        0.25,
        0.35,
        0.35,
        0.70,
        0.25,
        0.35,
        0.35,
        1.00,
        0.1,
        0.00,
        0.00
    },
    mapcurve{
        DCT_Linear
    },
    str(20),
    scal(3),
    iter(1),
    grad(1),
    grads(1),
    gam(1.30),
    slope(3.),
    neigh(80),
    offs(0),
    highlights(0),
    htonalwidth(80),
    shadows(0),
    stonalwidth(80),
    radius(40),
    retinexMethod("high"),
    retinexcolorspace("Lab"),
    gammaretinex("none"),
    mapMethod("none"),
    viewMethod("none"),
    vart(200),
    limd(8),
    highl(4),
    skal(3),
    medianmap(false)
{
}

bool RetinexParams::operator ==(const RetinexParams& other) const
{
    return
        enabled == other.enabled
        && cdcurve == other.cdcurve
        && cdHcurve == other.cdHcurve
        && lhcurve == other.lhcurve
        && transmissionCurve == other.transmissionCurve
        && gaintransmissionCurve == other.gaintransmissionCurve
        && mapcurve == other.mapcurve
        && str == other.str
        && scal == other.scal
        && iter == other.iter
        && grad == other.grad
        && grads == other.grads
        && gam == other.gam
        && slope == other.slope
        && neigh == other.neigh
        && offs == other.offs
        && highlights == other.highlights
        && htonalwidth == other.htonalwidth
        && shadows == other.shadows
        && stonalwidth == other.stonalwidth
        && radius == other.radius
        && retinexMethod == other.retinexMethod
        && retinexcolorspace == other.retinexcolorspace
        && gammaretinex == other.gammaretinex
        && mapMethod == other.mapMethod
        && viewMethod == other.viewMethod
        && vart == other.vart
        && limd == other.limd
        && highl == other.highl
        && skal == other.skal
        && medianmap == other.medianmap;
}

bool RetinexParams::operator !=(const RetinexParams& other) const
{
    return !(*this == other);
}

void RetinexParams::getCurves(RetinextransmissionCurve &transmissionCurveLUT, RetinexgaintransmissionCurve &gaintransmissionCurveLUT) const
{
    transmissionCurveLUT.Set(this->transmissionCurve);
    gaintransmissionCurveLUT.Set(this->gaintransmissionCurve);

}

LCurveParams::LCurveParams() :
    enabled(false),
    lcurve{
        DCT_Linear
    },
    acurve{
        DCT_Linear
    },
    bcurve{
        DCT_Linear
    },
    cccurve{
        DCT_Linear
    },
    chcurve{
        FCT_Linear
    },
    lhcurve{
        FCT_Linear
    },
    hhcurve{
        FCT_Linear
    },
    lccurve{
        DCT_Linear
    },
    clcurve{
        DCT_Linear
    },
    brightness(0),
    contrast(0),
    chromaticity(0),
    avoidcolorshift(false),
    rstprotection(0),
    lcredsk(true)
{
}

bool LCurveParams::operator ==(const LCurveParams& other) const
{
    return
        enabled == other.enabled
        && lcurve == other.lcurve
        && acurve == other.acurve
        && bcurve == other.bcurve
        && cccurve == other.cccurve
        && chcurve == other.chcurve
        && lhcurve == other.lhcurve
        && hhcurve == other.hhcurve
        && lccurve == other.lccurve
        && clcurve == other.clcurve
        && brightness == other.brightness
        && contrast == other.contrast
        && chromaticity == other.chromaticity
        && avoidcolorshift == other.avoidcolorshift
        && rstprotection == other.rstprotection
        && lcredsk == other.lcredsk;
}

bool LCurveParams::operator !=(const LCurveParams& other) const
{
    return !(*this == other);
}

RGBCurvesParams::RGBCurvesParams() :
    enabled(false),
    lumamode(false),
    rcurve{
        DCT_Linear
    },
    gcurve{
        DCT_Linear
    },
    bcurve{
        DCT_Linear
    }
{
}

bool RGBCurvesParams::operator ==(const RGBCurvesParams& other) const
{
    return
        enabled == other.enabled
        && lumamode == other.lumamode
        && rcurve == other.rcurve
        && gcurve == other.gcurve
        && bcurve == other.bcurve;
}

bool RGBCurvesParams::operator !=(const RGBCurvesParams& other) const
{
    return !(*this == other);
}


LocalContrastParams::LocalContrastParams():
    enabled(false),
    radius(80),
    amount(0.2),
    darkness(1.0),
    lightness(1.0)
{
}


bool LocalContrastParams::operator==(const LocalContrastParams &other) const
{
    return
        enabled == other.enabled
        && radius == other.radius
        && amount == other.amount
        && darkness == other.darkness
        && lightness == other.lightness;
}


bool LocalContrastParams::operator!=(const LocalContrastParams &other) const
{
    return !(*this == other);
}


const double ColorToningParams::LABGRID_CORR_MAX = 12000.f;

ColorToningParams::ColorToningParams() :
    enabled(false),
    autosat(true),
    opacityCurve{
        FCT_MinMaxCPoints,
        0.00,
        0.3,
        0.35,
        0.00,
        0.25,
        0.8,
        0.35,
        0.35,
        0.70,
        0.8,
        0.35,
        0.35,
        1.00,
        0.3,
        0.00,
        0.00
    },
    colorCurve{
        FCT_MinMaxCPoints,
        0.050,
        0.62,
        0.25,
        0.25,
        0.585,
        0.11,
        0.25,
        0.25
    },
    satProtectionThreshold(30),
    saturatedOpacity(80),
    strength(50),
    balance(0),
    hlColSat(60, 80, false),
    shadowsColSat (80, 208, false),
    clcurve{
        DCT_NURBS,
        0.00,
        0.00,
        0.35,
        0.65,
        1.00,
        1.00
    },
    cl2curve{
        DCT_NURBS,
        0.00,
        0.00,
        0.35,
        0.65,
        1.00,
        1.00
    },
    method("Lab"),
    twocolor("Std"),
    redlow(0.0),
    greenlow(0.0),
    bluelow(0.0),
    redmed(0.0),
    greenmed(0.0),
    bluemed(0.0),
    redhigh(0.0),
    greenhigh(0.0),
    bluehigh(0.0),
    satlow(0.0),
    sathigh(0.0),
    lumamode(true),
    labgridALow(0.0),
    labgridBLow(0.0),
    labgridAHigh(0.0),
    labgridBHigh(0.0)
{
}

bool ColorToningParams::operator ==(const ColorToningParams& other) const
{
    return
        enabled == other.enabled
        && autosat == other.autosat
        && opacityCurve == other.opacityCurve
        && colorCurve == other.colorCurve
        && satProtectionThreshold == other.satProtectionThreshold
        && saturatedOpacity == other.saturatedOpacity
        && strength == other.strength
        && balance == other.balance
        && hlColSat == other.hlColSat
        && shadowsColSat == other.shadowsColSat
        && clcurve == other.clcurve
        && cl2curve == other.cl2curve
        && method == other.method
        && twocolor == other.twocolor
        && redlow == other.redlow
        && greenlow == other.greenlow
        && bluelow == other.bluelow
        && redmed == other.redmed
        && greenmed == other.greenmed
        && bluemed == other.bluemed
        && redhigh == other.redhigh
        && greenhigh == other.greenhigh
        && bluehigh == other.bluehigh
        && satlow == other.satlow
        && sathigh == other.sathigh
        && lumamode == other.lumamode
        && labgridALow == other.labgridALow
        && labgridBLow == other.labgridBLow
        && labgridAHigh == other.labgridAHigh
        && labgridBHigh == other.labgridBHigh;
}

bool ColorToningParams::operator !=(const ColorToningParams& other) const
{
    return !(*this == other);
}

void ColorToningParams::mixerToCurve(std::vector<double>& colorCurve, std::vector<double>& opacityCurve) const
{
    // check if non null first
    if (!redlow && !greenlow && !bluelow && !redmed && !greenmed && !bluemed && !redhigh && !greenhigh && !bluehigh) {
        colorCurve.resize (1);
        colorCurve.at (0) = FCT_Linear;
        opacityCurve.resize (1);
        opacityCurve.at (0) = FCT_Linear;
        return;
    }

    float low[3]; // RGB color for shadows
    float med[3]; // RGB color for mid-tones
    float high[3]; // RGB color for highlights
    float lowSat = 0.f;
    float medSat = 0.f;
    float highSat = 0.f;
    float minTmp, maxTmp;

// Fill the shadow mixer values of the Color TOning tool
    low[0] = float (redlow ) / 100.f; // [-1. ; +1.]
    low[1] = float (greenlow) / 100.f; // [-1. ; +1.]
    low[2] = float (bluelow ) / 100.f; // [-1. ; +1.]
    minTmp = min<float> (low[0], low[1], low[2]);
    maxTmp = max<float> (low[0], low[1], low[2]);

    if (maxTmp - minTmp > 0.005f) {
        float v[3];
        lowSat = (maxTmp - minTmp) / 2.f;

        if (low[0] == minTmp) {
            v[0] = 0.f;
        } else if (low[1] == minTmp) {
            v[1] = 0.f;
        } else if (low[2] == minTmp) {
            v[2] = 0.f;
        }

        if (low[0] == maxTmp) {
            v[0] = 1.f;
        } else if (low[1] == maxTmp) {
            v[1] = 1.f;
        } else if (low[2] == maxTmp) {
            v[2] = 1.f;
        }

        if (low[0] != minTmp && low[0] != maxTmp) {
            v[0] = (low[0] - minTmp) / (maxTmp - minTmp);
        } else if (low[1] != minTmp && low[1] != maxTmp) {
            v[1] = (low[1] - minTmp) / (maxTmp - minTmp);
        } else if (low[2] != minTmp && low[2] != maxTmp) {
            v[2] = (low[2] - minTmp) / (maxTmp - minTmp);
        }

        low[0] = v[0];
        low[1] = v[1];
        low[2] = v[2];
    } else {
        low[0] = low[1] = low[2] = 1.f;
    }

// Fill the mid-tones mixer values of the Color TOning tool
    med[0] = float (redmed ) / 100.f; // [-1. ; +1.]
    med[1] = float (greenmed) / 100.f; // [-1. ; +1.]
    med[2] = float (bluemed ) / 100.f; // [-1. ; +1.]
    minTmp = min<float> (med[0], med[1], med[2]);
    maxTmp = max<float> (med[0], med[1], med[2]);

    if (maxTmp - minTmp > 0.005f) {
        float v[3];
        medSat = (maxTmp - minTmp) / 2.f;

        if (med[0] == minTmp) {
            v[0] = 0.f;
        } else if (med[1] == minTmp) {
            v[1] = 0.f;
        } else if (med[2] == minTmp) {
            v[2] = 0.f;
        }

        if (med[0] == maxTmp) {
            v[0] = 1.f;
        } else if (med[1] == maxTmp) {
            v[1] = 1.f;
        } else if (med[2] == maxTmp) {
            v[2] = 1.f;
        }

        if (med[0] != minTmp && med[0] != maxTmp) {
            v[0] = (med[0] - minTmp) / (maxTmp - minTmp);
        } else if (med[1] != minTmp && med[1] != maxTmp) {
            v[1] = (med[1] - minTmp) / (maxTmp - minTmp);
        } else if (med[2] != minTmp && med[2] != maxTmp) {
            v[2] = (med[2] - minTmp) / (maxTmp - minTmp);
        }

        med[0] = v[0];
        med[1] = v[1];
        med[2] = v[2];
    } else {
        med[0] = med[1] = med[2] = 1.f;
    }

    // Fill the highlight mixer values of the Color TOning tool
    high[0] = float (redhigh  ) / 100.f; // [-1. ; +1.]
    high[1] = float (greenhigh) / 100.f; // [-1. ; +1.]
    high[2] = float (bluehigh ) / 100.f; // [-1. ; +1.]
    minTmp = min<float> (high[0], high[1], high[2]);
    maxTmp = max<float> (high[0], high[1], high[2]);

    if (maxTmp - minTmp > 0.005f) {
        float v[3];
        highSat = (maxTmp - minTmp) / 2.f;

        if (high[0] == minTmp) {
            v[0] = 0.f;
        } else if (high[1] == minTmp) {
            v[1] = 0.f;
        } else if (high[2] == minTmp) {
            v[2] = 0.f;
        }

        if (high[0] == maxTmp) {
            v[0] = 1.f;
        } else if (high[1] == maxTmp) {
            v[1] = 1.f;
        } else if (high[2] == maxTmp) {
            v[2] = 1.f;
        }

        if (high[0] != minTmp && high[0] != maxTmp) {
            v[0] = (high[0] - minTmp) / (maxTmp - minTmp);
        } else if (high[1] != minTmp && high[1] != maxTmp) {
            v[1] = (high[1] - minTmp) / (maxTmp - minTmp);
        } else if (high[2] != minTmp && high[2] != maxTmp) {
            v[2] = (high[2] - minTmp) / (maxTmp - minTmp);
        }

        high[0] = v[0];
        high[1] = v[1];
        high[2] = v[2];
    } else {
        high[0] = high[1] = high[2] = 1.f;
    }

    const double xPosLow  = 0.1;
    const double xPosMed  = 0.4;
    const double xPosHigh = 0.7;

    colorCurve.resize ( medSat != 0.f ? 13 : 9 );
    colorCurve.at (0) = FCT_MinMaxCPoints;
    opacityCurve.resize (13);
    opacityCurve.at (0) = FCT_MinMaxCPoints;

    float h, s, l;
    int idx = 1;

    if (lowSat == 0.f) {
        if (medSat != 0.f) {
            Color::rgb2hsl (med[0], med[1], med[2], h, s, l);
        } else { // highSat can't be null if the 2 other ones are!
            Color::rgb2hsl (high[0], high[1], high[2], h, s, l);
        }
    } else {
        Color::rgb2hsl (low[0], low[1], low[2], h, s, l);
    }

    colorCurve.at (idx++) = xPosLow;
    colorCurve.at (idx++) = h;
    colorCurve.at (idx++) = 0.35;
    colorCurve.at (idx++) = 0.35;

    if (medSat != 0.f) {
        Color::rgb2hsl (med[0], med[1], med[2], h, s, l);
        colorCurve.at (idx++) = xPosMed;
        colorCurve.at (idx++) = h;
        colorCurve.at (idx++) = 0.35;
        colorCurve.at (idx++) = 0.35;
    }

    if (highSat == 0.f) {
        if (medSat != 0.f) {
            Color::rgb2hsl (med[0], med[1], med[2], h, s, l);
        } else { // lowSat can't be null if the 2 other ones are!
            Color::rgb2hsl (low[0], low[1], low[2], h, s, l);
        }
    } else {
        Color::rgb2hsl (high[0], high[1], high[2], h, s, l);
    }

    colorCurve.at (idx++) = xPosHigh;
    colorCurve.at (idx++) = h;
    colorCurve.at (idx++) = 0.35;
    colorCurve.at (idx)   = 0.35;

    opacityCurve.at (1)  = xPosLow;
    opacityCurve.at (2)  = double (lowSat);
    opacityCurve.at (3)  = 0.35;
    opacityCurve.at (4)  = 0.35;
    opacityCurve.at (5)  = xPosMed;
    opacityCurve.at (6)  = double (medSat);
    opacityCurve.at (7)  = 0.35;
    opacityCurve.at (8)  = 0.35;
    opacityCurve.at (9)  = xPosHigh;
    opacityCurve.at (10) = double (highSat);
    opacityCurve.at (11) = 0.35;
    opacityCurve.at (12) = 0.35;
}

void ColorToningParams::slidersToCurve(std::vector<double>& colorCurve, std::vector<double>& opacityCurve) const
{
    if (hlColSat.getBottom() == 0 && shadowsColSat.getBottom() == 0) { // if both opacity are null, set both curves to Linear
        colorCurve.resize (1);
        colorCurve.at (0) = FCT_Linear;
        opacityCurve.resize (1);
        opacityCurve.at (0) = FCT_Linear;
        return;
    }

    colorCurve.resize (9);
    colorCurve.at (0) = FCT_MinMaxCPoints;
    colorCurve.at (1) = 0.26 + 0.12 * double (balance) / 100.;
    colorCurve.at (2) = double (shadowsColSat.getTop()) / 360.;
    colorCurve.at (3) = 0.35;
    colorCurve.at (4) = 0.35;
    colorCurve.at (5) = 0.64 + 0.12 * double (balance) / 100.;
    colorCurve.at (6) = double (hlColSat.getTop()) / 360.;
    colorCurve.at (7) = 0.35;
    colorCurve.at (8) = 0.35;

    opacityCurve.resize (9);
    opacityCurve.at (0) = FCT_MinMaxCPoints;
    opacityCurve.at (1) = colorCurve.at (1);
    opacityCurve.at (2) = double (shadowsColSat.getBottom()) / 100.;
    opacityCurve.at (3) = 0.35;
    opacityCurve.at (4) = 0.35;
    opacityCurve.at (5) = colorCurve.at (5);
    opacityCurve.at (6) = double (hlColSat.getBottom()) / 100.;
    opacityCurve.at (7) = 0.35;
    opacityCurve.at (8) = 0.35;
}

void ColorToningParams::getCurves(ColorGradientCurve& colorCurveLUT, OpacityCurve& opacityCurveLUT, const double xyz_rgb[3][3], bool& opautili) const
{
    float satur = 0.8f;
    float lumin = 0.5f; //middle of luminance for optimization of gamut - no real importance...as we work in XYZ and gamut control

    // Transform slider values to control points
    std::vector<double> cCurve, oCurve;

    if (method == "RGBSliders" || method == "Splitlr") {
        slidersToCurve (cCurve, oCurve);
    } else if (method == "Splitco") {
        mixerToCurve (cCurve, oCurve);
    } else {
        cCurve = this->colorCurve;
        oCurve = this->opacityCurve;
    }

    if (method == "Lab") {
        if (twocolor == "Separ") {
            satur = 0.9f;
        }

        if (twocolor == "All" || twocolor == "Two") {
            satur = 0.9f;
        }

        colorCurveLUT.SetXYZ (cCurve, xyz_rgb, satur, lumin);
        opacityCurveLUT.Set (oCurve, opautili);
    } else if (method == "Splitlr" || method == "Splitco") {
        colorCurveLUT.SetXYZ (cCurve, xyz_rgb, satur, lumin);
        opacityCurveLUT.Set (oCurve, opautili);
    } else if (method.substr (0, 3) == "RGB") {
        colorCurveLUT.SetRGB (cCurve);
        opacityCurveLUT.Set (oCurve, opautili);
    }
}

SharpeningParams::SharpeningParams() :
    enabled(false),
    radius(0.5),
    amount(200),
    threshold(20, 80, 2000, 1200, false),
    edgesonly(false),
    edges_radius(1.9),
    edges_tolerance(1800),
    halocontrol(false),
    halocontrol_amount(85),
    method("usm"),
    deconvamount(75),
    deconvradius(0.75),
    deconviter(30),
    deconvdamping(20)
{
}

bool SharpeningParams::operator ==(const SharpeningParams& other) const
{
    return
        enabled == other.enabled
        && radius == other.radius
        && amount == other.amount
        && threshold == other.threshold
        && edgesonly == other.edgesonly
        && edges_radius == other.edges_radius
        && edges_tolerance == other.edges_tolerance
        && halocontrol == other.halocontrol
        && halocontrol_amount == other.halocontrol_amount
        && method == other.method
        && deconvamount == other.deconvamount
        && deconvradius == other.deconvradius
        && deconviter == other.deconviter
        && deconvdamping == other.deconvdamping;
}

bool SharpeningParams::operator !=(const SharpeningParams& other) const
{
    return !(*this == other);
}

SharpenEdgeParams::SharpenEdgeParams() :
    enabled(false),
    passes(2),
    amount(50.0),
    threechannels(false)
{
}

bool SharpenEdgeParams::operator ==(const SharpenEdgeParams& other) const
{
    return
        enabled == other.enabled
        && passes == other.passes
        && amount == other.amount
        && threechannels == other.threechannels;
}

bool SharpenEdgeParams::operator !=(const SharpenEdgeParams& other) const
{
    return !(*this == other);
}

SharpenMicroParams::SharpenMicroParams() :
    enabled(false),
    matrix(false),
    amount(20.0),
    uniformity(50.0)
{
}

bool SharpenMicroParams::operator ==(const SharpenMicroParams& other) const
{
    return
        enabled == other.enabled
        && matrix == other.matrix
        && amount == other.amount
        && uniformity == other.uniformity;
}

bool SharpenMicroParams::operator !=(const SharpenMicroParams& other) const
{
    return !(*this == other);
}

VibranceParams::VibranceParams() :
    enabled(false),
    pastels(0),
    saturated(0),
    psthreshold(0, 75, false),
    protectskins(false),
    avoidcolorshift(true),
    pastsattog(true),
    skintonescurve{
        DCT_Linear
    }
{
}

bool VibranceParams::operator ==(const VibranceParams& other) const
{
    return
        enabled == other.enabled
        && pastels == other.pastels
        && saturated == other.saturated
        && psthreshold == other.psthreshold
        && protectskins == other.protectskins
        && avoidcolorshift == other.avoidcolorshift
        && pastsattog == other.pastsattog
        && skintonescurve == other.skintonescurve;
}

bool VibranceParams::operator !=(const VibranceParams& other) const
{
    return !(*this == other);
}

WBParams::WBParams() :
    enabled(true),
    method("Camera"),
    temperature(6504),
    green(1.0),
    equal(1.0),
    tempBias(0.0)
{
}

bool WBParams::operator ==(const WBParams& other) const
{
    return
        enabled == other.enabled
        && method == other.method
        && temperature == other.temperature
        && green == other.green
        && equal == other.equal
        && tempBias == other.tempBias;
}

bool WBParams::operator !=(const WBParams& other) const
{
    return !(*this == other);
}

const std::vector<WBEntry>& WBParams::getWbEntries()
{
    static const std::vector<WBEntry> wb_entries = {
        {"Camera",               WBEntry::Type::CAMERA,      M("TP_WBALANCE_CAMERA"),         0, 1.f,   1.f,   0.f},
        {"Auto",                 WBEntry::Type::AUTO,        M("TP_WBALANCE_AUTO"),           0, 1.f,   1.f,   0.f},
        {"Daylight",             WBEntry::Type::DAYLIGHT,    M("TP_WBALANCE_DAYLIGHT"),    5300, 1.f,   1.f,   0.f},
        {"Cloudy",               WBEntry::Type::CLOUDY,      M("TP_WBALANCE_CLOUDY"),      6200, 1.f,   1.f,   0.f},
        {"Shade",                WBEntry::Type::SHADE,       M("TP_WBALANCE_SHADE"),       7600, 1.f,   1.f,   0.f},
        {"Water 1",              WBEntry::Type::WATER,       M("TP_WBALANCE_WATER1"),     35000, 0.3f,  1.1f,  0.f},
        {"Water 2",              WBEntry::Type::WATER,       M("TP_WBALANCE_WATER2"),     48000, 0.63f, 1.38f, 0.f},
        {"Tungsten",             WBEntry::Type::TUNGSTEN,    M("TP_WBALANCE_TUNGSTEN"),    2856, 1.f,   1.f,   0.f},
        {"Fluo F1",              WBEntry::Type::FLUORESCENT, M("TP_WBALANCE_FLUO1"),       6430, 1.f,   1.f,   0.f},
        {"Fluo F2",              WBEntry::Type::FLUORESCENT, M("TP_WBALANCE_FLUO2"),       4230, 1.f,   1.f,   0.f},
        {"Fluo F3",              WBEntry::Type::FLUORESCENT, M("TP_WBALANCE_FLUO3"),       3450, 1.f,   1.f,   0.f},
        {"Fluo F4",              WBEntry::Type::FLUORESCENT, M("TP_WBALANCE_FLUO4"),       2940, 1.f,   1.f,   0.f},
        {"Fluo F5",              WBEntry::Type::FLUORESCENT, M("TP_WBALANCE_FLUO5"),       6350, 1.f,   1.f,   0.f},
        {"Fluo F6",              WBEntry::Type::FLUORESCENT, M("TP_WBALANCE_FLUO6"),       4150, 1.f,   1.f,   0.f},
        {"Fluo F7",              WBEntry::Type::FLUORESCENT, M("TP_WBALANCE_FLUO7"),       6500, 1.f,   1.f,   0.f},
        {"Fluo F8",              WBEntry::Type::FLUORESCENT, M("TP_WBALANCE_FLUO8"),       5020, 1.f,   1.f,   0.f},
        {"Fluo F9",              WBEntry::Type::FLUORESCENT, M("TP_WBALANCE_FLUO9"),       4330, 1.f,   1.f,   0.f},
        {"Fluo F10",             WBEntry::Type::FLUORESCENT, M("TP_WBALANCE_FLUO10"),      5300, 1.f,   1.f,   0.f},
        {"Fluo F11",             WBEntry::Type::FLUORESCENT, M("TP_WBALANCE_FLUO11"),      4000, 1.f,   1.f,   0.f},
        {"Fluo F12",             WBEntry::Type::FLUORESCENT, M("TP_WBALANCE_FLUO12"),      3000, 1.f,   1.f,   0.f},
        {"HMI Lamp",             WBEntry::Type::LAMP,        M("TP_WBALANCE_HMI"),         4800, 1.f,   1.f,   0.f},
        {"GTI Lamp",             WBEntry::Type::LAMP,        M("TP_WBALANCE_GTI"),         5000, 1.f,   1.f,   0.f},
        {"JudgeIII Lamp",        WBEntry::Type::LAMP,        M("TP_WBALANCE_JUDGEIII"),    5100, 1.f,   1.f,   0.f},
        {"Solux Lamp 3500K",     WBEntry::Type::LAMP,        M("TP_WBALANCE_SOLUX35"),     3480, 1.f,   1.f,   0.f},
        {"Solux Lamp 4100K",     WBEntry::Type::LAMP,        M("TP_WBALANCE_SOLUX41"),     3930, 1.f,   1.f,   0.f},
        {"Solux Lamp 4700K",     WBEntry::Type::LAMP,        M("TP_WBALANCE_SOLUX47"),     4700, 1.f,   1.f,   0.f},
        {"NG Solux Lamp 4700K",  WBEntry::Type::LAMP,        M("TP_WBALANCE_SOLUX47_NG"),  4480, 1.f,   1.f,   0.f},
        {"LED LSI Lumelex 2040", WBEntry::Type::LED,         M("TP_WBALANCE_LED_LSI"),     2970, 1.f,   1.f,   0.f},
        {"LED CRS SP12 WWMR16",  WBEntry::Type::LED,         M("TP_WBALANCE_LED_CRS"),     3050, 1.f,   1.f,   0.f},
        {"Flash 5500K",          WBEntry::Type::FLASH,       M("TP_WBALANCE_FLASH55"),     5500, 1.f,   1.f,   0.f},
        {"Flash 6000K",          WBEntry::Type::FLASH,       M("TP_WBALANCE_FLASH60"),     6000, 1.f,   1.f,   0.f},
        {"Flash 6500K",          WBEntry::Type::FLASH,       M("TP_WBALANCE_FLASH65"),     6500, 1.f,   1.f,   0.f},
        // Should remain the last one
        {"Custom",               WBEntry::Type::CUSTOM,      M ("TP_WBALANCE_CUSTOM"),        0, 1.f,   1.f,   0.f}
    };

    return wb_entries;
}

ColorAppearanceParams::ColorAppearanceParams() :
    enabled(false),
    degree(90),
    autodegree(true),
    degreeout(90),
    autodegreeout(true),
    curve{
       DCT_Linear
    },
    curve2{
       DCT_Linear
    },
    curve3{
       DCT_Linear
    },
    curveMode(TcMode::LIGHT),
    curveMode2(TcMode::LIGHT),
    curveMode3(CtcMode::CHROMA),
    surround("Average"),
    surrsrc("Average"),
    adapscen(2000.0),
    autoadapscen(true),
    ybscen(18),
    autoybscen(true),
    adaplum(16),
    badpixsl(0),
    wbmodel("RawT"),
    algo("No"),
    contrast(0.0),
    qcontrast(0.0),
    jlight(0.0),
    qbright(0.0),
    chroma(0.0),
    schroma(0.0),
    mchroma(0.0),
    colorh(0.0),
    rstprotection(0.0),
    surrsource(false),
    gamut(true),
    datacie(false),
    tonecie(false),
    tempout(5000),
    ybout(18),
    greenout(1.0),
    tempsc(5000),
    greensc(1.0)
{
}

bool ColorAppearanceParams::operator ==(const ColorAppearanceParams& other) const
{
    return
        enabled == other.enabled
        && degree == other.degree
        && autodegree == other.autodegree
        && degreeout == other.degreeout
        && autodegreeout == other.autodegreeout
        && curve == other.curve
        && curve2 == other.curve2
        && curve3 == other.curve3
        && curveMode == other.curveMode
        && curveMode2 == other.curveMode2
        && curveMode3 == other.curveMode3
        && surround == other.surround
        && surrsrc == other.surrsrc
        && adapscen == other.adapscen
        && autoadapscen == other.autoadapscen
        && ybscen == other.ybscen
        && autoybscen == other.autoybscen
        && adaplum == other.adaplum
        && badpixsl == other.badpixsl
        && wbmodel == other.wbmodel
        && algo == other.algo
        && contrast == other.contrast
        && qcontrast == other.qcontrast
        && jlight == other.jlight
        && qbright == other.qbright
        && chroma == other.chroma
        && schroma == other.schroma
        && mchroma == other.mchroma
        && colorh == other.colorh
        && rstprotection == other.rstprotection
        && surrsource == other.surrsource
        && gamut == other.gamut
        && datacie == other.datacie
        && tonecie == other.tonecie
        && tempout == other.tempout
        && ybout == other.ybout
        && greenout == other.greenout
        && tempsc == other.tempsc
        && greensc == other.greensc;
}

bool ColorAppearanceParams::operator !=(const ColorAppearanceParams& other) const
{
    return !(*this == other);
}

DefringeParams::DefringeParams() :
    enabled(false),
    radius(2.0),
    threshold(13),
    huecurve{
        FCT_MinMaxCPoints,
        0.166666667,
        0.,
        0.35,
        0.35,
        0.347,
        0.,
        0.35,
        0.35,
        0.513667426,
        0,
        0.35,
        0.35,
        0.668944571,
        0.,
        0.35,
        0.35,
        0.8287775246,
        0.97835991,
        0.35,
        0.35,
        0.9908883827,
        0.,
        0.35,
        0.35
    }
{
}

bool DefringeParams::operator ==(const DefringeParams& other) const
{
    return
        enabled == other.enabled
        && radius == other.radius
        && threshold == other.threshold
        && huecurve == other.huecurve;
}

bool DefringeParams::operator !=(const DefringeParams& other) const
{
    return !(*this == other);
}

ImpulseDenoiseParams::ImpulseDenoiseParams() :
    enabled(false),
    thresh(50)
{
}

bool ImpulseDenoiseParams::operator ==(const ImpulseDenoiseParams& other) const
{
    return
        enabled == other.enabled
        && thresh == other.thresh;
}

bool ImpulseDenoiseParams::operator !=(const ImpulseDenoiseParams& other) const
{
    return !(*this == other);
}

DirPyrDenoiseParams::DirPyrDenoiseParams() :
    lcurve{
        FCT_MinMaxCPoints,
        0.05,
        0.15,
        0.35,
        0.35,
        0.55,
        0.04,
        0.35,
        0.35
    },
    cccurve{
        FCT_MinMaxCPoints,
        0.05,
        0.50,
        0.35,
        0.35,
        0.35,
        0.05,
        0.35,
        0.35
    },
    enabled(false),
    enhance(false),
    median(false),
    perform(false),
    luma(0),
    Ldetail(0),
    chroma(15),
    redchro(0),
    bluechro(0),
    gamma(1.7),
    dmethod("Lab"),
    Lmethod("SLI"),
    Cmethod("MAN"),
    C2method("AUTO"),
    smethod("shal"),
    medmethod("soft"),
    methodmed("none"),
    rgbmethod("soft"),
    passes(1)
{
}

bool DirPyrDenoiseParams::operator ==(const DirPyrDenoiseParams& other) const
{
    return
        lcurve == other.lcurve
        && cccurve == other.cccurve
        && enabled == other.enabled
        && enhance == other.enhance
        && median == other.median
        && perform == other.perform
        && luma == other.luma
        && Ldetail == other.Ldetail
        && chroma == other.chroma
        && redchro == other.redchro
        && bluechro == other.bluechro
        && gamma == other.gamma
        && dmethod == other.dmethod
        && Lmethod == other.Lmethod
        && Cmethod == other.Cmethod
        && C2method == other.C2method
        && smethod == other.smethod
        && medmethod == other.medmethod
        && methodmed == other.methodmed
        && rgbmethod == other.rgbmethod
        && passes == other.passes;
}

bool DirPyrDenoiseParams::operator !=(const DirPyrDenoiseParams& other) const
{
    return !(*this == other);
}

void DirPyrDenoiseParams::getCurves (NoiseCurve &lCurve, NoiseCurve &cCurve) const
{
    lCurve.Set(this->lcurve);
    cCurve.Set(this->cccurve);
}

EPDParams::EPDParams() :
    enabled(false),
    strength(0.5),
    gamma(1.0),
    edgeStopping(1.4),
    scale(1.0),
    reweightingIterates(0)
{
}

bool EPDParams::operator ==(const EPDParams& other) const
{
    return
        enabled == other.enabled
        && strength == other.strength
        && gamma == other.gamma
        && edgeStopping == other.edgeStopping
        && scale == other.scale
        && reweightingIterates == other.reweightingIterates;
}

bool EPDParams::operator !=(const EPDParams& other) const
{
    return !(*this == other);
}

FattalToneMappingParams::FattalToneMappingParams() :
    enabled(false),
    threshold(0),
    amount(30),
    anchor(50)
{
}

bool FattalToneMappingParams::operator ==(const FattalToneMappingParams& other) const
{
    return
        enabled == other.enabled
        && threshold == other.threshold
        && amount == other.amount
        && anchor == other.anchor;
}

bool FattalToneMappingParams::operator !=(const FattalToneMappingParams& other) const
{
    return !(*this == other);
}

SHParams::SHParams() :
    enabled(false),
    hq(false),
    highlights(0),
    htonalwidth(80),
    shadows(0),
    stonalwidth(80),
    radius(40)
{
}

bool SHParams::operator ==(const SHParams& other) const
{
    return
        enabled == other.enabled
        && hq == other.hq
        && highlights == other.highlights
        && htonalwidth == other.htonalwidth
        && shadows == other.shadows
        && stonalwidth == other.stonalwidth
        && radius == other.radius;
}

bool SHParams::operator !=(const SHParams& other) const
{
    return !(*this == other);
}

CropParams::CropParams() :
    enabled(false),
    x(-1),
    y(-1),
    w(15000),
    h(15000),
    fixratio(true),
    ratio("As Image"),
    orientation("As Image"),
    guide("Frame")
{
}

bool CropParams::operator ==(const CropParams& other) const
{
    return
        enabled == other.enabled
        && x == other.x
        && y == other.y
        && w == other.w
        && h == other.h
        && fixratio == other.fixratio
        && ratio == other.ratio
        && orientation == other.orientation
        && guide == other.guide;
}

bool CropParams::operator !=(const CropParams& other) const
{
    return !(*this == other);
}

void CropParams::mapToResized(int resizedWidth, int resizedHeight, int scale, int& x1, int& x2, int& y1, int& y2) const
{
    x1 = 0, x2 = resizedWidth, y1 = 0, y2 = resizedHeight;

    if (enabled) {
        x1 = min(resizedWidth - 1, max (0, x / scale));
        y1 = min(resizedHeight - 1, max (0, y / scale));
        x2 = min(resizedWidth, max (0, (x + w) / scale));
        y2 = min(resizedHeight, max (0, (y + h) / scale));
    }
}

CoarseTransformParams::CoarseTransformParams() :
    rotate(0),
    hflip(false),
    vflip(false)
{
}

bool CoarseTransformParams::operator ==(const CoarseTransformParams& other) const
{
    return
        rotate == other.rotate
        && hflip == other.hflip
        && vflip == other.vflip;
}

bool CoarseTransformParams::operator !=(const CoarseTransformParams& other) const
{
    return !(*this == other);
}

CommonTransformParams::CommonTransformParams() :
    autofill(true)
{
}

bool CommonTransformParams::operator ==(const CommonTransformParams& other) const
{
    return autofill == other.autofill;
}

bool CommonTransformParams::operator !=(const CommonTransformParams& other) const
{
    return !(*this == other);
}

RotateParams::RotateParams() :
    degree(0.0)
{
}

bool RotateParams::operator ==(const RotateParams& other) const
{
    return degree == other.degree;
}

bool RotateParams::operator !=(const RotateParams& other) const
{
    return !(*this == other);
}

DistortionParams::DistortionParams() :
    amount(0.0)
{
}

bool DistortionParams::operator ==(const DistortionParams& other) const
{
    return amount == other.amount;
}

bool DistortionParams::operator !=(const DistortionParams& other) const
{
    return !(*this == other);
}

LensProfParams::LensProfParams() :
    lcMode(LcMode::NONE),
    useDist(true),
    useVign(true),
    useCA(false)
{
}

bool LensProfParams::operator ==(const LensProfParams& other) const
{
    return
        lcMode == other.lcMode
        && lcpFile == other.lcpFile
        && useCA == other.useCA
        && lfCameraMake == other.lfCameraMake
        && lfCameraModel == other.lfCameraModel
        && lfLens == other.lfLens;
}

bool LensProfParams::operator !=(const LensProfParams& other) const
{
    return !(*this == other);
}

bool LensProfParams::useLensfun() const
{
    return lcMode == LcMode::LENSFUNAUTOMATCH || lcMode == LcMode::LENSFUNMANUAL;
}

bool LensProfParams::lfAutoMatch() const
{
    return lcMode == LcMode::LENSFUNAUTOMATCH;
}

bool LensProfParams::useLcp() const
{
    return lcMode == LcMode::LCP && lcpFile.length() > 0;
}

bool LensProfParams::lfManual() const
{
    return lcMode == LcMode::LENSFUNMANUAL;
}

const std::vector<const char*>& LensProfParams::getMethodStrings() const
{
    static const std::vector<const char*> method_strings = {
        "none",
        "lfauto",
        "lfmanual",
        "lcp"
    };
    return method_strings;
}

Glib::ustring LensProfParams::getMethodString(LcMode mode) const
{
    return getMethodStrings()[toUnderlying(mode)];
}

LensProfParams::LcMode LensProfParams::getMethodNumber(const Glib::ustring& mode) const
{
    for (std::vector<const char*>::size_type i = 0; i < getMethodStrings().size(); ++i) {
        if (getMethodStrings()[i] == mode) {
            return static_cast<LcMode>(i);
        }
    }
    return LcMode::NONE;
}

PerspectiveParams::PerspectiveParams() :
    horizontal(0.0),
    vertical(0.0)
{
}

bool PerspectiveParams::operator ==(const PerspectiveParams& other) const
{
    return
        horizontal == other.horizontal
        && vertical == other.vertical;
}

bool PerspectiveParams::operator !=(const PerspectiveParams& other) const
{
    return !(*this == other);
}

GradientParams::GradientParams() :
    enabled(false),
    degree(0.0),
    feather(25),
    strength(0.60),
    centerX(0),
    centerY(0)
{
}

bool GradientParams::operator ==(const GradientParams& other) const
{
    return
        enabled == other.enabled
        && degree == other.degree
        && feather == other.feather
        && strength == other.strength
        && centerX == other.centerX
        && centerY == other.centerY;
}

bool GradientParams::operator !=(const GradientParams& other) const
{
    return !(*this == other);
}

PCVignetteParams::PCVignetteParams() :
    enabled(false),
    strength(0.60),
    feather(50),
    roundness(50)
{
}

bool PCVignetteParams::operator ==(const PCVignetteParams& other) const
{
    return
        enabled == other.enabled
        && strength == other.strength
        && feather == other.feather
        && roundness == other.roundness;
}

bool PCVignetteParams::operator !=(const PCVignetteParams& other) const
{
    return !(*this == other);
}

VignettingParams::VignettingParams() :
    amount(0),
    radius(50),
    strength(1),
    centerX(0),
    centerY(0)
{
}

bool VignettingParams::operator ==(const VignettingParams& other) const
{
    return
        amount == other.amount
        && radius == other.radius
        && strength == other.strength
        && centerX == other.centerX
        && centerY == other.centerY;
}

bool VignettingParams::operator !=(const VignettingParams& other) const
{
    return !(*this == other);
}

ChannelMixerParams::ChannelMixerParams() :
    enabled(false),
    red{
        100,
        0,
        0
    },
    green{
        0,
        100,
        0
    },
    blue{
        0,
        0,
        100
    }
{
}

bool ChannelMixerParams::operator ==(const ChannelMixerParams& other) const
{
    if (enabled != other.enabled) {
        return false;
    }
    for (unsigned int i = 0; i < 3; ++i) {
        if (
            red[i] != other.red[i]
            || green[i] != other.green[i]
            || blue[i] != other.blue[i]
        ) {
            return false;
        }
    }
    return true;
}

bool ChannelMixerParams::operator !=(const ChannelMixerParams& other) const
{
    return !(*this == other);
}

BlackWhiteParams::BlackWhiteParams() :
    beforeCurve{
        DCT_Linear
    },
    beforeCurveMode(BlackWhiteParams::TcMode::STD_BW),
    afterCurve{
        DCT_Linear
    },
    afterCurveMode(BlackWhiteParams::TcMode::STD_BW),
    algo("SP"),
    luminanceCurve{
        FCT_Linear
    },
    autoc(false),
    enabledcc(true),
    enabled(false),
    filter("None"),
    setting("NormalContrast"),
    method("Desaturation"),
    mixerRed(33),
    mixerOrange(33),
    mixerYellow(33),
    mixerGreen(33),
    mixerCyan(33),
    mixerBlue(33),
    mixerMagenta(33),
    mixerPurple(33),
    gammaRed(0),
    gammaGreen(0),
    gammaBlue(0)
{
}

bool BlackWhiteParams::operator ==(const BlackWhiteParams& other) const
{
    return
        beforeCurve == other.beforeCurve
        && beforeCurveMode == other.beforeCurveMode
        && afterCurve == other.afterCurve
        && afterCurveMode == other.afterCurveMode
        && algo == other.algo
        && luminanceCurve == other.luminanceCurve
        && autoc == other.autoc
        && enabledcc == other.enabledcc
        && enabled == other.enabled
        && filter == other.filter
        && setting == other.setting
        && method == other.method
        && mixerRed == other.mixerRed
        && mixerOrange == other.mixerOrange
        && mixerYellow == other.mixerYellow
        && mixerGreen == other.mixerGreen
        && mixerCyan == other.mixerCyan
        && mixerBlue == other.mixerBlue
        && mixerMagenta == other.mixerMagenta
        && mixerPurple == other.mixerPurple
        && gammaRed == other.gammaRed
        && gammaGreen == other.gammaGreen
        && gammaBlue == other.gammaBlue;
}

bool BlackWhiteParams::operator !=(const BlackWhiteParams& other) const
{
    return !(*this == other);
}

CACorrParams::CACorrParams() :
    red(0.0),
    blue(0.0)
{
}

bool CACorrParams::operator ==(const CACorrParams& other) const
{
    return
        red == other.red
        && blue == other.blue;
}

bool CACorrParams::operator !=(const CACorrParams& other) const
{
    return !(*this == other);
}

ResizeParams::ResizeParams() :
    enabled(false),
    scale(1.0),
    appliesTo("Cropped area"),
    method("Lanczos"),
    dataspec(3),
    width(900),
    height(900)
{
}

bool ResizeParams::operator ==(const ResizeParams& other) const
{
    return
        enabled == other.enabled
        && scale == other.scale
        && appliesTo == other.appliesTo
        && method == other.method
        && dataspec == other.dataspec
        && width == other.width
        && height == other.height;
}

bool ResizeParams::operator !=(const ResizeParams& other) const
{
    return !(*this == other);
}

const Glib::ustring ColorManagementParams::NoICMString = Glib::ustring ("No ICM: sRGB output");

ColorManagementParams::ColorManagementParams() :
    input("(cameraICC)"),
    toneCurve(false),
    applyLookTable(false),
    applyBaselineExposureOffset(true),
    applyHueSatMap(true),
    dcpIlluminant(0),
    working("ProPhoto"),
    output("RT_sRGB"),
    outputIntent(RI_RELATIVE),
    outputBPC(true),
    gamma("default"),
    gampos(2.22),
    slpos(4.5),
    freegamma(false)
{
}

bool ColorManagementParams::operator ==(const ColorManagementParams& other) const
{
    return
        input == other.input
        && toneCurve == other.toneCurve
        && applyLookTable == other.applyLookTable
        && applyBaselineExposureOffset == other.applyBaselineExposureOffset
        && applyHueSatMap == other.applyHueSatMap
        && dcpIlluminant == other.dcpIlluminant
        && working == other.working
        && output == other.output
        && outputIntent == other.outputIntent
        && outputBPC == other.outputBPC
        && gamma == other.gamma
        && gampos == other.gampos
        && slpos == other.slpos
        && freegamma == other.freegamma;
}

bool ColorManagementParams::operator !=(const ColorManagementParams& other) const
{
    return !(*this == other);
}

WaveletParams::WaveletParams() :
<<<<<<< HEAD
    hueskin     (  -5,   25,  170,  120, false),
    hueskin2    (-260, -250, -130, -140, false),
	hueskinsty 	(	-5, 25, 170, 120, false),	
    hllev       (  50,   75,  100,   98, false),
    bllev       (   0,    2,   50,   25, false),
    pastlev     (   0,    2,   30,   20, false),
    satlev      (  30,   45,  130,  100, false),
    edgcont     (   0,   10,   75,   40, false),
    level0noise (0, 0, false),
    level1noise (0, 0, false),
    level2noise (0, 0, false),
    level3noise (0, 0, false)
{
    getDefaultCCWCurve (ccwcurve);
    getDefaultCCWCurveT (ccwTcurve);
    getDefaultCCWgainCurveT (ccwTgaincurve);
    getDefaultmergCurveT (ccwmergcurve);
    getDefaultmerg2CurveT (ccwmerg2curve);
    getDefaultstyCurveT (ccwstycurve);
    getDefaultsty2CurveT (ccwsty2curve);

    getDefaultOpacityCurveRG (opacityCurveRG);
    getDefaultOpacityCurveBY (opacityCurveBY);
    getDefaultOpacityCurveW (opacityCurveW);
    getDefaultOpacityCurveWL (opacityCurveWL);
    enabled = false;
    median = false;
    medianlev = false;
    linkedg = true;
    cbenab = true;
    lipst = false;
    Medgreinf = "less"; //"none";
    avoid = false;
    tmr = false;
    strength = 100;
    balance = 0;
    balanleft = 50;
    balanhig = 50;
    sizelab = 1;
    balmerch = 180;
    shapedetcolor = 0;
    dirV = 60;
    dirH = 0;
    dirD = -30;
    shapind = 8;
    balmerres = 25;
    balmerres2 = 70;
    blend = 50;
    blendc = 30;
    grad = 20;
    iter = 0;
    wavclCurve.clear ();
    wavclCurve.push_back (DCT_Linear);

    inpute   = "file:lab.dat";//to avoid crash

    Lmethod          = "4_";
    CHmethod         = "without";
    CHSLmethod           = "SL";
    EDmethod         = "CU";
    NPmethod         = "none";
    BAmethod         = "none";
    retinexMethod   = "uni";
    retinexMethodpro   = "fina";
    shapMethod   = "norm";
    mergevMethod = "curr";
    mergMethod = "load";
    mergBMethod = "hdr1";
    mergMethod2 = "befo";

    TMmethod         = "cont";
    HSmethod         = "with";
    CLmethod         = "all";
    Backmethod           = "grey";
    Dirmethod        = "all";
    Tilesmethod          = "full";
    usharpmethod          = "wave";
    ushamethod          = "none";
    daubcoeffmethod          = "4_";
    mergeL = 40;
    mergeC = 20;
    gain = 50;
    offs = 0;
    str = 20;
    neigh = 50;
    vart = 200;
    scale = 5;
    limd = 10;
    chrrt = 0;
    highlights    = 0;
    htonalwidth   = 80;
    shadows       = 0;
    stonalwidth   = 80;
    radius        = 40;

    rescon      = 0;
    resconH      = 0;
    reschro      = 0;
    tmrs      = 0;
    gamma      = 1;
    sky          = 0.;
    sup          = 0;
    thres        = 7;
    chroma       = 5;
    chro         = 0;
    contrast         = 0;
    edgrad       = 15;
    edgval       = 0;
    edgthresh    = 10;
    thr          = 35;
    thrH         = 65;
    skinprotect = 0.;
    hueskin.setValues (-5, 25, 170, 120);
    hueskin2.setValues (-260, -250, -130, -140);
    hueskinsty.setValues (-5, 25, 170, 120);

    threshold = 5;
    threshold2 = 4;
    edgedetect = 90;
    edgedetectthr = 20;
    edgedetectthr2 = 0;
    edgesensi = 60;
    edgeampli = 10;
    hllev.setValues     (50, 75, 100,  98);
    bllev.setValues     ( 0,  2,  50,  25);
    pastlev.setValues   ( 0,  2,  30,  20);
    satlev.setValues    (30, 45, 130, 100);
    //edgcont.setValues   (bl, tl,  br,  tr);
    edgcont.setValues   ( 0, 10,  75,  40);
    level0noise.setValues (0, 0);
    level1noise.setValues (0, 0);
    level2noise.setValues (0, 0);
    level3noise.setValues (0, 0);
    hhcurve.clear ();
    hhcurve.push_back (FCT_Linear);
    shstycurve.clear ();
    shstycurve.push_back (FCT_Linear);
    Chcurve.clear ();
    Chcurve.push_back (FCT_Linear);
    expcontrast = false;
    expchroma = false;
    expedge = false;
    expresid = false;
    expfinal = false;
    exptoning = false;
    expnoise = false;
    expmerge = false;
    expreti = false;

    for (int i = 0; i < 9; i ++) {
        c[i] = 0;
    }

    for (int i = 0; i < 9; i ++) {
        ch[i] = 0;
    }

    greenlow = greenmed = greenhigh = 0.0;
    bluelow = bluemed = bluehigh = 0.0;

    for (int i = 0; i < 9; i ++) {
        bm[i] = 15 + 12 * i;
    }

    for (int i = 0; i < 9; i ++) {
        bm2[i] = 70;
    }
}


void WaveletParams::getDefaultOpacityCurveRG (std::vector<double> &curve)
{
    double v[8] = { 0.0,  0.50, 0.35, 0.35,
                    1.00, 0.50, 0.35, 0.35
                  };

    curve.resize (9);
    curve.at (0) = double (FCT_MinMaxCPoints);

    for (size_t i = 1; i < curve.size(); ++i) {
        curve.at (i) = v[i - 1];
    }
}


void WaveletParams::getDefaultOpacityCurveBY (std::vector<double> &curve)
{
    double v[8] = { 0.0,  0.50, 0.35, 0.35,
                    1.00, 0.50, 0.35, 0.35
                  };

    curve.resize (9);
    curve.at (0 ) = double (FCT_MinMaxCPoints);

    for (size_t i = 1; i < curve.size(); ++i) {
        curve.at (i) = v[i - 1];
    }
}


void WaveletParams::getDefaultOpacityCurveW (std::vector<double> &curve)
{
    double v[16] = { 0.00, 0.35, 0.35, 0.00,
                     0.35, 0.75, 0.35, 0.35,
                     0.60, 0.75, 0.35, 0.35,
                     1.00, 0.35, 0.00, 0.00
                   };
    curve.resize (17);
    curve.at (0) = double (FCT_MinMaxCPoints);

    for (size_t i = 1; i < curve.size(); ++i) {
        curve.at (i) = v[i - 1];
    }
}


void WaveletParams::getDefaultOpacityCurveWL (std::vector<double> &curve)
{
    double v[8] = { 0.0,  0.50, 0.35, 0.35,
                    1.00, 0.50, 0.35, 0.35
                  };

    /*double v[12]={ 0.00, 0.53, 0.35, 0.00,
                      0.42, 0.53, 0.35, 0.35,
                      1.00, 0.15, 0.00, 0.00 };
                  */
    curve.resize (9);
    curve.at (0) = double (FCT_MinMaxCPoints);

    for (size_t i = 1; i < curve.size(); ++i) {
        curve.at (i) = v[i - 1];
    }
}


void WaveletParams::getDefaultCCWCurve (std::vector<double> &curve)
{
    double v[12] = { 0.0,  0.25, 0.35, 0.35,
                     0.50, 0.75, 0.35, 0.35,
                     0.90, 0.0,  0.35, 0.35
                   };

    curve.resize (13);
    curve.at (0 ) = double (FCT_MinMaxCPoints);

    for (size_t i = 1; i < curve.size(); ++i) {
        curve.at (i) = v[i - 1];
    }

}


void WaveletParams::getDefaultCCWCurveT (std::vector<double> &curve)
{
    double v[12] =   {   0.00, 0.50, 0.35, 0.35,
                         0.60, 0.75, 0.35, 0.35,
                         1.00, 0.50, 0.35, 0.35,
                     };

    curve.resize (13);
    curve.at (0 ) = double (FCT_MinMaxCPoints);

    for (size_t i = 1; i < curve.size(); ++i) {
        curve.at (i) = v[i - 1];
    }

}


void WaveletParams::getDefaultCCWgainCurveT (std::vector<double> &curve)
{
    /*   double v[16] = { 0.00, 0.1, 0.35, 0.00,
                        0.25, 0.25, 0.35, 0.35,
                        0.70, 0.25, 0.35, 0.35,
                        1.00, 0.1, 0.00, 0.00
                      };
    */
    double v[16] = { 0.00, 0.1, 0.35, 0.,
                     0.35, 0.20, 0.35, 0.35,
                     0.73, 0.50, 0.35, 0.35,
                     1.00, 0.1, 0.00, 0.00
                   };

    curve.resize (17);
    curve.at (0 ) = double (FCT_MinMaxCPoints);

    for (size_t i = 1; i < curve.size(); ++i) {
        curve.at (i) = v[i - 1];
    }

}


void WaveletParams::getDefaultmergCurveT (std::vector<double> &curve)
{
    double v[8] =   {   0.00, 0.70, 0.35, 0.35,
                        1.00, 0.55, 0.35, 0.35,
                    };

    curve.resize (9);
    curve.at (0 ) = double (FCT_MinMaxCPoints);

    for (size_t i = 1; i < curve.size(); ++i) {
        curve.at (i) = v[i - 1];
    }

}


void WaveletParams::getDefaultmerg2CurveT (std::vector<double> &curve)
{
    double v[8] =   {   0.00, 0.80, 0.35, 0.35,
                        1.00, 0.40, 0.35, 0.35,
                    };

    curve.resize (9);
    curve.at (0 ) = double (FCT_MinMaxCPoints);

    for (size_t i = 1; i < curve.size(); ++i) {
        curve.at (i) = v[i - 1];
    }

}


void WaveletParams::getDefaultstyCurveT (std::vector<double> &curve)
=======
    ccwcurve{
        static_cast<double>(FCT_MinMaxCPoints),
        0.0,
        0.25,
        0.35,
        0.35,
        0.50,
        0.75,
        0.35,
        0.35,
        0.90,
        0.0,
        0.35,
        0.35
    },
    opacityCurveRG{
        static_cast<double>(FCT_MinMaxCPoints),
        0.0,
        0.50,
        0.35,
        0.35,
        1.00,
        0.50,
        0.35,
        0.35
    },
    opacityCurveBY{
        static_cast<double>(FCT_MinMaxCPoints),
        0.0,
        0.50,
        0.35,
        0.35,
        1.00,
        0.50,
        0.35,
        0.35
    },
    opacityCurveW{
        static_cast<double>(FCT_MinMaxCPoints),
        0.00,
        0.35,
        0.35,
        0.00,
        0.35,
        0.75,
        0.35,
        0.35,
        0.60,
        0.75,
        0.35,
        0.35,
        1.00,
        0.35,
        0.00,
        0.00
    },
    opacityCurveWL{
        static_cast<double>(FCT_MinMaxCPoints),
        0.0,
        0.50,
        0.35,
        0.35,
        1.00,
        0.50,
        0.35,
        0.35
    },
    hhcurve{
        FCT_Linear
    },
    Chcurve{
        FCT_Linear
    },
    wavclCurve {
        DCT_Linear
    },
    enabled(false),
    median(false),
    medianlev(false),
    linkedg(true),
    cbenab(false),
    greenlow(0),
    bluelow(0),
    greenmed(0),
    bluemed(0),
    greenhigh(0),
    bluehigh(0),
    lipst(false),
    avoid(false),
    tmr(false),
    strength(100),
    balance(0),
    iter(0),
    expcontrast(false),
    expchroma(false),
    c{},
    ch{},
    expedge(false),
    expresid(false),
    expfinal(false),
    exptoning(false),
    expnoise(false),
    Lmethod(4),
    CLmethod("all"),
    Backmethod("grey"),
    Tilesmethod("full"),
    daubcoeffmethod("4_"),
    CHmethod("without"),
    Medgreinf("less"),
    CHSLmethod("SL"),
    EDmethod("CU"),
    NPmethod("none"),
    BAmethod("none"),
    TMmethod("cont"),
    Dirmethod("all"),
    HSmethod("with"),
    rescon(0),
    resconH(0),
    reschro(0),
    tmrs(0),
    gamma(1),
    sup(0),
    sky(0.0),
    thres(7),
    chroma(5),
    chro(0),
    threshold(5),
    threshold2(4),
    edgedetect(90),
    edgedetectthr(20),
    edgedetectthr2(0),
    edgesensi(60),
    edgeampli(10),
    contrast(0),
    edgrad(15),
    edgval(0),
    edgthresh(10),
    thr(35),
    thrH(65),
    skinprotect(0.0),
    hueskin(-5, 25, 170, 120, false),
    hueskin2(-260, -250, -130, -140, false),
    hllev(50, 75, 100, 98, false),
    bllev(0, 2, 50, 25, false),
    pastlev(0, 2, 30, 20, false),
    satlev(30, 45, 130, 100, false),
    edgcont(0, 10, 75, 40, false),
    level0noise(0, 0, false),
    level1noise(0, 0, false),
    level2noise(0, 0, false),
    level3noise(0, 0, false)
>>>>>>> bce1630c
{
    double v[8] =   {   0.00, 0.95, 0.35, 0.35,
                        0.85, 0.01, 0.35, 0.35,
                    };

    curve.resize (9);
    curve.at (0 ) = double (FCT_MinMaxCPoints);

    for (size_t i = 1; i < curve.size(); ++i) {
        curve.at (i) = v[i - 1];
    }

}


void WaveletParams::getDefaultsty2CurveT (std::vector<double> &curve)
{
    double v[8] =   {   0.00, 0.50, 0.35, 0.35,
                        0.85, 0.01, 0.35, 0.35,
                    };

    curve.resize (9);
    curve.at (0 ) = double (FCT_MinMaxCPoints);

    for (size_t i = 1; i < curve.size(); ++i) {
        curve.at (i) = v[i - 1];
    }

}


void WaveletParams::getCurves (WavCurve &cCurve, WavretiCurve &cTCurve, WavretigainCurve &cTgainCurve, WavmergCurve &cmergCurve, Wavmerg2Curve &cmerg2Curve, WavstyCurve &cstyCurve, Wavsty2Curve &csty2Curve, WavOpacityCurveRG &opacityCurveLUTRG, WavOpacityCurveBY &opacityCurveLUTBY, WavOpacityCurveW &opacityCurveLUTW, WavOpacityCurveWL &opacityCurveLUTWL) const

{
    cCurve.Set (this->ccwcurve);
    cTCurve.Set (this->ccwTcurve);
    cTgainCurve.Set (this->ccwTgaincurve);
    cmergCurve.Set (this->ccwmergcurve);
    cmerg2Curve.Set (this->ccwmerg2curve);
    cstyCurve.Set (this->ccwstycurve);
    csty2Curve.Set (this->ccwsty2curve);
    opacityCurveLUTRG.Set (this->opacityCurveRG);
    opacityCurveLUTBY.Set (this->opacityCurveBY);
    opacityCurveLUTW.Set (this->opacityCurveW);
    opacityCurveLUTWL.Set (this->opacityCurveWL);

}


bool WaveletParams::operator ==(const WaveletParams& other) const
{
    return
        ccwcurve == other.ccwcurve
        && opacityCurveRG == other.opacityCurveRG
        && opacityCurveBY == other.opacityCurveBY
        && opacityCurveW == other.opacityCurveW
        && opacityCurveWL == other.opacityCurveWL
        && hhcurve == other.hhcurve
        && Chcurve == other.Chcurve
        && wavclCurve == other.wavclCurve
        && enabled == other.enabled
        && median == other.median
        && medianlev == other.medianlev
        && linkedg == other.linkedg
        && cbenab == other.cbenab
        && greenlow == other.greenlow
        && bluelow == other.bluelow
        && greenmed == other.greenmed
        && bluemed == other.bluemed
        && greenhigh == other.greenhigh
        && bluehigh == other.bluehigh
        && lipst == other.lipst
        && avoid == other.avoid
        && tmr == other.tmr
        && strength == other.strength
        && balance == other.balance
        && iter == other.iter
        && expcontrast == other.expcontrast
        && expchroma == other.expchroma
        && [this, &other]() -> bool
            {
                for (unsigned int i = 0; i < 9; ++i) {
                    if (c[i] != other.c[i] || ch[i] != other.ch[i]) {
                        return false;
                    }
                }
                return true;
            }()
        && expedge == other.expedge
        && expresid == other.expresid
        && expfinal == other.expfinal
        && exptoning == other.exptoning
        && expnoise == other.expnoise
        && Lmethod == other.Lmethod
        && CLmethod == other.CLmethod
        && Backmethod == other.Backmethod
        && Tilesmethod == other.Tilesmethod
        && daubcoeffmethod == other.daubcoeffmethod
        && CHmethod == other.CHmethod
        && Medgreinf == other.Medgreinf
        && CHSLmethod == other.CHSLmethod
        && EDmethod == other.EDmethod
        && NPmethod == other.NPmethod
        && BAmethod == other.BAmethod
        && TMmethod == other.TMmethod
        && Dirmethod == other.Dirmethod
        && HSmethod == other.HSmethod
        && rescon == other.rescon
        && resconH == other.resconH
        && reschro == other.reschro
        && tmrs == other.tmrs
        && gamma == other.gamma
        && sup == other.sup
        && sky == other.sky
        && thres == other.thres
        && chroma == other.chroma
        && chro == other.chro
        && threshold == other.threshold
        && threshold2 == other.threshold2
        && edgedetect == other.edgedetect
        && edgedetectthr == other.edgedetectthr
        && edgedetectthr2 == other.edgedetectthr2
        && edgesensi == other.edgesensi
        && edgeampli == other.edgeampli
        && contrast == other.contrast
        && edgrad == other.edgrad
        && edgval == other.edgval
        && edgthresh == other.edgthresh
        && thr == other.thr
        && thrH == other.thrH
        && skinprotect == other.skinprotect
        && hueskin == other.hueskin
        && hueskin2 == other.hueskin2
        && hllev == other.hllev
        && bllev == other.bllev
        && pastlev == other.pastlev
        && satlev == other.satlev
        && edgcont == other.edgcont
        && level0noise == other.level0noise
        && level1noise == other.level1noise
        && level2noise == other.level2noise
        && level3noise == other.level3noise;
}

bool WaveletParams::operator !=(const WaveletParams& other) const
{
    return !(*this == other);
}


DirPyrEqualizerParams::DirPyrEqualizerParams() :
    enabled(false),
    gamutlab(false),
    mult{
        1.0,
        1.0,
        1.0,
        1.0,
        1.0,
        1.0
    },
    threshold(0.2),
    skinprotect(0.0),
    hueskin (-5, 25, 170, 120, false),
    cbdlMethod("bef")
{
}

bool DirPyrEqualizerParams::operator ==(const DirPyrEqualizerParams& other) const
{
    return
        enabled == other.enabled
        && gamutlab == other.gamutlab
        && [this, &other]() -> bool
            {
                for (unsigned int i = 0; i < 6; ++i) {
                    if (mult[i] != other.mult[i]) {
                        return false;
                    }
                }
                return true;
            }()
        && threshold == other.threshold
        && skinprotect == other.skinprotect
        && hueskin == other.hueskin
        && cbdlMethod == other.cbdlMethod;
}

bool DirPyrEqualizerParams::operator !=(const DirPyrEqualizerParams& other) const
{
    return !(*this == other);
}

HSVEqualizerParams::HSVEqualizerParams() :
    enabled(false),
    hcurve{
        FCT_Linear
    },
    scurve{
        FCT_Linear
    },
    vcurve{
        FCT_Linear
    }
{
}

bool HSVEqualizerParams::operator ==(const HSVEqualizerParams& other) const
{
    return
        enabled == other.enabled
        && hcurve == other.hcurve
        && scurve == other.scurve
        && vcurve == other.vcurve;
}

bool HSVEqualizerParams::operator !=(const HSVEqualizerParams& other) const
{
    return !(*this == other);
}

FilmSimulationParams::FilmSimulationParams() :
    enabled(false),
    strength(100)
{
}

bool FilmSimulationParams::operator ==(const FilmSimulationParams& other) const
{
    return
        enabled == other.enabled
        && clutFilename == other.clutFilename
        && strength == other.strength;
}

bool FilmSimulationParams::operator !=(const FilmSimulationParams& other) const
{
    return !(*this == other);
}

RAWParams::BayerSensor::BayerSensor() :
    method(getMethodString(Method::AMAZE)),
    imageNum(0),
    ccSteps(0),
    black0(0.0),
    black1(0.0),
    black2(0.0),
    black3(0.0),
    twogreen(true),
    linenoise(0),
    greenthresh(0),
    dcb_iterations(2),
    lmmse_iterations(2),
    pixelShiftMotion(0),
    pixelShiftMotionCorrection(PSMotionCorrection::GRID_3X3_NEW),
    pixelShiftMotionCorrectionMethod(PSMotionCorrectionMethod::AUTO),
    pixelShiftStddevFactorGreen(5.0),
    pixelShiftStddevFactorRed(5.0),
    pixelShiftStddevFactorBlue(5.0),
    pixelShiftEperIso(0.0),
    pixelShiftNreadIso(0.0),
    pixelShiftPrnu(1.0),
    pixelShiftSigma(1.0),
    pixelShiftSum(3.0),
    pixelShiftRedBlueWeight(0.7),
    pixelShiftShowMotion(false),
    pixelShiftShowMotionMaskOnly(false),
    pixelShiftAutomatic(true),
    pixelShiftNonGreenHorizontal(false),
    pixelShiftNonGreenVertical(false),
    pixelShiftHoleFill(true),
    pixelShiftMedian(false),
    pixelShiftMedian3(false),
    pixelShiftGreen(true),
    pixelShiftBlur(true),
    pixelShiftSmoothFactor(0.7),
    pixelShiftExp0(false),
    pixelShiftLmmse(false),
    pixelShiftOneGreen(false),
    pixelShiftEqualBright(false),
    pixelShiftEqualBrightChannel(false),
    pixelShiftNonGreenCross(true),
    pixelShiftNonGreenCross2(false),
    pixelShiftNonGreenAmaze(false),
    dcb_enhance(true)
{
}

bool RAWParams::BayerSensor::operator ==(const BayerSensor& other) const
{
    return
        method == other.method
        && imageNum == other.imageNum
        && ccSteps == other.ccSteps
        && black0 == other.black0
        && black1 == other.black1
        && black2 == other.black2
        && black3 == other.black3
        && twogreen == other.twogreen
        && linenoise == other.linenoise
        && greenthresh == other.greenthresh
        && dcb_iterations == other.dcb_iterations
        && lmmse_iterations == other.lmmse_iterations
        && pixelShiftMotion == other.pixelShiftMotion
        && pixelShiftMotionCorrection == other.pixelShiftMotionCorrection
        && pixelShiftMotionCorrectionMethod == other.pixelShiftMotionCorrectionMethod
        && pixelShiftStddevFactorGreen == other.pixelShiftStddevFactorGreen
        && pixelShiftStddevFactorRed == other.pixelShiftStddevFactorRed
        && pixelShiftStddevFactorBlue == other.pixelShiftStddevFactorBlue
        && pixelShiftEperIso == other.pixelShiftEperIso
        && pixelShiftNreadIso == other.pixelShiftNreadIso
        && pixelShiftPrnu == other.pixelShiftPrnu
        && pixelShiftSigma == other.pixelShiftSigma
        && pixelShiftSum == other.pixelShiftSum
        && pixelShiftRedBlueWeight == other.pixelShiftRedBlueWeight
        && pixelShiftShowMotion == other.pixelShiftShowMotion
        && pixelShiftShowMotionMaskOnly == other.pixelShiftShowMotionMaskOnly
        && pixelShiftAutomatic == other.pixelShiftAutomatic
        && pixelShiftNonGreenHorizontal == other.pixelShiftNonGreenHorizontal
        && pixelShiftNonGreenVertical == other.pixelShiftNonGreenVertical
        && pixelShiftHoleFill == other.pixelShiftHoleFill
        && pixelShiftMedian == other.pixelShiftMedian
        && pixelShiftMedian3 == other.pixelShiftMedian3
        && pixelShiftGreen == other.pixelShiftGreen
        && pixelShiftBlur == other.pixelShiftBlur
        && pixelShiftSmoothFactor == other.pixelShiftSmoothFactor
        && pixelShiftExp0 == other.pixelShiftExp0
        && pixelShiftLmmse == other.pixelShiftLmmse
        && pixelShiftOneGreen == other.pixelShiftOneGreen
        && pixelShiftEqualBright == other.pixelShiftEqualBright
        && pixelShiftEqualBrightChannel == other.pixelShiftEqualBrightChannel
        && pixelShiftNonGreenCross == other.pixelShiftNonGreenCross
        && pixelShiftNonGreenCross2 == other.pixelShiftNonGreenCross2
        && pixelShiftNonGreenAmaze == other.pixelShiftNonGreenAmaze
        && dcb_enhance == other.dcb_enhance;
}

bool RAWParams::BayerSensor::operator !=(const BayerSensor& other) const
{
    return !(*this == other);
}

void RAWParams::BayerSensor::setPixelShiftDefaults()
{
    pixelShiftMotion = 0;
    pixelShiftMotionCorrection = RAWParams::BayerSensor::PSMotionCorrection::GRID_3X3_NEW;
    pixelShiftMotionCorrectionMethod = RAWParams::BayerSensor::PSMotionCorrectionMethod::AUTO;
    pixelShiftStddevFactorGreen = 5.0;
    pixelShiftStddevFactorRed = 5.0;
    pixelShiftStddevFactorBlue = 5.0;
    pixelShiftEperIso = 0.0;
    pixelShiftNreadIso = 0.0;
    pixelShiftPrnu = 1.0;
    pixelShiftSigma = 1.0;
    pixelShiftSum = 3.0;
    pixelShiftRedBlueWeight = 0.7;
    pixelShiftAutomatic = true;
    pixelShiftNonGreenHorizontal = false;
    pixelShiftNonGreenVertical = false;
    pixelShiftHoleFill = true;
    pixelShiftMedian = false;
    pixelShiftMedian3 = false;
    pixelShiftGreen = true;
    pixelShiftBlur = true;
    pixelShiftSmoothFactor = 0.7;
    pixelShiftExp0 = false;
    pixelShiftLmmse = false;
    pixelShiftOneGreen = false;
    pixelShiftEqualBright = false;
    pixelShiftEqualBrightChannel = false;
    pixelShiftNonGreenCross = true;
    pixelShiftNonGreenCross2 = false;
    pixelShiftNonGreenAmaze = false;
}

const std::vector<const char*>& RAWParams::BayerSensor::getMethodStrings()
{
    static const std::vector<const char*> method_strings {
        "amaze",
        "igv",
        "lmmse",
        "eahd",
        "hphd",
        "vng4",
        "dcb",
        "ahd",
        "rcd",
        "fast",
        "mono",
        "none",
        "pixelshift"
    };
    return method_strings;
}

Glib::ustring RAWParams::BayerSensor::getMethodString(Method method)
{
    return getMethodStrings()[toUnderlying(method)];
}

RAWParams::XTransSensor::XTransSensor() :
    method(getMethodString(Method::THREE_PASS)),
    ccSteps(0),
    blackred(0.0),
    blackgreen(0.0),
    blackblue(0.0)
{
}

bool RAWParams::XTransSensor::operator ==(const XTransSensor& other) const
{
    return
        method == other.method
        && ccSteps == other.ccSteps
        && blackred == other.blackred
        && blackgreen == other.blackgreen
        && blackblue == other.blackblue;
}

bool RAWParams::XTransSensor::operator !=(const XTransSensor& other) const
{
    return !(*this == other);
}

const std::vector<const char*>& RAWParams::XTransSensor::getMethodStrings()
{
    static const std::vector<const char*> method_strings {
        "3-pass (best)",
        "1-pass (medium)",
        "fast",
        "mono",
        "none"
    };
    return method_strings;
}

Glib::ustring RAWParams::XTransSensor::getMethodString(Method method)
{
    return getMethodStrings()[toUnderlying(method)];
}

RAWParams::RAWParams() :
    df_autoselect(false),
    ff_AutoSelect(false),
    ff_BlurRadius(32),
    ff_BlurType(getFlatFieldBlurTypeString(FlatFieldBlurType::AREA)),
    ff_AutoClipControl(false),
    ff_clipControl(0),
    ca_autocorrect(false),
    cared(0.0),
    cablue(0.0),
    expos(1.0),
    preser(0.0),
    hotPixelFilter(false),
    deadPixelFilter(false),
    hotdeadpix_thresh(100)
{
}

bool RAWParams::operator ==(const RAWParams& other) const
{
    return
        bayersensor == other.bayersensor
        && xtranssensor == other.xtranssensor
        && dark_frame == other.dark_frame
        && df_autoselect == other.df_autoselect
        && ff_file == other.ff_file
        && ff_AutoSelect == other.ff_AutoSelect
        && ff_BlurRadius == other.ff_BlurRadius
        && ff_BlurType == other.ff_BlurType
        && ff_AutoClipControl == other.ff_AutoClipControl
        && ff_clipControl == other.ff_clipControl
        && ca_autocorrect == other.ca_autocorrect
        && cared == other.cared
        && cablue == other.cablue
        && expos == other.expos
        && preser == other.preser
        && hotPixelFilter == other.hotPixelFilter
        && deadPixelFilter == other.deadPixelFilter
        && hotdeadpix_thresh == other.hotdeadpix_thresh;
}

bool RAWParams::operator !=(const RAWParams& other) const
{
    return !(*this == other);
}

const std::vector<const char*>& RAWParams::getFlatFieldBlurTypeStrings()
{
    static const std::vector<const char*> blur_type_strings {
        "Area Flatfield",
        "Vertical Flatfield",
        "Horizontal Flatfield",
        "V+H Flatfield"
    };
    return blur_type_strings;
}

Glib::ustring RAWParams::getFlatFieldBlurTypeString(FlatFieldBlurType type)
{
    return getFlatFieldBlurTypeStrings()[toUnderlying(type)];
}


MetaDataParams::MetaDataParams():
    mode(MetaDataParams::TUNNEL)
{
}

bool MetaDataParams::operator==(const MetaDataParams &other) const
{
    return mode == other.mode;
}

bool MetaDataParams::operator!=(const MetaDataParams &other) const
{
    return !(*this == other);
}


ProcParams::ProcParams ()
{
    setDefaults ();
}

void ProcParams::setDefaults ()
{
    toneCurve = ToneCurveParams();

    labCurve = LCurveParams();

    rgbCurves = RGBCurvesParams();

    localContrast = LocalContrastParams();

    colorToning = ColorToningParams();

    sharpenEdge = SharpenEdgeParams();

    sharpenMicro = SharpenMicroParams();

    sharpening = SharpeningParams();

    prsharpening = SharpeningParams();
    prsharpening.method = "rld";
    prsharpening.deconvamount = 100;
    prsharpening.deconvradius = 0.45;
    prsharpening.deconviter = 100;
    prsharpening.deconvdamping = 0;

    vibrance = VibranceParams();

    wb = WBParams();

    colorappearance = ColorAppearanceParams();

    defringe = DefringeParams();

    impulseDenoise = ImpulseDenoiseParams();

    dirpyrDenoise = DirPyrDenoiseParams();

    epd = EPDParams();

    fattal = FattalToneMappingParams();

    sh = SHParams();

    crop = CropParams();

    coarse = CoarseTransformParams();

    commonTrans = CommonTransformParams();

    rotate = RotateParams();

    distortion = DistortionParams();

    lensProf = LensProfParams();

    perspective = PerspectiveParams();

    gradient = GradientParams();

    pcvignette = PCVignetteParams();

    vignetting = VignettingParams();

    chmixer = ChannelMixerParams();

    blackwhite = BlackWhiteParams();

    cacorrection = CACorrParams();

    resize = ResizeParams();

    icm = ColorManagementParams();

    wavelet = WaveletParams();

    dirpyrequalizer = DirPyrEqualizerParams();

    hsvequalizer = HSVEqualizerParams();

    filmSimulation = FilmSimulationParams();

    raw = RAWParams();

    metadata = MetaDataParams();
    exif.clear ();
    iptc.clear ();

    rank = 0;
    colorlabel = 0;
    inTrash = false;

    ppVersion = PPVERSION;
}

int ProcParams::save(const Glib::ustring& fname, const Glib::ustring& fname2, bool fnameAbsolute, ParamsEdited* pedited)
{
    if (fname.empty () && fname2.empty ()) {
        return 0;
    }

    Glib::ustring sPParams;

    try {
        Glib::KeyFile keyFile;

// Version
        keyFile.set_string ("Version", "AppVersion", RTVERSION);
        keyFile.set_integer ("Version", "Version", PPVERSION);

        saveToKeyfile(!pedited || pedited->general.rank, "General", "Rank", rank, keyFile);
        saveToKeyfile(!pedited || pedited->general.colorlabel, "General", "ColorLabel", colorlabel, keyFile);
        saveToKeyfile(!pedited || pedited->general.intrash, "General", "InTrash", inTrash, keyFile);

// Tone curve
        saveToKeyfile(!pedited || pedited->toneCurve.autoexp, "Exposure", "Auto", toneCurve.autoexp, keyFile);
        saveToKeyfile(!pedited || pedited->toneCurve.clip, "Exposure", "Clip", toneCurve.clip, keyFile);
        saveToKeyfile(!pedited || pedited->toneCurve.expcomp, "Exposure", "Compensation", toneCurve.expcomp, keyFile);
        saveToKeyfile(!pedited || pedited->toneCurve.brightness, "Exposure", "Brightness", toneCurve.brightness, keyFile);
        saveToKeyfile(!pedited || pedited->toneCurve.contrast, "Exposure", "Contrast", toneCurve.contrast, keyFile);
        saveToKeyfile(!pedited || pedited->toneCurve.saturation, "Exposure", "Saturation", toneCurve.saturation, keyFile);
        saveToKeyfile(!pedited || pedited->toneCurve.black, "Exposure", "Black", toneCurve.black, keyFile);
        saveToKeyfile(!pedited || pedited->toneCurve.hlcompr, "Exposure", "HighlightCompr", toneCurve.hlcompr, keyFile);
        saveToKeyfile(!pedited || pedited->toneCurve.hlcomprthresh, "Exposure", "HighlightComprThreshold", toneCurve.hlcomprthresh, keyFile);
        saveToKeyfile(!pedited || pedited->toneCurve.shcompr, "Exposure", "ShadowCompr", toneCurve.shcompr, keyFile);
        saveToKeyfile(!pedited || pedited->toneCurve.histmatching, "Exposure", "HistogramMatching", toneCurve.histmatching, keyFile);

// Highlight recovery
        saveToKeyfile(!pedited || pedited->toneCurve.hrenabled, "HLRecovery", "Enabled", toneCurve.hrenabled, keyFile);
        saveToKeyfile(!pedited || pedited->toneCurve.method, "HLRecovery", "Method", toneCurve.method, keyFile);

        const std::map<ToneCurveParams::TcMode, const char*> tc_mapping = {
            {ToneCurveParams::TcMode::STD, "Standard"},
            {ToneCurveParams::TcMode::FILMLIKE, "FilmLike"},
            {ToneCurveParams::TcMode::SATANDVALBLENDING, "SatAndValueBlending"},
            {ToneCurveParams::TcMode::WEIGHTEDSTD,"WeightedStd"},
            {ToneCurveParams::TcMode::LUMINANCE, "Luminance"},
            {ToneCurveParams::TcMode::PERCEPTUAL, "Perceptual"}
        };

        saveToKeyfile(!pedited || pedited->toneCurve.curveMode, "Exposure", "CurveMode", tc_mapping, toneCurve.curveMode, keyFile);
        saveToKeyfile(!pedited || pedited->toneCurve.curveMode2, "Exposure", "CurveMode2", tc_mapping, toneCurve.curveMode2, keyFile);

        saveToKeyfile(!pedited || pedited->toneCurve.curve, "Exposure", "Curve", toneCurve.curve, keyFile);
        saveToKeyfile(!pedited || pedited->toneCurve.curve2, "Exposure", "Curve2", toneCurve.curve2, keyFile);

// Retinex
        saveToKeyfile(!pedited || pedited->retinex.enabled, "Retinex", "Enabled", retinex.enabled, keyFile);
        saveToKeyfile(!pedited || pedited->retinex.str, "Retinex", "Str", retinex.str, keyFile);
        saveToKeyfile(!pedited || pedited->retinex.scal, "Retinex", "Scal", retinex.scal, keyFile);
        saveToKeyfile(!pedited || pedited->retinex.iter, "Retinex", "Iter", retinex.iter, keyFile);
        saveToKeyfile(!pedited || pedited->retinex.grad, "Retinex", "Grad", retinex.grad, keyFile);
        saveToKeyfile(!pedited || pedited->retinex.grads, "Retinex", "Grads", retinex.grads, keyFile);
        saveToKeyfile(!pedited || pedited->retinex.gam, "Retinex", "Gam", retinex.gam, keyFile);
        saveToKeyfile(!pedited || pedited->retinex.slope, "Retinex", "Slope", retinex.slope, keyFile);
        saveToKeyfile(!pedited || pedited->retinex.medianmap, "Retinex", "Median", retinex.medianmap, keyFile);

        saveToKeyfile(!pedited || pedited->retinex.neigh, "Retinex", "Neigh", retinex.neigh, keyFile);
        saveToKeyfile(!pedited || pedited->retinex.offs, "Retinex", "Offs", retinex.offs, keyFile);
        saveToKeyfile(!pedited || pedited->retinex.vart, "Retinex", "Vart", retinex.vart, keyFile);
        saveToKeyfile(!pedited || pedited->retinex.limd, "Retinex", "Limd", retinex.limd, keyFile);
        saveToKeyfile(!pedited || pedited->retinex.highl, "Retinex", "highl", retinex.highl, keyFile);
        saveToKeyfile(!pedited || pedited->retinex.skal, "Retinex", "skal", retinex.skal, keyFile);
        saveToKeyfile(!pedited || pedited->retinex.retinexMethod, "Retinex", "RetinexMethod", retinex.retinexMethod, keyFile);
        saveToKeyfile(!pedited || pedited->retinex.mapMethod, "Retinex", "mapMethod", retinex.mapMethod, keyFile);
        saveToKeyfile(!pedited || pedited->retinex.viewMethod, "Retinex", "viewMethod", retinex.viewMethod, keyFile);
        saveToKeyfile(!pedited || pedited->retinex.retinexcolorspace, "Retinex", "Retinexcolorspace", retinex.retinexcolorspace, keyFile);
        saveToKeyfile(!pedited || pedited->retinex.gammaretinex, "Retinex", "Gammaretinex", retinex.gammaretinex, keyFile);
        saveToKeyfile(!pedited || pedited->retinex.cdcurve, "Retinex", "CDCurve", retinex.cdcurve, keyFile);
        saveToKeyfile(!pedited || pedited->retinex.mapcurve, "Retinex", "MAPCurve", retinex.mapcurve, keyFile);
        saveToKeyfile(!pedited || pedited->retinex.cdHcurve, "Retinex", "CDHCurve", retinex.cdHcurve, keyFile);
        saveToKeyfile(!pedited || pedited->retinex.lhcurve, "Retinex", "LHCurve", retinex.lhcurve, keyFile);
        saveToKeyfile(!pedited || pedited->retinex.highlights, "Retinex", "Highlights", retinex.highlights, keyFile);
        saveToKeyfile(!pedited || pedited->retinex.htonalwidth, "Retinex", "HighlightTonalWidth", retinex.htonalwidth, keyFile);
        saveToKeyfile(!pedited || pedited->retinex.shadows, "Retinex", "Shadows", retinex.shadows, keyFile);
        saveToKeyfile(!pedited || pedited->retinex.stonalwidth, "Retinex", "ShadowTonalWidth", retinex.stonalwidth, keyFile);
        saveToKeyfile(!pedited || pedited->retinex.radius, "Retinex", "Radius", retinex.radius, keyFile);
        saveToKeyfile(!pedited || pedited->retinex.transmissionCurve, "Retinex", "TransmissionCurve", retinex.transmissionCurve, keyFile);
        saveToKeyfile(!pedited || pedited->retinex.gaintransmissionCurve, "Retinex", "GainTransmissionCurve", retinex.gaintransmissionCurve, keyFile);

// Local contrast
        saveToKeyfile(!pedited || pedited->localContrast.enabled, "Local Contrast", "Enabled", localContrast.enabled, keyFile);
        saveToKeyfile(!pedited || pedited->localContrast.radius, "Local Contrast", "Radius", localContrast.radius, keyFile);
        saveToKeyfile(!pedited || pedited->localContrast.amount, "Local Contrast", "Amount", localContrast.amount, keyFile);
        saveToKeyfile(!pedited || pedited->localContrast.darkness, "Local Contrast", "Darkness", localContrast.darkness, keyFile);
        saveToKeyfile(!pedited || pedited->localContrast.lightness, "Local Contrast", "Lightness", localContrast.lightness, keyFile);


// Channel mixer
        saveToKeyfile(!pedited || pedited->chmixer.enabled, "Channel Mixer", "Enabled", chmixer.enabled, keyFile);
        if (!pedited || pedited->chmixer.red[0] || pedited->chmixer.red[1] || pedited->chmixer.red[2]) {
            Glib::ArrayHandle<int> rmix (chmixer.red, 3, Glib::OWNERSHIP_NONE);
            keyFile.set_integer_list ("Channel Mixer", "Red", rmix);
        }

        if (!pedited || pedited->chmixer.green[0] || pedited->chmixer.green[1] || pedited->chmixer.green[2]) {
            Glib::ArrayHandle<int> gmix (chmixer.green, 3, Glib::OWNERSHIP_NONE);
            keyFile.set_integer_list ("Channel Mixer", "Green", gmix);
        }

        if (!pedited || pedited->chmixer.blue[0] || pedited->chmixer.blue[1] || pedited->chmixer.blue[2]) {
            Glib::ArrayHandle<int> bmix (chmixer.blue, 3, Glib::OWNERSHIP_NONE);
            keyFile.set_integer_list ("Channel Mixer", "Blue", bmix);
        }

// Black & White
        saveToKeyfile(!pedited || pedited->blackwhite.enabled, "Black & White", "Enabled", blackwhite.enabled, keyFile);
        saveToKeyfile(!pedited || pedited->blackwhite.method, "Black & White", "Method", blackwhite.method, keyFile);
        saveToKeyfile(!pedited || pedited->blackwhite.autoc, "Black & White", "Auto", blackwhite.autoc, keyFile);
        saveToKeyfile(!pedited || pedited->blackwhite.enabledcc, "Black & White", "ComplementaryColors", blackwhite.enabledcc, keyFile);
        saveToKeyfile(!pedited || pedited->blackwhite.setting, "Black & White", "Setting", blackwhite.setting, keyFile);
        saveToKeyfile(!pedited || pedited->blackwhite.filter, "Black & White", "Filter", blackwhite.filter, keyFile);
        saveToKeyfile(!pedited || pedited->blackwhite.mixerRed, "Black & White", "MixerRed", blackwhite.mixerRed, keyFile);
        saveToKeyfile(!pedited || pedited->blackwhite.mixerOrange, "Black & White", "MixerOrange", blackwhite.mixerOrange, keyFile);
        saveToKeyfile(!pedited || pedited->blackwhite.mixerYellow, "Black & White", "MixerYellow", blackwhite.mixerYellow, keyFile);
        saveToKeyfile(!pedited || pedited->blackwhite.mixerGreen, "Black & White", "MixerGreen", blackwhite.mixerGreen, keyFile);
        saveToKeyfile(!pedited || pedited->blackwhite.mixerCyan, "Black & White", "MixerCyan", blackwhite.mixerCyan, keyFile);
        saveToKeyfile(!pedited || pedited->blackwhite.mixerBlue, "Black & White", "MixerBlue", blackwhite.mixerBlue, keyFile);
        saveToKeyfile(!pedited || pedited->blackwhite.mixerMagenta, "Black & White", "MixerMagenta", blackwhite.mixerMagenta, keyFile);
        saveToKeyfile(!pedited || pedited->blackwhite.mixerPurple, "Black & White", "MixerPurple", blackwhite.mixerPurple, keyFile);
        saveToKeyfile(!pedited || pedited->blackwhite.gammaRed, "Black & White", "GammaRed", blackwhite.gammaRed, keyFile);
        saveToKeyfile(!pedited || pedited->blackwhite.gammaGreen, "Black & White", "GammaGreen", blackwhite.gammaGreen, keyFile);
        saveToKeyfile(!pedited || pedited->blackwhite.gammaBlue, "Black & White", "GammaBlue", blackwhite.gammaBlue, keyFile);
        saveToKeyfile(!pedited || pedited->blackwhite.algo, "Black & White", "Algorithm", blackwhite.algo, keyFile);
        saveToKeyfile(!pedited || pedited->blackwhite.luminanceCurve, "Black & White", "LuminanceCurve", blackwhite.luminanceCurve, keyFile);
        saveToKeyfile(
            !pedited || pedited->blackwhite.beforeCurveMode,
            "Black & White",
            "BeforeCurveMode",
            {
                {BlackWhiteParams::TcMode::STD_BW, "Standard"},
                {BlackWhiteParams::TcMode::FILMLIKE_BW, "FilmLike"},
                {BlackWhiteParams::TcMode::SATANDVALBLENDING_BW, "SatAndValueBlending"},
                {BlackWhiteParams::TcMode::WEIGHTEDSTD_BW, "WeightedStd"}

            },
            blackwhite.beforeCurveMode,
            keyFile
        );
        saveToKeyfile(
            !pedited || pedited->blackwhite.afterCurveMode,
            "Black & White",
            "AfterCurveMode",
            {
                {BlackWhiteParams::TcMode::STD_BW, "Standard"},
                {BlackWhiteParams::TcMode::WEIGHTEDSTD_BW, "WeightedStd"}

            },
            blackwhite.afterCurveMode,
            keyFile
        );
        saveToKeyfile(!pedited || pedited->blackwhite.beforeCurve, "Black & White", "BeforeCurve", blackwhite.beforeCurve, keyFile);
        saveToKeyfile(!pedited || pedited->blackwhite.afterCurve, "Black & White", "AfterCurve", blackwhite.afterCurve, keyFile);

// Luma curve
        saveToKeyfile(!pedited || pedited->labCurve.enabled, "Luminance Curve", "Enabled", labCurve.enabled, keyFile);
        saveToKeyfile(!pedited || pedited->labCurve.brightness, "Luminance Curve", "Brightness", labCurve.brightness, keyFile);
        saveToKeyfile(!pedited || pedited->labCurve.contrast, "Luminance Curve", "Contrast", labCurve.contrast, keyFile);
        saveToKeyfile(!pedited || pedited->labCurve.chromaticity, "Luminance Curve", "Chromaticity", labCurve.chromaticity, keyFile);
        saveToKeyfile(!pedited || pedited->labCurve.avoidcolorshift, "Luminance Curve", "AvoidColorShift", labCurve.avoidcolorshift, keyFile);
        saveToKeyfile(!pedited || pedited->labCurve.rstprotection, "Luminance Curve", "RedAndSkinTonesProtection", labCurve.rstprotection, keyFile);
        saveToKeyfile(!pedited || pedited->labCurve.lcredsk, "Luminance Curve", "LCredsk", labCurve.lcredsk, keyFile);
        saveToKeyfile(!pedited || pedited->labCurve.lcurve, "Luminance Curve", "LCurve", labCurve.lcurve, keyFile);
        saveToKeyfile(!pedited || pedited->labCurve.acurve, "Luminance Curve", "aCurve", labCurve.acurve, keyFile);
        saveToKeyfile(!pedited || pedited->labCurve.bcurve, "Luminance Curve", "bCurve", labCurve.bcurve, keyFile);
        saveToKeyfile(!pedited || pedited->labCurve.cccurve, "Luminance Curve", "ccCurve", labCurve.cccurve, keyFile);
        saveToKeyfile(!pedited || pedited->labCurve.chcurve, "Luminance Curve", "chCurve", labCurve.chcurve, keyFile);
        saveToKeyfile(!pedited || pedited->labCurve.lhcurve, "Luminance Curve", "lhCurve", labCurve.lhcurve, keyFile);
        saveToKeyfile(!pedited || pedited->labCurve.hhcurve, "Luminance Curve", "hhCurve", labCurve.hhcurve, keyFile);
        saveToKeyfile(!pedited || pedited->labCurve.lccurve, "Luminance Curve", "LcCurve", labCurve.lccurve, keyFile);
        saveToKeyfile(!pedited || pedited->labCurve.clcurve, "Luminance Curve", "ClCurve", labCurve.clcurve, keyFile);

// Sharpening
        saveToKeyfile(!pedited || pedited->sharpening.enabled, "Sharpening", "Enabled", sharpening.enabled, keyFile);
        saveToKeyfile(!pedited || pedited->sharpening.method, "Sharpening", "Method", sharpening.method, keyFile);
        saveToKeyfile(!pedited || pedited->sharpening.radius, "Sharpening", "Radius", sharpening.radius, keyFile);
        saveToKeyfile(!pedited || pedited->sharpening.amount, "Sharpening", "Amount", sharpening.amount, keyFile);
        saveToKeyfile(!pedited || pedited->sharpening.threshold, "Sharpening", "Threshold", sharpening.threshold.toVector(), keyFile);
        saveToKeyfile(!pedited || pedited->sharpening.edgesonly, "Sharpening", "OnlyEdges", sharpening.edgesonly, keyFile);
        saveToKeyfile(!pedited || pedited->sharpening.edges_radius, "Sharpening", "EdgedetectionRadius", sharpening.edges_radius, keyFile);
        saveToKeyfile(!pedited || pedited->sharpening.edges_tolerance, "Sharpening", "EdgeTolerance", sharpening.edges_tolerance, keyFile);
        saveToKeyfile(!pedited || pedited->sharpening.halocontrol, "Sharpening", "HalocontrolEnabled", sharpening.halocontrol, keyFile);
        saveToKeyfile(!pedited || pedited->sharpening.halocontrol_amount, "Sharpening", "HalocontrolAmount", sharpening.halocontrol_amount, keyFile);
        saveToKeyfile(!pedited || pedited->sharpening.deconvradius, "Sharpening", "DeconvRadius", sharpening.deconvradius, keyFile);
        saveToKeyfile(!pedited || pedited->sharpening.deconvamount, "Sharpening", "DeconvAmount", sharpening.deconvamount, keyFile);
        saveToKeyfile(!pedited || pedited->sharpening.deconvdamping, "Sharpening", "DeconvDamping", sharpening.deconvdamping, keyFile);
        saveToKeyfile(!pedited || pedited->sharpening.deconviter, "Sharpening", "DeconvIterations", sharpening.deconviter, keyFile);

// Vibrance
        saveToKeyfile(!pedited || pedited->vibrance.enabled, "Vibrance", "Enabled", vibrance.enabled, keyFile);
        saveToKeyfile(!pedited || pedited->vibrance.pastels, "Vibrance", "Pastels", vibrance.pastels, keyFile);
        saveToKeyfile(!pedited || pedited->vibrance.saturated, "Vibrance", "Saturated", vibrance.saturated, keyFile);
        saveToKeyfile(!pedited || pedited->vibrance.psthreshold, "Vibrance", "PSThreshold", vibrance.psthreshold.toVector(), keyFile);
        saveToKeyfile(!pedited || pedited->vibrance.protectskins, "Vibrance", "ProtectSkins", vibrance.protectskins, keyFile);
        saveToKeyfile(!pedited || pedited->vibrance.avoidcolorshift, "Vibrance", "AvoidColorShift", vibrance.avoidcolorshift, keyFile);
        saveToKeyfile(!pedited || pedited->vibrance.pastsattog, "Vibrance", "PastSatTog", vibrance.pastsattog, keyFile);
        saveToKeyfile(!pedited || pedited->vibrance.skintonescurve, "Vibrance", "SkinTonesCurve", vibrance.skintonescurve, keyFile);

// Edge sharpening
        saveToKeyfile(!pedited || pedited->sharpenEdge.enabled, "SharpenEdge", "Enabled", sharpenEdge.enabled, keyFile);
        saveToKeyfile(!pedited || pedited->sharpenEdge.passes, "SharpenEdge", "Passes", sharpenEdge.passes, keyFile);
        saveToKeyfile(!pedited || pedited->sharpenEdge.amount, "SharpenEdge", "Strength", sharpenEdge.amount, keyFile);
        saveToKeyfile(!pedited || pedited->sharpenEdge.threechannels, "SharpenEdge", "ThreeChannels", sharpenEdge.threechannels, keyFile);

// Micro-contrast sharpening
        saveToKeyfile(!pedited || pedited->sharpenMicro.enabled, "SharpenMicro", "Enabled", sharpenMicro.enabled, keyFile);
        saveToKeyfile(!pedited || pedited->sharpenMicro.matrix, "SharpenMicro", "Matrix", sharpenMicro.matrix, keyFile);
        saveToKeyfile(!pedited || pedited->sharpenMicro.amount, "SharpenMicro", "Strength", sharpenMicro.amount, keyFile);
        saveToKeyfile(!pedited || pedited->sharpenMicro.uniformity, "SharpenMicro", "Uniformity", sharpenMicro.uniformity, keyFile);

// WB
        saveToKeyfile(!pedited || pedited->wb.enabled, "White Balance", "Enabled", wb.enabled, keyFile);
        saveToKeyfile(!pedited || pedited->wb.method, "White Balance", "Setting", wb.method, keyFile);
        saveToKeyfile(!pedited || pedited->wb.temperature, "White Balance", "Temperature", wb.temperature, keyFile);
        saveToKeyfile(!pedited || pedited->wb.green, "White Balance", "Green", wb.green, keyFile);
        saveToKeyfile(!pedited || pedited->wb.equal, "White Balance", "Equal", wb.equal, keyFile);
        saveToKeyfile(!pedited || pedited->wb.tempBias, "White Balance", "TemperatureBias", wb.tempBias, keyFile);

// Colorappearance
        saveToKeyfile(!pedited || pedited->colorappearance.enabled, "Color appearance", "Enabled", colorappearance.enabled, keyFile);
        saveToKeyfile(!pedited || pedited->colorappearance.degree, "Color appearance", "Degree", colorappearance.degree, keyFile);
        saveToKeyfile(!pedited || pedited->colorappearance.autodegree, "Color appearance", "AutoDegree", colorappearance.autodegree, keyFile);
        saveToKeyfile(!pedited || pedited->colorappearance.degreeout, "Color appearance", "Degreeout",        colorappearance.degreeout, keyFile);
        saveToKeyfile(!pedited || pedited->colorappearance.autodegreeout, "Color appearance", "AutoDegreeout",    colorappearance.autodegreeout, keyFile);
        saveToKeyfile(!pedited || pedited->colorappearance.surround, "Color appearance", "Surround", colorappearance.surround, keyFile);
        saveToKeyfile(!pedited || pedited->colorappearance.surrsrc, "Color appearance", "Surrsrc", colorappearance.surrsrc, keyFile);
        saveToKeyfile(!pedited || pedited->colorappearance.adaplum, "Color appearance", "AdaptLum", colorappearance.adaplum, keyFile);
        saveToKeyfile(!pedited || pedited->colorappearance.badpixsl, "Color appearance", "Badpixsl", colorappearance.badpixsl, keyFile);
        saveToKeyfile(!pedited || pedited->colorappearance.wbmodel, "Color appearance", "Model", colorappearance.wbmodel, keyFile);
        saveToKeyfile(!pedited || pedited->colorappearance.algo, "Color appearance", "Algorithm", colorappearance.algo, keyFile);
        saveToKeyfile(!pedited || pedited->colorappearance.jlight, "Color appearance", "J-Light", colorappearance.jlight, keyFile);
        saveToKeyfile(!pedited || pedited->colorappearance.qbright, "Color appearance", "Q-Bright", colorappearance.qbright, keyFile);
        saveToKeyfile(!pedited || pedited->colorappearance.chroma, "Color appearance", "C-Chroma", colorappearance.chroma, keyFile);
        saveToKeyfile(!pedited || pedited->colorappearance.schroma, "Color appearance", "S-Chroma", colorappearance.schroma, keyFile);
        saveToKeyfile(!pedited || pedited->colorappearance.mchroma, "Color appearance", "M-Chroma", colorappearance.mchroma, keyFile);
        saveToKeyfile(!pedited || pedited->colorappearance.contrast, "Color appearance", "J-Contrast", colorappearance.contrast, keyFile);
        saveToKeyfile(!pedited || pedited->colorappearance.qcontrast, "Color appearance", "Q-Contrast", colorappearance.qcontrast, keyFile);
        saveToKeyfile(!pedited || pedited->colorappearance.colorh, "Color appearance", "H-Hue", colorappearance.colorh, keyFile);
        saveToKeyfile(!pedited || pedited->colorappearance.rstprotection, "Color appearance", "RSTProtection", colorappearance.rstprotection, keyFile);
        saveToKeyfile(!pedited || pedited->colorappearance.adapscen, "Color appearance", "AdaptScene", colorappearance.adapscen, keyFile);
        saveToKeyfile(!pedited || pedited->colorappearance.autoadapscen, "Color appearance", "AutoAdapscen", colorappearance.autoadapscen, keyFile);
        saveToKeyfile(!pedited || pedited->colorappearance.ybscen, "Color appearance", "YbScene", colorappearance.ybscen, keyFile);
        saveToKeyfile(!pedited || pedited->colorappearance.autoybscen, "Color appearance", "Autoybscen", colorappearance.autoybscen, keyFile);
        saveToKeyfile(!pedited || pedited->colorappearance.surrsource, "Color appearance", "SurrSource", colorappearance.surrsource, keyFile);
        saveToKeyfile(!pedited || pedited->colorappearance.gamut, "Color appearance", "Gamut", colorappearance.gamut, keyFile);
        saveToKeyfile(!pedited || pedited->colorappearance.tempout, "Color appearance", "Tempout", colorappearance.tempout, keyFile);
        saveToKeyfile(!pedited || pedited->colorappearance.greenout, "Color appearance", "Greenout", colorappearance.greenout, keyFile);
        saveToKeyfile(!pedited || pedited->colorappearance.tempsc, "Color appearance", "Tempsc", colorappearance.tempsc, keyFile);
        saveToKeyfile(!pedited || pedited->colorappearance.greensc, "Color appearance", "Greensc", colorappearance.greensc, keyFile);
        saveToKeyfile(!pedited || pedited->colorappearance.ybout, "Color appearance", "Ybout", colorappearance.ybout, keyFile);
        saveToKeyfile(!pedited || pedited->colorappearance.datacie, "Color appearance", "Datacie", colorappearance.datacie, keyFile);
        saveToKeyfile(!pedited || pedited->colorappearance.tonecie, "Color appearance", "Tonecie", colorappearance.tonecie, keyFile);

        const std::map<ColorAppearanceParams::TcMode, const char*> ca_mapping = {
            {ColorAppearanceParams::TcMode::LIGHT, "Lightness"},
            {ColorAppearanceParams::TcMode::BRIGHT, "Brightness"}
        };

        saveToKeyfile(!pedited || pedited->colorappearance.curveMode, "Color appearance", "CurveMode", ca_mapping, colorappearance.curveMode, keyFile);
        saveToKeyfile(!pedited || pedited->colorappearance.curveMode2, "Color appearance", "CurveMode2", ca_mapping, colorappearance.curveMode2, keyFile);
        saveToKeyfile(
            !pedited || pedited->colorappearance.curveMode3,
            "Color appearance",
            "CurveMode3",
            {
                {ColorAppearanceParams::CtcMode::CHROMA, "Chroma"},
                {ColorAppearanceParams::CtcMode::SATUR, "Saturation"},
                {ColorAppearanceParams::CtcMode::COLORF, "Colorfullness"}

            },
            colorappearance.curveMode3,
            keyFile
        );
        saveToKeyfile(!pedited || pedited->colorappearance.curve, "Color appearance", "Curve", colorappearance.curve, keyFile);
        saveToKeyfile(!pedited || pedited->colorappearance.curve2, "Color appearance", "Curve2", colorappearance.curve2, keyFile);
        saveToKeyfile(!pedited || pedited->colorappearance.curve3, "Color appearance", "Curve3", colorappearance.curve3, keyFile);

// Impulse denoise
        saveToKeyfile(!pedited || pedited->impulseDenoise.enabled, "Impulse Denoising", "Enabled", impulseDenoise.enabled, keyFile);
        saveToKeyfile(!pedited || pedited->impulseDenoise.thresh, "Impulse Denoising", "Threshold", impulseDenoise.thresh, keyFile);

// Defringe
        saveToKeyfile(!pedited || pedited->defringe.enabled, "Defringing", "Enabled", defringe.enabled, keyFile);
        saveToKeyfile(!pedited || pedited->defringe.radius, "Defringing", "Radius", defringe.radius, keyFile);
        saveToKeyfile(!pedited || pedited->defringe.threshold, "Defringing", "Threshold", defringe.threshold, keyFile);
        saveToKeyfile(!pedited || pedited->defringe.huecurve, "Defringing", "HueCurve", defringe.huecurve, keyFile);

// Directional pyramid denoising
        saveToKeyfile(!pedited || pedited->dirpyrDenoise.enabled, "Directional Pyramid Denoising", "Enabled", dirpyrDenoise.enabled, keyFile);
        saveToKeyfile(!pedited || pedited->dirpyrDenoise.enhance, "Directional Pyramid Denoising", "Enhance", dirpyrDenoise.enhance, keyFile);
        saveToKeyfile(!pedited || pedited->dirpyrDenoise.median, "Directional Pyramid Denoising", "Median", dirpyrDenoise.median, keyFile);
        saveToKeyfile(!pedited || pedited->dirpyrDenoise.luma, "Directional Pyramid Denoising", "Luma", dirpyrDenoise.luma, keyFile);
        saveToKeyfile(!pedited || pedited->dirpyrDenoise.Ldetail, "Directional Pyramid Denoising", "Ldetail", dirpyrDenoise.Ldetail, keyFile);
        saveToKeyfile(!pedited || pedited->dirpyrDenoise.chroma, "Directional Pyramid Denoising", "Chroma", dirpyrDenoise.chroma, keyFile);
        saveToKeyfile(!pedited || pedited->dirpyrDenoise.dmethod, "Directional Pyramid Denoising", "Method", dirpyrDenoise.dmethod, keyFile);
        saveToKeyfile(!pedited || pedited->dirpyrDenoise.Lmethod, "Directional Pyramid Denoising", "LMethod", dirpyrDenoise.Lmethod, keyFile);
        if (dirpyrDenoise.Cmethod == "PRE") {
            dirpyrDenoise.Cmethod = "MAN"; // Never save 'auto chroma preview mode' to pp3
        }
        saveToKeyfile(!pedited || pedited->dirpyrDenoise.Cmethod, "Directional Pyramid Denoising", "CMethod", dirpyrDenoise.Cmethod, keyFile);
        if (dirpyrDenoise.C2method == "PREV") {
            dirpyrDenoise.C2method = "MANU";
        }
        saveToKeyfile(!pedited || pedited->dirpyrDenoise.C2method, "Directional Pyramid Denoising", "C2Method", dirpyrDenoise.C2method, keyFile);
        saveToKeyfile(!pedited || pedited->dirpyrDenoise.smethod, "Directional Pyramid Denoising", "SMethod", dirpyrDenoise.smethod, keyFile);
        saveToKeyfile(!pedited || pedited->dirpyrDenoise.medmethod, "Directional Pyramid Denoising", "MedMethod", dirpyrDenoise.medmethod, keyFile);
        saveToKeyfile(!pedited || pedited->dirpyrDenoise.rgbmethod, "Directional Pyramid Denoising", "RGBMethod", dirpyrDenoise.rgbmethod, keyFile);
        saveToKeyfile(!pedited || pedited->dirpyrDenoise.methodmed, "Directional Pyramid Denoising", "MethodMed", dirpyrDenoise.methodmed, keyFile);
        saveToKeyfile(!pedited || pedited->dirpyrDenoise.redchro, "Directional Pyramid Denoising", "Redchro", dirpyrDenoise.redchro, keyFile);
        saveToKeyfile(!pedited || pedited->dirpyrDenoise.bluechro, "Directional Pyramid Denoising", "Bluechro", dirpyrDenoise.bluechro, keyFile);
        saveToKeyfile(!pedited || pedited->dirpyrDenoise.gamma, "Directional Pyramid Denoising", "Gamma", dirpyrDenoise.gamma, keyFile);
        saveToKeyfile(!pedited || pedited->dirpyrDenoise.passes, "Directional Pyramid Denoising", "Passes", dirpyrDenoise.passes, keyFile);
        saveToKeyfile(!pedited || pedited->dirpyrDenoise.lcurve, "Directional Pyramid Denoising", "LCurve", dirpyrDenoise.lcurve, keyFile);
        saveToKeyfile(!pedited || pedited->dirpyrDenoise.cccurve, "Directional Pyramid Denoising", "CCCurve", dirpyrDenoise.cccurve, keyFile);

// EPD
        saveToKeyfile(!pedited || pedited->epd.enabled, "EPD", "Enabled", epd.enabled, keyFile);
        saveToKeyfile(!pedited || pedited->epd.strength, "EPD", "Strength", epd.strength, keyFile);
        saveToKeyfile(!pedited || pedited->epd.gamma, "EPD", "Gamma", epd.gamma, keyFile);
        saveToKeyfile(!pedited || pedited->epd.edgeStopping, "EPD", "EdgeStopping", epd.edgeStopping, keyFile);
        saveToKeyfile(!pedited || pedited->epd.scale, "EPD", "Scale", epd.scale, keyFile);
        saveToKeyfile(!pedited || pedited->epd.reweightingIterates, "EPD", "ReweightingIterates", epd.reweightingIterates, keyFile);

// Fattal
        saveToKeyfile(!pedited || pedited->fattal.enabled, "FattalToneMapping", "Enabled", fattal.enabled, keyFile);
        saveToKeyfile(!pedited || pedited->fattal.threshold, "FattalToneMapping", "Threshold", fattal.threshold, keyFile);
        saveToKeyfile(!pedited || pedited->fattal.amount, "FattalToneMapping", "Amount", fattal.amount, keyFile);
        saveToKeyfile(!pedited || pedited->fattal.anchor, "FattalToneMapping", "Anchor", fattal.anchor, keyFile);

// Shadows & highlights
        saveToKeyfile(!pedited || pedited->sh.enabled, "Shadows & Highlights", "Enabled", sh.enabled, keyFile);
        saveToKeyfile(!pedited || pedited->sh.hq, "Shadows & Highlights", "HighQuality", sh.hq, keyFile);
        saveToKeyfile(!pedited || pedited->sh.highlights, "Shadows & Highlights", "Highlights", sh.highlights, keyFile);
        saveToKeyfile(!pedited || pedited->sh.htonalwidth, "Shadows & Highlights", "HighlightTonalWidth", sh.htonalwidth, keyFile);
        saveToKeyfile(!pedited || pedited->sh.shadows, "Shadows & Highlights", "Shadows", sh.shadows, keyFile);
        saveToKeyfile(!pedited || pedited->sh.stonalwidth, "Shadows & Highlights", "ShadowTonalWidth", sh.stonalwidth, keyFile);
        saveToKeyfile(!pedited || pedited->sh.radius, "Shadows & Highlights", "Radius", sh.radius, keyFile);

// Crop
        saveToKeyfile(!pedited || pedited->crop.enabled, "Crop", "Enabled", crop.enabled, keyFile);
        saveToKeyfile(!pedited || pedited->crop.x, "Crop", "X", crop.x, keyFile);
        saveToKeyfile(!pedited || pedited->crop.y, "Crop", "Y", crop.y, keyFile);
        saveToKeyfile(!pedited || pedited->crop.w, "Crop", "W", crop.w, keyFile);
        saveToKeyfile(!pedited || pedited->crop.h, "Crop", "H", crop.h, keyFile);
        saveToKeyfile(!pedited || pedited->crop.fixratio, "Crop", "FixedRatio", crop.fixratio, keyFile);
        saveToKeyfile(!pedited || pedited->crop.ratio, "Crop", "Ratio", crop.ratio, keyFile);
        saveToKeyfile(!pedited || pedited->crop.orientation, "Crop", "Orientation", crop.orientation, keyFile);
        saveToKeyfile(!pedited || pedited->crop.guide, "Crop", "Guide", crop.guide, keyFile);

// Coarse transformation
        saveToKeyfile(!pedited || pedited->coarse.rotate, "Coarse Transformation", "Rotate", coarse.rotate, keyFile);
        saveToKeyfile(!pedited || pedited->coarse.hflip, "Coarse Transformation", "HorizontalFlip", coarse.hflip, keyFile);
        saveToKeyfile(!pedited || pedited->coarse.vflip, "Coarse Transformation", "VerticalFlip", coarse.vflip, keyFile);

// Common properties for transformations
        saveToKeyfile(!pedited || pedited->commonTrans.autofill, "Common Properties for Transformations", "AutoFill", commonTrans.autofill, keyFile);

// Rotation
        saveToKeyfile(!pedited || pedited->rotate.degree, "Rotation", "Degree", rotate.degree, keyFile);

// Distortion
        saveToKeyfile(!pedited || pedited->distortion.amount, "Distortion", "Amount", distortion.amount, keyFile);

// Lens profile
        saveToKeyfile(!pedited || pedited->lensProf.lcMode, "LensProfile", "LcMode", lensProf.getMethodString (lensProf.lcMode), keyFile);
        saveToKeyfile(!pedited || pedited->lensProf.lcpFile, "LensProfile", "LCPFile", relativePathIfInside (fname, fnameAbsolute, lensProf.lcpFile), keyFile);
        saveToKeyfile(!pedited || pedited->lensProf.useDist, "LensProfile", "UseDistortion", lensProf.useDist, keyFile);
        saveToKeyfile(!pedited || pedited->lensProf.useVign, "LensProfile", "UseVignette", lensProf.useVign, keyFile);
        saveToKeyfile(!pedited || pedited->lensProf.useCA, "LensProfile", "UseCA", lensProf.useCA, keyFile);
        saveToKeyfile(!pedited || pedited->lensProf.lfCameraMake, "LensProfile", "LFCameraMake", lensProf.lfCameraMake, keyFile);
        saveToKeyfile(!pedited || pedited->lensProf.lfCameraModel, "LensProfile", "LFCameraModel", lensProf.lfCameraModel, keyFile);
        saveToKeyfile(!pedited || pedited->lensProf.lfLens, "LensProfile", "LFLens", lensProf.lfLens, keyFile);

// Perspective correction
        saveToKeyfile(!pedited || pedited->perspective.horizontal, "Perspective", "Horizontal", perspective.horizontal, keyFile);
        saveToKeyfile(!pedited || pedited->perspective.vertical, "Perspective", "Vertical", perspective.vertical, keyFile);

// Gradient
        saveToKeyfile(!pedited || pedited->gradient.enabled, "Gradient", "Enabled", gradient.enabled, keyFile);
        saveToKeyfile(!pedited || pedited->gradient.degree, "Gradient", "Degree", gradient.degree, keyFile);
        saveToKeyfile(!pedited || pedited->gradient.feather, "Gradient", "Feather", gradient.feather, keyFile);
        saveToKeyfile(!pedited || pedited->gradient.strength, "Gradient", "Strength", gradient.strength, keyFile);
        saveToKeyfile(!pedited || pedited->gradient.centerX, "Gradient", "CenterX", gradient.centerX, keyFile);
        saveToKeyfile(!pedited || pedited->gradient.centerY, "Gradient", "CenterY", gradient.centerY, keyFile);

// Post-crop vignette
        saveToKeyfile(!pedited || pedited->pcvignette.enabled, "PCVignette", "Enabled", pcvignette.enabled, keyFile);
        saveToKeyfile(!pedited || pedited->pcvignette.strength, "PCVignette", "Strength", pcvignette.strength, keyFile);
        saveToKeyfile(!pedited || pedited->pcvignette.feather, "PCVignette", "Feather", pcvignette.feather, keyFile);
        saveToKeyfile(!pedited || pedited->pcvignette.roundness, "PCVignette", "Roundness", pcvignette.roundness, keyFile);

// C/A correction
        saveToKeyfile(!pedited || pedited->cacorrection.red, "CACorrection", "Red", cacorrection.red, keyFile);
        saveToKeyfile(!pedited || pedited->cacorrection.blue, "CACorrection", "Blue", cacorrection.blue, keyFile);

// Vignetting correction
        saveToKeyfile(!pedited || pedited->vignetting.amount, "Vignetting Correction", "Amount", vignetting.amount, keyFile);
        saveToKeyfile(!pedited || pedited->vignetting.radius, "Vignetting Correction", "Radius", vignetting.radius, keyFile);
        saveToKeyfile(!pedited || pedited->vignetting.strength, "Vignetting Correction", "Strength", vignetting.strength, keyFile);
        saveToKeyfile(!pedited || pedited->vignetting.centerX, "Vignetting Correction", "CenterX", vignetting.centerX, keyFile);
        saveToKeyfile(!pedited || pedited->vignetting.centerY, "Vignetting Correction", "CenterY", vignetting.centerY, keyFile);

// Resize
        saveToKeyfile(!pedited || pedited->resize.enabled, "Resize", "Enabled", resize.enabled, keyFile);
        saveToKeyfile(!pedited || pedited->resize.scale, "Resize", "Scale", resize.scale, keyFile);
        saveToKeyfile(!pedited || pedited->resize.appliesTo, "Resize", "AppliesTo", resize.appliesTo, keyFile);
        saveToKeyfile(!pedited || pedited->resize.method, "Resize", "Method", resize.method, keyFile);
        saveToKeyfile(!pedited || pedited->resize.dataspec, "Resize", "DataSpecified", resize.dataspec, keyFile);
        saveToKeyfile(!pedited || pedited->resize.width, "Resize", "Width", resize.width, keyFile);
        saveToKeyfile(!pedited || pedited->resize.height, "Resize", "Height", resize.height, keyFile);

// Post resize sharpening
        saveToKeyfile(!pedited || pedited->prsharpening.enabled, "PostResizeSharpening", "Enabled", prsharpening.enabled, keyFile);
        saveToKeyfile(!pedited || pedited->prsharpening.method, "PostResizeSharpening", "Method", prsharpening.method, keyFile);
        saveToKeyfile(!pedited || pedited->prsharpening.radius, "PostResizeSharpening", "Radius", prsharpening.radius, keyFile);
        saveToKeyfile(!pedited || pedited->prsharpening.amount, "PostResizeSharpening", "Amount", prsharpening.amount, keyFile);
        saveToKeyfile(!pedited || pedited->prsharpening.threshold, "PostResizeSharpening", "Threshold", prsharpening.threshold.toVector(), keyFile);
        saveToKeyfile(!pedited || pedited->prsharpening.edgesonly, "PostResizeSharpening", "OnlyEdges", prsharpening.edgesonly, keyFile);
        saveToKeyfile(!pedited || pedited->prsharpening.edges_radius, "PostResizeSharpening", "EdgedetectionRadius", prsharpening.edges_radius, keyFile);
        saveToKeyfile(!pedited || pedited->prsharpening.edges_tolerance, "PostResizeSharpening", "EdgeTolerance", prsharpening.edges_tolerance, keyFile);
        saveToKeyfile(!pedited || pedited->prsharpening.halocontrol, "PostResizeSharpening", "HalocontrolEnabled", prsharpening.halocontrol, keyFile);
        saveToKeyfile(!pedited || pedited->prsharpening.halocontrol_amount, "PostResizeSharpening", "HalocontrolAmount", prsharpening.halocontrol_amount, keyFile);
        saveToKeyfile(!pedited || pedited->prsharpening.deconvradius, "PostResizeSharpening", "DeconvRadius", prsharpening.deconvradius, keyFile);
        saveToKeyfile(!pedited || pedited->prsharpening.deconvamount, "PostResizeSharpening", "DeconvAmount", prsharpening.deconvamount, keyFile);
        saveToKeyfile(!pedited || pedited->prsharpening.deconvdamping, "PostResizeSharpening", "DeconvDamping", prsharpening.deconvdamping, keyFile);
        saveToKeyfile(!pedited || pedited->prsharpening.deconviter, "PostResizeSharpening", "DeconvIterations", prsharpening.deconviter, keyFile);

// Color management
        saveToKeyfile(!pedited || pedited->icm.input, "Color Management", "InputProfile", relativePathIfInside (fname, fnameAbsolute, icm.input), keyFile);
        saveToKeyfile(!pedited || pedited->icm.toneCurve, "Color Management", "ToneCurve", icm.toneCurve, keyFile);
        saveToKeyfile(!pedited || pedited->icm.applyLookTable, "Color Management", "ApplyLookTable", icm.applyLookTable, keyFile);
        saveToKeyfile(!pedited || pedited->icm.applyBaselineExposureOffset, "Color Management", "ApplyBaselineExposureOffset", icm.applyBaselineExposureOffset, keyFile);
        saveToKeyfile(!pedited || pedited->icm.applyHueSatMap, "Color Management", "ApplyHueSatMap", icm.applyHueSatMap, keyFile);
        saveToKeyfile(!pedited || pedited->icm.dcpIlluminant, "Color Management", "DCPIlluminant", icm.dcpIlluminant, keyFile);
        saveToKeyfile(!pedited || pedited->icm.working, "Color Management", "WorkingProfile", icm.working, keyFile);
        saveToKeyfile(!pedited || pedited->icm.output, "Color Management", "OutputProfile", icm.output, keyFile);
        saveToKeyfile(
            !pedited || pedited->icm.outputIntent,
            "Color Management",
            "OutputProfileIntent",
            {
                {RI_PERCEPTUAL, "Perceptual"},
                {RI_RELATIVE, "Relative"},
                {RI_SATURATION, "Saturation"},
                {RI_ABSOLUTE, "Absolute"}

            },
            icm.outputIntent,
            keyFile
        );
        saveToKeyfile(!pedited || pedited->icm.outputBPC, "Color Management", "OutputBPC", icm.outputBPC, keyFile);
        saveToKeyfile(!pedited || pedited->icm.gamma, "Color Management", "Gammafree", icm.gamma, keyFile);
        saveToKeyfile(!pedited || pedited->icm.freegamma, "Color Management", "Freegamma", icm.freegamma, keyFile);
        saveToKeyfile(!pedited || pedited->icm.gampos, "Color Management", "GammaValue", icm.gampos, keyFile);
        saveToKeyfile(!pedited || pedited->icm.slpos, "Color Management", "GammaSlope", icm.slpos, keyFile);

// Wavelet
        saveToKeyfile(!pedited || pedited->wavelet.enabled, "Wavelet", "Enabled", wavelet.enabled, keyFile);
        if (!pedited || pedited->wavelet.inpute) {
            keyFile.set_string  ("Wavelet", "Inpute",   relativePathIfInside (fname, fnameAbsolute, wavelet.inpute));
        }
        saveToKeyfile(!pedited || pedited->wavelet.strength, "Wavelet", "Strength", wavelet.strength, keyFile);
        saveToKeyfile(!pedited || pedited->wavelet.balance, "Wavelet", "Balance", wavelet.balance, keyFile);
        saveToKeyfile(!pedited || pedited->wavelet.balanleft, "Wavelet", "Balanleft", wavelet.balanleft, keyFile);
        saveToKeyfile(!pedited || pedited->wavelet.balanhig, "Wavelet", "Balanhig", wavelet.balanhig, keyFile);
        saveToKeyfile(!pedited || pedited->wavelet.sizelab, "Wavelet", "Sizelab", wavelet.sizelab, keyFile);
        saveToKeyfile(!pedited || pedited->wavelet.balmerch, "Wavelet", "Balmerch", wavelet.balmerch, keyFile);
        saveToKeyfile(!pedited || pedited->wavelet.shapedetcolor, "Wavelet", "Shapedetcolor", wavelet.shapedetcolor, keyFile);
        saveToKeyfile(!pedited || pedited->wavelet.dirV, "Wavelet", "dirV", wavelet.dirV, keyFile);
        saveToKeyfile(!pedited || pedited->wavelet.dirH, "Wavelet", "dirH", wavelet.dirH, keyFile);
        saveToKeyfile(!pedited || pedited->wavelet.shapind, "Wavelet", "shapind", wavelet.shapind, keyFile);
        saveToKeyfile(!pedited || pedited->wavelet.balmerres, "Wavelet", "Balmerres", wavelet.balmerres, keyFile);
        saveToKeyfile(!pedited || pedited->wavelet.balmerres2, "Wavelet", "Balmerres2", wavelet.balmerres2, keyFile);
        saveToKeyfile(!pedited || pedited->wavelet.dirD, "Wavelet", "dirD", wavelet.dirD, keyFile);
        saveToKeyfile(!pedited || pedited->wavelet.grad, "Wavelet", "Grad", wavelet.grad, keyFile);
        saveToKeyfile(!pedited || pedited->wavelet.blend, "Wavelet", "Blend", wavelet.blend, keyFile);
        saveToKeyfile(!pedited || pedited->wavelet.blendc, "Wavelet", "Blendc", wavelet.blendc, keyFile);
        saveToKeyfile(!pedited || pedited->wavelet.iter, "Wavelet", "Iter", wavelet.iter, keyFile);
        saveToKeyfile(!pedited || pedited->wavelet.thres, "Wavelet", "MaxLev", wavelet.thres, keyFile);
        saveToKeyfile(!pedited || pedited->wavelet.Tilesmethod, "Wavelet", "TilesMethod", wavelet.Tilesmethod, keyFile);
        saveToKeyfile(!pedited || pedited->wavelet.mergBMethod, "Wavelet", "MergBMethod",  wavelet.mergBMethod, keyFile);
        saveToKeyfile(!pedited || pedited->wavelet.mergMethod, "Wavelet", "MergMethod",  wavelet.mergMethod, keyFile);
        saveToKeyfile(!pedited || pedited->wavelet.mergMethod2, "Wavelet", "MergMethod2",  wavelet.mergMethod2, keyFile);
        saveToKeyfile(!pedited || pedited->wavelet.retinexMethod, "Wavelet", "retinexMethod",  wavelet.retinexMethod, keyFile);
        saveToKeyfile(!pedited || pedited->wavelet.shapMethod, "Wavelet", "shapMethod",  wavelet.shapMethod, keyFile);
        saveToKeyfile(!pedited || pedited->wavelet.retinexMethodpro, "Wavelet", "retinexMethodpro",  wavelet.retinexMethodpro, keyFile);
        saveToKeyfile(!pedited || pedited->wavelet.usharpmethod, "Wavelet", "usharpMethod",  wavelet.usharpmethod, keyFile);
        saveToKeyfile(!pedited || pedited->wavelet.ushamethod, "Wavelet", "ushaMethod",  wavelet.ushamethod, keyFile);      
        saveToKeyfile(!pedited || pedited->wavelet.daubcoeffmethod, "Wavelet", "DaubMethod", wavelet.daubcoeffmethod, keyFile);
        saveToKeyfile(!pedited || pedited->wavelet.CLmethod, "Wavelet", "ChoiceLevMethod", wavelet.CLmethod, keyFile);
        saveToKeyfile(!pedited || pedited->wavelet.Backmethod, "Wavelet", "BackMethod", wavelet.Backmethod, keyFile);
        saveToKeyfile(!pedited || pedited->wavelet.Lmethod, "Wavelet", "LevMethod", wavelet.Lmethod, keyFile);
        saveToKeyfile(!pedited || pedited->wavelet.Dirmethod, "Wavelet", "DirMethod", wavelet.Dirmethod, keyFile);
        saveToKeyfile(!pedited || pedited->wavelet.greenhigh, "Wavelet", "CBgreenhigh", wavelet.greenhigh, keyFile);
        saveToKeyfile(!pedited || pedited->wavelet.greenmed, "Wavelet", "CBgreenmed", wavelet.greenmed, keyFile);
        saveToKeyfile(!pedited || pedited->wavelet.greenlow, "Wavelet", "CBgreenlow", wavelet.greenlow, keyFile);
        saveToKeyfile(!pedited || pedited->wavelet.bluehigh, "Wavelet", "CBbluehigh", wavelet.bluehigh, keyFile);
        saveToKeyfile(!pedited || pedited->wavelet.bluemed, "Wavelet", "CBbluemed", wavelet.bluemed, keyFile);
        saveToKeyfile(!pedited || pedited->wavelet.bluelow, "Wavelet", "CBbluelow", wavelet.bluelow, keyFile);
        saveToKeyfile(!pedited || pedited->wavelet.expcontrast, "Wavelet", "Expcontrast", wavelet.expcontrast, keyFile);
        saveToKeyfile(!pedited || pedited->wavelet.expchroma, "Wavelet", "Expchroma", wavelet.expchroma, keyFile);
        saveToKeyfile(!pedited || pedited->wavelet.expedge, "Wavelet", "Expedge", wavelet.expedge, keyFile);
        saveToKeyfile(!pedited || pedited->wavelet.expresid, "Wavelet", "Expresid", wavelet.expresid, keyFile);
        saveToKeyfile(!pedited || pedited->wavelet.expfinal, "Wavelet", "Expfinal", wavelet.expfinal, keyFile);
        saveToKeyfile(!pedited || pedited->wavelet.exptoning, "Wavelet", "Exptoning", wavelet.exptoning, keyFile);
        saveToKeyfile(!pedited || pedited->wavelet.expmerge, "Wavelet", "Expmerge", wavelet.expmerge, keyFile);
        saveToKeyfile(!pedited || pedited->wavelet.expreti, "Wavelet", "Expreti", wavelet.expreti, keyFile);
        saveToKeyfile(!pedited || pedited->wavelet.expnoise, "Wavelet", "Expnoise", wavelet.expnoise, keyFile);

        for (int i = 0; i < 9; i++) {
            std::stringstream ss;
            ss << "Contrast" << (i + 1);

            saveToKeyfile(!pedited || pedited->wavelet.c[i], "Wavelet", ss.str(), wavelet.c[i], keyFile);
        }

        for (int i = 0; i < 9; i++) {
            std::stringstream ss;
            ss << "Chroma" << (i + 1);

            saveToKeyfile(!pedited || pedited->wavelet.ch[i], "Wavelet", ss.str(), wavelet.ch[i], keyFile);
        }

        for (int i = 0; i < 9; i++) {
            std::stringstream ss;
            ss << "balmer" << (i + 1);

            if (!pedited || pedited->wavelet.bm[i]) {
                keyFile.set_integer ("Wavelet", ss.str(), wavelet.bm[i]);
            }
        }

        for (int i = 0; i < 9; i++) {
            std::stringstream ss;
            ss << "balmer2" << (i + 1);

            if (!pedited || pedited->wavelet.bm2[i]) {
                keyFile.set_integer ("Wavelet", ss.str(), wavelet.bm2[i]);
            }
        }

        saveToKeyfile(!pedited || pedited->wavelet.sup, "Wavelet", "ContExtra", wavelet.sup, keyFile);
        saveToKeyfile(!pedited || pedited->wavelet.HSmethod, "Wavelet", "HSMethod", wavelet.HSmethod, keyFile);
        saveToKeyfile(!pedited || pedited->wavelet.hllev, "Wavelet", "HLRange", wavelet.hllev.toVector(), keyFile);
        saveToKeyfile(!pedited || pedited->wavelet.bllev, "Wavelet", "SHRange", wavelet.bllev.toVector(), keyFile);
        saveToKeyfile(!pedited || pedited->wavelet.edgcont, "Wavelet", "Edgcont", wavelet.edgcont.toVector(), keyFile);
        saveToKeyfile(!pedited || pedited->wavelet.level0noise, "Wavelet", "Level0noise", wavelet.level0noise.toVector(), keyFile);
        saveToKeyfile(!pedited || pedited->wavelet.level1noise, "Wavelet", "Level1noise", wavelet.level1noise.toVector(), keyFile);
        saveToKeyfile(!pedited || pedited->wavelet.level2noise, "Wavelet", "Level2noise", wavelet.level2noise.toVector(), keyFile);
        saveToKeyfile(!pedited || pedited->wavelet.level3noise, "Wavelet", "Level3noise", wavelet.level3noise.toVector(), keyFile);
        saveToKeyfile(!pedited || pedited->wavelet.threshold, "Wavelet", "ThresholdHighlight", wavelet.threshold, keyFile);
        saveToKeyfile(!pedited || pedited->wavelet.threshold2, "Wavelet", "ThresholdShadow", wavelet.threshold2, keyFile);
        saveToKeyfile(!pedited || pedited->wavelet.edgedetect, "Wavelet", "Edgedetect", wavelet.edgedetect, keyFile);
        saveToKeyfile(!pedited || pedited->wavelet.edgedetectthr, "Wavelet", "Edgedetectthr", wavelet.edgedetectthr, keyFile);
        saveToKeyfile(!pedited || pedited->wavelet.edgedetectthr2, "Wavelet", "EdgedetectthrHi", wavelet.edgedetectthr2, keyFile);
        saveToKeyfile(!pedited || pedited->wavelet.edgesensi, "Wavelet", "Edgesensi", wavelet.edgesensi, keyFile);
        saveToKeyfile(!pedited || pedited->wavelet.edgeampli, "Wavelet", "Edgeampli", wavelet.edgeampli, keyFile);
        saveToKeyfile(!pedited || pedited->wavelet.chroma, "Wavelet", "ThresholdChroma", wavelet.chroma, keyFile);
        saveToKeyfile(!pedited || pedited->wavelet.CHmethod, "Wavelet", "CHromaMethod", wavelet.CHmethod, keyFile);
        saveToKeyfile(!pedited || pedited->wavelet.Medgreinf, "Wavelet", "Medgreinf", wavelet.Medgreinf, keyFile);
        saveToKeyfile(!pedited || pedited->wavelet.CHSLmethod, "Wavelet", "CHSLromaMethod", wavelet.CHSLmethod, keyFile);
        saveToKeyfile(!pedited || pedited->wavelet.EDmethod, "Wavelet", "EDMethod", wavelet.EDmethod, keyFile);
        saveToKeyfile(!pedited || pedited->wavelet.NPmethod, "Wavelet", "NPMethod", wavelet.NPmethod, keyFile);
        saveToKeyfile(!pedited || pedited->wavelet.BAmethod, "Wavelet", "BAMethod", wavelet.BAmethod, keyFile);
        saveToKeyfile(!pedited || pedited->wavelet.TMmethod, "Wavelet", "TMMethod", wavelet.TMmethod, keyFile);
        saveToKeyfile(!pedited || pedited->wavelet.chro, "Wavelet", "ChromaLink", wavelet.chro, keyFile);
        saveToKeyfile(!pedited || pedited->wavelet.ccwcurve, "Wavelet", "ContrastCurve", wavelet.ccwcurve, keyFile);
        saveToKeyfile(!pedited || pedited->wavelet.ccwTcurve, "Wavelet", "TCurve", wavelet.ccwTcurve, keyFile);
        saveToKeyfile(!pedited || pedited->wavelet.ccwTgaincurve, "Wavelet", "TgainCurve", wavelet.ccwTgaincurve, keyFile);
        saveToKeyfile(!pedited || pedited->wavelet.ccwmergcurve, "Wavelet", "MCurve", wavelet.ccwmergcurve, keyFile);
        saveToKeyfile(!pedited || pedited->wavelet.ccwmerg2curve, "Wavelet", "MCurve2", wavelet.ccwmerg2curve, keyFile);
        saveToKeyfile(!pedited || pedited->wavelet.ccwstycurve, "Wavelet", "StCurve", wavelet.ccwstycurve, keyFile);
        saveToKeyfile(!pedited || pedited->wavelet.ccwsty2curve, "Wavelet", "St2Curve", wavelet.ccwsty2curve, keyFile);
        saveToKeyfile(!pedited || pedited->wavelet.pastlev, "Wavelet", "Pastlev", wavelet.pastlev.toVector(), keyFile);
        saveToKeyfile(!pedited || pedited->wavelet.satlev, "Wavelet", "Satlev", wavelet.satlev.toVector(), keyFile);
        saveToKeyfile(!pedited || pedited->wavelet.opacityCurveRG, "Wavelet", "OpacityCurveRG", wavelet.opacityCurveRG, keyFile);
        saveToKeyfile(!pedited || pedited->wavelet.opacityCurveBY, "Wavelet", "OpacityCurveBY", wavelet.opacityCurveBY, keyFile);
        saveToKeyfile(!pedited || pedited->wavelet.opacityCurveW, "Wavelet", "OpacityCurveW", wavelet.opacityCurveW, keyFile);
        saveToKeyfile(!pedited || pedited->wavelet.opacityCurveWL, "Wavelet", "OpacityCurveWL", wavelet.opacityCurveWL, keyFile);
        saveToKeyfile(!pedited || pedited->wavelet.hhcurve, "Wavelet", "HHcurve", wavelet.hhcurve, keyFile);
        saveToKeyfile(!pedited || pedited->wavelet.shstycurve, "Wavelet", "Shstycurve", wavelet.shstycurve, keyFile);
        saveToKeyfile(!pedited || pedited->wavelet.Chcurve, "Wavelet", "CHcurve", wavelet.Chcurve, keyFile);
        saveToKeyfile(!pedited || pedited->wavelet.wavclCurve, "Wavelet", "WavclCurve", wavelet.wavclCurve, keyFile);
        saveToKeyfile(!pedited || pedited->wavelet.median, "Wavelet", "Median", wavelet.median, keyFile);
        saveToKeyfile(!pedited || pedited->wavelet.medianlev, "Wavelet", "Medianlev", wavelet.medianlev, keyFile);
        saveToKeyfile(!pedited || pedited->wavelet.linkedg, "Wavelet", "Linkedg", wavelet.linkedg, keyFile);
        saveToKeyfile(!pedited || pedited->wavelet.cbenab, "Wavelet", "CBenab", wavelet.cbenab, keyFile);
        saveToKeyfile(!pedited || pedited->wavelet.lipst, "Wavelet", "Lipst", wavelet.lipst, keyFile);
        saveToKeyfile(!pedited || pedited->wavelet.skinprotect, "Wavelet", "Skinprotect", wavelet.skinprotect, keyFile);
        saveToKeyfile(!pedited || pedited->wavelet.hueskin, "Wavelet", "Hueskin", wavelet.hueskin.toVector(), keyFile);
        saveToKeyfile(!pedited || pedited->wavelet.hueskin, "Wavelet", "Hueskinsty", wavelet.hueskinsty.toVector(), keyFile);
        saveToKeyfile(!pedited || pedited->wavelet.edgrad, "Wavelet", "Edgrad", wavelet.edgrad, keyFile);
        saveToKeyfile(!pedited || pedited->wavelet.edgval, "Wavelet", "Edgval", wavelet.edgval, keyFile);
        saveToKeyfile(!pedited || pedited->wavelet.edgthresh, "Wavelet", "ThrEdg", wavelet.edgthresh, keyFile);
        saveToKeyfile(!pedited || pedited->wavelet.avoid, "Wavelet", "AvoidColorShift", wavelet.avoid, keyFile);
        saveToKeyfile(!pedited || pedited->wavelet.tmr, "Wavelet", "TMr", wavelet.tmr, keyFile);
        saveToKeyfile(!pedited || pedited->wavelet.rescon, "Wavelet", "ResidualcontShadow", wavelet.rescon, keyFile);
        saveToKeyfile(!pedited || pedited->wavelet.mergeL, "Wavelet", "mergeL",  wavelet.mergeL, keyFile);
        saveToKeyfile(!pedited || pedited->wavelet.mergeC, "Wavelet", "mergeC",  wavelet.mergeC, keyFile);
        saveToKeyfile(!pedited || pedited->wavelet.gain, "Wavelet", "gain",  wavelet.gain, keyFile);
        saveToKeyfile(!pedited || pedited->wavelet.offs, "Wavelet", "offs",  wavelet.offs, keyFile);
        saveToKeyfile(!pedited || pedited->wavelet.vart, "Wavelet", "vart",  wavelet.vart, keyFile);
        saveToKeyfile(!pedited || pedited->wavelet.scale, "Wavelet", "Scale",  wavelet.scale, keyFile);
        saveToKeyfile(!pedited || pedited->wavelet.limd, "Wavelet", "limd",  wavelet.limd, keyFile);
        saveToKeyfile(!pedited || pedited->wavelet.highlights, "Wavelet", "Highlights",          wavelet.highlights, keyFile);
        saveToKeyfile(!pedited || pedited->wavelet.htonalwidth, "Wavelet", "HighlightTonalWidth", wavelet.htonalwidth, keyFile);
        saveToKeyfile(!pedited || pedited->wavelet.shadows, "Wavelet", "Shadows",             wavelet.shadows, keyFile);
        saveToKeyfile(!pedited || pedited->wavelet.stonalwidth, "Wavelet", "ShadowTonalWidth",    wavelet.stonalwidth, keyFile);
        saveToKeyfile(!pedited || pedited->wavelet.radius, "Wavelet", "Radius",    wavelet.radius, keyFile);
        saveToKeyfile(!pedited || pedited->wavelet.chrrt, "Wavelet", "chrrt",  wavelet.chrrt, keyFile);
        saveToKeyfile(!pedited || pedited->wavelet.str, "Wavelet", "str",  wavelet.str, keyFile);
        saveToKeyfile(!pedited || pedited->wavelet.neigh, "Wavelet", "neigh",  wavelet.neigh, keyFile);
        saveToKeyfile(!pedited || pedited->wavelet.resconH, "Wavelet", "ResidualcontHighlight", wavelet.resconH, keyFile);
        saveToKeyfile(!pedited || pedited->wavelet.thr, "Wavelet", "ThresholdResidShadow", wavelet.thr, keyFile);
        saveToKeyfile(!pedited || pedited->wavelet.thrH, "Wavelet", "ThresholdResidHighLight", wavelet.thrH, keyFile);
        saveToKeyfile(!pedited || pedited->wavelet.reschro, "Wavelet", "Residualchroma", wavelet.reschro, keyFile);
        saveToKeyfile(!pedited || pedited->wavelet.tmrs, "Wavelet", "ResidualTM", wavelet.tmrs, keyFile);
        saveToKeyfile(!pedited || pedited->wavelet.gamma, "Wavelet", "Residualgamma", wavelet.gamma, keyFile);
        saveToKeyfile(!pedited || pedited->wavelet.sky, "Wavelet", "HueRangeResidual", wavelet.sky, keyFile);
        saveToKeyfile(!pedited || pedited->wavelet.hueskin2, "Wavelet", "HueRange", wavelet.hueskin2.toVector(), keyFile);
        saveToKeyfile(!pedited || pedited->wavelet.contrast, "Wavelet", "Contrast", wavelet.contrast, keyFile);

// Directional pyramid equalizer
        saveToKeyfile(!pedited || pedited->dirpyrequalizer.enabled, "Directional Pyramid Equalizer", "Enabled", dirpyrequalizer.enabled, keyFile);
        saveToKeyfile(!pedited || pedited->dirpyrequalizer.gamutlab, "Directional Pyramid Equalizer", "Gamutlab", dirpyrequalizer.gamutlab, keyFile);
        saveToKeyfile(!pedited || pedited->dirpyrequalizer.cbdlMethod, "Directional Pyramid Equalizer", "cbdlMethod", dirpyrequalizer.cbdlMethod, keyFile);

        for (int i = 0; i < 6; i++) {
            std::stringstream ss;
            ss << "Mult" << i;

            saveToKeyfile(!pedited || pedited->dirpyrequalizer.mult[i], "Directional Pyramid Equalizer", ss.str(), dirpyrequalizer.mult[i], keyFile);
        }

        saveToKeyfile(!pedited || pedited->dirpyrequalizer.threshold, "Directional Pyramid Equalizer", "Threshold", dirpyrequalizer.threshold, keyFile);
        saveToKeyfile(!pedited || pedited->dirpyrequalizer.skinprotect, "Directional Pyramid Equalizer", "Skinprotect", dirpyrequalizer.skinprotect, keyFile);
        saveToKeyfile(!pedited || pedited->dirpyrequalizer.hueskin, "Directional Pyramid Equalizer", "Hueskin", dirpyrequalizer.hueskin.toVector(), keyFile);

// HSV Equalizer
        saveToKeyfile(!pedited || pedited->hsvequalizer.enabled, "HSV Equalizer", "Enabled", hsvequalizer.enabled, keyFile);
        saveToKeyfile(!pedited || pedited->hsvequalizer.hcurve, "HSV Equalizer", "HCurve", hsvequalizer.hcurve, keyFile);
        saveToKeyfile(!pedited || pedited->hsvequalizer.scurve, "HSV Equalizer", "SCurve", hsvequalizer.scurve, keyFile);
        saveToKeyfile(!pedited || pedited->hsvequalizer.vcurve, "HSV Equalizer", "VCurve", hsvequalizer.vcurve, keyFile);

// Film simulation
        saveToKeyfile(!pedited || pedited->filmSimulation.enabled, "Film Simulation", "Enabled", filmSimulation.enabled, keyFile);
        saveToKeyfile(!pedited || pedited->filmSimulation.clutFilename, "Film Simulation", "ClutFilename", filmSimulation.clutFilename, keyFile);
        saveToKeyfile(!pedited || pedited->filmSimulation.strength, "Film Simulation", "Strength", filmSimulation.strength, keyFile);

        saveToKeyfile(!pedited || pedited->rgbCurves.enabled, "RGB Curves", "Enabled", rgbCurves.enabled, keyFile);
        saveToKeyfile(!pedited || pedited->rgbCurves.lumamode, "RGB Curves", "LumaMode", rgbCurves.lumamode, keyFile);
        saveToKeyfile(!pedited || pedited->rgbCurves.rcurve, "RGB Curves", "rCurve", rgbCurves.rcurve, keyFile);
        saveToKeyfile(!pedited || pedited->rgbCurves.gcurve, "RGB Curves", "gCurve", rgbCurves.gcurve, keyFile);
        saveToKeyfile(!pedited || pedited->rgbCurves.bcurve, "RGB Curves", "bCurve", rgbCurves.bcurve, keyFile);

// Color toning
        saveToKeyfile(!pedited || pedited->colorToning.enabled, "ColorToning", "Enabled", colorToning.enabled, keyFile);
        saveToKeyfile(!pedited || pedited->colorToning.method, "ColorToning", "Method", colorToning.method, keyFile);
        saveToKeyfile(!pedited || pedited->colorToning.lumamode, "ColorToning", "Lumamode", colorToning.lumamode, keyFile);
        saveToKeyfile(!pedited || pedited->colorToning.twocolor, "ColorToning", "Twocolor", colorToning.twocolor, keyFile);
        saveToKeyfile(!pedited || pedited->colorToning.redlow, "ColorToning", "Redlow", colorToning.redlow, keyFile);
        saveToKeyfile(!pedited || pedited->colorToning.greenlow, "ColorToning", "Greenlow", colorToning.greenlow, keyFile);
        saveToKeyfile(!pedited || pedited->colorToning.bluelow, "ColorToning", "Bluelow", colorToning.bluelow, keyFile);
        saveToKeyfile(!pedited || pedited->colorToning.satlow, "ColorToning", "Satlow", colorToning.satlow, keyFile);
        saveToKeyfile(!pedited || pedited->colorToning.balance, "ColorToning", "Balance", colorToning.balance, keyFile);
        saveToKeyfile(!pedited || pedited->colorToning.sathigh, "ColorToning", "Sathigh", colorToning.sathigh, keyFile);
        saveToKeyfile(!pedited || pedited->colorToning.redmed, "ColorToning", "Redmed", colorToning.redmed, keyFile);
        saveToKeyfile(!pedited || pedited->colorToning.greenmed, "ColorToning", "Greenmed", colorToning.greenmed, keyFile);
        saveToKeyfile(!pedited || pedited->colorToning.bluemed, "ColorToning", "Bluemed", colorToning.bluemed, keyFile);
        saveToKeyfile(!pedited || pedited->colorToning.redhigh, "ColorToning", "Redhigh", colorToning.redhigh, keyFile);
        saveToKeyfile(!pedited || pedited->colorToning.greenhigh, "ColorToning", "Greenhigh", colorToning.greenhigh, keyFile);
        saveToKeyfile(!pedited || pedited->colorToning.bluehigh, "ColorToning", "Bluehigh", colorToning.bluehigh, keyFile);
        saveToKeyfile(!pedited || pedited->colorToning.autosat, "ColorToning", "Autosat", colorToning.autosat, keyFile);
        saveToKeyfile(!pedited || pedited->colorToning.opacityCurve, "ColorToning", "OpacityCurve", colorToning.opacityCurve, keyFile);
        saveToKeyfile(!pedited || pedited->colorToning.colorCurve, "ColorToning", "ColorCurve", colorToning.colorCurve, keyFile);
        saveToKeyfile(!pedited || pedited->colorToning.satprotectionthreshold, "ColorToning", "SatProtectionThreshold", colorToning.satProtectionThreshold, keyFile);
        saveToKeyfile(!pedited || pedited->colorToning.saturatedopacity, "ColorToning", "SaturatedOpacity", colorToning.saturatedOpacity, keyFile);
        saveToKeyfile(!pedited || pedited->colorToning.strength, "ColorToning", "Strength", colorToning.strength, keyFile);
        saveToKeyfile(!pedited || pedited->colorToning.hlColSat, "ColorToning", "HighlightsColorSaturation", colorToning.hlColSat.toVector(), keyFile);
        saveToKeyfile(!pedited || pedited->colorToning.shadowsColSat, "ColorToning", "ShadowsColorSaturation", colorToning.shadowsColSat.toVector(), keyFile);
        saveToKeyfile(!pedited || pedited->colorToning.clcurve, "ColorToning", "ClCurve", colorToning.clcurve, keyFile);
        saveToKeyfile(!pedited || pedited->colorToning.cl2curve, "ColorToning", "Cl2Curve", colorToning.cl2curve, keyFile);
        saveToKeyfile(!pedited || pedited->colorToning.labgridALow, "ColorToning", "LabGridALow", colorToning.labgridALow, keyFile);
        saveToKeyfile(!pedited || pedited->colorToning.labgridBLow, "ColorToning", "LabGridBLow", colorToning.labgridBLow, keyFile);
        saveToKeyfile(!pedited || pedited->colorToning.labgridAHigh, "ColorToning", "LabGridAHigh", colorToning.labgridAHigh, keyFile);
        saveToKeyfile(!pedited || pedited->colorToning.labgridBHigh, "ColorToning", "LabGridBHigh", colorToning.labgridBHigh, keyFile);

// Raw
        saveToKeyfile(!pedited || pedited->raw.darkFrame, "RAW", "DarkFrame", relativePathIfInside (fname, fnameAbsolute, raw.dark_frame), keyFile);
        saveToKeyfile(!pedited || pedited->raw.df_autoselect, "RAW", "DarkFrameAuto", raw.df_autoselect, keyFile);
        saveToKeyfile(!pedited || pedited->raw.ff_file, "RAW", "FlatFieldFile", relativePathIfInside (fname, fnameAbsolute, raw.ff_file), keyFile);
        saveToKeyfile(!pedited || pedited->raw.ff_AutoSelect, "RAW", "FlatFieldAutoSelect", raw.ff_AutoSelect, keyFile);
        saveToKeyfile(!pedited || pedited->raw.ff_BlurRadius, "RAW", "FlatFieldBlurRadius", raw.ff_BlurRadius, keyFile);
        saveToKeyfile(!pedited || pedited->raw.ff_BlurType, "RAW", "FlatFieldBlurType", raw.ff_BlurType, keyFile);
        saveToKeyfile(!pedited || pedited->raw.ff_AutoClipControl, "RAW", "FlatFieldAutoClipControl", raw.ff_AutoClipControl, keyFile);
        saveToKeyfile(!pedited || pedited->raw.ff_clipControl, "RAW", "FlatFieldClipControl", raw.ff_clipControl, keyFile);
        saveToKeyfile(!pedited || pedited->raw.ca_autocorrect, "RAW", "CA", raw.ca_autocorrect, keyFile);
        saveToKeyfile(!pedited || pedited->raw.cared, "RAW", "CARed", raw.cared, keyFile);
        saveToKeyfile(!pedited || pedited->raw.cablue, "RAW", "CABlue", raw.cablue, keyFile);
        saveToKeyfile(!pedited || pedited->raw.hotPixelFilter, "RAW", "HotPixelFilter", raw.hotPixelFilter, keyFile);
        saveToKeyfile(!pedited || pedited->raw.deadPixelFilter, "RAW", "DeadPixelFilter", raw.deadPixelFilter, keyFile);
        saveToKeyfile(!pedited || pedited->raw.hotdeadpix_thresh, "RAW", "HotDeadPixelThresh", raw.hotdeadpix_thresh, keyFile);
        saveToKeyfile(!pedited || pedited->raw.bayersensor.method, "RAW Bayer", "Method", raw.bayersensor.method, keyFile);
        saveToKeyfile(!pedited || pedited->raw.bayersensor.imageNum, "RAW Bayer", "ImageNum", raw.bayersensor.imageNum + 1, keyFile);
        saveToKeyfile(!pedited || pedited->raw.bayersensor.ccSteps, "RAW Bayer", "CcSteps", raw.bayersensor.ccSteps, keyFile);
        saveToKeyfile(!pedited || pedited->raw.bayersensor.exBlack0, "RAW Bayer", "PreBlack0", raw.bayersensor.black0, keyFile);
        saveToKeyfile(!pedited || pedited->raw.bayersensor.exBlack1, "RAW Bayer", "PreBlack1", raw.bayersensor.black1, keyFile);
        saveToKeyfile(!pedited || pedited->raw.bayersensor.exBlack2, "RAW Bayer", "PreBlack2", raw.bayersensor.black2, keyFile);
        saveToKeyfile(!pedited || pedited->raw.bayersensor.exBlack3, "RAW Bayer", "PreBlack3", raw.bayersensor.black3, keyFile);
        saveToKeyfile(!pedited || pedited->raw.bayersensor.exTwoGreen, "RAW Bayer", "PreTwoGreen", raw.bayersensor.twogreen, keyFile);
        saveToKeyfile(!pedited || pedited->raw.bayersensor.linenoise, "RAW Bayer", "LineDenoise", raw.bayersensor.linenoise, keyFile);
        saveToKeyfile(!pedited || pedited->raw.bayersensor.greenEq, "RAW Bayer", "GreenEqThreshold", raw.bayersensor.greenthresh, keyFile);
        saveToKeyfile(!pedited || pedited->raw.bayersensor.dcbIterations, "RAW Bayer", "DCBIterations", raw.bayersensor.dcb_iterations, keyFile);
        saveToKeyfile(!pedited || pedited->raw.bayersensor.dcbEnhance, "RAW Bayer", "DCBEnhance", raw.bayersensor.dcb_enhance, keyFile);
        saveToKeyfile(!pedited || pedited->raw.bayersensor.lmmseIterations, "RAW Bayer", "LMMSEIterations", raw.bayersensor.lmmse_iterations, keyFile);
        saveToKeyfile(!pedited || pedited->raw.bayersensor.pixelShiftMotion, "RAW Bayer", "PixelShiftMotion", raw.bayersensor.pixelShiftMotion, keyFile);
        saveToKeyfile(!pedited || pedited->raw.bayersensor.pixelShiftMotionCorrection, "RAW Bayer", "PixelShiftMotionCorrection", toUnderlying(raw.bayersensor.pixelShiftMotionCorrection), keyFile);
        saveToKeyfile(!pedited || pedited->raw.bayersensor.pixelShiftMotionCorrectionMethod, "RAW Bayer", "PixelShiftMotionCorrectionMethod", toUnderlying(raw.bayersensor.pixelShiftMotionCorrectionMethod), keyFile);
        saveToKeyfile(!pedited || pedited->raw.bayersensor.pixelShiftStddevFactorGreen, "RAW Bayer", "pixelShiftStddevFactorGreen", raw.bayersensor.pixelShiftStddevFactorGreen, keyFile);
        saveToKeyfile(!pedited || pedited->raw.bayersensor.pixelShiftStddevFactorRed, "RAW Bayer", "pixelShiftStddevFactorRed", raw.bayersensor.pixelShiftStddevFactorRed, keyFile);
        saveToKeyfile(!pedited || pedited->raw.bayersensor.pixelShiftStddevFactorBlue, "RAW Bayer", "pixelShiftStddevFactorBlue", raw.bayersensor.pixelShiftStddevFactorBlue, keyFile);
        saveToKeyfile(!pedited || pedited->raw.bayersensor.pixelShiftEperIso, "RAW Bayer", "PixelShiftEperIso", raw.bayersensor.pixelShiftEperIso, keyFile);
        saveToKeyfile(!pedited || pedited->raw.bayersensor.pixelShiftNreadIso, "RAW Bayer", "PixelShiftNreadIso", raw.bayersensor.pixelShiftNreadIso, keyFile);
        saveToKeyfile(!pedited || pedited->raw.bayersensor.pixelShiftPrnu, "RAW Bayer", "PixelShiftPrnu", raw.bayersensor.pixelShiftPrnu, keyFile);
        saveToKeyfile(!pedited || pedited->raw.bayersensor.pixelShiftSigma, "RAW Bayer", "PixelShiftSigma", raw.bayersensor.pixelShiftSigma, keyFile);
        saveToKeyfile(!pedited || pedited->raw.bayersensor.pixelShiftSum, "RAW Bayer", "PixelShiftSum", raw.bayersensor.pixelShiftSum, keyFile);
        saveToKeyfile(!pedited || pedited->raw.bayersensor.pixelShiftRedBlueWeight, "RAW Bayer", "PixelShiftRedBlueWeight", raw.bayersensor.pixelShiftRedBlueWeight, keyFile);
        saveToKeyfile(!pedited || pedited->raw.bayersensor.pixelShiftShowMotion, "RAW Bayer", "PixelShiftShowMotion", raw.bayersensor.pixelShiftShowMotion, keyFile);
        saveToKeyfile(!pedited || pedited->raw.bayersensor.pixelShiftShowMotionMaskOnly, "RAW Bayer", "PixelShiftShowMotionMaskOnly", raw.bayersensor.pixelShiftShowMotionMaskOnly, keyFile);
        saveToKeyfile(!pedited || pedited->raw.bayersensor.pixelShiftAutomatic, "RAW Bayer", "pixelShiftAutomatic", raw.bayersensor.pixelShiftAutomatic, keyFile);
        saveToKeyfile(!pedited || pedited->raw.bayersensor.pixelShiftNonGreenHorizontal, "RAW Bayer", "pixelShiftNonGreenHorizontal", raw.bayersensor.pixelShiftNonGreenHorizontal, keyFile);
        saveToKeyfile(!pedited || pedited->raw.bayersensor.pixelShiftNonGreenVertical, "RAW Bayer", "pixelShiftNonGreenVertical", raw.bayersensor.pixelShiftNonGreenVertical, keyFile);
        saveToKeyfile(!pedited || pedited->raw.bayersensor.pixelShiftHoleFill, "RAW Bayer", "pixelShiftHoleFill", raw.bayersensor.pixelShiftHoleFill, keyFile);
        saveToKeyfile(!pedited || pedited->raw.bayersensor.pixelShiftMedian, "RAW Bayer", "pixelShiftMedian", raw.bayersensor.pixelShiftMedian, keyFile);
        saveToKeyfile(!pedited || pedited->raw.bayersensor.pixelShiftMedian3, "RAW Bayer", "pixelShiftMedian3", raw.bayersensor.pixelShiftMedian3, keyFile);
        saveToKeyfile(!pedited || pedited->raw.bayersensor.pixelShiftGreen, "RAW Bayer", "pixelShiftGreen", raw.bayersensor.pixelShiftGreen, keyFile);
        saveToKeyfile(!pedited || pedited->raw.bayersensor.pixelShiftBlur, "RAW Bayer", "pixelShiftBlur", raw.bayersensor.pixelShiftBlur, keyFile);
        saveToKeyfile(!pedited || pedited->raw.bayersensor.pixelShiftSmooth, "RAW Bayer", "pixelShiftSmoothFactor", raw.bayersensor.pixelShiftSmoothFactor, keyFile);
        saveToKeyfile(!pedited || pedited->raw.bayersensor.pixelShiftExp0, "RAW Bayer", "pixelShiftExp0", raw.bayersensor.pixelShiftExp0, keyFile);
        saveToKeyfile(!pedited || pedited->raw.bayersensor.pixelShiftLmmse, "RAW Bayer", "pixelShiftLmmse", raw.bayersensor.pixelShiftLmmse, keyFile);
//        saveToKeyfile(!pedited || pedited->raw.bayersensor.pixelShiftOneGreen, "RAW Bayer", "pixelShiftOneGreen", raw.bayersensor.pixelShiftOneGreen, keyFile);
        saveToKeyfile(!pedited || pedited->raw.bayersensor.pixelShiftEqualBright, "RAW Bayer", "pixelShiftEqualBright", raw.bayersensor.pixelShiftEqualBright, keyFile);
        saveToKeyfile(!pedited || pedited->raw.bayersensor.pixelShiftEqualBrightChannel, "RAW Bayer", "pixelShiftEqualBrightChannel", raw.bayersensor.pixelShiftEqualBrightChannel, keyFile);
        saveToKeyfile(!pedited || pedited->raw.bayersensor.pixelShiftNonGreenCross, "RAW Bayer", "pixelShiftNonGreenCross", raw.bayersensor.pixelShiftNonGreenCross, keyFile);
        saveToKeyfile(!pedited || pedited->raw.bayersensor.pixelShiftNonGreenCross2, "RAW Bayer", "pixelShiftNonGreenCross2", raw.bayersensor.pixelShiftNonGreenCross2, keyFile);
        saveToKeyfile(!pedited || pedited->raw.bayersensor.pixelShiftNonGreenAmaze, "RAW Bayer", "pixelShiftNonGreenAmaze", raw.bayersensor.pixelShiftNonGreenAmaze, keyFile);
        saveToKeyfile(!pedited || pedited->raw.xtranssensor.method, "RAW X-Trans", "Method", raw.xtranssensor.method, keyFile);
        saveToKeyfile(!pedited || pedited->raw.xtranssensor.ccSteps, "RAW X-Trans", "CcSteps", raw.xtranssensor.ccSteps, keyFile);
        saveToKeyfile(!pedited || pedited->raw.xtranssensor.exBlackRed, "RAW X-Trans", "PreBlackRed", raw.xtranssensor.blackred, keyFile);
        saveToKeyfile(!pedited || pedited->raw.xtranssensor.exBlackGreen, "RAW X-Trans", "PreBlackGreen", raw.xtranssensor.blackgreen, keyFile);
        saveToKeyfile(!pedited || pedited->raw.xtranssensor.exBlackBlue, "RAW X-Trans", "PreBlackBlue", raw.xtranssensor.blackblue, keyFile);

// Raw exposition
        saveToKeyfile(!pedited || pedited->raw.exPos, "RAW", "PreExposure", raw.expos, keyFile);
        saveToKeyfile(!pedited || pedited->raw.exPreser, "RAW", "PrePreserv", raw.preser, keyFile);

// MetaData
        saveToKeyfile(!pedited || pedited->metadata.mode, "MetaData", "Mode", metadata.mode, keyFile);

// EXIF change list
        if (!pedited || pedited->exif) {
            for (ExifPairs::const_iterator i = exif.begin(); i != exif.end(); ++i) {
                keyFile.set_string ("Exif", i->first, i->second);
            }
        }

// IPTC change list
        if (!pedited || pedited->iptc) {
            for (IPTCPairs::const_iterator i = iptc.begin(); i != iptc.end(); ++i) {
                Glib::ArrayHandle<Glib::ustring> values = i->second;
                keyFile.set_string_list ("IPTC", i->first, values);
            }
        }

        sPParams = keyFile.to_data();

    } catch (Glib::KeyFileError&) {}

    if (sPParams.empty ()) {
        return 1;
    }

    int error1, error2;
    error1 = write (fname, sPParams);

    if (!fname2.empty ()) {

        error2 = write (fname2, sPParams);
        // If at least one file has been saved, it's a success
        return error1 & error2;
    } else {
        return error1;
    }
}

int ProcParams::load(const Glib::ustring& fname, ParamsEdited* pedited)
{
    setlocale (LC_NUMERIC, "C"); // to set decimal point to "."

    if (fname.empty()) {
        return 1;
    }

    Glib::KeyFile keyFile;

    try {
        if (pedited) {
            pedited->set (false);
        }

        if (!Glib::file_test(fname, Glib::FILE_TEST_EXISTS) ||
            !keyFile.load_from_file(fname)) {
            return 1;
        }

        ppVersion = PPVERSION;
        appVersion = RTVERSION;

        if (keyFile.has_group ("Version")) {
            if (keyFile.has_key ("Version", "AppVersion")) {
                appVersion = keyFile.get_string ("Version", "AppVersion");
            }

            if (keyFile.has_key ("Version", "Version")) {
                ppVersion = keyFile.get_integer ("Version", "Version");
            }
        }

        if (keyFile.has_group ("General")) {
            assignFromKeyfile(keyFile, "General", "Rank", pedited, rank, pedited->general.rank);
            assignFromKeyfile(keyFile, "General", "ColorLabel", pedited, colorlabel, pedited->general.colorlabel);
            assignFromKeyfile(keyFile, "General", "InTrash", pedited, inTrash, pedited->general.intrash);
        }

        if (keyFile.has_group ("Exposure")) {
            if (ppVersion < PPVERSION_AEXP) {
                toneCurve.autoexp = false; // prevent execution of autoexp when opening file created with earlier versions of autoexp algorithm
            } else {
                assignFromKeyfile(keyFile, "Exposure", "Auto", pedited, toneCurve.autoexp, pedited->toneCurve.autoexp);
            }
            assignFromKeyfile(keyFile, "Exposure", "Clip", pedited, toneCurve.clip, pedited->toneCurve.clip);
            assignFromKeyfile(keyFile, "Exposure", "Compensation", pedited, toneCurve.expcomp, pedited->toneCurve.expcomp);
            assignFromKeyfile(keyFile, "Exposure", "Brightness", pedited, toneCurve.brightness, pedited->toneCurve.brightness);
            assignFromKeyfile(keyFile, "Exposure", "Contrast", pedited, toneCurve.contrast, pedited->toneCurve.contrast);
            assignFromKeyfile(keyFile, "Exposure", "Saturation", pedited, toneCurve.saturation, pedited->toneCurve.saturation);
            assignFromKeyfile(keyFile, "Exposure", "Black", pedited, toneCurve.black, pedited->toneCurve.black);
            assignFromKeyfile(keyFile, "Exposure", "HighlightCompr", pedited, toneCurve.hlcompr, pedited->toneCurve.hlcompr);
            assignFromKeyfile(keyFile, "Exposure", "HighlightComprThreshold", pedited, toneCurve.hlcomprthresh, pedited->toneCurve.hlcomprthresh);
            assignFromKeyfile(keyFile, "Exposure", "ShadowCompr", pedited, toneCurve.shcompr, pedited->toneCurve.shcompr);
            if (toneCurve.shcompr > 100) {
                toneCurve.shcompr = 100; // older pp3 files can have values above 100.
            }

            const std::map<std::string, ToneCurveParams::TcMode> tc_mapping = {
                {"Standard", ToneCurveParams::TcMode::STD},
                {"FilmLike", ToneCurveParams::TcMode::FILMLIKE},
                {"SatAndValueBlending", ToneCurveParams::TcMode::SATANDVALBLENDING},
                {"WeightedStd", ToneCurveParams::TcMode::WEIGHTEDSTD},
                {"Luminance", ToneCurveParams::TcMode::LUMINANCE},
                {"Perceptual", ToneCurveParams::TcMode::PERCEPTUAL}
            };

            assignFromKeyfile(keyFile, "Exposure", "CurveMode", pedited, tc_mapping, toneCurve.curveMode, pedited->toneCurve.curveMode);
            assignFromKeyfile(keyFile, "Exposure", "CurveMode2", pedited, tc_mapping, toneCurve.curveMode2, pedited->toneCurve.curveMode2);

            if (ppVersion > 200) {
                assignFromKeyfile(keyFile, "Exposure", "Curve", pedited, toneCurve.curve, pedited->toneCurve.curve);
                assignFromKeyfile(keyFile, "Exposure", "Curve2", pedited, toneCurve.curve2, pedited->toneCurve.curve2);
            }
            assignFromKeyfile(keyFile, "Exposure", "HistogramMatching", pedited, toneCurve.histmatching, pedited->toneCurve.histmatching);
        }

        if (keyFile.has_group ("HLRecovery")) {
            assignFromKeyfile(keyFile, "HLRecovery", "Enabled", pedited, toneCurve.hrenabled, pedited->toneCurve.hrenabled);
            assignFromKeyfile(keyFile, "HLRecovery", "Method", pedited, toneCurve.method, pedited->toneCurve.method);
        }

        if (keyFile.has_group ("Channel Mixer")) {
            if (ppVersion >= 329) {
                assignFromKeyfile(keyFile, "Channel Mixer", "Enabled", pedited, chmixer.enabled, pedited->chmixer.enabled);
            } else {
                chmixer.enabled = true;
                if (pedited) {
                    pedited->chmixer.enabled = true;
                }
            }
            if (keyFile.has_key ("Channel Mixer", "Red") && keyFile.has_key ("Channel Mixer", "Green") && keyFile.has_key ("Channel Mixer", "Blue")) {
                const std::vector<int> rmix = keyFile.get_integer_list ("Channel Mixer", "Red");
                const std::vector<int> gmix = keyFile.get_integer_list ("Channel Mixer", "Green");
                const std::vector<int> bmix = keyFile.get_integer_list ("Channel Mixer", "Blue");

                if (rmix.size() == 3 && gmix.size() == 3 && bmix.size() == 3) {
                    memcpy (chmixer.red,   rmix.data(), 3 * sizeof (int));
                    memcpy (chmixer.green, gmix.data(), 3 * sizeof (int));
                    memcpy (chmixer.blue,  bmix.data(), 3 * sizeof (int));
                }

                if (pedited) {
                    pedited->chmixer.red[0] =   pedited->chmixer.red[1] =   pedited->chmixer.red[2] = true;
                    pedited->chmixer.green[0] = pedited->chmixer.green[1] = pedited->chmixer.green[2] = true;
                    pedited->chmixer.blue[0] =  pedited->chmixer.blue[1] =  pedited->chmixer.blue[2] = true;
                }
            }
        }

        if (keyFile.has_group ("Black & White")) {
            assignFromKeyfile(keyFile, "Black & White", "Enabled", pedited, blackwhite.enabled, pedited->blackwhite.enabled);
            assignFromKeyfile(keyFile, "Black & White", "Method", pedited, blackwhite.method, pedited->blackwhite.method);
            assignFromKeyfile(keyFile, "Black & White", "Auto", pedited, blackwhite.autoc, pedited->blackwhite.autoc);
            assignFromKeyfile(keyFile, "Black & White", "ComplementaryColors", pedited, blackwhite.enabledcc, pedited->blackwhite.enabledcc);
            assignFromKeyfile(keyFile, "Black & White", "MixerRed", pedited, blackwhite.mixerRed, pedited->blackwhite.mixerRed);
            assignFromKeyfile(keyFile, "Black & White", "MixerOrange", pedited, blackwhite.mixerOrange, pedited->blackwhite.mixerOrange);
            assignFromKeyfile(keyFile, "Black & White", "MixerYellow", pedited, blackwhite.mixerYellow, pedited->blackwhite.mixerYellow);
            assignFromKeyfile(keyFile, "Black & White", "MixerGreen", pedited, blackwhite.mixerGreen, pedited->blackwhite.mixerGreen);
            assignFromKeyfile(keyFile, "Black & White", "MixerCyan", pedited, blackwhite.mixerCyan, pedited->blackwhite.mixerCyan);
            assignFromKeyfile(keyFile, "Black & White", "MixerBlue", pedited, blackwhite.mixerBlue, pedited->blackwhite.mixerBlue);
            assignFromKeyfile(keyFile, "Black & White", "MixerMagenta", pedited, blackwhite.mixerMagenta, pedited->blackwhite.mixerMagenta);
            assignFromKeyfile(keyFile, "Black & White", "MixerPurple", pedited, blackwhite.mixerPurple, pedited->blackwhite.mixerPurple);
            assignFromKeyfile(keyFile, "Black & White", "GammaRed", pedited, blackwhite.gammaRed, pedited->blackwhite.gammaRed);
            assignFromKeyfile(keyFile, "Black & White", "GammaGreen", pedited, blackwhite.gammaGreen, pedited->blackwhite.gammaGreen);
            assignFromKeyfile(keyFile, "Black & White", "GammaBlue", pedited, blackwhite.gammaBlue, pedited->blackwhite.gammaBlue);
            assignFromKeyfile(keyFile, "Black & White", "Filter", pedited, blackwhite.filter, pedited->blackwhite.filter);
            assignFromKeyfile(keyFile, "Black & White", "Setting", pedited, blackwhite.setting, pedited->blackwhite.setting);
            assignFromKeyfile(keyFile, "Black & White", "LuminanceCurve", pedited, blackwhite.luminanceCurve, pedited->blackwhite.luminanceCurve);

            assignFromKeyfile(keyFile, "Black & White", "BeforeCurve", pedited, blackwhite.beforeCurve, pedited->blackwhite.beforeCurve);

            assignFromKeyfile(keyFile, "Black & White", "Algorithm", pedited, blackwhite.algo, pedited->blackwhite.algo);
            assignFromKeyfile(
                keyFile,
                "Black & White",
                "BeforeCurveMode",
                pedited,
                {
                    {"Standard", BlackWhiteParams::TcMode::STD_BW},
                    {"FilmLike", BlackWhiteParams::TcMode::FILMLIKE_BW},
                    {"SatAndValueBlending", BlackWhiteParams::TcMode::SATANDVALBLENDING_BW},
                    {"WeightedStd", BlackWhiteParams::TcMode::WEIGHTEDSTD_BW}
                },
                blackwhite.beforeCurveMode,
                pedited->blackwhite.beforeCurveMode
            );

            assignFromKeyfile(keyFile, "Black & White", "AfterCurve", pedited, blackwhite.afterCurve, pedited->blackwhite.afterCurve);
            assignFromKeyfile(
                keyFile,
                "Black & White",
                "AfterCurveMode",
                pedited,
                {
                    {"Standard", BlackWhiteParams::TcMode::STD_BW},
                    {"WeightedStd", BlackWhiteParams::TcMode::WEIGHTEDSTD_BW}
                },
                blackwhite.afterCurveMode,
                pedited->blackwhite.afterCurveMode
            );
        }

        if (keyFile.has_group ("Retinex")) {
            assignFromKeyfile(keyFile, "Retinex", "Median", pedited, retinex.medianmap, pedited->retinex.medianmap);
            assignFromKeyfile(keyFile, "Retinex", "RetinexMethod", pedited, retinex.retinexMethod, pedited->retinex.retinexMethod);
            assignFromKeyfile(keyFile, "Retinex", "mapMethod", pedited, retinex.mapMethod, pedited->retinex.mapMethod);
            assignFromKeyfile(keyFile, "Retinex", "viewMethod", pedited, retinex.viewMethod, pedited->retinex.viewMethod);

            assignFromKeyfile(keyFile, "Retinex", "Retinexcolorspace", pedited, retinex.retinexcolorspace, pedited->retinex.retinexcolorspace);
            assignFromKeyfile(keyFile, "Retinex", "Gammaretinex", pedited, retinex.gammaretinex, pedited->retinex.gammaretinex);
            assignFromKeyfile(keyFile, "Retinex", "Enabled", pedited, retinex.enabled, pedited->retinex.enabled);
            assignFromKeyfile(keyFile, "Retinex", "Neigh", pedited, retinex.neigh, pedited->retinex.neigh);
            assignFromKeyfile(keyFile, "Retinex", "Str", pedited, retinex.str, pedited->retinex.str);
            assignFromKeyfile(keyFile, "Retinex", "Scal", pedited, retinex.scal, pedited->retinex.scal);
            assignFromKeyfile(keyFile, "Retinex", "Iter", pedited, retinex.iter, pedited->retinex.iter);
            assignFromKeyfile(keyFile, "Retinex", "Grad", pedited, retinex.grad, pedited->retinex.grad);
            assignFromKeyfile(keyFile, "Retinex", "Grads", pedited, retinex.grads, pedited->retinex.grads);
            assignFromKeyfile(keyFile, "Retinex", "Gam", pedited, retinex.gam, pedited->retinex.gam);
            assignFromKeyfile(keyFile, "Retinex", "Slope", pedited, retinex.slope, pedited->retinex.slope);
            assignFromKeyfile(keyFile, "Retinex", "Offs", pedited, retinex.offs, pedited->retinex.offs);
            assignFromKeyfile(keyFile, "Retinex", "Vart", pedited, retinex.vart, pedited->retinex.vart);
            assignFromKeyfile(keyFile, "Retinex", "Limd", pedited, retinex.limd, pedited->retinex.limd);
            assignFromKeyfile(keyFile, "Retinex", "highl", pedited, retinex.highl, pedited->retinex.highl);
            assignFromKeyfile(keyFile, "Retinex", "skal", pedited, retinex.skal, pedited->retinex.skal);
            assignFromKeyfile(keyFile, "Retinex", "CDCurve", pedited, retinex.cdcurve, pedited->retinex.cdcurve);

            assignFromKeyfile(keyFile, "Retinex", "MAPCurve", pedited, retinex.mapcurve, pedited->retinex.mapcurve);

            assignFromKeyfile(keyFile, "Retinex", "CDHCurve", pedited, retinex.cdHcurve, pedited->retinex.cdHcurve);

            assignFromKeyfile(keyFile, "Retinex", "LHCurve", pedited, retinex.lhcurve, pedited->retinex.lhcurve);

            assignFromKeyfile(keyFile, "Retinex", "Highlights", pedited, retinex.highlights, pedited->retinex.highlights);
            assignFromKeyfile(keyFile, "Retinex", "HighlightTonalWidth", pedited, retinex.htonalwidth, pedited->retinex.htonalwidth);
            assignFromKeyfile(keyFile, "Retinex", "Shadows", pedited, retinex.shadows, pedited->retinex.shadows);
            assignFromKeyfile(keyFile, "Retinex", "ShadowTonalWidth", pedited, retinex.stonalwidth, pedited->retinex.stonalwidth);

            assignFromKeyfile(keyFile, "Retinex", "Radius", pedited, retinex.radius, pedited->retinex.radius);

            assignFromKeyfile(keyFile, "Retinex", "TransmissionCurve", pedited, retinex.transmissionCurve, pedited->retinex.transmissionCurve);

            assignFromKeyfile(keyFile, "Retinex", "GainTransmissionCurve", pedited, retinex.gaintransmissionCurve, pedited->retinex.gaintransmissionCurve);
        }

        if (keyFile.has_group("Local Contrast")) {
            assignFromKeyfile(keyFile, "Local Contrast", "Enabled", pedited, localContrast.enabled, pedited->localContrast.enabled);
            assignFromKeyfile(keyFile, "Local Contrast", "Radius", pedited, localContrast.radius, pedited->localContrast.radius);
            assignFromKeyfile(keyFile, "Local Contrast", "Amount", pedited, localContrast.amount, pedited->localContrast.amount);
            assignFromKeyfile(keyFile, "Local Contrast", "Darkness", pedited, localContrast.darkness, pedited->localContrast.darkness);
            assignFromKeyfile(keyFile, "Local Contrast", "Lightness", pedited, localContrast.lightness, pedited->localContrast.lightness);
        }

        if (keyFile.has_group ("Luminance Curve")) {
            if (ppVersion >= 329) {
                assignFromKeyfile(keyFile, "Luminance Curve", "Enabled", pedited, labCurve.enabled, pedited->labCurve.enabled);
            } else {
                labCurve.enabled = true;
                if (pedited) {
                    pedited->labCurve.enabled = true;
                }
            }

            assignFromKeyfile(keyFile, "Luminance Curve", "Brightness", pedited, labCurve.brightness, pedited->labCurve.brightness);
            assignFromKeyfile(keyFile, "Luminance Curve", "Contrast", pedited, labCurve.contrast, pedited->labCurve.contrast);

            if (ppVersion < 303) {
                // transform Saturation into Chromaticity
                // if Saturation == 0, should we set BWToning on?
                assignFromKeyfile(keyFile, "Luminance Curve", "Saturation", pedited, labCurve.chromaticity, pedited->labCurve.chromaticity);
                // transform AvoidColorClipping into AvoidColorShift
                assignFromKeyfile(keyFile, "Luminance Curve", "AvoidColorClipping", pedited, labCurve.avoidcolorshift, pedited->labCurve.avoidcolorshift);
            } else {
                if (keyFile.has_key ("Luminance Curve", "Chromaticity")) {
                    labCurve.chromaticity = keyFile.get_integer ("Luminance Curve", "Chromaticity");

                    if (ppVersion >= 303 && ppVersion < 314 && labCurve.chromaticity == -100) {
                        blackwhite.enabled = true;
                    }

                    if (pedited) {
                        pedited->labCurve.chromaticity = true;
                    }
                }

                assignFromKeyfile(keyFile, "Luminance Curve", "AvoidColorShift", pedited, labCurve.avoidcolorshift, pedited->labCurve.avoidcolorshift);
                assignFromKeyfile(keyFile, "Luminance Curve", "RedAndSkinTonesProtection", pedited, labCurve.rstprotection, pedited->labCurve.rstprotection);
            }

            assignFromKeyfile(keyFile, "Luminance Curve", "LCredsk", pedited, labCurve.lcredsk, pedited->labCurve.lcredsk);

            if (ppVersion < 314) {
                // Backward compatibility: If BWtoning is true, Chromaticity has to be set to -100, which will produce the same effect
                // and will enable the b&w toning mode ('a' & 'b' curves)
                if (keyFile.has_key ("Luminance Curve", "BWtoning")) {
                    if ( keyFile.get_boolean ("Luminance Curve", "BWtoning")) {
                        labCurve.chromaticity = -100;

                        if (pedited) {
                            pedited->labCurve.chromaticity = true;
                        }
                    }
                }
            }

            assignFromKeyfile(keyFile, "Luminance Curve", "LCurve", pedited, labCurve.lcurve, pedited->labCurve.lcurve);
            assignFromKeyfile(keyFile, "Luminance Curve", "aCurve", pedited, labCurve.acurve, pedited->labCurve.acurve);
            assignFromKeyfile(keyFile, "Luminance Curve", "bCurve", pedited, labCurve.bcurve, pedited->labCurve.bcurve);
            assignFromKeyfile(keyFile, "Luminance Curve", "ccCurve", pedited, labCurve.cccurve, pedited->labCurve.cccurve);
            assignFromKeyfile(keyFile, "Luminance Curve", "chCurve", pedited, labCurve.chcurve, pedited->labCurve.chcurve);
            assignFromKeyfile(keyFile, "Luminance Curve", "lhCurve", pedited, labCurve.lhcurve, pedited->labCurve.lhcurve);
            assignFromKeyfile(keyFile, "Luminance Curve", "hhCurve", pedited, labCurve.hhcurve, pedited->labCurve.hhcurve);
            assignFromKeyfile(keyFile, "Luminance Curve", "LcCurve", pedited, labCurve.lccurve, pedited->labCurve.lccurve);
            assignFromKeyfile(keyFile, "Luminance Curve", "ClCurve", pedited, labCurve.clcurve, pedited->labCurve.clcurve);
        }

        if (keyFile.has_group ("Sharpening")) {
            assignFromKeyfile(keyFile, "Sharpening", "Enabled", pedited, sharpening.enabled, pedited->sharpening.enabled);
            assignFromKeyfile(keyFile, "Sharpening", "Radius", pedited, sharpening.radius, pedited->sharpening.radius);
            assignFromKeyfile(keyFile, "Sharpening", "Amount", pedited, sharpening.amount, pedited->sharpening.amount);

            if (keyFile.has_key ("Sharpening", "Threshold")) {
                if (ppVersion < 302) {
                    int thresh = min (keyFile.get_integer ("Sharpening", "Threshold"), 2000);
                    sharpening.threshold.setValues (thresh, thresh, 2000, 2000); // TODO: 2000 is the maximum value and is taken of rtgui/sharpening.cc ; should be changed by the tool modularization
                } else {
                    const std::vector<int> thresh = keyFile.get_integer_list ("Sharpening", "Threshold");

                    if (thresh.size() >= 4) {
                        sharpening.threshold.setValues (thresh[0], thresh[1], min (thresh[2], 2000), min (thresh[3], 2000));
                    }
                }

                if (pedited) {
                    pedited->sharpening.threshold = true;
                }
            }

            assignFromKeyfile(keyFile, "Sharpening", "OnlyEdges", pedited, sharpening.edgesonly, pedited->sharpening.edgesonly);
            assignFromKeyfile(keyFile, "Sharpening", "EdgedetectionRadius", pedited, sharpening.edges_radius, pedited->sharpening.edges_radius);
            assignFromKeyfile(keyFile, "Sharpening", "EdgeTolerance", pedited, sharpening.edges_tolerance, pedited->sharpening.edges_tolerance);
            assignFromKeyfile(keyFile, "Sharpening", "HalocontrolEnabled", pedited, sharpening.halocontrol, pedited->sharpening.halocontrol);
            assignFromKeyfile(keyFile, "Sharpening", "HalocontrolAmount", pedited, sharpening.halocontrol_amount, pedited->sharpening.halocontrol_amount);
            assignFromKeyfile(keyFile, "Sharpening", "Method", pedited, sharpening.method, pedited->sharpening.method);
            assignFromKeyfile(keyFile, "Sharpening", "DeconvRadius", pedited, sharpening.deconvradius, pedited->sharpening.deconvradius);
            assignFromKeyfile(keyFile, "Sharpening", "DeconvAmount", pedited, sharpening.deconvamount, pedited->sharpening.deconvamount);
            assignFromKeyfile(keyFile, "Sharpening", "DeconvDamping", pedited, sharpening.deconvdamping, pedited->sharpening.deconvdamping);
            assignFromKeyfile(keyFile, "Sharpening", "DeconvIterations", pedited, sharpening.deconviter, pedited->sharpening.deconviter);
        }

        if (keyFile.has_group ("SharpenEdge")) {
            assignFromKeyfile(keyFile, "SharpenEdge", "Enabled", pedited, sharpenEdge.enabled, pedited->sharpenEdge.enabled);
            assignFromKeyfile(keyFile, "SharpenEdge", "Passes", pedited, sharpenEdge.passes, pedited->sharpenEdge.passes);
            assignFromKeyfile(keyFile, "SharpenEdge", "Strength", pedited, sharpenEdge.amount, pedited->sharpenEdge.amount);
            assignFromKeyfile(keyFile, "SharpenEdge", "ThreeChannels", pedited, sharpenEdge.threechannels, pedited->sharpenEdge.threechannels);
        }

        if (keyFile.has_group ("SharpenMicro")) {
            assignFromKeyfile(keyFile, "SharpenMicro", "Enabled", pedited, sharpenMicro.enabled, pedited->sharpenMicro.enabled);
            assignFromKeyfile(keyFile, "SharpenMicro", "Matrix", pedited, sharpenMicro.matrix, pedited->sharpenMicro.matrix);
            assignFromKeyfile(keyFile, "SharpenMicro", "Strength", pedited, sharpenMicro.amount, pedited->sharpenMicro.amount);
            assignFromKeyfile(keyFile, "SharpenMicro", "Uniformity", pedited, sharpenMicro.uniformity, pedited->sharpenMicro.uniformity);
        }

        if (keyFile.has_group ("Vibrance")) {
            assignFromKeyfile(keyFile, "Vibrance", "Enabled", pedited, vibrance.enabled, pedited->vibrance.enabled);
            assignFromKeyfile(keyFile, "Vibrance", "Pastels", pedited, vibrance.pastels, pedited->vibrance.pastels);
            assignFromKeyfile(keyFile, "Vibrance", "Saturated", pedited, vibrance.saturated, pedited->vibrance.saturated);

            if (keyFile.has_key ("Vibrance", "PSThreshold")) {
                if (ppVersion < 302) {
                    int thresh = keyFile.get_integer ("Vibrance", "PSThreshold");
                    vibrance.psthreshold.setValues (thresh, thresh);
                } else {
                    const std::vector<int> thresh = keyFile.get_integer_list ("Vibrance", "PSThreshold");

                    if (thresh.size() >= 2 ) {
                        vibrance.psthreshold.setValues (thresh[0], thresh[1]);
                    }
                }

                if (pedited) {
                    pedited->vibrance.psthreshold = true;
                }
            }

            assignFromKeyfile(keyFile, "Vibrance", "ProtectSkins", pedited, vibrance.protectskins, pedited->vibrance.protectskins);
            assignFromKeyfile(keyFile, "Vibrance", "AvoidColorShift", pedited, vibrance.avoidcolorshift, pedited->vibrance.avoidcolorshift);
            assignFromKeyfile(keyFile, "Vibrance", "PastSatTog", pedited, vibrance.pastsattog, pedited->vibrance.pastsattog);
            assignFromKeyfile(keyFile, "Vibrance", "SkinTonesCurve", pedited, vibrance.skintonescurve, pedited->vibrance.skintonescurve);
        }

        if (keyFile.has_group ("White Balance")) {
            assignFromKeyfile(keyFile, "White Balance", "Enabled", pedited, wb.enabled, pedited->wb.enabled);
            assignFromKeyfile(keyFile, "White Balance", "Setting", pedited, wb.method, pedited->wb.method);
            assignFromKeyfile(keyFile, "White Balance", "Temperature", pedited, wb.temperature, pedited->wb.temperature);
            assignFromKeyfile(keyFile, "White Balance", "Green", pedited, wb.green, pedited->wb.green);
            assignFromKeyfile(keyFile, "White Balance", "Equal", pedited, wb.equal, pedited->wb.equal);
            assignFromKeyfile(keyFile, "White Balance", "TemperatureBias", pedited, wb.tempBias, pedited->wb.tempBias);
        }

        if (keyFile.has_group ("Defringing")) {
            assignFromKeyfile(keyFile, "Defringing", "Enabled", pedited, defringe.enabled, pedited->defringe.enabled);
            assignFromKeyfile(keyFile, "Defringing", "Radius", pedited, defringe.radius, pedited->defringe.radius);

            if (keyFile.has_key ("Defringing", "Threshold")) {
                defringe.threshold = (float)keyFile.get_integer ("Defringing", "Threshold");

                if (pedited) {
                    pedited->defringe.threshold = true;
                }
            }

            if (ppVersion < 310) {
                defringe.threshold = sqrt (defringe.threshold * 33.f / 5.f);
            }

            assignFromKeyfile(keyFile, "Defringing", "HueCurve", pedited, defringe.huecurve, pedited->defringe.huecurve);
        }

        if (keyFile.has_group ("Color appearance")) {
            assignFromKeyfile(keyFile, "Color appearance", "Enabled", pedited, colorappearance.enabled, pedited->colorappearance.enabled);
            assignFromKeyfile(keyFile, "Color appearance", "Degree", pedited, colorappearance.degree, pedited->colorappearance.degree);
            assignFromKeyfile(keyFile, "Color appearance", "AutoDegree", pedited, colorappearance.autodegree, pedited->colorappearance.autodegree);
            assignFromKeyfile(keyFile, "Color appearance", "Degreeout", pedited, colorappearance.degreeout, pedited->colorappearance.degreeout);

            assignFromKeyfile(keyFile, "Color appearance", "AutoDegreeout", pedited, colorappearance.autodegreeout, pedited->colorappearance.autodegreeout);

            assignFromKeyfile(keyFile, "Color appearance", "Surround", pedited, colorappearance.surround, pedited->colorappearance.surround);
            assignFromKeyfile(keyFile, "Color appearance", "Surrsrc", pedited, colorappearance.surrsrc, pedited->colorappearance.surrsrc);
            assignFromKeyfile(keyFile, "Color appearance", "AdaptLum", pedited, colorappearance.adaplum, pedited->colorappearance.adaplum);
            assignFromKeyfile(keyFile, "Color appearance", "Badpixsl", pedited, colorappearance.badpixsl, pedited->colorappearance.badpixsl);
            assignFromKeyfile(keyFile, "Color appearance", "Model", pedited, colorappearance.wbmodel, pedited->colorappearance.wbmodel);
            assignFromKeyfile(keyFile, "Color appearance", "Algorithm", pedited, colorappearance.algo, pedited->colorappearance.algo);
            assignFromKeyfile(keyFile, "Color appearance", "J-Light", pedited, colorappearance.jlight, pedited->colorappearance.jlight);
            assignFromKeyfile(keyFile, "Color appearance", "Q-Bright", pedited, colorappearance.qbright, pedited->colorappearance.qbright);
            assignFromKeyfile(keyFile, "Color appearance", "C-Chroma", pedited, colorappearance.chroma, pedited->colorappearance.chroma);
            assignFromKeyfile(keyFile, "Color appearance", "S-Chroma", pedited, colorappearance.schroma, pedited->colorappearance.schroma);
            assignFromKeyfile(keyFile, "Color appearance", "M-Chroma", pedited, colorappearance.mchroma, pedited->colorappearance.mchroma);
            assignFromKeyfile(keyFile, "Color appearance", "RSTProtection", pedited, colorappearance.rstprotection, pedited->colorappearance.rstprotection);
            assignFromKeyfile(keyFile, "Color appearance", "J-Contrast", pedited, colorappearance.contrast, pedited->colorappearance.contrast);
            assignFromKeyfile(keyFile, "Color appearance", "Q-Contrast", pedited, colorappearance.qcontrast, pedited->colorappearance.qcontrast);
            assignFromKeyfile(keyFile, "Color appearance", "H-Hue", pedited, colorappearance.colorh, pedited->colorappearance.colorh);
            assignFromKeyfile(keyFile, "Color appearance", "AdaptScene", pedited, colorappearance.adapscen, pedited->colorappearance.adapscen);
            assignFromKeyfile(keyFile, "Color appearance", "AutoAdapscen", pedited, colorappearance.autoadapscen, pedited->colorappearance.autoadapscen);
            assignFromKeyfile(keyFile, "Color appearance", "YbScene", pedited, colorappearance.ybscen, pedited->colorappearance.ybscen);
            assignFromKeyfile(keyFile, "Color appearance", "Autoybscen", pedited, colorappearance.autoybscen, pedited->colorappearance.autoybscen);
            assignFromKeyfile(keyFile, "Color appearance", "SurrSource", pedited, colorappearance.surrsource, pedited->colorappearance.surrsource);
            assignFromKeyfile(keyFile, "Color appearance", "Gamut", pedited, colorappearance.gamut, pedited->colorappearance.gamut);
            assignFromKeyfile(keyFile, "Color appearance", "Tempout", pedited, colorappearance.tempout, pedited->colorappearance.tempout);
            assignFromKeyfile(keyFile, "Color appearance", "Greenout", pedited, colorappearance.greenout, pedited->colorappearance.greenout);
            assignFromKeyfile(keyFile, "Color appearance", "Tempsc", pedited, colorappearance.tempsc, pedited->colorappearance.tempsc);
            assignFromKeyfile(keyFile, "Color appearance", "Greensc", pedited, colorappearance.greensc, pedited->colorappearance.greensc);
            assignFromKeyfile(keyFile, "Color appearance", "Ybout", pedited, colorappearance.ybout, pedited->colorappearance.ybout);
            assignFromKeyfile(keyFile, "Color appearance", "Datacie", pedited, colorappearance.datacie, pedited->colorappearance.datacie);
            assignFromKeyfile(keyFile, "Color appearance", "Tonecie", pedited, colorappearance.tonecie, pedited->colorappearance.tonecie);

            const std::map<std::string, ColorAppearanceParams::TcMode> tc_mapping = {
                {"Lightness", ColorAppearanceParams::TcMode::LIGHT},
                {"Brightness", ColorAppearanceParams::TcMode::BRIGHT}
            };
            assignFromKeyfile(keyFile, "Color appearance", "CurveMode", pedited, tc_mapping, colorappearance.curveMode, pedited->colorappearance.curveMode);
            assignFromKeyfile(keyFile, "Color appearance", "CurveMode2", pedited, tc_mapping, colorappearance.curveMode2, pedited->colorappearance.curveMode2);

            assignFromKeyfile(
                keyFile,
                "Color appearance",
                "CurveMode3",
                pedited,
                {
                    {"Chroma", ColorAppearanceParams::CtcMode::CHROMA},
                    {"Saturation", ColorAppearanceParams::CtcMode::SATUR},
                    {"Colorfullness", ColorAppearanceParams::CtcMode::COLORF}
                },
                colorappearance.curveMode3,
                pedited->colorappearance.curveMode3
            );

            if (ppVersion > 200) {
                assignFromKeyfile(keyFile, "Color appearance", "Curve", pedited, colorappearance.curve, pedited->colorappearance.curve);
                assignFromKeyfile(keyFile, "Color appearance", "Curve2", pedited, colorappearance.curve2, pedited->colorappearance.curve2);
                assignFromKeyfile(keyFile, "Color appearance", "Curve3", pedited, colorappearance.curve3, pedited->colorappearance.curve3);
            }

        }

        if (keyFile.has_group ("Impulse Denoising")) {
            assignFromKeyfile(keyFile, "Impulse Denoising", "Enabled", pedited, impulseDenoise.enabled, pedited->impulseDenoise.enabled);
            assignFromKeyfile(keyFile, "Impulse Denoising", "Threshold", pedited, impulseDenoise.thresh, pedited->impulseDenoise.thresh);
        }

        if (keyFile.has_group ("Directional Pyramid Denoising")) {//TODO: No longer an accurate description for FT denoise
            assignFromKeyfile(keyFile, "Directional Pyramid Denoising", "Enabled", pedited, dirpyrDenoise.enabled, pedited->dirpyrDenoise.enabled);
            assignFromKeyfile(keyFile, "Directional Pyramid Denoising", "Enhance", pedited, dirpyrDenoise.enhance, pedited->dirpyrDenoise.enhance);
            assignFromKeyfile(keyFile, "Directional Pyramid Denoising", "Median", pedited, dirpyrDenoise.median, pedited->dirpyrDenoise.median);
            assignFromKeyfile(keyFile, "Directional Pyramid Denoising", "Luma", pedited, dirpyrDenoise.luma, pedited->dirpyrDenoise.luma);
            assignFromKeyfile(keyFile, "Directional Pyramid Denoising", "Ldetail", pedited, dirpyrDenoise.Ldetail, pedited->dirpyrDenoise.Ldetail);
            assignFromKeyfile(keyFile, "Directional Pyramid Denoising", "Chroma", pedited, dirpyrDenoise.chroma, pedited->dirpyrDenoise.chroma);
            assignFromKeyfile(keyFile, "Directional Pyramid Denoising", "Method", pedited, dirpyrDenoise.dmethod, pedited->dirpyrDenoise.dmethod);
            assignFromKeyfile(keyFile, "Directional Pyramid Denoising", "LMethod", pedited, dirpyrDenoise.Lmethod, pedited->dirpyrDenoise.Lmethod);
            assignFromKeyfile(keyFile, "Directional Pyramid Denoising", "CMethod", pedited, dirpyrDenoise.Cmethod, pedited->dirpyrDenoise.Cmethod);

            if (dirpyrDenoise.Cmethod == "PRE") {
                dirpyrDenoise.Cmethod = "MAN"; // Never load 'auto chroma preview mode' from pp3
            }

            assignFromKeyfile(keyFile, "Directional Pyramid Denoising", "C2Method", pedited, dirpyrDenoise.C2method, pedited->dirpyrDenoise.C2method);
            if (dirpyrDenoise.C2method == "PREV") {
                dirpyrDenoise.C2method = "MANU";
            }

            assignFromKeyfile(keyFile, "Directional Pyramid Denoising", "SMethod", pedited, dirpyrDenoise.smethod, pedited->dirpyrDenoise.smethod);
            assignFromKeyfile(keyFile, "Directional Pyramid Denoising", "MedMethod", pedited, dirpyrDenoise.medmethod, pedited->dirpyrDenoise.medmethod);
            assignFromKeyfile(keyFile, "Directional Pyramid Denoising", "MethodMed", pedited, dirpyrDenoise.methodmed, pedited->dirpyrDenoise.methodmed);
            assignFromKeyfile(keyFile, "Directional Pyramid Denoising", "RGBMethod", pedited, dirpyrDenoise.rgbmethod, pedited->dirpyrDenoise.rgbmethod);
            assignFromKeyfile(keyFile, "Directional Pyramid Denoising", "LCurve", pedited, dirpyrDenoise.lcurve, pedited->dirpyrDenoise.lcurve);

            assignFromKeyfile(keyFile, "Directional Pyramid Denoising", "CCCurve", pedited, dirpyrDenoise.cccurve, pedited->dirpyrDenoise.cccurve);

            assignFromKeyfile(keyFile, "Directional Pyramid Denoising", "Redchro", pedited, dirpyrDenoise.redchro, pedited->dirpyrDenoise.redchro);
            assignFromKeyfile(keyFile, "Directional Pyramid Denoising", "Bluechro", pedited, dirpyrDenoise.bluechro, pedited->dirpyrDenoise.bluechro);
            assignFromKeyfile(keyFile, "Directional Pyramid Denoising", "Gamma", pedited, dirpyrDenoise.gamma, pedited->dirpyrDenoise.gamma);
            assignFromKeyfile(keyFile, "Directional Pyramid Denoising", "Passes", pedited, dirpyrDenoise.passes, pedited->dirpyrDenoise.passes);
        }

        if (keyFile.has_group ("EPD")) {
            assignFromKeyfile(keyFile, "EPD", "Enabled", pedited, epd.enabled, pedited->epd.enabled);
            assignFromKeyfile(keyFile, "EPD", "Strength", pedited, epd.strength, pedited->epd.strength);
            assignFromKeyfile(keyFile, "EPD", "Gamma", pedited, epd.gamma, pedited->epd.gamma);
            assignFromKeyfile(keyFile, "EPD", "EdgeStopping", pedited, epd.edgeStopping, pedited->epd.edgeStopping);
            assignFromKeyfile(keyFile, "EPD", "Scale", pedited, epd.scale, pedited->epd.scale);
            assignFromKeyfile(keyFile, "EPD", "ReweightingIterates", pedited, epd.reweightingIterates, pedited->epd.reweightingIterates);
        }

        if (keyFile.has_group ("FattalToneMapping")) {
            assignFromKeyfile(keyFile, "FattalToneMapping", "Enabled", pedited, fattal.enabled, pedited->fattal.enabled);
            assignFromKeyfile(keyFile, "FattalToneMapping", "Threshold", pedited, fattal.threshold, pedited->fattal.threshold);
            assignFromKeyfile(keyFile, "FattalToneMapping", "Amount", pedited, fattal.amount, pedited->fattal.amount);
            assignFromKeyfile(keyFile, "FattalToneMapping", "Anchor", pedited, fattal.anchor, pedited->fattal.anchor);
        }

        if (keyFile.has_group ("Shadows & Highlights")) {
            assignFromKeyfile(keyFile, "Shadows & Highlights", "Enabled", pedited, sh.enabled, pedited->sh.enabled);
            assignFromKeyfile(keyFile, "Shadows & Highlights", "HighQuality", pedited, sh.hq, pedited->sh.hq);
            assignFromKeyfile(keyFile, "Shadows & Highlights", "Highlights", pedited, sh.highlights, pedited->sh.highlights);
            assignFromKeyfile(keyFile, "Shadows & Highlights", "HighlightTonalWidth", pedited, sh.htonalwidth, pedited->sh.htonalwidth);
            assignFromKeyfile(keyFile, "Shadows & Highlights", "Shadows", pedited, sh.shadows, pedited->sh.shadows);
            assignFromKeyfile(keyFile, "Shadows & Highlights", "ShadowTonalWidth", pedited, sh.stonalwidth, pedited->sh.stonalwidth);
            assignFromKeyfile(keyFile, "Shadows & Highlights", "Radius", pedited, sh.radius, pedited->sh.radius);
            if (keyFile.has_key("Shadows & Highlights", "LocalContrast") && ppVersion < 329) {
                int lc = keyFile.get_integer("Shadows & Highlights", "LocalContrast");
                localContrast.amount = float(lc) / (sh.hq ? 500.0 : 30.);
                if (pedited) {
                    pedited->localContrast.amount = true;
                }
                localContrast.enabled = sh.enabled;
                if (pedited) {
                    pedited->localContrast.enabled = true;
                }
                localContrast.radius = sh.radius;
                if (pedited) {
                    pedited->localContrast.radius = true;
                }
            }
        }

        if (keyFile.has_group ("Crop")) {
            assignFromKeyfile(keyFile, "Crop", "Enabled", pedited, crop.enabled, pedited->crop.enabled);
            assignFromKeyfile(keyFile, "Crop", "X", pedited, crop.x, pedited->crop.x);
            assignFromKeyfile(keyFile, "Crop", "Y", pedited, crop.y, pedited->crop.y);

            if (keyFile.has_key ("Crop", "W")) {
                crop.w = std::max (keyFile.get_integer ("Crop", "W"), 1);

                if (pedited) {
                    pedited->crop.w = true;
                }
            }

            if (keyFile.has_key ("Crop", "H")) {
                crop.h = std::max (keyFile.get_integer ("Crop", "H"), 1);

                if (pedited) {
                    pedited->crop.h = true;
                }
            }

            assignFromKeyfile(keyFile, "Crop", "FixedRatio", pedited, crop.fixratio, pedited->crop.fixratio);

            if (assignFromKeyfile(keyFile, "Crop", "Ratio", pedited, crop.ratio, pedited->crop.ratio)) {
                //backwards compatibility for crop.ratio
                if (crop.ratio == "DIN") {
                    crop.ratio = "1.414 - DIN EN ISO 216";
                }

                if (crop.ratio == "8.5:11") {
                    crop.ratio = "8.5:11 - US Letter";
                }

                if (crop.ratio == "11:17") {
                    crop.ratio = "11:17 - Tabloid";
                }
            }
            assignFromKeyfile(keyFile, "Crop", "Orientation", pedited, crop.orientation, pedited->crop.orientation);
            assignFromKeyfile(keyFile, "Crop", "Guide", pedited, crop.guide, pedited->crop.guide);
        }

        if (keyFile.has_group ("Coarse Transformation")) {
            assignFromKeyfile(keyFile, "Coarse Transformation", "Rotate", pedited, coarse.rotate, pedited->coarse.rotate);
            assignFromKeyfile(keyFile, "Coarse Transformation", "HorizontalFlip", pedited, coarse.hflip, pedited->coarse.hflip);
            assignFromKeyfile(keyFile, "Coarse Transformation", "VerticalFlip", pedited, coarse.vflip, pedited->coarse.vflip);
        }

        if (keyFile.has_group ("Rotation")) {
            assignFromKeyfile(keyFile, "Rotation", "Degree", pedited, rotate.degree, pedited->rotate.degree);
        }

        if (keyFile.has_group ("Common Properties for Transformations")) {
            assignFromKeyfile(keyFile, "Common Properties for Transformations", "AutoFill", pedited, commonTrans.autofill, pedited->commonTrans.autofill);
        }

        if (keyFile.has_group ("Distortion")) {
            assignFromKeyfile(keyFile, "Distortion", "Amount", pedited, distortion.amount, pedited->distortion.amount);
        }

        if (keyFile.has_group ("LensProfile")) {
            if (keyFile.has_key ("LensProfile", "LcMode")) {
                lensProf.lcMode = lensProf.getMethodNumber (keyFile.get_string ("LensProfile", "LcMode"));

                if (pedited) {
                    pedited->lensProf.lcMode = true;
                }
            }

            if (keyFile.has_key ("LensProfile", "LCPFile")) {
                lensProf.lcpFile = expandRelativePath (fname, "", keyFile.get_string ("LensProfile", "LCPFile"));

                if (pedited) {
                    pedited->lensProf.lcpFile = true;
                }

                if (ppVersion < 327 && !lensProf.lcpFile.empty()) {
                    lensProf.lcMode = LensProfParams::LcMode::LCP;
                }
            }

            assignFromKeyfile(keyFile, "LensProfile", "UseDistortion", pedited, lensProf.useDist, pedited->lensProf.useDist);
            assignFromKeyfile(keyFile, "LensProfile", "UseVignette", pedited, lensProf.useVign, pedited->lensProf.useVign);
            assignFromKeyfile(keyFile, "LensProfile", "UseCA", pedited, lensProf.useCA, pedited->lensProf.useCA);

            if (keyFile.has_key("LensProfile", "LFCameraMake")) {
                lensProf.lfCameraMake = keyFile.get_string("LensProfile", "LFCameraMake");
                if (pedited) {
                    pedited->lensProf.lfCameraMake = true;
                }
            }

            if (keyFile.has_key("LensProfile", "LFCameraModel")) {
                lensProf.lfCameraModel = keyFile.get_string("LensProfile", "LFCameraModel");
                if (pedited) {
                    pedited->lensProf.lfCameraModel = true;
                }
            }

            if (keyFile.has_key("LensProfile", "LFLens")) {
                lensProf.lfLens = keyFile.get_string("LensProfile", "LFLens");
                if (pedited) {
                    pedited->lensProf.lfLens = true;
                }
            }
        }

        if (keyFile.has_group ("Perspective")) {
            assignFromKeyfile(keyFile, "Perspective", "Horizontal", pedited, perspective.horizontal, pedited->perspective.horizontal);
            assignFromKeyfile(keyFile, "Perspective", "Vertical", pedited, perspective.vertical, pedited->perspective.vertical);
        }

        if (keyFile.has_group ("Gradient")) {
            assignFromKeyfile(keyFile, "Gradient", "Enabled", pedited, gradient.enabled, pedited->gradient.enabled);
            assignFromKeyfile(keyFile, "Gradient", "Degree", pedited, gradient.degree, pedited->gradient.degree);
            assignFromKeyfile(keyFile, "Gradient", "Feather", pedited, gradient.feather, pedited->gradient.feather);
            assignFromKeyfile(keyFile, "Gradient", "Strength", pedited, gradient.strength, pedited->gradient.strength);
            assignFromKeyfile(keyFile, "Gradient", "CenterX", pedited, gradient.centerX, pedited->gradient.centerX);
            assignFromKeyfile(keyFile, "Gradient", "CenterY", pedited, gradient.centerY, pedited->gradient.centerY);
        }

        if (keyFile.has_group ("PCVignette")) {
            assignFromKeyfile(keyFile, "PCVignette", "Enabled", pedited, pcvignette.enabled, pedited->pcvignette.enabled);
            assignFromKeyfile(keyFile, "PCVignette", "Strength", pedited, pcvignette.strength, pedited->pcvignette.strength);
            assignFromKeyfile(keyFile, "PCVignette", "Feather", pedited, pcvignette.feather, pedited->pcvignette.feather);
            assignFromKeyfile(keyFile, "PCVignette", "Roundness", pedited, pcvignette.roundness, pedited->pcvignette.roundness);
        }

        if (keyFile.has_group ("CACorrection")) {
            assignFromKeyfile(keyFile, "CACorrection", "Red", pedited, cacorrection.red, pedited->cacorrection.red);
            assignFromKeyfile(keyFile, "CACorrection", "Blue", pedited, cacorrection.blue, pedited->cacorrection.blue);
        }

        if (keyFile.has_group ("Vignetting Correction")) {
            assignFromKeyfile(keyFile, "Vignetting Correction", "Amount", pedited, vignetting.amount, pedited->vignetting.amount);
            assignFromKeyfile(keyFile, "Vignetting Correction", "Radius", pedited, vignetting.radius, pedited->vignetting.radius);
            assignFromKeyfile(keyFile, "Vignetting Correction", "Strength", pedited, vignetting.strength, pedited->vignetting.strength);
            assignFromKeyfile(keyFile, "Vignetting Correction", "CenterX", pedited, vignetting.centerX, pedited->vignetting.centerX);
            assignFromKeyfile(keyFile, "Vignetting Correction", "CenterY", pedited, vignetting.centerY, pedited->vignetting.centerY);
        }

        if (keyFile.has_group ("Resize")) {
            assignFromKeyfile(keyFile, "Resize", "Enabled", pedited, resize.enabled, pedited->resize.enabled);
            assignFromKeyfile(keyFile, "Resize", "Scale", pedited, resize.scale, pedited->resize.scale);
            assignFromKeyfile(keyFile, "Resize", "AppliesTo", pedited, resize.appliesTo, pedited->resize.appliesTo);
            assignFromKeyfile(keyFile, "Resize", "Method", pedited, resize.method, pedited->resize.method);
            assignFromKeyfile(keyFile, "Resize", "DataSpecified", pedited, resize.dataspec, pedited->resize.dataspec);
            assignFromKeyfile(keyFile, "Resize", "Width", pedited, resize.width, pedited->resize.width);
            assignFromKeyfile(keyFile, "Resize", "Height", pedited, resize.height, pedited->resize.height);
        }

        if (keyFile.has_group ("PostResizeSharpening")) {
            assignFromKeyfile(keyFile, "PostResizeSharpening", "Enabled", pedited, prsharpening.enabled, pedited->prsharpening.enabled);
            assignFromKeyfile(keyFile, "PostResizeSharpening", "Radius", pedited, prsharpening.radius, pedited->prsharpening.radius);
            assignFromKeyfile(keyFile, "PostResizeSharpening", "Amount", pedited, prsharpening.amount, pedited->prsharpening.amount);

            if (keyFile.has_key ("PostResizeSharpening", "Threshold")) {
                if (ppVersion < 302) {
                    int thresh = min (keyFile.get_integer ("PostResizeSharpening", "Threshold"), 2000);
                    prsharpening.threshold.setValues (thresh, thresh, 2000, 2000); // TODO: 2000 is the maximum value and is taken of rtgui/sharpening.cc ; should be changed by the tool modularization
                } else {
                    const std::vector<int> thresh = keyFile.get_integer_list ("PostResizeSharpening", "Threshold");

                    if (thresh.size() >= 4) {
                        prsharpening.threshold.setValues (thresh[0], thresh[1], min (thresh[2], 2000), min (thresh[3], 2000));
                    }
                }

                if (pedited) {
                    pedited->prsharpening.threshold = true;
                }
            }

            assignFromKeyfile(keyFile, "PostResizeSharpening", "OnlyEdges", pedited, prsharpening.edgesonly, pedited->prsharpening.edgesonly);
            assignFromKeyfile(keyFile, "PostResizeSharpening", "EdgedetectionRadius", pedited, prsharpening.edges_radius, pedited->prsharpening.edges_radius);
            assignFromKeyfile(keyFile, "PostResizeSharpening", "EdgeTolerance", pedited, prsharpening.edges_tolerance, pedited->prsharpening.edges_tolerance);
            assignFromKeyfile(keyFile, "PostResizeSharpening", "HalocontrolEnabled", pedited, prsharpening.halocontrol, pedited->prsharpening.halocontrol);
            assignFromKeyfile(keyFile, "PostResizeSharpening", "HalocontrolAmount", pedited, prsharpening.halocontrol_amount, pedited->prsharpening.halocontrol_amount);
            assignFromKeyfile(keyFile, "PostResizeSharpening", "Method", pedited, prsharpening.method, pedited->prsharpening.method);
            assignFromKeyfile(keyFile, "PostResizeSharpening", "DeconvRadius", pedited, prsharpening.deconvradius, pedited->prsharpening.deconvradius);
            assignFromKeyfile(keyFile, "PostResizeSharpening", "DeconvAmount", pedited, prsharpening.deconvamount, pedited->prsharpening.deconvamount);
            assignFromKeyfile(keyFile, "PostResizeSharpening", "DeconvDamping", pedited, prsharpening.deconvdamping, pedited->prsharpening.deconvdamping);
            assignFromKeyfile(keyFile, "PostResizeSharpening", "DeconvIterations", pedited, prsharpening.deconviter, pedited->prsharpening.deconviter);
        }

        if (keyFile.has_group ("Color Management")) {
            if (keyFile.has_key ("Color Management", "InputProfile")) {
                icm.input = expandRelativePath (fname, "file:", keyFile.get_string ("Color Management", "InputProfile"));

                if (pedited) {
                    pedited->icm.input = true;
                }
            }

            assignFromKeyfile(keyFile, "Color Management", "ToneCurve", pedited, icm.toneCurve, pedited->icm.toneCurve);
            assignFromKeyfile(keyFile, "Color Management", "ApplyLookTable", pedited, icm.applyLookTable, pedited->icm.applyLookTable);
            assignFromKeyfile(keyFile, "Color Management", "ApplyBaselineExposureOffset", pedited, icm.applyBaselineExposureOffset, pedited->icm.applyBaselineExposureOffset);
            assignFromKeyfile(keyFile, "Color Management", "ApplyHueSatMap", pedited, icm.applyHueSatMap, pedited->icm.applyHueSatMap);
            assignFromKeyfile(keyFile, "Color Management", "DCPIlluminant", pedited, icm.dcpIlluminant, pedited->icm.dcpIlluminant);
            assignFromKeyfile(keyFile, "Color Management", "WorkingProfile", pedited, icm.working, pedited->icm.working);
            assignFromKeyfile(keyFile, "Color Management", "OutputProfile", pedited, icm.output, pedited->icm.output);

            if (keyFile.has_key ("Color Management", "OutputProfileIntent")) {
                Glib::ustring intent = keyFile.get_string ("Color Management", "OutputProfileIntent");

                if (intent == "Perceptual") {
                    icm.outputIntent = RI_PERCEPTUAL;
                } else if (intent == "Relative") {
                    icm.outputIntent = RI_RELATIVE;
                } else if (intent == "Saturation") {
                    icm.outputIntent = RI_SATURATION;
                } else if (intent == "Absolute") {
                    icm.outputIntent = RI_ABSOLUTE;
                }

                if (pedited) {
                    pedited->icm.outputIntent = true;
                }
            }

            assignFromKeyfile(keyFile, "Color Management", "OutputBPC", pedited, icm.outputBPC, pedited->icm.outputBPC);
            assignFromKeyfile(keyFile, "Color Management", "Gammafree", pedited, icm.gamma, pedited->icm.gamma);
            assignFromKeyfile(keyFile, "Color Management", "Freegamma", pedited, icm.freegamma, pedited->icm.freegamma);
            assignFromKeyfile(keyFile, "Color Management", "GammaValue", pedited, icm.gampos, pedited->icm.gampos);
            assignFromKeyfile(keyFile, "Color Management", "GammaSlope", pedited, icm.slpos, pedited->icm.slpos);
        }

        if (keyFile.has_group ("Wavelet")) {
            assignFromKeyfile(keyFile, "Wavelet", "Enabled", pedited, wavelet.enabled, pedited->wavelet.enabled);
            if (keyFile.has_key ("Wavelet", "Inpute"))   {
                wavelet.inpute          = expandRelativePath (fname, "file:", keyFile.get_string ("Wavelet", "Inpute"));

                if (pedited) {
                    pedited->wavelet.inpute = true;
                }
            }            
            assignFromKeyfile(keyFile, "Wavelet", "Strength", pedited, wavelet.strength, pedited->wavelet.strength);
            assignFromKeyfile(keyFile, "Wavelet", "Balance", pedited, wavelet.balance, pedited->wavelet.balance);
            assignFromKeyfile(keyFile, "Wavelet", "Balanleft", pedited, wavelet.balanleft, pedited->wavelet.balanleft);
            assignFromKeyfile(keyFile, "Wavelet", "Balanhig", pedited, wavelet.balanhig, pedited->wavelet.balanhig);
            assignFromKeyfile(keyFile, "Wavelet", "Sizelab", pedited, wavelet.sizelab, pedited->wavelet.sizelab);
            assignFromKeyfile(keyFile, "Wavelet", "Balmerch", pedited, wavelet.balmerch, pedited->wavelet.balmerch);
            assignFromKeyfile(keyFile, "Wavelet", "Shapedetcolor", pedited, wavelet.shapedetcolor, pedited->wavelet.shapedetcolor);
            assignFromKeyfile(keyFile, "Wavelet", "dirV", pedited, wavelet.dirV, pedited->wavelet.dirV);
            assignFromKeyfile(keyFile, "Wavelet", "dirH", pedited, wavelet.dirH, pedited->wavelet.dirH);
            assignFromKeyfile(keyFile, "Wavelet", "shapind", pedited, wavelet.shapind, pedited->wavelet.shapind);
            assignFromKeyfile(keyFile, "Wavelet", "dirD", pedited, wavelet.dirD, pedited->wavelet.dirD);
            assignFromKeyfile(keyFile, "Wavelet", "Balmerres", pedited, wavelet.balmerres, pedited->wavelet.balmerres);
            assignFromKeyfile(keyFile, "Wavelet", "Balmerres2", pedited, wavelet.balmerres2, pedited->wavelet.balmerres2);
            assignFromKeyfile(keyFile, "Wavelet", "Grad", pedited, wavelet.grad, pedited->wavelet.grad);
            assignFromKeyfile(keyFile, "Wavelet", "Blend", pedited, wavelet.blend, pedited->wavelet.blend);
            assignFromKeyfile(keyFile, "Wavelet", "Blendc", pedited, wavelet.blendc, pedited->wavelet.blendc);
            assignFromKeyfile(keyFile, "Wavelet", "Iter", pedited, wavelet.iter, pedited->wavelet.iter);
            assignFromKeyfile(keyFile, "Wavelet", "Median", pedited, wavelet.median, pedited->wavelet.median);
            assignFromKeyfile(keyFile, "Wavelet", "Medianlev", pedited, wavelet.medianlev, pedited->wavelet.medianlev);
            assignFromKeyfile(keyFile, "Wavelet", "Linkedg", pedited, wavelet.linkedg, pedited->wavelet.linkedg);
            assignFromKeyfile(keyFile, "Wavelet", "CBenab", pedited, wavelet.cbenab, pedited->wavelet.cbenab);
            assignFromKeyfile(keyFile, "Wavelet", "CBgreenhigh", pedited, wavelet.greenhigh, pedited->wavelet.greenhigh);
            assignFromKeyfile(keyFile, "Wavelet", "CBgreenmed", pedited, wavelet.greenmed, pedited->wavelet.greenmed);
            assignFromKeyfile(keyFile, "Wavelet", "CBgreenlow", pedited, wavelet.greenlow, pedited->wavelet.greenlow);
            assignFromKeyfile(keyFile, "Wavelet", "CBbluehigh", pedited, wavelet.bluehigh, pedited->wavelet.bluehigh);
            assignFromKeyfile(keyFile, "Wavelet", "CBbluemed", pedited, wavelet.bluemed, pedited->wavelet.bluemed);
            assignFromKeyfile(keyFile, "Wavelet", "CBbluelow", pedited, wavelet.bluelow, pedited->wavelet.bluelow);
            assignFromKeyfile(keyFile, "Wavelet", "Lipst", pedited, wavelet.lipst, pedited->wavelet.lipst);
            assignFromKeyfile(keyFile, "Wavelet", "AvoidColorShift", pedited, wavelet.avoid, pedited->wavelet.avoid);
            assignFromKeyfile(keyFile, "Wavelet", "TMr", pedited, wavelet.tmr, pedited->wavelet.tmr);
<<<<<<< HEAD
            assignFromKeyfile(keyFile, "Wavelet", "LevMethod", pedited, wavelet.Lmethod, pedited->wavelet.Lmethod);
            assignFromKeyfile(keyFile, "Wavelet", "MergevMethod", pedited, wavelet.mergevMethod, pedited->wavelet.mergevMethod);
            assignFromKeyfile(keyFile, "Wavelet", "MergBMethod", pedited, wavelet.mergBMethod, pedited->wavelet.mergBMethod);
            assignFromKeyfile(keyFile, "Wavelet", "MergMethod", pedited, wavelet.mergMethod, pedited->wavelet.mergMethod);
            assignFromKeyfile(keyFile, "Wavelet", "MergMethod2", pedited, wavelet.mergMethod2, pedited->wavelet.mergMethod2);
            assignFromKeyfile(keyFile, "Wavelet", "retinexMethod", pedited, wavelet.retinexMethod, pedited->wavelet.retinexMethod);
            assignFromKeyfile(keyFile, "Wavelet", "shapMethod", pedited, wavelet.shapMethod, pedited->wavelet.shapMethod);
            assignFromKeyfile(keyFile, "Wavelet", "retinexMethodpro", pedited, wavelet.retinexMethodpro, pedited->wavelet.retinexMethodpro);
=======
            if (ppVersion < 331) { // wavelet.Lmethod was a string before version 331
                Glib::ustring temp;
                assignFromKeyfile(keyFile, "Wavelet", "LevMethod", pedited, temp, pedited->wavelet.Lmethod);
                if (!temp.empty()) {
                    wavelet.Lmethod = std::stoi(temp);
                }
            } else {
                assignFromKeyfile(keyFile, "Wavelet", "LevMethod", pedited, wavelet.Lmethod, pedited->wavelet.Lmethod);
            }
>>>>>>> bce1630c
            assignFromKeyfile(keyFile, "Wavelet", "ChoiceLevMethod", pedited, wavelet.CLmethod, pedited->wavelet.CLmethod);
            assignFromKeyfile(keyFile, "Wavelet", "BackMethod", pedited, wavelet.Backmethod, pedited->wavelet.Backmethod);
            assignFromKeyfile(keyFile, "Wavelet", "TilesMethod", pedited, wavelet.Tilesmethod, pedited->wavelet.Tilesmethod);
            assignFromKeyfile(keyFile, "Wavelet", "usharpMethod", pedited, wavelet.usharpmethod, pedited->wavelet.usharpmethod);
            assignFromKeyfile(keyFile, "Wavelet", "ushaMethod", pedited, wavelet.ushamethod, pedited->wavelet.ushamethod);
            assignFromKeyfile(keyFile, "Wavelet", "DaubMethod", pedited, wavelet.daubcoeffmethod, pedited->wavelet.daubcoeffmethod);
            assignFromKeyfile(keyFile, "Wavelet", "CHromaMethod", pedited, wavelet.CHmethod, pedited->wavelet.CHmethod);
            assignFromKeyfile(keyFile, "Wavelet", "Medgreinf", pedited, wavelet.Medgreinf, pedited->wavelet.Medgreinf);
            assignFromKeyfile(keyFile, "Wavelet", "CHSLromaMethod", pedited, wavelet.CHSLmethod, pedited->wavelet.CHSLmethod);
            assignFromKeyfile(keyFile, "Wavelet", "EDMethod", pedited, wavelet.EDmethod, pedited->wavelet.EDmethod);
            assignFromKeyfile(keyFile, "Wavelet", "NPMethod", pedited, wavelet.NPmethod, pedited->wavelet.NPmethod);
            assignFromKeyfile(keyFile, "Wavelet", "BAMethod", pedited, wavelet.BAmethod, pedited->wavelet.BAmethod);
            assignFromKeyfile(keyFile, "Wavelet", "TMMethod", pedited, wavelet.TMmethod, pedited->wavelet.TMmethod);
            assignFromKeyfile(keyFile, "Wavelet", "HSMethod", pedited, wavelet.HSmethod, pedited->wavelet.HSmethod);
            assignFromKeyfile(keyFile, "Wavelet", "DirMethod", pedited, wavelet.Dirmethod, pedited->wavelet.Dirmethod);
            assignFromKeyfile(keyFile, "Wavelet", "ResidualcontShadow", pedited, wavelet.rescon, pedited->wavelet.rescon);
            assignFromKeyfile(keyFile, "Wavelet", "mergeL", pedited, wavelet.mergeL, pedited->wavelet.mergeL);
            assignFromKeyfile(keyFile, "Wavelet", "mergeC", pedited, wavelet.mergeC, pedited->wavelet.mergeC);
            assignFromKeyfile(keyFile, "Wavelet", "gain", pedited, wavelet.gain, pedited->wavelet.gain);
            assignFromKeyfile(keyFile, "Wavelet", "offs", pedited, wavelet.offs, pedited->wavelet.offs);
            assignFromKeyfile(keyFile, "Wavelet", "vart", pedited, wavelet.vart, pedited->wavelet.vart);
            assignFromKeyfile(keyFile, "Wavelet", "Scale", pedited, wavelet.scale, pedited->wavelet.scale);
            assignFromKeyfile(keyFile, "Wavelet", "limd", pedited, wavelet.limd, pedited->wavelet.limd);
            assignFromKeyfile(keyFile, "Wavelet", "Highlights", pedited, wavelet.highlights, pedited->wavelet.highlights);
            assignFromKeyfile(keyFile, "Wavelet", "HighlightTonalWidth", pedited, wavelet.htonalwidth, pedited->wavelet.htonalwidth);
            assignFromKeyfile(keyFile, "Wavelet", "Shadows", pedited, wavelet.shadows, pedited->wavelet.shadows);
            assignFromKeyfile(keyFile, "Wavelet", "ShadowTonalWidth", pedited, wavelet.stonalwidth, pedited->wavelet.stonalwidth);
            assignFromKeyfile(keyFile, "Wavelet", "Radius", pedited, wavelet.radius, pedited->wavelet.radius);
            assignFromKeyfile(keyFile, "Wavelet", "chrrt", pedited, wavelet.chrrt, pedited->wavelet.chrrt);
            assignFromKeyfile(keyFile, "Wavelet", "str", pedited, wavelet.str, pedited->wavelet.str);
            assignFromKeyfile(keyFile, "Wavelet", "neigh", pedited, wavelet.neigh, pedited->wavelet.neigh);
            assignFromKeyfile(keyFile, "Wavelet", "ResidualcontHighlight", pedited, wavelet.resconH, pedited->wavelet.resconH);
            assignFromKeyfile(keyFile, "Wavelet", "Residualchroma", pedited, wavelet.reschro, pedited->wavelet.reschro);
            assignFromKeyfile(keyFile, "Wavelet", "ResidualTM", pedited, wavelet.tmrs, pedited->wavelet.tmrs);
            assignFromKeyfile(keyFile, "Wavelet", "Residualgamma", pedited, wavelet.gamma, pedited->wavelet.gamma);
            assignFromKeyfile(keyFile, "Wavelet", "ContExtra", pedited, wavelet.sup, pedited->wavelet.sup);
            assignFromKeyfile(keyFile, "Wavelet", "HueRangeResidual", pedited, wavelet.sky, pedited->wavelet.sky);
            assignFromKeyfile(keyFile, "Wavelet", "MaxLev", pedited, wavelet.thres, pedited->wavelet.thres);
            assignFromKeyfile(keyFile, "Wavelet", "ThresholdHighlight", pedited, wavelet.threshold, pedited->wavelet.threshold);
            assignFromKeyfile(keyFile, "Wavelet", "ThresholdShadow", pedited, wavelet.threshold2, pedited->wavelet.threshold2);
            assignFromKeyfile(keyFile, "Wavelet", "Edgedetect", pedited, wavelet.edgedetect, pedited->wavelet.edgedetect);
            assignFromKeyfile(keyFile, "Wavelet", "Edgedetectthr", pedited, wavelet.edgedetectthr, pedited->wavelet.edgedetectthr);
            assignFromKeyfile(keyFile, "Wavelet", "EdgedetectthrHi", pedited, wavelet.edgedetectthr2, pedited->wavelet.edgedetectthr2);
            assignFromKeyfile(keyFile, "Wavelet", "Edgesensi", pedited, wavelet.edgesensi, pedited->wavelet.edgesensi);
            assignFromKeyfile(keyFile, "Wavelet", "Edgeampli", pedited, wavelet.edgeampli, pedited->wavelet.edgeampli);
            assignFromKeyfile(keyFile, "Wavelet", "ThresholdChroma", pedited, wavelet.chroma, pedited->wavelet.chroma);
            assignFromKeyfile(keyFile, "Wavelet", "ChromaLink", pedited, wavelet.chro, pedited->wavelet.chro);
            assignFromKeyfile(keyFile, "Wavelet", "Contrast", pedited, wavelet.contrast, pedited->wavelet.contrast);
            assignFromKeyfile(keyFile, "Wavelet", "Edgrad", pedited, wavelet.edgrad, pedited->wavelet.edgrad);
            assignFromKeyfile(keyFile, "Wavelet", "Edgval", pedited, wavelet.edgval, pedited->wavelet.edgval);
            assignFromKeyfile(keyFile, "Wavelet", "ThrEdg", pedited, wavelet.edgthresh, pedited->wavelet.edgthresh);
            assignFromKeyfile(keyFile, "Wavelet", "ThresholdResidShadow", pedited, wavelet.thr, pedited->wavelet.thr);
            assignFromKeyfile(keyFile, "Wavelet", "ThresholdResidHighLight", pedited, wavelet.thrH, pedited->wavelet.thrH);
            assignFromKeyfile(keyFile, "Wavelet", "ContrastCurve", pedited, wavelet.ccwcurve, pedited->wavelet.ccwcurve);
            assignFromKeyfile(keyFile, "Wavelet", "TCurve", pedited, wavelet.ccwTcurve, pedited->wavelet.ccwTcurve);
            assignFromKeyfile(keyFile, "Wavelet", "TgainCurve", pedited, wavelet.ccwTgaincurve, pedited->wavelet.ccwTgaincurve);
            assignFromKeyfile(keyFile, "Wavelet", "MCurve", pedited, wavelet.ccwmergcurve, pedited->wavelet.ccwmergcurve);
            assignFromKeyfile(keyFile, "Wavelet", "MCurve2", pedited, wavelet.ccwmerg2curve, pedited->wavelet.ccwmerg2curve);
            assignFromKeyfile(keyFile, "Wavelet", "StCurve", pedited, wavelet.ccwstycurve, pedited->wavelet.ccwstycurve);
            assignFromKeyfile(keyFile, "Wavelet", "St2Curve", pedited, wavelet.ccwsty2curve, pedited->wavelet.ccwsty2curve);
            assignFromKeyfile(keyFile, "Wavelet", "OpacityCurveRG", pedited, wavelet.opacityCurveRG, pedited->wavelet.opacityCurveRG);
            assignFromKeyfile(keyFile, "Wavelet", "OpacityCurveBY", pedited, wavelet.opacityCurveBY, pedited->wavelet.opacityCurveBY);
            assignFromKeyfile(keyFile, "Wavelet", "OpacityCurveW", pedited, wavelet.opacityCurveW, pedited->wavelet.opacityCurveW);
            assignFromKeyfile(keyFile, "Wavelet", "OpacityCurveWL", pedited, wavelet.opacityCurveWL, pedited->wavelet.opacityCurveWL);
            assignFromKeyfile(keyFile, "Wavelet", "HHcurve", pedited, wavelet.hhcurve, pedited->wavelet.hhcurve);
            assignFromKeyfile(keyFile, "Wavelet", "Shstycurve", pedited, wavelet.shstycurve, pedited->wavelet.shstycurve);
            assignFromKeyfile(keyFile, "Wavelet", "CHcurve", pedited, wavelet.Chcurve, pedited->wavelet.Chcurve);
            assignFromKeyfile(keyFile, "Wavelet", "WavclCurve", pedited, wavelet.wavclCurve, pedited->wavelet.wavclCurve);

            
            if (keyFile.has_key ("Wavelet", "Hueskin")) {
                const std::vector<int> thresh = keyFile.get_integer_list ("Wavelet", "Hueskin");

                if (thresh.size() >= 4) {
                    wavelet.hueskin.setValues (thresh[0], thresh[1], min (thresh[2], 300), min (thresh[3], 300));
                }

                if (pedited) {
                    pedited->wavelet.hueskin = true;
                }
            }

            if (keyFile.has_key ("Wavelet", "Hueskinsty"))   {
                Glib::ArrayHandle<int> thresh = keyFile.get_integer_list ("Wavelet", "Hueskinsty");
                wavelet.hueskinsty.setValues (thresh.data()[0], thresh.data()[1], min (thresh.data()[2], 300), min (thresh.data()[3], 300));

                if (pedited) {
                    pedited->wavelet.hueskinsty = true;
                }
            }

            if (keyFile.has_key ("Wavelet", "HueRange")) {
                const std::vector<int> thresh = keyFile.get_integer_list ("Wavelet", "HueRange");

                if (thresh.size() >= 4) {
                    wavelet.hueskin2.setValues (thresh[0], thresh[1], min (thresh[2], 300), min (thresh[3], 300));
                }

                if (pedited) {
                    pedited->wavelet.hueskin2 = true;
                }
            }

            if (keyFile.has_key ("Wavelet", "HLRange")) {
                const std::vector<int> thresh = keyFile.get_integer_list ("Wavelet", "HLRange");

                if (thresh.size() >= 4) {
                    wavelet.hllev.setValues (thresh[0], thresh[1], min (thresh[2], 300), min (thresh[3], 300));
                }

                if (pedited) {
                    pedited->wavelet.hllev = true;
                }
            }

            if (keyFile.has_key ("Wavelet", "SHRange")) {
                const std::vector<int> thresh = keyFile.get_integer_list ("Wavelet", "SHRange");

                if (thresh.size() >= 4) {
                    wavelet.bllev.setValues (thresh[0], thresh[1], min (thresh[2], 300), min (thresh[3], 300));
                }

                if (pedited) {
                    pedited->wavelet.bllev = true;
                }
            }

            if (keyFile.has_key ("Wavelet", "Edgcont")) {
                const std::vector<int> thresh = keyFile.get_integer_list ("Wavelet", "Edgcont");

                if (thresh.size() >= 4) {
                    wavelet.edgcont.setValues (thresh[0], thresh[1], min (thresh[2], 300), min (thresh[3], 300));
                }

                if (pedited) {
                    pedited->wavelet.edgcont = true;
                }
            }

            if (keyFile.has_key ("Wavelet", "Level0noise")) {
                const std::vector<double> thresh = keyFile.get_double_list ("Wavelet", "Level0noise");

                if (thresh.size() >= 2) {
                    wavelet.level0noise.setValues (thresh[0], thresh[1]);
                }

                if (pedited) {
                    pedited->wavelet.level0noise = true;
                }
            }

            if (keyFile.has_key ("Wavelet", "Level1noise")) {
                const std::vector<double> thresh = keyFile.get_double_list ("Wavelet", "Level1noise");

                if (thresh.size() >= 2) {
                    wavelet.level1noise.setValues (thresh[0], thresh[1]);
                }

                if (pedited) {
                    pedited->wavelet.level1noise = true;
                }
            }

            if (keyFile.has_key ("Wavelet", "Level2noise")) {
                const std::vector<double> thresh = keyFile.get_double_list ("Wavelet", "Level2noise");

                if (thresh.size() >= 2) {
                    wavelet.level2noise.setValues (thresh[0], thresh[1]);
                }

                if (pedited) {
                    pedited->wavelet.level2noise = true;
                }
            }

            if (keyFile.has_key ("Wavelet", "Level3noise")) {
                const std::vector<double> thresh = keyFile.get_double_list ("Wavelet", "Level3noise");

                if (thresh.size() >= 2) {
                    wavelet.level3noise.setValues (thresh[0], thresh[1]);
                }

                if (pedited) {
                    pedited->wavelet.level3noise = true;
                }
            }

            if (keyFile.has_key ("Wavelet", "Pastlev")) {
                const std::vector<int> thresh = keyFile.get_integer_list ("Wavelet", "Pastlev");

                if (thresh.size() >= 4) {
                    wavelet.pastlev.setValues (thresh[0], thresh[1], min (thresh[2], 300), min (thresh[3], 300));
                }

                if (pedited) {
                    pedited->wavelet.pastlev = true;
                }
            }

            if (keyFile.has_key ("Wavelet", "Satlev")) {
                const std::vector<int> thresh = keyFile.get_integer_list ("Wavelet", "Satlev");

                if (thresh.size() >= 4) {
                    wavelet.satlev.setValues (thresh[0], thresh[1], min (thresh[2], 300), min (thresh[3], 300));
                }

                if (pedited) {
                    pedited->wavelet.satlev = true;
                }
            }

            assignFromKeyfile(keyFile, "Wavelet", "Skinprotect", pedited, wavelet.skinprotect, pedited->wavelet.skinprotect);
            assignFromKeyfile(keyFile, "Wavelet", "Expcontrast", pedited, wavelet.expcontrast, pedited->wavelet.expcontrast);
            assignFromKeyfile(keyFile, "Wavelet", "Expchroma", pedited, wavelet.expchroma, pedited->wavelet.expchroma);

            for (int i = 0; i < 9; ++i) {
                std::stringstream ss;
                ss << "Contrast" << (i + 1);

                if (keyFile.has_key ("Wavelet", ss.str())) {
                    wavelet.c[i] = keyFile.get_integer ("Wavelet", ss.str());

                    if (pedited) {
                        pedited->wavelet.c[i] = true;
                    }
                }
            }

            for (int i = 0; i < 9; ++i) {
                std::stringstream ss;
                ss << "Chroma" << (i + 1);

                if (keyFile.has_key ("Wavelet", ss.str())) {
                    wavelet.ch[i] = keyFile.get_integer ("Wavelet", ss.str());

                    if (pedited) {
                        pedited->wavelet.ch[i] = true;
                    }
                }
            }

            for (int i = 0; i < 9; i ++) {
                std::stringstream ss;
                ss << "balmer" << (i + 1);

                if (keyFile.has_key ("Wavelet", ss.str())) {
                    wavelet.bm[i] = keyFile.get_integer ("Wavelet", ss.str());

                    if (pedited) {
                        pedited->wavelet.bm[i]   = true;
                    }
                }
            }

            for (int i = 0; i < 9; i ++) {
                std::stringstream ss;
                ss << "balmer2" << (i + 1);

                if (keyFile.has_key ("Wavelet", ss.str())) {
                    wavelet.bm2[i] = keyFile.get_integer ("Wavelet", ss.str());

                    if (pedited) {
                        pedited->wavelet.bm2[i]   = true;
                    }
                }
            }

            assignFromKeyfile(keyFile, "Wavelet", "Expedge", pedited, wavelet.expedge, pedited->wavelet.expedge);
            assignFromKeyfile(keyFile, "Wavelet", "Expresid", pedited, wavelet.expresid, pedited->wavelet.expresid);
            assignFromKeyfile(keyFile, "Wavelet", "Expmerge", pedited, wavelet.expmerge, pedited->wavelet.expmerge);
            assignFromKeyfile(keyFile, "Wavelet", "Expreti", pedited, wavelet.expreti, pedited->wavelet.expreti);
            assignFromKeyfile(keyFile, "Wavelet", "Expfinal", pedited, wavelet.expfinal, pedited->wavelet.expfinal);
            assignFromKeyfile(keyFile, "Wavelet", "Exptoning", pedited, wavelet.exptoning, pedited->wavelet.exptoning);
            assignFromKeyfile(keyFile, "Wavelet", "Expnoise", pedited, wavelet.expnoise, pedited->wavelet.expnoise);
        }

        if (keyFile.has_group ("Directional Pyramid Equalizer")) {
            assignFromKeyfile(keyFile, "Directional Pyramid Equalizer", "Enabled", pedited, dirpyrequalizer.enabled, pedited->dirpyrequalizer.enabled);
            assignFromKeyfile(keyFile, "Directional Pyramid Equalizer", "Gamutlab", pedited, dirpyrequalizer.gamutlab, pedited->dirpyrequalizer.gamutlab);
            assignFromKeyfile(keyFile, "Directional Pyramid Equalizer", "cbdlMethod", pedited, dirpyrequalizer.cbdlMethod, pedited->dirpyrequalizer.cbdlMethod);

            if (keyFile.has_key ("Directional Pyramid Equalizer", "Hueskin")) {
                const std::vector<int> thresh = keyFile.get_integer_list ("Directional Pyramid Equalizer", "Hueskin");

                if (thresh.size() >= 4) {
                    dirpyrequalizer.hueskin.setValues (thresh[0], thresh[1], min (thresh[2], 300), min (thresh[3], 300));
                }

                if (pedited) {
                    pedited->dirpyrequalizer.hueskin = true;
                }
            }

            if (ppVersion < 316) {
                for (int i = 0; i < 5; i ++) {
                    std::stringstream ss;
                    ss << "Mult" << i;

                    if (keyFile.has_key ("Directional Pyramid Equalizer", ss.str())) {
                        if (i == 4) {
                            dirpyrequalizer.threshold = keyFile.get_double ("Directional Pyramid Equalizer", ss.str());

                            if (pedited) {
                                pedited->dirpyrequalizer.threshold = true;
                            }
                        } else {
                            dirpyrequalizer.mult[i] = keyFile.get_double ("Directional Pyramid Equalizer", ss.str());

                            if (pedited) {
                                pedited->dirpyrequalizer.mult[i] = true;
                            }
                        }
                    }
                }

                dirpyrequalizer.mult[4] = 1.0;
            } else {
                // 5 level wavelet + dedicated threshold parameter
                for (int i = 0; i < 6; i ++) {
                    std::stringstream ss;
                    ss << "Mult" << i;

                    if (keyFile.has_key ("Directional Pyramid Equalizer", ss.str())) {
                        dirpyrequalizer.mult[i] = keyFile.get_double ("Directional Pyramid Equalizer", ss.str());

                        if (pedited) {
                            pedited->dirpyrequalizer.mult[i] = true;
                        }
                    }
                }

                assignFromKeyfile(keyFile, "Directional Pyramid Equalizer", "Threshold", pedited, dirpyrequalizer.threshold, pedited->dirpyrequalizer.threshold);
                assignFromKeyfile(keyFile, "Directional Pyramid Equalizer", "Skinprotect", pedited, dirpyrequalizer.skinprotect, pedited->dirpyrequalizer.skinprotect);
            }
        }

        if (keyFile.has_group ("Film Simulation")) {
            assignFromKeyfile(keyFile, "Film Simulation", "Enabled", pedited, filmSimulation.enabled, pedited->filmSimulation.enabled);
            assignFromKeyfile(keyFile, "Film Simulation", "ClutFilename", pedited, filmSimulation.clutFilename, pedited->filmSimulation.clutFilename);
            if (keyFile.has_key ("Film Simulation", "Strength")) {
                if (ppVersion < 321) {
                    filmSimulation.strength = keyFile.get_double ("Film Simulation", "Strength") * 100 + 0.1;
                } else {
                    filmSimulation.strength = keyFile.get_integer ("Film Simulation", "Strength");
                }

                if (pedited) {
                    pedited->filmSimulation.strength = true;
                }
            }
        }

        if (keyFile.has_group ("HSV Equalizer")) {
            if (ppVersion >= 329) {
                assignFromKeyfile(keyFile, "HSV Equalizer", "Enabled", pedited, hsvequalizer.enabled, pedited->hsvequalizer.enabled);
            } else {
                hsvequalizer.enabled = true;
                if (pedited) {
                    pedited->hsvequalizer.enabled = true;
                }
            }
            if (ppVersion >= 300) {
                assignFromKeyfile(keyFile, "HSV Equalizer", "HCurve", pedited, hsvequalizer.hcurve, pedited->hsvequalizer.hcurve);
                assignFromKeyfile(keyFile, "HSV Equalizer", "SCurve", pedited, hsvequalizer.scurve, pedited->hsvequalizer.scurve);
                assignFromKeyfile(keyFile, "HSV Equalizer", "VCurve", pedited, hsvequalizer.vcurve, pedited->hsvequalizer.vcurve);
            }
        }

        if (keyFile.has_group ("RGB Curves")) {
            if (ppVersion >= 329) {
                assignFromKeyfile(keyFile, "RGB Curves", "Enabled", pedited, rgbCurves.enabled, pedited->rgbCurves.enabled);
            } else {
                rgbCurves.enabled = true;
                if (pedited) {
                    pedited->rgbCurves.enabled = true;
                }
            }
            assignFromKeyfile(keyFile, "RGB Curves", "LumaMode", pedited, rgbCurves.lumamode, pedited->rgbCurves.lumamode);
            assignFromKeyfile(keyFile, "RGB Curves", "rCurve", pedited, rgbCurves.rcurve, pedited->rgbCurves.rcurve);
            assignFromKeyfile(keyFile, "RGB Curves", "gCurve", pedited, rgbCurves.gcurve, pedited->rgbCurves.gcurve);
            assignFromKeyfile(keyFile, "RGB Curves", "bCurve", pedited, rgbCurves.bcurve, pedited->rgbCurves.bcurve);
        }

        if (keyFile.has_group ("ColorToning")) {
            assignFromKeyfile(keyFile, "ColorToning", "Enabled", pedited, colorToning.enabled, pedited->colorToning.enabled);
            assignFromKeyfile(keyFile, "ColorToning", "Method", pedited, colorToning.method, pedited->colorToning.method);
            assignFromKeyfile(keyFile, "ColorToning", "Lumamode", pedited, colorToning.lumamode, pedited->colorToning.lumamode);
            assignFromKeyfile(keyFile, "ColorToning", "Twocolor", pedited, colorToning.twocolor, pedited->colorToning.twocolor);
            assignFromKeyfile(keyFile, "ColorToning", "OpacityCurve", pedited, colorToning.opacityCurve, pedited->colorToning.opacityCurve);
            assignFromKeyfile(keyFile, "ColorToning", "ColorCurve", pedited, colorToning.colorCurve, pedited->colorToning.colorCurve);
            assignFromKeyfile(keyFile, "ColorToning", "Autosat", pedited, colorToning.autosat, pedited->colorToning.autosat);
            assignFromKeyfile(keyFile, "ColorToning", "SatProtectionThreshold", pedited, colorToning.satProtectionThreshold, pedited->colorToning.satprotectionthreshold);
            assignFromKeyfile(keyFile, "ColorToning", "SaturatedOpacity", pedited, colorToning.saturatedOpacity, pedited->colorToning.saturatedopacity);
            assignFromKeyfile(keyFile, "ColorToning", "Strength", pedited, colorToning.strength, pedited->colorToning.strength);

            if (keyFile.has_key ("ColorToning", "HighlightsColorSaturation")) {
                const std::vector<int> thresh = keyFile.get_integer_list ("ColorToning", "HighlightsColorSaturation");

                if (thresh.size() >= 2) {
                    colorToning.hlColSat.setValues (thresh[0], thresh[1]);
                }

                if (pedited) {
                    pedited->colorToning.hlColSat = true;
                }
            }

            if (keyFile.has_key ("ColorToning", "ShadowsColorSaturation")) {
                const std::vector<int> thresh = keyFile.get_integer_list ("ColorToning", "ShadowsColorSaturation");

                if (thresh.size() >= 2) {
                    colorToning.shadowsColSat.setValues (thresh[0], thresh[1]);
                }

                if (pedited) {
                    pedited->colorToning.shadowsColSat = true;
                }
            }

            assignFromKeyfile(keyFile, "ColorToning", "ClCurve", pedited, colorToning.clcurve, pedited->colorToning.clcurve);
            assignFromKeyfile(keyFile, "ColorToning", "Cl2Curve", pedited, colorToning.cl2curve, pedited->colorToning.cl2curve);
            assignFromKeyfile(keyFile, "ColorToning", "Redlow", pedited, colorToning.redlow, pedited->colorToning.redlow);
            assignFromKeyfile(keyFile, "ColorToning", "Greenlow", pedited, colorToning.greenlow, pedited->colorToning.greenlow);
            assignFromKeyfile(keyFile, "ColorToning", "Bluelow", pedited, colorToning.bluelow, pedited->colorToning.bluelow);
            assignFromKeyfile(keyFile, "ColorToning", "Satlow", pedited, colorToning.satlow, pedited->colorToning.satlow);
            assignFromKeyfile(keyFile, "ColorToning", "Balance", pedited, colorToning.balance, pedited->colorToning.balance);
            assignFromKeyfile(keyFile, "ColorToning", "Sathigh", pedited, colorToning.sathigh, pedited->colorToning.sathigh);
            assignFromKeyfile(keyFile, "ColorToning", "Redmed", pedited, colorToning.redmed, pedited->colorToning.redmed);
            assignFromKeyfile(keyFile, "ColorToning", "Greenmed", pedited, colorToning.greenmed, pedited->colorToning.greenmed);
            assignFromKeyfile(keyFile, "ColorToning", "Bluemed", pedited, colorToning.bluemed, pedited->colorToning.bluemed);
            assignFromKeyfile(keyFile, "ColorToning", "Redhigh", pedited, colorToning.redhigh, pedited->colorToning.redhigh);
            assignFromKeyfile(keyFile, "ColorToning", "Greenhigh", pedited, colorToning.greenhigh, pedited->colorToning.greenhigh);
            assignFromKeyfile(keyFile, "ColorToning", "Bluehigh", pedited, colorToning.bluehigh, pedited->colorToning.bluehigh);

            assignFromKeyfile(keyFile, "ColorToning", "LabGridALow", pedited, colorToning.labgridALow, pedited->colorToning.labgridALow);
            assignFromKeyfile(keyFile, "ColorToning", "LabGridBLow", pedited, colorToning.labgridBLow, pedited->colorToning.labgridBLow);
            assignFromKeyfile(keyFile, "ColorToning", "LabGridAHigh", pedited, colorToning.labgridAHigh, pedited->colorToning.labgridAHigh);
            assignFromKeyfile(keyFile, "ColorToning", "LabGridBHigh", pedited, colorToning.labgridBHigh, pedited->colorToning.labgridBHigh);
        }

        if (keyFile.has_group ("RAW")) {
            if (keyFile.has_key ("RAW", "DarkFrame")) {
                raw.dark_frame = expandRelativePath (fname, "", keyFile.get_string ("RAW", "DarkFrame" ));

                if (pedited) {
                    pedited->raw.darkFrame = true;
                }
            }

            assignFromKeyfile(keyFile, "RAW", "DarkFrameAuto", pedited, raw.df_autoselect, pedited->raw.df_autoselect);

            if (keyFile.has_key ("RAW", "FlatFieldFile")) {
                raw.ff_file = expandRelativePath (fname, "", keyFile.get_string ("RAW", "FlatFieldFile" ));

                if (pedited) {
                    pedited->raw.ff_file = true;
                }
            }

            assignFromKeyfile(keyFile, "RAW", "FlatFieldAutoSelect", pedited, raw.ff_AutoSelect, pedited->raw.ff_AutoSelect);
            assignFromKeyfile(keyFile, "RAW", "FlatFieldBlurRadius", pedited, raw.ff_BlurRadius, pedited->raw.ff_BlurRadius);
            assignFromKeyfile(keyFile, "RAW", "FlatFieldBlurType", pedited, raw.ff_BlurType, pedited->raw.ff_BlurType);
            assignFromKeyfile(keyFile, "RAW", "FlatFieldAutoClipControl", pedited, raw.ff_AutoClipControl, pedited->raw.ff_AutoClipControl);
            if (ppVersion < 328) {
                // With ppversion < 328 this value was stored as a boolean, which is nonsense.
                // To avoid annoying warnings we skip reading and assume 0.
                raw.ff_clipControl = 0;
            } else {
                assignFromKeyfile(keyFile, "RAW", "FlatFieldClipControl", pedited, raw.ff_clipControl, pedited->raw.ff_clipControl);
            }
            assignFromKeyfile(keyFile, "RAW", "CA", pedited, raw.ca_autocorrect, pedited->raw.ca_autocorrect);
            assignFromKeyfile(keyFile, "RAW", "CARed", pedited, raw.cared, pedited->raw.cared);
            assignFromKeyfile(keyFile, "RAW", "CABlue", pedited, raw.cablue, pedited->raw.cablue);
            // For compatibility to elder pp3 versions
            assignFromKeyfile(keyFile, "RAW", "HotDeadPixels", pedited, raw.hotPixelFilter, pedited->raw.hotPixelFilter);
            raw.deadPixelFilter = raw.hotPixelFilter;
            if (pedited) {
                pedited->raw.deadPixelFilter = pedited->raw.hotPixelFilter;
            }
            assignFromKeyfile(keyFile, "RAW", "HotPixelFilter", pedited, raw.hotPixelFilter, pedited->raw.hotPixelFilter);
            assignFromKeyfile(keyFile, "RAW", "DeadPixelFilter", pedited, raw.deadPixelFilter, pedited->raw.deadPixelFilter);
            assignFromKeyfile(keyFile, "RAW", "HotDeadPixelThresh", pedited, raw.hotdeadpix_thresh, pedited->raw.hotdeadpix_thresh);
            assignFromKeyfile(keyFile, "RAW", "PreExposure", pedited, raw.expos, pedited->raw.exPos);
            assignFromKeyfile(keyFile, "RAW", "PrePreserv", pedited, raw.preser, pedited->raw.exPreser);
            if (ppVersion < 320) {
                assignFromKeyfile(keyFile, "RAW", "Method", pedited, raw.bayersensor.method, pedited->raw.bayersensor.method);
                assignFromKeyfile(keyFile, "RAW", "CcSteps", pedited, raw.bayersensor.ccSteps, pedited->raw.bayersensor.ccSteps);
                assignFromKeyfile(keyFile, "RAW", "LineDenoise", pedited, raw.bayersensor.linenoise, pedited->raw.bayersensor.linenoise);
                assignFromKeyfile(keyFile, "RAW", "GreenEqThreshold", pedited, raw.bayersensor.greenthresh, pedited->raw.bayersensor.greenEq);
                assignFromKeyfile(keyFile, "RAW", "DCBIterations", pedited, raw.bayersensor.dcb_iterations, pedited->raw.bayersensor.dcbIterations);
                assignFromKeyfile(keyFile, "RAW", "DCBEnhance", pedited, raw.bayersensor.dcb_enhance, pedited->raw.bayersensor.dcbEnhance);
                assignFromKeyfile(keyFile, "RAW", "LMMSEIterations", pedited, raw.bayersensor.lmmse_iterations, pedited->raw.bayersensor.lmmseIterations);
                assignFromKeyfile(keyFile, "RAW", "PreBlackzero", pedited, raw.bayersensor.black0, pedited->raw.bayersensor.exBlack0);
                assignFromKeyfile(keyFile, "RAW", "PreBlackone", pedited, raw.bayersensor.black1, pedited->raw.bayersensor.exBlack1);
                assignFromKeyfile(keyFile, "RAW", "PreBlacktwo", pedited, raw.bayersensor.black2, pedited->raw.bayersensor.exBlack2);
                assignFromKeyfile(keyFile, "RAW", "PreBlackthree", pedited, raw.bayersensor.black3, pedited->raw.bayersensor.exBlack3);
                assignFromKeyfile(keyFile, "RAW", "PreTwoGreen", pedited, raw.bayersensor.twogreen, pedited->raw.bayersensor.exTwoGreen);
            }
        }

        if (keyFile.has_group ("RAW Bayer")) {
            assignFromKeyfile(keyFile, "RAW Bayer", "Method", pedited, raw.bayersensor.method, pedited->raw.bayersensor.method);

            if (keyFile.has_key ("RAW Bayer", "ImageNum")) {
                raw.bayersensor.imageNum = keyFile.get_integer ("RAW Bayer", "ImageNum") - 1;

                if (pedited) {
                    pedited->raw.bayersensor.imageNum = true;
                }
            }

            assignFromKeyfile(keyFile, "RAW Bayer", "CcSteps", pedited, raw.bayersensor.ccSteps, pedited->raw.bayersensor.ccSteps);
            assignFromKeyfile(keyFile, "RAW Bayer", "PreBlack0", pedited, raw.bayersensor.black0, pedited->raw.bayersensor.exBlack0);
            assignFromKeyfile(keyFile, "RAW Bayer", "PreBlack1", pedited, raw.bayersensor.black1, pedited->raw.bayersensor.exBlack1);
            assignFromKeyfile(keyFile, "RAW Bayer", "PreBlack2", pedited, raw.bayersensor.black2, pedited->raw.bayersensor.exBlack2);
            assignFromKeyfile(keyFile, "RAW Bayer", "PreBlack3", pedited, raw.bayersensor.black3, pedited->raw.bayersensor.exBlack3);
            assignFromKeyfile(keyFile, "RAW Bayer", "PreTwoGreen", pedited, raw.bayersensor.twogreen, pedited->raw.bayersensor.exTwoGreen);
            assignFromKeyfile(keyFile, "RAW Bayer", "LineDenoise", pedited, raw.bayersensor.linenoise, pedited->raw.bayersensor.linenoise);
            assignFromKeyfile(keyFile, "RAW Bayer", "GreenEqThreshold", pedited, raw.bayersensor.greenthresh, pedited->raw.bayersensor.greenEq);
            assignFromKeyfile(keyFile, "RAW Bayer", "DCBIterations", pedited, raw.bayersensor.dcb_iterations, pedited->raw.bayersensor.dcbIterations);
            assignFromKeyfile(keyFile, "RAW Bayer", "DCBEnhance", pedited, raw.bayersensor.dcb_enhance, pedited->raw.bayersensor.dcbEnhance);
            assignFromKeyfile(keyFile, "RAW Bayer", "LMMSEIterations", pedited, raw.bayersensor.lmmse_iterations, pedited->raw.bayersensor.lmmseIterations);
            assignFromKeyfile(keyFile, "RAW Bayer", "PixelShiftMotion", pedited, raw.bayersensor.pixelShiftMotion, pedited->raw.bayersensor.pixelShiftMotion);

            if (keyFile.has_key ("RAW Bayer", "PixelShiftMotionCorrection")) {
                raw.bayersensor.pixelShiftMotionCorrection = (RAWParams::BayerSensor::PSMotionCorrection)keyFile.get_integer ("RAW Bayer", "PixelShiftMotionCorrection");

                if (pedited) {
                    pedited->raw.bayersensor.pixelShiftMotionCorrection = true;
                }
            }

            if (keyFile.has_key ("RAW Bayer", "PixelShiftMotionCorrectionMethod")) {
                raw.bayersensor.pixelShiftMotionCorrectionMethod = (RAWParams::BayerSensor::PSMotionCorrectionMethod)keyFile.get_integer ("RAW Bayer", "PixelShiftMotionCorrectionMethod");

                if (pedited) {
                    pedited->raw.bayersensor.pixelShiftMotionCorrectionMethod = true;
                }
            }

            assignFromKeyfile(keyFile, "RAW Bayer", "pixelShiftStddevFactorGreen", pedited, raw.bayersensor.pixelShiftStddevFactorGreen, pedited->raw.bayersensor.pixelShiftStddevFactorGreen);
            assignFromKeyfile(keyFile, "RAW Bayer", "pixelShiftStddevFactorRed", pedited, raw.bayersensor.pixelShiftStddevFactorRed, pedited->raw.bayersensor.pixelShiftStddevFactorRed);
            assignFromKeyfile(keyFile, "RAW Bayer", "pixelShiftStddevFactorBlue", pedited, raw.bayersensor.pixelShiftStddevFactorBlue, pedited->raw.bayersensor.pixelShiftStddevFactorBlue);
            assignFromKeyfile(keyFile, "RAW Bayer", "PixelShiftEperIso", pedited, raw.bayersensor.pixelShiftEperIso, pedited->raw.bayersensor.pixelShiftEperIso);
            assignFromKeyfile(keyFile, "RAW Bayer", "PixelShiftNreadIso", pedited, raw.bayersensor.pixelShiftNreadIso, pedited->raw.bayersensor.pixelShiftNreadIso);
            assignFromKeyfile(keyFile, "RAW Bayer", "PixelShiftPrnu", pedited, raw.bayersensor.pixelShiftPrnu, pedited->raw.bayersensor.pixelShiftPrnu);
            assignFromKeyfile(keyFile, "RAW Bayer", "PixelShiftSigma", pedited, raw.bayersensor.pixelShiftSigma, pedited->raw.bayersensor.pixelShiftSigma);
            assignFromKeyfile(keyFile, "RAW Bayer", "PixelShiftSum", pedited, raw.bayersensor.pixelShiftSum, pedited->raw.bayersensor.pixelShiftSum);
            assignFromKeyfile(keyFile, "RAW Bayer", "PixelShiftRedBlueWeight", pedited, raw.bayersensor.pixelShiftRedBlueWeight, pedited->raw.bayersensor.pixelShiftRedBlueWeight);
            assignFromKeyfile(keyFile, "RAW Bayer", "PixelShiftShowMotion", pedited, raw.bayersensor.pixelShiftShowMotion, pedited->raw.bayersensor.pixelShiftShowMotion);
            assignFromKeyfile(keyFile, "RAW Bayer", "PixelShiftShowMotionMaskOnly", pedited, raw.bayersensor.pixelShiftShowMotionMaskOnly, pedited->raw.bayersensor.pixelShiftShowMotionMaskOnly);
            assignFromKeyfile(keyFile, "RAW Bayer", "pixelShiftAutomatic", pedited, raw.bayersensor.pixelShiftAutomatic, pedited->raw.bayersensor.pixelShiftAutomatic);
            assignFromKeyfile(keyFile, "RAW Bayer", "pixelShiftNonGreenHorizontal", pedited, raw.bayersensor.pixelShiftNonGreenHorizontal, pedited->raw.bayersensor.pixelShiftNonGreenHorizontal);
            assignFromKeyfile(keyFile, "RAW Bayer", "pixelShiftNonGreenVertical", pedited, raw.bayersensor.pixelShiftNonGreenVertical, pedited->raw.bayersensor.pixelShiftNonGreenVertical);
            assignFromKeyfile(keyFile, "RAW Bayer", "pixelShiftHoleFill", pedited, raw.bayersensor.pixelShiftHoleFill, pedited->raw.bayersensor.pixelShiftHoleFill);
            assignFromKeyfile(keyFile, "RAW Bayer", "pixelShiftMedian", pedited, raw.bayersensor.pixelShiftMedian, pedited->raw.bayersensor.pixelShiftMedian);
            assignFromKeyfile(keyFile, "RAW Bayer", "pixelShiftMedian3", pedited, raw.bayersensor.pixelShiftMedian3, pedited->raw.bayersensor.pixelShiftMedian3);
            assignFromKeyfile(keyFile, "RAW Bayer", "pixelShiftGreen", pedited, raw.bayersensor.pixelShiftGreen, pedited->raw.bayersensor.pixelShiftGreen);
            assignFromKeyfile(keyFile, "RAW Bayer", "pixelShiftBlur", pedited, raw.bayersensor.pixelShiftBlur, pedited->raw.bayersensor.pixelShiftBlur);
            assignFromKeyfile(keyFile, "RAW Bayer", "pixelShiftSmoothFactor", pedited, raw.bayersensor.pixelShiftSmoothFactor, pedited->raw.bayersensor.pixelShiftSmooth);
            assignFromKeyfile(keyFile, "RAW Bayer", "pixelShiftExp0", pedited, raw.bayersensor.pixelShiftExp0, pedited->raw.bayersensor.pixelShiftExp0);
            assignFromKeyfile(keyFile, "RAW Bayer", "pixelShiftLmmse", pedited, raw.bayersensor.pixelShiftLmmse, pedited->raw.bayersensor.pixelShiftLmmse);
//            assignFromKeyfile(keyFile, "RAW Bayer", "pixelShiftOneGreen", pedited, raw.bayersensor.pixelShiftOneGreen, pedited->raw.bayersensor.pixelShiftOneGreen);
            assignFromKeyfile(keyFile, "RAW Bayer", "pixelShiftEqualBright", pedited, raw.bayersensor.pixelShiftEqualBright, pedited->raw.bayersensor.pixelShiftEqualBright);
            assignFromKeyfile(keyFile, "RAW Bayer", "pixelShiftEqualBrightChannel", pedited, raw.bayersensor.pixelShiftEqualBrightChannel, pedited->raw.bayersensor.pixelShiftEqualBrightChannel);
            assignFromKeyfile(keyFile, "RAW Bayer", "pixelShiftNonGreenCross", pedited, raw.bayersensor.pixelShiftNonGreenCross, pedited->raw.bayersensor.pixelShiftNonGreenCross);
            assignFromKeyfile(keyFile, "RAW Bayer", "pixelShiftNonGreenCross2", pedited, raw.bayersensor.pixelShiftNonGreenCross2, pedited->raw.bayersensor.pixelShiftNonGreenCross2);
            assignFromKeyfile(keyFile, "RAW Bayer", "pixelShiftNonGreenAmaze", pedited, raw.bayersensor.pixelShiftNonGreenAmaze, pedited->raw.bayersensor.pixelShiftNonGreenAmaze);
        }

        if (keyFile.has_group ("RAW X-Trans")) {
            assignFromKeyfile(keyFile, "RAW X-Trans", "Method", pedited, raw.xtranssensor.method, pedited->raw.xtranssensor.method);
            assignFromKeyfile(keyFile, "RAW X-Trans", "CcSteps", pedited, raw.xtranssensor.ccSteps, pedited->raw.xtranssensor.ccSteps);
            assignFromKeyfile(keyFile, "RAW X-Trans", "PreBlackRed", pedited, raw.xtranssensor.blackred, pedited->raw.xtranssensor.exBlackRed);
            assignFromKeyfile(keyFile, "RAW X-Trans", "PreBlackGreen", pedited, raw.xtranssensor.blackgreen, pedited->raw.xtranssensor.exBlackGreen);
            assignFromKeyfile(keyFile, "RAW X-Trans", "PreBlackBlue", pedited, raw.xtranssensor.blackblue, pedited->raw.xtranssensor.exBlackBlue);
        }

        if (keyFile.has_group("MetaData")) {
            int mode = int(MetaDataParams::TUNNEL);
            assignFromKeyfile(keyFile, "MetaData", "Mode", pedited, mode, pedited->metadata.mode);
            if (mode >= int(MetaDataParams::TUNNEL) && mode <= int(MetaDataParams::STRIP)) {
                metadata.mode = static_cast<MetaDataParams::Mode>(mode);
            }
        }

        if (keyFile.has_group ("Exif")) {
            std::vector<Glib::ustring> keys = keyFile.get_keys ("Exif");

            for (const auto& key : keyFile.get_keys("Exif")) {
                exif[key] = keyFile.get_string ("Exif", key);

                if (pedited) {
                    pedited->exif = true;
                }
            }
        }

        /*
         * Load iptc change settings
         *
         * Existing values are preserved, and the stored values
         * are added to the list. To reset a field, the user has to
         * save the profile with the field leaved empty, but still
         * terminated by a semi-column ";"
         *
         * Please note that the old Keywords and SupplementalCategories
         * tag content is fully replaced by the new one,
         * i.e. they don't merge
         */
        if (keyFile.has_group ("IPTC")) {
            for (const auto& key : keyFile.get_keys("IPTC")) {
                // does this key already exist?
                const IPTCPairs::iterator element = iptc.find(key);

                if (element != iptc.end()) {
                    // it already exist so we cleanup the values
                    element->second.clear();
                }

                // TODO: look out if merging Keywords and SupplementalCategories from the procparams chain would be interesting
                for (const auto& currLoadedTagValue : keyFile.get_string_list ("IPTC", key)) {
                    iptc[key].push_back (currLoadedTagValue);
                }

                if (pedited) {
                    pedited->iptc = true;
                }
            }
        }

        return 0;
    } catch (const Glib::Error& e) {
        printf ("-->%s\n", e.what().c_str());
        setDefaults ();
        return 1;
    } catch (...) {
        printf ("-->unknown exception!\n");
        setDefaults ();
        return 1;
    }

    return 0;
}

ProcParams* ProcParams::create()
{
    return new ProcParams();
}

void ProcParams::destroy(ProcParams* pp)
{
    delete pp;
}

bool ProcParams::operator ==(const ProcParams& other) const
{
    return
        toneCurve == other.toneCurve
        && retinex == other.retinex
        && localContrast == other.localContrast
        && labCurve == other.labCurve
        && sharpenEdge == other.sharpenEdge
        && sharpenMicro == other.sharpenMicro
        && sharpening == other.sharpening
        && prsharpening == other.prsharpening
        && vibrance == other.vibrance
        && wb == other.wb
        && colorappearance == other.colorappearance
        && impulseDenoise == other.impulseDenoise
        && dirpyrDenoise == other.dirpyrDenoise
        && epd == other.epd
        && fattal == other.fattal
        && defringe == other.defringe
        && sh == other.sh
        && crop == other.crop
        && coarse == other.coarse
        && rotate == other.rotate
        && commonTrans == other.commonTrans
        && distortion == other.distortion
        && lensProf == other.lensProf
        && perspective == other.perspective
        && gradient == other.gradient
        && pcvignette == other.pcvignette
        && cacorrection == other.cacorrection
        && vignetting == other.vignetting
        && chmixer == other.chmixer
        && blackwhite == other.blackwhite
        && resize == other.resize
        && raw == other.raw
        && icm == other.icm
        && wavelet == other.wavelet
        && dirpyrequalizer == other.dirpyrequalizer
        && hsvequalizer == other.hsvequalizer
        && filmSimulation == other.filmSimulation
        && rgbCurves == other.rgbCurves
        && colorToning == other.colorToning
        && metadata == other.metadata
        && exif == other.exif
        && iptc == other.iptc;
}

bool ProcParams::operator !=(const ProcParams& other) const
{
    return !(*this == other);
}

void ProcParams::init()
{
}

void ProcParams::cleanup()
{
}

int ProcParams::write(const Glib::ustring& fname, const Glib::ustring& content) const
{
    int error = 0;

    if (fname.length()) {
        FILE *f;
        f = g_fopen (fname.c_str (), "wt");

        if (f == nullptr) {
            error = 1;
        } else {
            fprintf (f, "%s", content.c_str());
            fclose (f);
        }
    }

    return error;
}

PartialProfile::PartialProfile(bool createInstance, bool paramsEditedValue)
{
    if (createInstance) {
        pparams = new ProcParams();
        pedited = new ParamsEdited (paramsEditedValue);
    } else {
        pparams = nullptr;
        pedited = nullptr;
    }
}

PartialProfile::PartialProfile(ProcParams* pp, ParamsEdited* pe, bool fullCopy)
{
    if (fullCopy && pp) {
        pparams = new ProcParams (*pp);
    } else {
        pparams = pp;
    }

    if (fullCopy && pe) {
        pedited = new ParamsEdited (*pe);
    } else {
        pedited = pe;
    }
}

PartialProfile::PartialProfile(const ProcParams* pp, const ParamsEdited* pe)
{
    if (pp) {
        pparams = new ProcParams (*pp);
    } else {
        pparams = nullptr;
    }

    if (pe) {
        pedited = new ParamsEdited (*pe);
    } else {
        pedited = nullptr;
    }
}

void PartialProfile::deleteInstance()
{
    if (pparams) {
        delete pparams;
        pparams = nullptr;
    }

    if (pedited) {
        delete pedited;
        pedited = nullptr;
    }
}

void PartialProfile::clearGeneral()
{
    if (pedited) {
        pedited->general.colorlabel = false;
        pedited->general.intrash = false;
        pedited->general.rank = false;
    }
}

int PartialProfile::load(const Glib::ustring& fName)
{
    if (!pparams) {
        pparams = new ProcParams();
    }

    if (!pedited) {
        pedited = new ParamsEdited();
    }

    if (fName == DEFPROFILE_INTERNAL) {
        return 0;
    } else if (fName == DEFPROFILE_DYNAMIC) {
        return -1; // should not happen here
    } else {
        return pparams->load (fName, pedited);
    }
}

/*
 * Set the all values of the General section to false
 * in order to preserve them in applyTo
 */
void PartialProfile::set(bool v)
{
    if (pedited) {
        pedited->set (v);
    }
}

void PartialProfile::applyTo(ProcParams* destParams) const
{
    if (destParams && pparams && pedited) {
        pedited->combine (*destParams, *pparams, true);
    }
}

AutoPartialProfile::AutoPartialProfile() :
    PartialProfile(true)
{
}

AutoPartialProfile::~AutoPartialProfile()
{
    deleteInstance();
}

}

}<|MERGE_RESOLUTION|>--- conflicted
+++ resolved
@@ -1979,7 +1979,7 @@
 }
 
 WaveletParams::WaveletParams() :
-<<<<<<< HEAD
+    Lmethod(4),
     hueskin     (  -5,   25,  170,  120, false),
     hueskin2    (-260, -250, -130, -140, false),
 	hueskinsty 	(	-5, 25, 170, 120, false),	
@@ -2036,7 +2036,7 @@
 
     inpute   = "file:lab.dat";//to avoid crash
 
-    Lmethod          = "4_";
+    Lmethod          = 4;
     CHmethod         = "without";
     CHSLmethod           = "SL";
     EDmethod         = "CU";
@@ -2306,159 +2306,6 @@
 
 
 void WaveletParams::getDefaultstyCurveT (std::vector<double> &curve)
-=======
-    ccwcurve{
-        static_cast<double>(FCT_MinMaxCPoints),
-        0.0,
-        0.25,
-        0.35,
-        0.35,
-        0.50,
-        0.75,
-        0.35,
-        0.35,
-        0.90,
-        0.0,
-        0.35,
-        0.35
-    },
-    opacityCurveRG{
-        static_cast<double>(FCT_MinMaxCPoints),
-        0.0,
-        0.50,
-        0.35,
-        0.35,
-        1.00,
-        0.50,
-        0.35,
-        0.35
-    },
-    opacityCurveBY{
-        static_cast<double>(FCT_MinMaxCPoints),
-        0.0,
-        0.50,
-        0.35,
-        0.35,
-        1.00,
-        0.50,
-        0.35,
-        0.35
-    },
-    opacityCurveW{
-        static_cast<double>(FCT_MinMaxCPoints),
-        0.00,
-        0.35,
-        0.35,
-        0.00,
-        0.35,
-        0.75,
-        0.35,
-        0.35,
-        0.60,
-        0.75,
-        0.35,
-        0.35,
-        1.00,
-        0.35,
-        0.00,
-        0.00
-    },
-    opacityCurveWL{
-        static_cast<double>(FCT_MinMaxCPoints),
-        0.0,
-        0.50,
-        0.35,
-        0.35,
-        1.00,
-        0.50,
-        0.35,
-        0.35
-    },
-    hhcurve{
-        FCT_Linear
-    },
-    Chcurve{
-        FCT_Linear
-    },
-    wavclCurve {
-        DCT_Linear
-    },
-    enabled(false),
-    median(false),
-    medianlev(false),
-    linkedg(true),
-    cbenab(false),
-    greenlow(0),
-    bluelow(0),
-    greenmed(0),
-    bluemed(0),
-    greenhigh(0),
-    bluehigh(0),
-    lipst(false),
-    avoid(false),
-    tmr(false),
-    strength(100),
-    balance(0),
-    iter(0),
-    expcontrast(false),
-    expchroma(false),
-    c{},
-    ch{},
-    expedge(false),
-    expresid(false),
-    expfinal(false),
-    exptoning(false),
-    expnoise(false),
-    Lmethod(4),
-    CLmethod("all"),
-    Backmethod("grey"),
-    Tilesmethod("full"),
-    daubcoeffmethod("4_"),
-    CHmethod("without"),
-    Medgreinf("less"),
-    CHSLmethod("SL"),
-    EDmethod("CU"),
-    NPmethod("none"),
-    BAmethod("none"),
-    TMmethod("cont"),
-    Dirmethod("all"),
-    HSmethod("with"),
-    rescon(0),
-    resconH(0),
-    reschro(0),
-    tmrs(0),
-    gamma(1),
-    sup(0),
-    sky(0.0),
-    thres(7),
-    chroma(5),
-    chro(0),
-    threshold(5),
-    threshold2(4),
-    edgedetect(90),
-    edgedetectthr(20),
-    edgedetectthr2(0),
-    edgesensi(60),
-    edgeampli(10),
-    contrast(0),
-    edgrad(15),
-    edgval(0),
-    edgthresh(10),
-    thr(35),
-    thrH(65),
-    skinprotect(0.0),
-    hueskin(-5, 25, 170, 120, false),
-    hueskin2(-260, -250, -130, -140, false),
-    hllev(50, 75, 100, 98, false),
-    bllev(0, 2, 50, 25, false),
-    pastlev(0, 2, 30, 20, false),
-    satlev(30, 45, 130, 100, false),
-    edgcont(0, 10, 75, 40, false),
-    level0noise(0, 0, false),
-    level1noise(0, 0, false),
-    level2noise(0, 0, false),
-    level3noise(0, 0, false)
->>>>>>> bce1630c
 {
     double v[8] =   {   0.00, 0.95, 0.35, 0.35,
                         0.85, 0.01, 0.35, 0.35,
@@ -4669,8 +4516,15 @@
             assignFromKeyfile(keyFile, "Wavelet", "Lipst", pedited, wavelet.lipst, pedited->wavelet.lipst);
             assignFromKeyfile(keyFile, "Wavelet", "AvoidColorShift", pedited, wavelet.avoid, pedited->wavelet.avoid);
             assignFromKeyfile(keyFile, "Wavelet", "TMr", pedited, wavelet.tmr, pedited->wavelet.tmr);
-<<<<<<< HEAD
-            assignFromKeyfile(keyFile, "Wavelet", "LevMethod", pedited, wavelet.Lmethod, pedited->wavelet.Lmethod);
+            if (ppVersion < 331) { // wavelet.Lmethod was a string before version 331
+                Glib::ustring temp;
+                assignFromKeyfile(keyFile, "Wavelet", "LevMethod", pedited, temp, pedited->wavelet.Lmethod);
+                if (!temp.empty()) {
+                    wavelet.Lmethod = std::stoi(temp);
+                }
+            } else {
+                assignFromKeyfile(keyFile, "Wavelet", "LevMethod", pedited, wavelet.Lmethod, pedited->wavelet.Lmethod);
+			}	
             assignFromKeyfile(keyFile, "Wavelet", "MergevMethod", pedited, wavelet.mergevMethod, pedited->wavelet.mergevMethod);
             assignFromKeyfile(keyFile, "Wavelet", "MergBMethod", pedited, wavelet.mergBMethod, pedited->wavelet.mergBMethod);
             assignFromKeyfile(keyFile, "Wavelet", "MergMethod", pedited, wavelet.mergMethod, pedited->wavelet.mergMethod);
@@ -4678,17 +4532,6 @@
             assignFromKeyfile(keyFile, "Wavelet", "retinexMethod", pedited, wavelet.retinexMethod, pedited->wavelet.retinexMethod);
             assignFromKeyfile(keyFile, "Wavelet", "shapMethod", pedited, wavelet.shapMethod, pedited->wavelet.shapMethod);
             assignFromKeyfile(keyFile, "Wavelet", "retinexMethodpro", pedited, wavelet.retinexMethodpro, pedited->wavelet.retinexMethodpro);
-=======
-            if (ppVersion < 331) { // wavelet.Lmethod was a string before version 331
-                Glib::ustring temp;
-                assignFromKeyfile(keyFile, "Wavelet", "LevMethod", pedited, temp, pedited->wavelet.Lmethod);
-                if (!temp.empty()) {
-                    wavelet.Lmethod = std::stoi(temp);
-                }
-            } else {
-                assignFromKeyfile(keyFile, "Wavelet", "LevMethod", pedited, wavelet.Lmethod, pedited->wavelet.Lmethod);
-            }
->>>>>>> bce1630c
             assignFromKeyfile(keyFile, "Wavelet", "ChoiceLevMethod", pedited, wavelet.CLmethod, pedited->wavelet.CLmethod);
             assignFromKeyfile(keyFile, "Wavelet", "BackMethod", pedited, wavelet.Backmethod, pedited->wavelet.Backmethod);
             assignFromKeyfile(keyFile, "Wavelet", "TilesMethod", pedited, wavelet.Tilesmethod, pedited->wavelet.Tilesmethod);
