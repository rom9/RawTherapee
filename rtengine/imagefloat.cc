/*
 *  This file is part of RawTherapee.
 *
 *  Copyright (c) 2004-2010 Gabor Horvath <hgabor@rawtherapee.com>
 *
 *  RawTherapee is free software: you can redistribute it and/or modify
 *  it under the terms of the GNU General Public License as published by
 *  the Free Software Foundation, either version 3 of the License, or
 *  (at your option) any later version.
 *
 *  RawTherapee is distributed in the hope that it will be useful,
 *  but WITHOUT ANY WARRANTY; without even the implied warranty of
 *  MERCHANTABILITY or FITNESS FOR A PARTICULAR PURPOSE.  See the
 *  GNU General Public License for more details.
 *
 *  You should have received a copy of the GNU General Public License
 *  along with RawTherapee.  If not, see <http://www.gnu.org/licenses/>.
 */
#include <tiffio.h>
#include "imagefloat.h"
#include "image16.h"
#include "image8.h"
#include <cstring>
#include "rtengine.h"
#include "mytime.h"
#include "iccstore.h"
#include "alignedbuffer.h"
#include "rt_math.h"
#include "color.h"

using namespace rtengine;

Imagefloat::Imagefloat()
{
}

Imagefloat::Imagefloat(int w, int h)
{
    allocate(w, h);
}

Imagefloat::~Imagefloat()
{
}

// Call this method to handle floating points input values of different size
void Imagefloat::setScanline(int row, unsigned char* buffer, int bps, float *minValue, float *maxValue)
{

    if (data == nullptr) {
        return;
    }

    switch (sampleFormat) {
        case (IIOSF_FLOAT): {
            int ix = 0;
            float* sbuffer = (float*) buffer;

            for (int i = 0; i < width; i++) {
                r(row, i) = sbuffer[ix];

                if (minValue) {
                    if (sbuffer[ix] < minValue[0]) {
                        minValue[0] = sbuffer[ix];
                    } else if (sbuffer[ix] > maxValue[0]) {
                        maxValue[0] = sbuffer[ix];
                    }

<<<<<<< HEAD
                    ++ix;
                }

                g(row, i) = sbuffer[ix];

                if (minValue) {
                    if (sbuffer[ix] < minValue[1]) {
                        minValue[1] = sbuffer[ix];
                    } else if (sbuffer[ix] > maxValue[1]) {
                        maxValue[1] = sbuffer[ix];
                    }

                    ++ix;
                }

                b(row, i) = sbuffer[ix];
=======
        for (int i = 0; i < width; i++) {
            r(row, i) = 65535.f * sbuffer[ix];

            if (minValue) {
                if (sbuffer[ix] < minValue[0]) {
                    minValue[0] = sbuffer[ix];
                } else if (sbuffer[ix] > maxValue[0]) {
                    maxValue[0] = sbuffer[ix];
                }
            }
            ++ix;

            g(row, i) = 65535.f * sbuffer[ix];

            if (minValue) {
                if (sbuffer[ix] < minValue[1]) {
                    minValue[1] = sbuffer[ix];
                } else if (sbuffer[ix] > maxValue[1]) {
                    maxValue[1] = sbuffer[ix];
                }
            }
            ++ix;

            b(row, i) = 65535.f * sbuffer[ix];

            if (minValue) {
                if (sbuffer[ix] < minValue[2]) {
                    minValue[2] = sbuffer[ix];
                } else if (sbuffer[ix] > maxValue[2]) {
                    maxValue[2] = sbuffer[ix];
                }
            }
            ++ix;
        }
>>>>>>> fdd33d6d

                if (minValue) {
                    if (sbuffer[ix] < minValue[2]) {
                        minValue[2] = sbuffer[ix];
                    } else if (sbuffer[ix] > maxValue[2]) {
                        maxValue[2] = sbuffer[ix];
                    }

                    ++ix;
                }
            }

            break;
        }

        case (IIOSF_LOGLUV24):
        case (IIOSF_LOGLUV32): {
            int ix = 0;
            float* sbuffer = (float*) buffer;
            float xyzvalues[3], rgbvalues[3];

            for (int i = 0; i < width; i++) {
                xyzvalues[0] = sbuffer[ix++];
                xyzvalues[1] = sbuffer[ix++];
                xyzvalues[2] = sbuffer[ix++];
                // TODO: we may have to handle other color space than sRGB!
                Color::xyz2srgb(xyzvalues[0], xyzvalues[1], xyzvalues[2], rgbvalues[0], rgbvalues[1], rgbvalues[2]);
                r(row, i) = rgbvalues[0];

                if (minValue) {
                    if (rgbvalues[0] < minValue[0]) {
                        minValue[0] = rgbvalues[0];
                    } else if (rgbvalues[0] > maxValue[0]) {
                        maxValue[0] = rgbvalues[0];
                    }
                }

                g(row, i) = rgbvalues[1];

                if (minValue) {
                    if (rgbvalues[1] < minValue[1]) {
                        minValue[1] = rgbvalues[1];
                    } else if (rgbvalues[1] > maxValue[1]) {
                        maxValue[1] = rgbvalues[1];
                    }
                }

                b(row, i) = rgbvalues[2];

                if (minValue) {
                    if (rgbvalues[2] < minValue[2]) {
                        minValue[2] = rgbvalues[2];
                    } else if (rgbvalues[2] > maxValue[2]) {
                        maxValue[2] = rgbvalues[2];
                    }
                }
            }

            break;
        }

        default:
            // Other type are ignored, but could be implemented if necessary
            break;
    }
}

void Imagefloat::getScanline(int row, unsigned char* buffer, int bps)
{

    if (data == nullptr) {
        return;
    }

    if (bps == 32) {
        int ix = 0;
        float* sbuffer = (float*) buffer;

        // agriggio -- assume the image is normalized to [0, 65535]
        for (int i = 0; i < width; i++) {
            sbuffer[ix++] = r(row, i) / 65535.f;
            sbuffer[ix++] = g(row, i) / 65535.f;
            sbuffer[ix++] = b(row, i) / 65535.f;
        }
    } else if (bps == 16) {
        unsigned short *sbuffer = (unsigned short *)buffer;
        for (int i = 0, ix = 0; i < width; i++) {
            sbuffer[ix++] = CLIP(r(row, i));
            sbuffer[ix++] = CLIP(g(row, i));
            sbuffer[ix++] = CLIP(b(row, i));
        }
    } else if (bps == 8) {
        for (int i = 0, ix = 0; i < width; i++) {
            buffer[ix++] = rtengine::uint16ToUint8Rounded(CLIP(r(row, i)));
            buffer[ix++] = rtengine::uint16ToUint8Rounded(CLIP(g(row, i)));
            buffer[ix++] = rtengine::uint16ToUint8Rounded(CLIP(b(row, i)));
        }
    }
}

Imagefloat* Imagefloat::copy()
{

    Imagefloat* cp = new Imagefloat(width, height);
    copyData(cp);
    return cp;
}


void Imagefloat::getStdImageloc(int begx, int begy, int yEn, int xEn, int cx, int cy, ColorTemp ctemp, int tran, Imagefloat* image, Imagefloat* bufimage, PreviewProps pp, bool first, procparams::ToneCurveParams hrp)
{

    // compute channel multipliers
    double drm, dgm, dbm;
    ctemp.getMultipliers(drm, dgm, dbm);
    float rm = drm, gm = dgm, bm = dbm;

    rm = 1.0 / rm;
    gm = 1.0 / gm;
    bm = 1.0 / bm;
    float mul_lum = 0.299 * rm + 0.587 * gm + 0.114 * bm;
    rm /= mul_lum;
    gm /= mul_lum;
    bm /= mul_lum;

    int sx1, sy1, sx2, sy2;

    transform(pp, tran, sx1, sy1, sx2, sy2);

    int imwidth = image->width; // Destination image
    int imheight = image->height; // Destination image

    if (((tran & TR_ROT) == TR_R90) || ((tran & TR_ROT) == TR_R270)) {
        int swap = imwidth;
        imwidth = imheight;
        imheight = swap;
    }

    int maxx = width; // Source image
    int maxy = height; // Source image
    int mtran = tran & TR_ROT;
    int skip = pp.getSkip();

    // improve speed by integrating the area division into the multipliers
    // switched to using ints for the red/green/blue channel buffer.
    // Incidentally this improves accuracy too.
    float area = skip * skip;
    float rm2 = rm;
    float gm2 = gm;
    float bm2 = bm;
    rm /= area;
    gm /= area;
    bm /= area;

#ifdef _OPENMP
    #pragma omp parallel
    {
#endif
        AlignedBuffer<float> abR(imwidth);
        AlignedBuffer<float> abG(imwidth);
        AlignedBuffer<float> abB(imwidth);
        float *lineR  = abR.data;
        float *lineG  = abG.data;
        float *lineB =  abB.data;

#ifdef _OPENMP
        #pragma omp for
#endif

        for (int iy = 0; iy < imheight; iy++) {
            if (skip == 1) {
                // special case (speedup for 1:1 scale)
                // i: source image, first line of the current destination row
                int src_y = sy1 + iy;

                // overflow security check, not sure that it's necessary
                if (src_y >= maxy) {
                    continue;
                }

                for (int dst_x = 0, src_x = sx1; dst_x < imwidth; dst_x++, src_x++) {
                    // overflow security check, not sure that it's necessary
                    if (src_x >= maxx) {
                        continue;
                    }

                    lineR[dst_x] = CLIP(rm2 * r(src_y, src_x));
                    lineG[dst_x] = CLIP(gm2 * g(src_y, src_x));
                    lineB[dst_x] = CLIP(bm2 * b(src_y, src_x));
                }
            } else {
                // source image, first line of the current destination row
                int src_y = sy1 + skip * iy;

                if (src_y >= maxy) {
                    continue;
                }

                for (int dst_x = 0, src_x = sx1; dst_x < imwidth; dst_x++, src_x += skip) {
                    if (src_x >= maxx) {
                        continue;
                    }

                    int src_sub_width = MIN(maxx - src_x, skip);
                    int src_sub_height = MIN(maxy - src_y, skip);

                    float rtot, gtot, btot; // RGB accumulators
                    rtot = gtot = btot = 0.;

                    for (int src_sub_y = 0; src_sub_y < src_sub_height; src_sub_y++)
                        for (int src_sub_x = 0; src_sub_x < src_sub_width; src_sub_x++) {
                            rtot += r(src_y + src_sub_y, src_x + src_sub_x);
                            gtot += g(src_y + src_sub_y, src_x + src_sub_x);
                            btot += b(src_y + src_sub_y, src_x + src_sub_x);
                        }

                    // convert back to gamma and clip
                    if (src_sub_width == skip && src_sub_height == skip) {
                        // Common case where the sub-region is complete
                        lineR[dst_x] = CLIP(rm * rtot);
                        lineG[dst_x] = CLIP(gm * gtot);
                        lineB[dst_x] = CLIP(bm * btot);
                    } else {
                        // computing a special factor for this incomplete sub-region
                        float area = src_sub_width * src_sub_height;
                        lineR[dst_x] = CLIP(rm2 * rtot / area);
                        lineG[dst_x] = CLIP(gm2 * gtot / area);
                        lineB[dst_x] = CLIP(bm2 * btot / area);
                    }
                }
            }

            if (mtran == TR_NONE)
                for (int dst_x = 0, src_x = sx1; dst_x < imwidth; dst_x++, src_x += skip) {
                    image->r(iy, dst_x) = lineR[dst_x];
                    image->g(iy, dst_x) = lineG[dst_x];
                    image->b(iy, dst_x) = lineB[dst_x];
                } else if (mtran == TR_R180)
                for (int dst_x = 0; dst_x < imwidth; dst_x++) {
                    image->r(imheight - 1 - iy, imwidth - 1 - dst_x) = lineR[dst_x];
                    image->g(imheight - 1 - iy, imwidth - 1 - dst_x) = lineG[dst_x];
                    image->b(imheight - 1 - iy, imwidth - 1 - dst_x) = lineB[dst_x];
                } else if (mtran == TR_R90)
                for (int dst_x = 0, src_x = sx1; dst_x < imwidth; dst_x++, src_x += skip) {
                    image->r(dst_x, imheight - 1 - iy) = lineR[dst_x];
                    image->g(dst_x, imheight - 1 - iy) = lineG[dst_x];
                    image->b(dst_x, imheight - 1 - iy) = lineB[dst_x];
                } else if (mtran == TR_R270)
                for (int dst_x = 0, src_x = sx1; dst_x < imwidth; dst_x++, src_x += skip) {
                    image->r(imwidth - 1 - dst_x, iy) = lineR[dst_x];
                    image->g(imwidth - 1 - dst_x, iy) = lineG[dst_x];
                    image->b(imwidth - 1 - dst_x, iy) = lineB[dst_x];
                }
        }


#ifdef _OPENMP
    }
#endif

#ifdef _OPENMP
    #pragma omp parallel for schedule(dynamic,16)
#endif

    for (int y = 0; y < image->getHeight() ; y++) //{
        for (int x = 0; x < image->getWidth(); x++) {
            int lox = cx + x;
            int loy = cy + y;

            if (lox >= begx && lox < xEn && loy >= begy && loy < yEn) {
                bufimage->r(loy - begy, lox - begx) = image->r(y, x);
                bufimage->g(loy - begy, lox - begx) = image->g(y, x);
                bufimage->b(loy - begy, lox - begx) = image->b(y, x);
            }
        }


}


// This is called by the StdImageSource class. We assume that fp images from StdImageSource don't have to deal with gamma
void Imagefloat::getStdImage(ColorTemp ctemp, int tran, Imagefloat* image, PreviewProps pp, bool first, procparams::ToneCurveParams hrp)
{

    // compute channel multipliers
    float rm = 1.f, gm = 1.f, bm = 1.f;

    if (ctemp.getTemp() >= 0) {
        double drm, dgm, dbm;
        ctemp.getMultipliers(drm, dgm, dbm);
        rm = drm;
        gm = dgm;
        bm = dbm;

        rm = 1.0 / rm;
        gm = 1.0 / gm;
        bm = 1.0 / bm;
        float mul_lum = 0.299 * rm + 0.587 * gm + 0.114 * bm;
        rm /= mul_lum;
        gm /= mul_lum;
        bm /= mul_lum;
    }

    int sx1, sy1, sx2, sy2;

    transform(pp, tran, sx1, sy1, sx2, sy2);

    int imwidth = image->width; // Destination image
    int imheight = image->height; // Destination image

    if (((tran & TR_ROT) == TR_R90) || ((tran & TR_ROT) == TR_R270)) {
        int swap = imwidth;
        imwidth = imheight;
        imheight = swap;
    }

    int maxx = width; // Source image
    int maxy = height; // Source image
    int mtran = tran & TR_ROT;
    int skip = pp.getSkip();

    // improve speed by integrating the area division into the multipliers
    // switched to using ints for the red/green/blue channel buffer.
    // Incidentally this improves accuracy too.
    float area = skip * skip;
    float rm2 = rm;
    float gm2 = gm;
    float bm2 = bm;
    rm /= area;
    gm /= area;
    bm /= area;

#ifdef _OPENMP
    #pragma omp parallel
    {
#endif
        AlignedBuffer<float> abR(imwidth);
        AlignedBuffer<float> abG(imwidth);
        AlignedBuffer<float> abB(imwidth);
        float *lineR  = abR.data;
        float *lineG  = abG.data;
        float *lineB =  abB.data;

#ifdef _OPENMP
        #pragma omp for
#endif

        for (int iy = 0; iy < imheight; iy++) {
            if (skip == 1) {
                // special case (speedup for 1:1 scale)
                // i: source image, first line of the current destination row
                int src_y = sy1 + iy;

                // overflow security check, not sure that it's necessary
                if (src_y >= maxy) {
                    continue;
                }

                for (int dst_x = 0, src_x = sx1; dst_x < imwidth; dst_x++, src_x++) {
                    // overflow security check, not sure that it's necessary
                    if (src_x >= maxx) {
                        continue;
                    }

                    lineR[dst_x] = CLIP(rm2 * r(src_y, src_x));
                    lineG[dst_x] = CLIP(gm2 * g(src_y, src_x));
                    lineB[dst_x] = CLIP(bm2 * b(src_y, src_x));
                }
            } else {
                // source image, first line of the current destination row
                int src_y = sy1 + skip * iy;

                if (src_y >= maxy) {
                    continue;
                }

                for (int dst_x = 0, src_x = sx1; dst_x < imwidth; dst_x++, src_x += skip) {
                    if (src_x >= maxx) {
                        continue;
                    }

                    int src_sub_width = MIN(maxx - src_x, skip);
                    int src_sub_height = MIN(maxy - src_y, skip);

                    float rtot, gtot, btot; // RGB accumulators
                    rtot = gtot = btot = 0.;

                    for (int src_sub_y = 0; src_sub_y < src_sub_height; src_sub_y++)
                        for (int src_sub_x = 0; src_sub_x < src_sub_width; src_sub_x++) {
                            rtot += r(src_y + src_sub_y, src_x + src_sub_x);
                            gtot += g(src_y + src_sub_y, src_x + src_sub_x);
                            btot += b(src_y + src_sub_y, src_x + src_sub_x);
                        }

                    // convert back to gamma and clip
                    if (src_sub_width == skip && src_sub_height == skip) {
                        // Common case where the sub-region is complete
                        lineR[dst_x] = CLIP(rm * rtot);
                        lineG[dst_x] = CLIP(gm * gtot);
                        lineB[dst_x] = CLIP(bm * btot);
                    } else {
                        // computing a special factor for this incomplete sub-region
                        float area = src_sub_width * src_sub_height;
                        lineR[dst_x] = CLIP(rm2 * rtot / area);
                        lineG[dst_x] = CLIP(gm2 * gtot / area);
                        lineB[dst_x] = CLIP(bm2 * btot / area);
                    }
                }
            }

            if (mtran == TR_NONE)
                for (int dst_x = 0, src_x = sx1; dst_x < imwidth; dst_x++, src_x += skip) {
                    image->r(iy, dst_x) = lineR[dst_x];
                    image->g(iy, dst_x) = lineG[dst_x];
                    image->b(iy, dst_x) = lineB[dst_x];
                } else if (mtran == TR_R180)
                for (int dst_x = 0; dst_x < imwidth; dst_x++) {
                    image->r(imheight - 1 - iy, imwidth - 1 - dst_x) = lineR[dst_x];
                    image->g(imheight - 1 - iy, imwidth - 1 - dst_x) = lineG[dst_x];
                    image->b(imheight - 1 - iy, imwidth - 1 - dst_x) = lineB[dst_x];
                } else if (mtran == TR_R90)
                for (int dst_x = 0, src_x = sx1; dst_x < imwidth; dst_x++, src_x += skip) {
                    image->r(dst_x, imheight - 1 - iy) = lineR[dst_x];
                    image->g(dst_x, imheight - 1 - iy) = lineG[dst_x];
                    image->b(dst_x, imheight - 1 - iy) = lineB[dst_x];
                } else if (mtran == TR_R270)
                for (int dst_x = 0, src_x = sx1; dst_x < imwidth; dst_x++, src_x += skip) {
                    image->r(imwidth - 1 - dst_x, iy) = lineR[dst_x];
                    image->g(imwidth - 1 - dst_x, iy) = lineG[dst_x];
                    image->b(imwidth - 1 - dst_x, iy) = lineB[dst_x];
                }
        }

#ifdef _OPENMP
    }
#endif
}

Image8*
Imagefloat::to8()
{
    Image8* img8 = new Image8(width, height);
#ifdef _OPENMP
    #pragma omp parallel for schedule(static)
#endif

    for (int h = 0; h < height; ++h) {
        for (int w = 0; w < width; ++w) {
            img8->r(h, w) = uint16ToUint8Rounded(r(h, w));
            img8->g(h, w) = uint16ToUint8Rounded(g(h, w));
            img8->b(h, w) = uint16ToUint8Rounded(b(h, w));
        }
    }

    return img8;
}

Image16*
Imagefloat::to16()
{
    Image16* img16 = new Image16(width, height);
#ifdef _OPENMP
    #pragma omp parallel for schedule(static)
#endif

    for (int h = 0; h < height; ++h) {
        for (int w = 0; w < width; ++w) {
            img16->r(h, w) = r(h, w);
            img16->g(h, w) = g(h, w);
            img16->b(h, w) = b(h, w);
        }
    }

    return img16;
}

void Imagefloat::normalizeFloat(float srcMinVal, float srcMaxVal)
{

    float scale = MAXVALD / (srcMaxVal - srcMinVal);
    int w = width;
    int h = height;

#ifdef _OPENMP
    #pragma omp parallel for firstprivate(w, h, srcMinVal, scale) schedule(dynamic, 5)
#endif

    for (int y = 0; y < h; y++) {
        for (int x = 0; x < w; x++) {
            r(y, x) = (r(y, x) - srcMinVal) * scale;
            g(y, x) = (g(y, x) - srcMinVal) * scale;
            b(y, x) = (b(y, x) - srcMinVal) * scale;
        }
    }
}

// convert values's range to [0;1] ; this method assumes that the input values's range is [0;65535]
void Imagefloat::normalizeFloatTo1()
{

    int w = width;
    int h = height;

#ifdef _OPENMP
    #pragma omp parallel for firstprivate(w, h) schedule(dynamic, 5)
#endif

    for (int y = 0; y < h; y++) {
        for (int x = 0; x < w; x++) {
            r(y, x) /= 65535.f;
            g(y, x) /= 65535.f;
            b(y, x) /= 65535.f;
        }
    }
}

// convert values's range to [0;65535 ; this method assumes that the input values's range is [0;1]
void Imagefloat::normalizeFloatTo65535()
{

    int w = width;
    int h = height;

#ifdef _OPENMP
    #pragma omp parallel for firstprivate(w, h) schedule(dynamic, 5)
#endif

    for (int y = 0; y < h; y++) {
        for (int x = 0; x < w; x++) {
            r(y, x) *= 65535.f;
            g(y, x) *= 65535.f;
            b(y, x) *= 65535.f;
        }
    }
}

void Imagefloat::calcCroppedHistogram(const ProcParams &params, float scale, LUTu & hist)
{

    hist.clear();

    // Set up factors to calc the lightness
    TMatrix wprof = ICCStore::getInstance()->workingSpaceMatrix(params.icm.working);

    float facRed   = wprof[1][0];
    float facGreen = wprof[1][1];
    float facBlue  = wprof[1][2];


    // calc pixel size
    int x1, x2, y1, y2;
    params.crop.mapToResized(width, height, scale, x1, x2, y1, y2);

    #pragma omp parallel
    {
        LUTu histThr(65536);
        histThr.clear();
        #pragma omp for nowait

        for (int y = y1; y < y2; y++) {
            for (int x = x1; x < x2; x++) {
                int i = (int)(facRed * r(y, x) + facGreen * g(y, x) + facBlue * b(y, x));

                if (i < 0) {
                    i = 0;
                } else if (i > 65535) {
                    i = 65535;
                }

                histThr[i]++;
            }
        }

        #pragma omp critical
        {
            for (int i = 0; i <= 0xffff; i++) {
                hist[i] += histThr[i];
            }
        }
    }

}

// Parallelized transformation; create transform with cmsFLAGS_NOCACHE!
void Imagefloat::ExecCMSTransform(cmsHTRANSFORM hTransform)
{

    // LittleCMS cannot parallelize planar setups -- Hombre: LCMS2.4 can! But it we use this new feature, memory allocation
    // have to be modified too to build temporary buffers that allow multi processor execution
#ifdef _OPENMP
    #pragma omp parallel
#endif
    {
        AlignedBuffer<float> pBuf(width * 3);

#ifdef _OPENMP
        #pragma omp for schedule(static)
#endif

        for (int y = 0; y < height; y++)
        {
            float *p = pBuf.data, *pR = r(y), *pG = g(y), *pB = b(y);

            for (int x = 0; x < width; x++) {
                * (p++) = * (pR++);
                * (p++) = * (pG++);
                * (p++) = * (pB++);
            }

            cmsDoTransform(hTransform, pBuf.data, pBuf.data, width);

            p = pBuf.data;
            pR = r(y);
            pG = g(y);
            pB = b(y);

            for (int x = 0; x < width; x++) {
                * (pR++) = * (p++);
                * (pG++) = * (p++);
                * (pB++) = * (p++);
            }
        } // End of parallelization
    }
}

// Parallized transformation; create transform with cmsFLAGS_NOCACHE!
void Imagefloat::ExecCMSTransform(cmsHTRANSFORM hTransform, const LabImage &labImage, int cx, int cy)
{
    // LittleCMS cannot parallelize planar Lab float images
    // so build temporary buffers to allow multi processor execution
#ifdef _OPENMP
    #pragma omp parallel
#endif
    {
        AlignedBuffer<float> bufferLab(width * 3);
        AlignedBuffer<float> bufferRGB(width * 3);

#ifdef _OPENMP
        #pragma omp for schedule(static)
#endif

        for (int y = cy; y < cy + height; y++)
        {
            float *pRGB, *pR, *pG, *pB;
            float *pLab, *pL, *pa, *pb;

            pLab= bufferLab.data;
            pL = labImage.L[y] + cx;
            pa = labImage.a[y] + cx;
            pb = labImage.b[y] + cx;

            for (int x = 0; x < width; x++) {
                *(pLab++) = *(pL++)  / 327.68f;
                *(pLab++) = *(pa++)  / 327.68f;
                *(pLab++) = *(pb++)  / 327.68f;
            }

            cmsDoTransform (hTransform, bufferLab.data, bufferRGB.data, width);

            pRGB = bufferRGB.data;
            pR = r(y - cy);
            pG = g(y - cy);
            pB = b(y - cy);

            for (int x = 0; x < width; x++) {
                *(pR++) = *(pRGB++);
                *(pG++) = *(pRGB++);
                *(pB++) = *(pRGB++);
            }
        } // End of parallelization
    }
}<|MERGE_RESOLUTION|>--- conflicted
+++ resolved
@@ -57,78 +57,44 @@
             float* sbuffer = (float*) buffer;
 
             for (int i = 0; i < width; i++) {
-                r(row, i) = sbuffer[ix];
+            r(row, i) = 65535.f * sbuffer[ix];
 
                 if (minValue) {
                     if (sbuffer[ix] < minValue[0]) {
                         minValue[0] = sbuffer[ix];
                     } else if (sbuffer[ix] > maxValue[0]) {
                         maxValue[0] = sbuffer[ix];
-                    }
-
-<<<<<<< HEAD
+
                     ++ix;
                 }
-
-                g(row, i) = sbuffer[ix];
+            }
+            ++ix;
+
+            g(row, i) = 65535.f * sbuffer[ix];
 
                 if (minValue) {
                     if (sbuffer[ix] < minValue[1]) {
                         minValue[1] = sbuffer[ix];
                     } else if (sbuffer[ix] > maxValue[1]) {
                         maxValue[1] = sbuffer[ix];
-                    }
 
                     ++ix;
                 }
-
-                b(row, i) = sbuffer[ix];
-=======
-        for (int i = 0; i < width; i++) {
-            r(row, i) = 65535.f * sbuffer[ix];
-
-            if (minValue) {
-                if (sbuffer[ix] < minValue[0]) {
-                    minValue[0] = sbuffer[ix];
-                } else if (sbuffer[ix] > maxValue[0]) {
-                    maxValue[0] = sbuffer[ix];
-                }
             }
             ++ix;
 
-            g(row, i) = 65535.f * sbuffer[ix];
-
-            if (minValue) {
-                if (sbuffer[ix] < minValue[1]) {
-                    minValue[1] = sbuffer[ix];
-                } else if (sbuffer[ix] > maxValue[1]) {
-                    maxValue[1] = sbuffer[ix];
-                }
-            }
-            ++ix;
-
             b(row, i) = 65535.f * sbuffer[ix];
-
-            if (minValue) {
-                if (sbuffer[ix] < minValue[2]) {
-                    minValue[2] = sbuffer[ix];
-                } else if (sbuffer[ix] > maxValue[2]) {
-                    maxValue[2] = sbuffer[ix];
-                }
-            }
-            ++ix;
-        }
->>>>>>> fdd33d6d
 
                 if (minValue) {
                     if (sbuffer[ix] < minValue[2]) {
                         minValue[2] = sbuffer[ix];
                     } else if (sbuffer[ix] > maxValue[2]) {
                         maxValue[2] = sbuffer[ix];
-                    }
 
                     ++ix;
                 }
+            }
+            ++ix;
             }
 
             break;
