--- conflicted
+++ resolved
@@ -210,7 +210,6 @@
     } // end parallel
 }
 
-<<<<<<< HEAD
 void ImProcFunctions::deconvsharpeningloc (float** luminance, float** tmp, int W, int H, float** loctemp, int damp, double radi, int ite, int amo)
 {
     // BENCHFUN
@@ -281,10 +280,7 @@
 
 
 
-void ImProcFunctions::sharpening (LabImage* lab, const SharpeningParams &sharpenParam)
-=======
 void ImProcFunctions::sharpening (LabImage* lab, const SharpeningParams &sharpenParam, bool showMask)
->>>>>>> e3cb9130
 {
 
     if ((!sharpenParam.enabled) || sharpenParam.amount < 1 || lab->W < 8 || lab->H < 8) {
