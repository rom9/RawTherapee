/* -*- C++ -*-
 *
 *  This file is part of RawTherapee.
 *
 *  Ported from G'MIC by Alberto Griggio <alberto.griggio@gmail.com>
 *
 *  The original implementation in G'MIC was authored by Arto Huotari, and was
 *  released under the CeCILL free software license (see
 *  http://www.cecill.info/licences/Licence_CeCILL_V2-en.html)
 *
 *  RawTherapee is free software: you can redistribute it and/or modify
 *  it under the terms of the GNU General Public License as published by
 *  the Free Software Foundation, either version 3 of the License, or
 *  (at your option) any later version.
 *
 *  RawTherapee is distributed in the hope that it will be useful,
 *  but WITHOUT ANY WARRANTY; without even the implied warranty of
 *  MERCHANTABILITY or FITNESS FOR A PARTICULAR PURPOSE.  See the
 *  GNU General Public License for more details.
 *
 *  You should have received a copy of the GNU General Public License
 *  along with RawTherapee.  If not, see <https://www.gnu.org/licenses/>.
 */

#include "array2D.h"
#include "gauss.h"
#include "labimage.h"
#include "improcfun.h"
#include "procparams.h"

namespace rtengine
{
<<<<<<< HEAD
    extern const Settings* settings;
    
    LocallabParams          locallab;        ///< Local lab parameters
=======
>>>>>>> ec5eaf9c

void ImProcFunctions::localContrast(LabImage *lab, float **destination, const LocalContrastParams &localContrastParams, bool fftwlc, double scale)
{
    if (!localContrastParams.enabled) {
        return;
    }

    const int width = lab->W;
    const int height = lab->H;
    const float a = localContrastParams.amount;
    const float dark = localContrastParams.darkness;
    const float light = localContrastParams.lightness;
    array2D<float> buf(width, height);
    float sigma = localContrastParams.radius / scale;
    //printf("wi%i he=%i am=%f da=%f li=%f si=%f\n", width, height, a, dark, light, sigma);
    if(!fftwlc) {
#ifdef _OPENMP
        #pragma omp parallel if(multiThread)
#endif
        gaussianBlur(lab->L, buf, width, height, sigma);
    } else {
        float kr = 1.f;
        //emprical adjustement between FFTW radius and Gaussainblur
        //under 50 ==> 10.f
        //above 400 ==> 1.f
        if(settings->fftwsigma == false) {//empirical formula
            float ak = -9.f / 350.f;
            float bk = 10.f - 50.f * ak;
            kr = ak * sigma + bk;
            if(sigma < 50.f) kr = 10.f;
            if(sigma > 400.f) kr = 1.f;
        } else {//sigma *= sigma
            kr = sigma;
        }
     //   printf("kr=%f \n", kr);
        ImProcFunctions::fftw_convol_blur2(lab->L, buf, width, height, kr * sigma, 0, 0);
    }
#ifdef _OPENMP
    #pragma omp parallel for if(multiThread)
#endif

    for (int y = 0; y < height; ++y) {
        for (int x = 0; x < width; ++x) {
            float bufval = (lab->L[y][x] - buf[y][x]) * a;

            if (dark != 1 || light != 1) {
                bufval *= (bufval > 0.f) ? light : dark;
            }

            destination[y][x] = LIM(lab->L[y][x] + bufval, 0.0001f, 32767.f);
        }
    }
}

} // namespace rtengine<|MERGE_RESOLUTION|>--- conflicted
+++ resolved
@@ -27,17 +27,12 @@
 #include "labimage.h"
 #include "improcfun.h"
 #include "procparams.h"
+#include "settings.h"
 
 namespace rtengine
 {
-<<<<<<< HEAD
-    extern const Settings* settings;
-    
-    LocallabParams          locallab;        ///< Local lab parameters
-=======
->>>>>>> ec5eaf9c
 
-void ImProcFunctions::localContrast(LabImage *lab, float **destination, const LocalContrastParams &localContrastParams, bool fftwlc, double scale)
+void ImProcFunctions::localContrast(LabImage *lab, float **destination, const rtengine::procparams::LocalContrastParams &localContrastParams, bool fftwlc, double scale)
 {
     if (!localContrastParams.enabled) {
         return;
