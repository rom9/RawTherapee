/*
 *  This file is part of RawTherapee.
 *
 *  Copyright (c) 2004-2010 Gabor Horvath <hgabor@rawtherapee.com>
 *
 *  RawTherapee is free software: you can redistribute it and/or modify
 *  it under the terms of the GNU General Public License as published by
 *  the Free Software Foundation, either version 3 of the License, or
 *  (at your option) any later version.
 *
 *  RawTherapee is distributed in the hope that it will be useful,
 *  but WITHOUT ANY WARRANTY; without even the implied warranty of
 *  MERCHANTABILITY or FITNESS FOR A PARTICULAR PURPOSE.  See the
 *  GNU General Public License for more details.
 *
 *  You should have received a copy of the GNU General Public License
 *  along with RawTherapee.  If not, see <http://www.gnu.org/licenses/>.
 */
#include "iccstore.h"

#include <cstring>

#ifdef WIN32
#include <winsock2.h>
#else
#include <netinet/in.h>
#endif

#include <glib/gstdio.h>

#include "iccmatrices.h"

#include "../rtgui/options.h"

namespace rtengine
{
extern const Settings* settings;

void loadProfiles (const Glib::ustring& dirName,
                   std::map<Glib::ustring, cmsHPROFILE>* profiles,
                   std::map<Glib::ustring, ProfileContent>* profileContents,
                   std::map<Glib::ustring, Glib::ustring>* profileNames,
                   bool nameUpper)
{
    if (dirName.empty ()) {
        return;
    }

    try {

        Glib::Dir dir (dirName);

        for (Glib::DirIterator entry = dir.begin (); entry != dir.end (); ++entry) {

            const Glib::ustring fileName = *entry;

            if (fileName.size () < 4) {
                continue;
            }

            const Glib::ustring extension = fileName.substr (fileName.size () - 4).casefold ();

            if (extension.compare (".icc") != 0 && extension.compare (".icm") != 0) {
                continue;
            }

            const Glib::ustring filePath = Glib::build_filename (dirName, fileName);

            if (!Glib::file_test (filePath, Glib::FILE_TEST_IS_REGULAR)) {
                continue;
            }

            Glib::ustring name = fileName.substr (0, fileName.size() - 4);

            if (nameUpper) {
                name = name.uppercase ();
            }

            if (profiles) {
                const ProfileContent content (filePath);
                const cmsHPROFILE profile = content.toProfile ();

                if (profile) {
                    profiles->insert (std::make_pair (name, profile));

                    if (profileContents) {
                        profileContents->insert (std::make_pair (name, content));
                    }
                }
            }

            if (profileNames) {
                profileNames->insert (std::make_pair (name, filePath));
            }
        }
    } catch (Glib::Exception&) {}
}

inline void getSupportedIntent (cmsHPROFILE profile, cmsUInt32Number intent, cmsUInt32Number direction, uint8_t& result)
{
    if (cmsIsIntentSupported (profile, intent, direction)) {
        result |= 1 << intent;
    }
}

inline uint8_t getSupportedIntents (cmsHPROFILE profile, cmsUInt32Number direction)
{
    if (!profile) {
        return 0;
    }

    uint8_t result = 0;

    getSupportedIntent (profile, INTENT_PERCEPTUAL, direction, result);
    getSupportedIntent (profile, INTENT_RELATIVE_COLORIMETRIC, direction, result);
    getSupportedIntent (profile, INTENT_SATURATION, direction, result);
    getSupportedIntent (profile, INTENT_ABSOLUTE_COLORIMETRIC, direction, result);

    return result;
}

inline cmsHPROFILE createXYZProfile ()
{
    double mat[3][3] = { {1.0, 0, 0}, {0, 1.0, 0}, {0, 0, 1.0} };
    return ICCStore::createFromMatrix (mat, false, "XYZ");
}

const double (*wprofiles[])[3]  = {xyz_sRGB, xyz_adobe, xyz_prophoto, xyz_widegamut, xyz_bruce, xyz_beta, xyz_best, xyz_rec2020};
const double (*iwprofiles[])[3] = {sRGB_xyz, adobe_xyz, prophoto_xyz, widegamut_xyz, bruce_xyz, beta_xyz, best_xyz, rec2020_xyz};
const char* wpnames[] = {"sRGB", "Adobe RGB", "ProPhoto", "WideGamut", "BruceRGB", "Beta RGB", "BestRGB", "Rec2020"};
const char* wpgamma[] = {"default", "BT709_g2.2_s4.5", "sRGB_g2.4_s12.92", "linear_g1.0", "standard_g2.2", "standard_g1.8", "High_g1.3_s3.35", "Low_g2.6_s6.9"}; //gamma free
//default = gamma inside profile
//BT709 g=2.22 s=4.5  sRGB g=2.4 s=12.92
//linear g=1.0
//std22 g=2.2   std18 g=1.8
// high  g=1.3 s=3.35  for high dynamic images
//low  g=2.6 s=6.9  for low contrast images

}

namespace rtengine
{

std::vector<Glib::ustring> getGamma ()
{

    std::vector<Glib::ustring> res;

    for (unsigned int i = 0; i < sizeof(wpgamma) / sizeof(wpgamma[0]); i++) {
        res.push_back (wpgamma[i]);
    }

    return res;
}

std::vector<Glib::ustring> getWorkingProfiles ()
{

    std::vector<Glib::ustring> res;

    for (unsigned int i = 0; i < sizeof(wpnames) / sizeof(wpnames[0]); i++) {
        res.push_back (wpnames[i]);
    }

    return res;
}

std::vector<Glib::ustring> ICCStore::getProfiles (const bool onlyRgb) const
{

    MyMutex::MyLock lock(mutex_);

    std::vector<Glib::ustring> res;

    for (ProfileMap::const_iterator profile = fileProfiles.begin (); profile != fileProfiles.end (); ++profile) {
        if (!onlyRgb || (onlyRgb && cmsGetColorSpace (profile->second) == cmsSigRgbData))
        res.push_back (profile->first);
    }

    return res;
}

std::vector<Glib::ustring> ICCStore::getProfilesFromDir (const Glib::ustring& dirName) const
{

    MyMutex::MyLock lock(mutex_);

    std::vector<Glib::ustring> res;

    ProfileMap profiles;

<<<<<<< HEAD
    loadProfiles (profilesDir, &profiles, nullptr, nullptr, false, true);
    loadProfiles (dirName, &profiles, nullptr, nullptr, false, true);
=======
    loadProfiles (profilesDir, &profiles, nullptr, nullptr, false);
    loadProfiles (dirName, &profiles, nullptr, nullptr, false);
>>>>>>> cced5756

    for (ProfileMap::const_iterator profile = profiles.begin (); profile != profiles.end (); ++profile) {
        res.push_back (profile->first);
    }

    return res;
}

cmsHPROFILE ICCStore::makeStdGammaProfile (cmsHPROFILE iprof)
{
    // forgive me for the messy code, quick hack to change gamma of an ICC profile to the RT standard gamma
    if (!iprof) {
        return nullptr;
    }

    cmsUInt32Number bytesNeeded = 0;
    cmsSaveProfileToMem(iprof, nullptr, &bytesNeeded);

    if (bytesNeeded == 0) {
        return nullptr;
    }

    uint8_t *data = new uint8_t[bytesNeeded + 1];
    cmsSaveProfileToMem(iprof, data, &bytesNeeded);
    const uint8_t *p = &data[128]; // skip 128 byte header
    uint32_t tag_count;
    memcpy(&tag_count, p, 4);
    p += 4;
    tag_count = ntohl(tag_count);

    struct icctag {
        uint32_t sig;
        uint32_t offset;
        uint32_t size;
    } tags[tag_count];

    const uint32_t gamma = 0x239;
    int gamma_size = (gamma == 0 || gamma == 256) ? 12 : 14;
    int data_size = (gamma_size + 3) & ~3;

    for (uint32_t i = 0; i < tag_count; i++) {
        memcpy(&tags[i], p, 12);
        tags[i].sig = ntohl(tags[i].sig);
        tags[i].offset = ntohl(tags[i].offset);
        tags[i].size = ntohl(tags[i].size);
        p += 12;

        if (tags[i].sig != 0x62545243 && // bTRC
                tags[i].sig != 0x67545243 && // gTRC
                tags[i].sig != 0x72545243 && // rTRC
                tags[i].sig != 0x6B545243) { // kTRC
            data_size += (tags[i].size + 3) & ~3;
        }
    }

    uint32_t sz = 128 + 4 + tag_count * 12 + data_size;
    uint8_t *nd = new uint8_t[sz];
    memset(nd, 0, sz);
    memcpy(nd, data, 128 + 4);
    sz = htonl(sz);
    memcpy(nd, &sz, 4);
    uint32_t offset = 128 + 4 + tag_count * 12;
    uint32_t gamma_offset = 0;

    for (uint32_t i = 0; i < tag_count; i++) {
        struct icctag tag;
        tag.sig = htonl(tags[i].sig);

        if (tags[i].sig == 0x62545243 || // bTRC
                tags[i].sig == 0x67545243 || // gTRC
                tags[i].sig == 0x72545243 || // rTRC
                tags[i].sig == 0x6B545243) { // kTRC
            if (gamma_offset == 0) {
                gamma_offset = offset;
                uint32_t pcurve[] = { htonl(0x63757276), htonl(0), htonl(gamma_size == 12 ? 0U : 1U) };
                memcpy(&nd[offset], pcurve, 12);

                if (gamma_size == 14) {
                    uint16_t gm = htons(gamma);
                    memcpy(&nd[offset + 12], &gm, 2);
                }

                offset += (gamma_size + 3) & ~3;
            }

            tag.offset = htonl(gamma_offset);
            tag.size = htonl(gamma_size);
        } else {
            tag.offset = htonl(offset);
            tag.size = htonl(tags[i].size);
            memcpy(&nd[offset], &data[tags[i].offset], tags[i].size);
            offset += (tags[i].size + 3) & ~3;
        }

        memcpy(&nd[128 + 4 + i * 12], &tag, 12);
    }

    cmsHPROFILE oprof = cmsOpenProfileFromMem (nd, ntohl(sz));
    delete [] nd;
    delete [] data;
    return oprof;
}

ICCStore* ICCStore::getInstance ()
{
    static ICCStore instance_;
    return &instance_;
}

ICCStore::ICCStore () :
    xyz (createXYZProfile ()),
    srgb (cmsCreate_sRGBProfile ())
{
    //cmsErrorAction (LCMS_ERROR_SHOW);

    int N = sizeof(wpnames) / sizeof(wpnames[0]);

    for (int i = 0; i < N; i++) {
        wProfiles[wpnames[i]] = createFromMatrix (wprofiles[i]);
        wProfilesGamma[wpnames[i]] = createFromMatrix (wprofiles[i], true);
        wMatrices[wpnames[i]] = wprofiles[i];
        iwMatrices[wpnames[i]] = iwprofiles[i];
    }
}

TMatrix ICCStore::workingSpaceMatrix (const Glib::ustring& name) const
{

    const MatrixMap::const_iterator r = wMatrices.find (name);

    if (r != wMatrices.end()) {
        return r->second;
    } else {
        return wMatrices.find ("sRGB")->second;
    }
}

TMatrix ICCStore::workingSpaceInverseMatrix (const Glib::ustring& name) const
{

    const MatrixMap::const_iterator r = iwMatrices.find (name);

    if (r != iwMatrices.end()) {
        return r->second;
    } else {
        return iwMatrices.find ("sRGB")->second;
    }
}

cmsHPROFILE ICCStore::workingSpace (const Glib::ustring& name) const
{

    const ProfileMap::const_iterator r = wProfiles.find (name);

    if (r != wProfiles.end()) {
        return r->second;
    } else {
        return wProfiles.find ("sRGB")->second;
    }
}

cmsHPROFILE ICCStore::workingSpaceGamma (const Glib::ustring& name) const
{

    const ProfileMap::const_iterator r = wProfilesGamma.find (name);

    if (r != wProfilesGamma.end()) {
        return r->second;
    } else {
        return wProfilesGamma.find ("sRGB")->second;
    }
}

void ICCStore::getGammaArray(const procparams::ColorManagementParams &icm, GammaValues &ga)
{
    const double eps = 0.000000001; // not divide by zero
    if (!icm.freegamma) {//if Free gamma not selected
        // gamma : ga[0],ga[1],ga[2],ga[3],ga[4],ga[5] by calcul
        if(icm.gamma == "BT709_g2.2_s4.5")      {
            ga[0] = 2.22;    //BT709  2.2  4.5  - my preferred as D.Coffin
            ga[1] = 0.909995;
            ga[2] = 0.090005;
            ga[3] = 0.222222;
            ga[4] = 0.081071;
        } else if (icm.gamma == "sRGB_g2.4_s12.92")   {
            ga[0] = 2.40;    //sRGB 2.4 12.92  - RT default as Lightroom
            ga[1] = 0.947858;
            ga[2] = 0.052142;
            ga[3] = 0.077399;
            ga[4] = 0.039293;
        } else if (icm.gamma == "High_g1.3_s3.35")    {
            ga[0] = 1.3 ;    //for high dynamic images
            ga[1] = 0.998279;
            ga[2] = 0.001721;
            ga[3] = 0.298507;
            ga[4] = 0.005746;
        } else if (icm.gamma == "Low_g2.6_s6.9")   {
            ga[0] = 2.6 ;    //gamma 2.6 variable : for low contrast images
            ga[1] = 0.891161;
            ga[2] = 0.108839;
            ga[3] = 0.144928;
            ga[4] = 0.076332;
        } else if (icm.gamma == "standard_g2.2")   {
            ga[0] = 2.2;    //gamma=2.2 (as gamma of Adobe, Widegamut...)
            ga[1] = 1.;
            ga[2] = 0.;
            ga[3] = 1. / eps;
            ga[4] = 0.;
        } else if (icm.gamma == "standard_g1.8")   {
            ga[0] = 1.8;    //gamma=1.8  (as gamma of Prophoto)
            ga[1] = 1.;
            ga[2] = 0.;
            ga[3] = 1. / eps;
            ga[4] = 0.;
        } else /* if (icm.gamma == "linear_g1.0") */   {
            ga[0] = 1.0;    //gamma=1 linear : for high dynamic images (cf : D.Coffin...)
            ga[1] = 1.;
            ga[2] = 0.;
            ga[3] = 1. / eps;
            ga[4] = 0.;
        }
        ga[5] = 0.0;
        ga[6] = 0.0;
    } else { //free gamma selected
        GammaValues g_a; //gamma parameters
        double pwr = 1.0 / icm.gampos;
        double ts = icm.slpos;
        double slope = icm.slpos == 0 ? eps : icm.slpos;

        int mode = 0, imax = 0;
        Color::calcGamma(pwr, ts, mode, imax, g_a); // call to calcGamma with selected gamma and slope : return parameters for LCMS2
        ga[4] = g_a[3] * ts;
        //printf("g_a.gamma0=%f g_a.gamma1=%f g_a.gamma2=%f g_a.gamma3=%f g_a.gamma4=%f\n", g_a.gamma0,g_a.gamma1,g_a.gamma2,g_a.gamma3,g_a.gamma4);
        ga[0] = icm.gampos;
        ga[1] = 1. / (1.0 + g_a[4]);
        ga[2] = g_a[4] / (1.0 + g_a[4]);
        ga[3] = 1. / slope;
        ga[5] = 0.0;
        ga[6] = 0.0;
        //printf("ga[0]=%f ga[1]=%f ga[2]=%f ga[3]=%f ga[4]=%f\n", ga[0],ga[1],ga[2],ga[3],ga[4]);
    }
}

// WARNING: the caller must lock lcmsMutex
cmsHPROFILE ICCStore::createGammaProfile (const procparams::ColorManagementParams &icm, GammaValues &ga) {
    float p[6]; //primaries
    ga[6] = 0.0;

    enum class ColorTemp {
        D50 = 5003,  // for Widegamut, Prophoto Best, Beta -> D50
        D65 = 6504   // for sRGB, AdobeRGB, Bruce Rec2020  -> D65
    };
    ColorTemp temp = ColorTemp::D50;

    //primaries for 7 working profiles ==> output profiles
    // eventually to adapt primaries  if RT used special profiles !
    if (icm.output == "WideGamut") {
        p[0] = 0.7350;    //Widegamut primaries
        p[1] = 0.2650;
        p[2] = 0.1150;
        p[3] = 0.8260;
        p[4] = 0.1570;
        p[5] = 0.0180;
    } else if (icm.output == "Adobe RGB") {
        p[0] = 0.6400;    //Adobe primaries
        p[1] = 0.3300;
        p[2] = 0.2100;
        p[3] = 0.7100;
        p[4] = 0.1500;
        p[5] = 0.0600;
        temp = ColorTemp::D65;
    } else if (icm.output == "sRGB") {
        p[0] = 0.6400;    // sRGB primaries
        p[1] = 0.3300;
        p[2] = 0.3000;
        p[3] = 0.6000;
        p[4] = 0.1500;
        p[5] = 0.0600;
        temp = ColorTemp::D65;
    } else if (icm.output == "BruceRGB") {
        p[0] = 0.6400;    // Bruce primaries
        p[1] = 0.3300;
        p[2] = 0.2800;
        p[3] = 0.6500;
        p[4] = 0.1500;
        p[5] = 0.0600;
        temp = ColorTemp::D65;
    } else if (icm.output == "Beta RGB") {
        p[0] = 0.6888;    // Beta primaries
        p[1] = 0.3112;
        p[2] = 0.1986;
        p[3] = 0.7551;
        p[4] = 0.1265;
        p[5] = 0.0352;
    } else if (icm.output == "BestRGB") {
        p[0] = 0.7347;    // Best primaries
        p[1] = 0.2653;
        p[2] = 0.2150;
        p[3] = 0.7750;
        p[4] = 0.1300;
        p[5] = 0.0350;
    } else if (icm.output == "Rec2020") {
        p[0] = 0.7080;    // Rec2020 primaries
        p[1] = 0.2920;
        p[2] = 0.1700;
        p[3] = 0.7970;
        p[4] = 0.1310;
        p[5] = 0.0460;
        temp = ColorTemp::D65;
    } else {
        p[0] = 0.7347;    //ProPhoto and default primaries
        p[1] = 0.2653;
        p[2] = 0.1596;
        p[3] = 0.8404;
        p[4] = 0.0366;
        p[5] = 0.0001;
    }

    cmsCIExyY xyD;
    cmsCIExyYTRIPLE Primaries = {
        {p[0], p[1], 1.0}, // red
        {p[2], p[3], 1.0}, // green
        {p[4], p[5], 1.0}  // blue
    };
    cmsToneCurve* GammaTRC[3];

    // 7 parameters for smoother curves
    cmsFloat64Number Parameters[7] = { ga[0],  ga[1], ga[2], ga[3], ga[4], ga[5], ga[6] } ;

    //lcmsMutex->lock ();  Mutex acquired by the caller
    cmsWhitePointFromTemp(&xyD, (double)temp);
    GammaTRC[0] = GammaTRC[1] = GammaTRC[2] = cmsBuildParametricToneCurve(NULL, 5, Parameters); //5 = smoother than 4
    cmsHPROFILE oprofdef = cmsCreateRGBProfile(&xyD, &Primaries, GammaTRC); //oprofdef  become Outputprofile
    cmsFreeToneCurve(GammaTRC[0]);
    //lcmsMutex->unlock ();

    return oprofdef;
}

// WARNING: the caller must lock lcmsMutex
cmsHPROFILE ICCStore::createCustomGammaOutputProfile (const procparams::ColorManagementParams &icm, GammaValues &ga) {
    bool pro = false;
    Glib::ustring outProfile;
    cmsHPROFILE outputProfile = nullptr;

    if (icm.freegamma && icm.gampos < 1.35) {
        pro = true;    //select profil with gammaTRC modified :
    } else if (icm.gamma == "linear_g1.0" || (icm.gamma == "High_g1.3_s3.35")) {
        pro = true;    //pro=0  RT_sRGB || Prophoto
    }

    // Check that output profiles exist, otherwise use LCMS2
    // Use the icc/icm profiles associated to possible working profiles, set in "options"
    if      (icm.working == "ProPhoto"    && iccStore->outputProfileExist(options.rtSettings.prophoto)   && !pro) {
        outProfile = options.rtSettings.prophoto;
    } else if (icm.working == "Adobe RGB" && iccStore->outputProfileExist(options.rtSettings.adobe)             ) {
        outProfile = options.rtSettings.adobe;
    } else if (icm.working == "WideGamut" && iccStore->outputProfileExist(options.rtSettings.widegamut)         ) {
        outProfile = options.rtSettings.widegamut;
    } else if (icm.working == "Beta RGB"  && iccStore->outputProfileExist(options.rtSettings.beta)              ) {
        outProfile = options.rtSettings.beta;
    } else if (icm.working == "BestRGB"   && iccStore->outputProfileExist(options.rtSettings.best)              ) {
        outProfile = options.rtSettings.best;
    } else if (icm.working == "BruceRGB"  && iccStore->outputProfileExist(options.rtSettings.bruce)             ) {
        outProfile = options.rtSettings.bruce;
    } else if (icm.working == "sRGB"      && iccStore->outputProfileExist(options.rtSettings.srgb)       && !pro) {
        outProfile = options.rtSettings.srgb;
    } else if (icm.working == "sRGB"      && iccStore->outputProfileExist(options.rtSettings.srgb10)     &&  pro) {
        outProfile = options.rtSettings.srgb10;
    } else if (icm.working == "ProPhoto"  && iccStore->outputProfileExist(options.rtSettings.prophoto10) &&  pro) {
        outProfile = options.rtSettings.prophoto10;
    } else if (icm.working == "Rec2020"   && iccStore->outputProfileExist(options.rtSettings.rec2020)           ) {
        outProfile = options.rtSettings.rec2020;
    } else {
        // Should not occurs
        if (settings->verbose) {
            printf("\"%s\": unknown working profile! - use LCMS2 substitution\n", icm.working.c_str() );
        }

        return nullptr;
    }

    //begin adaptation rTRC gTRC bTRC
    //"outputProfile" profile has the same characteristics than RGB values, but TRC are adapted... for applying profile
    if (settings->verbose) {
        printf("Output Gamma - profile: \"%s\"\n", outProfile.c_str()  );    //c_str()
    }

    outputProfile = iccStore->getProfile(outProfile); //get output profile

    if (outputProfile == nullptr) {

        if (settings->verbose) {
            printf("\"%s\" ICC output profile not found!\n", outProfile.c_str());
        }
        return nullptr;
    }

    // 7 parameters for smoother curves
    cmsFloat64Number Parameters[7] = { ga[0], ga[1], ga[2], ga[3], ga[4], ga[5], ga[6] };

    //change desc Tag , to "free gamma", or "BT709", etc.
    cmsMLU *mlu;
    cmsContext ContextID = cmsGetProfileContextID(outputProfile); // create context to modify some TAGs
    mlu = cmsMLUalloc(ContextID, 1);

    // instruction with //ICC are used to generate ICC profile
    if (mlu == nullptr) {
        printf("Description error\n");
    } else {

        // Description TAG : selection of gamma and Primaries
        if (!icm.freegamma) {
            std::wstring gammaStr;

            if(icm.gamma == "High_g1.3_s3.35") {
                gammaStr = std::wstring(L"GammaTRC: High g=1.3 s=3.35");
            } else if (icm.gamma == "Low_g2.6_s6.9") {
                gammaStr = std::wstring(L"GammaTRC: Low g=2.6 s=6.9");
            } else if (icm.gamma == "sRGB_g2.4_s12.92") {
                gammaStr = std::wstring(L"GammaTRC: sRGB g=2.4 s=12.92");
            } else if (icm.gamma == "BT709_g2.2_s4.5") {
                gammaStr = std::wstring(L"GammaTRC: BT709 g=2.2 s=4.5");
            } else if (icm.gamma == "linear_g1.0") {
                gammaStr = std::wstring(L"GammaTRC: Linear g=1.0");
            } else if (icm.gamma == "standard_g2.2") {
                gammaStr = std::wstring(L"GammaTRC: g=2.2");
            } else if (icm.gamma == "standard_g1.8") {
                gammaStr = std::wstring(L"GammaTRC: g=1.8");
            }

            cmsMLUsetWide(mlu,  "en", "US", gammaStr.c_str());
        } else {
            // create description with gamma + slope + primaries
            std::wostringstream gammaWs;
            gammaWs.precision(2);
            gammaWs << "Manual GammaTRC: g=" << (float)icm.gampos << " s=" << (float)icm.slpos;

            cmsMLUsetWide(mlu,  "en", "US", gammaWs.str().c_str());
        }

        cmsWriteTag(outputProfile, cmsSigProfileDescriptionTag,  mlu);//desc changed

        /*
        cmsMLUsetWide(mlu, "en", "US", L"General Public License - AdobeRGB compatible");//adapt to profil
        cmsWriteTag(outputProfile, cmsSigCopyrightTag, mlu);

        cmsMLUsetWide(mlu, "en", "US", L"RawTherapee");
        cmsWriteTag(outputProfile, cmsSigDeviceMfgDescTag, mlu);

        cmsMLUsetWide(mlu, "en", "US", L"RTMedium");   //adapt to profil
        cmsWriteTag(outputProfile, cmsSigDeviceModelDescTag, mlu);

        */

        cmsMLUfree (mlu);
    }

    // Calculate output profile's rTRC gTRC bTRC
    cmsToneCurve* GammaTRC = nullptr;
    GammaTRC = cmsBuildParametricToneCurve(nullptr, 5, Parameters);
    cmsWriteTag(outputProfile, cmsSigRedTRCTag,   (void*)GammaTRC );
    cmsWriteTag(outputProfile, cmsSigGreenTRCTag, (void*)GammaTRC );
    cmsWriteTag(outputProfile, cmsSigBlueTRCTag,  (void*)GammaTRC );

    if (GammaTRC) {
        cmsFreeToneCurve(GammaTRC);
    }

    return outputProfile;
}

bool ICCStore::outputProfileExist (const Glib::ustring& name) const
{

    MyMutex::MyLock lock(mutex_);
    return fileProfiles.find(name) != fileProfiles.end();
}

cmsHPROFILE ICCStore::getProfile (const Glib::ustring& name) const
{

    MyMutex::MyLock lock(mutex_);

    const ProfileMap::const_iterator r = fileProfiles.find (name);

    if (r != fileProfiles.end ()) {
        return r->second;
    }

    if (name.compare (0, 5, "file:") == 0) {
        const ProfileContent content (name.substr (5));
        const cmsHPROFILE profile = content.toProfile ();

        if (profile) {
            const_cast<ProfileMap&>(fileProfiles).insert(std::make_pair(name, profile));
            const_cast<ContentMap&>(fileProfileContents).insert(std::make_pair(name, content));

            return profile;
        }
    }

    return nullptr;
}

cmsHPROFILE ICCStore::getStdProfile (const Glib::ustring& name) const
{

    const Glib::ustring nameUpper = name.uppercase ();

    MyMutex::MyLock lock(mutex_);

    const ProfileMap::const_iterator r = fileStdProfiles.find (nameUpper);

    // return profile from store
    if (r != fileStdProfiles.end ()) {
        return r->second;
    }

    // profile is not yet in store
    const NameMap::const_iterator f = fileStdProfilesFileNames.find (nameUpper);

    // profile does not exist
    if (f == fileStdProfilesFileNames.end ()) {
        return nullptr;
    }

    // but there exists one => load it
    const ProfileContent content (f->second);
    const cmsHPROFILE profile = content.toProfile ();

    if (profile) {
        const_cast<ProfileMap&>(fileStdProfiles).insert (std::make_pair (f->first, profile));
    }

    // profile is not valid or it is now stored => remove entry from fileStdProfilesFileNames
    const_cast<NameMap&>(fileStdProfilesFileNames).erase (f);
    return profile;
}

ProfileContent ICCStore::getContent (const Glib::ustring& name) const
{

    MyMutex::MyLock lock(mutex_);

    const ContentMap::const_iterator r = fileProfileContents.find (name);

    return r != fileProfileContents.end () ? r->second : ProfileContent();
}

uint8_t ICCStore::getInputIntents (cmsHPROFILE profile) const
{
    MyMutex::MyLock lock (mutex_);

    return getSupportedIntents (profile, LCMS_USED_AS_INPUT);
}

uint8_t ICCStore::getOutputIntents (cmsHPROFILE profile) const
{
    MyMutex::MyLock lock (mutex_);

    return getSupportedIntents (profile, LCMS_USED_AS_OUTPUT);
}

uint8_t ICCStore::getProofIntents (cmsHPROFILE profile) const
{
    MyMutex::MyLock lock (mutex_);

    return getSupportedIntents (profile, LCMS_USED_AS_PROOF);
}

// Reads all profiles from the given profiles dir
void ICCStore::init (const Glib::ustring& usrICCDir, const Glib::ustring& rtICCDir)
{

    MyMutex::MyLock lock(mutex_);

    // RawTherapee's profiles take precedence if a user's profile of the same name exists
    profilesDir = Glib::build_filename (rtICCDir, "output");
    fileProfiles.clear();
    fileProfileContents.clear();
<<<<<<< HEAD
    loadProfiles (profilesDir, &fileProfiles, &fileProfileContents, nullptr, false, true);
    loadProfiles (usrICCDir, &fileProfiles, &fileProfileContents, nullptr, false, true);
=======
    loadProfiles (profilesDir, &fileProfiles, &fileProfileContents, nullptr, false);
    loadProfiles (usrICCDir, &fileProfiles, &fileProfileContents, nullptr, false);
>>>>>>> cced5756

    // Input profiles
    // Load these to different areas, since the short name (e.g. "NIKON D700" may overlap between system/user and RT dir)
    stdProfilesDir = Glib::build_filename (rtICCDir, "input");
    fileStdProfiles.clear();
    fileStdProfilesFileNames.clear();
<<<<<<< HEAD
    loadProfiles (stdProfilesDir, nullptr, nullptr, &fileStdProfilesFileNames, true, false);
=======
    loadProfiles (stdProfilesDir, nullptr, nullptr, &fileStdProfilesFileNames, true);
>>>>>>> cced5756
}

// Determine the first monitor default profile of operating system, if selected
void ICCStore::findDefaultMonitorProfile ()
{
    defaultMonitorProfile.clear ();

#ifdef WIN32
    // Get current main monitor. Could be fine tuned to get the current windows monitor (multi monitor setup),
    // but problem is that we live in RTEngine with no GUI window to query around
    HDC hDC = GetDC(NULL);

    if (hDC != NULL) {
        if (SetICMMode(hDC, ICM_ON)) {
            char profileName[MAX_PATH + 1];
            DWORD profileLength = MAX_PATH;

            if (GetICMProfileA(hDC, &profileLength, profileName)) {
                defaultMonitorProfile = Glib::ustring(profileName);
                defaultMonitorProfile = Glib::path_get_basename(defaultMonitorProfile);
                size_t pos = defaultMonitorProfile.rfind(".");

                if (pos != Glib::ustring::npos) {
                    defaultMonitorProfile = defaultMonitorProfile.substr(0, pos);
                }
            }

            // might fail if e.g. the monitor has no profile
        }

        ReleaseDC(NULL, hDC);
    }

#else
// TODO: Add other OS specific code here
#endif

    if (options.rtSettings.verbose) {
        printf("Default monitor profile is: %s\n", defaultMonitorProfile.c_str());
    }
}

ProfileContent::ProfileContent (const Glib::ustring& fileName) : data(nullptr), length(0)
{

    FILE* f = g_fopen (fileName.c_str (), "rb");

    if (!f) {
        return;
    }

    fseek (f, 0, SEEK_END);
    length = ftell (f);
    fseek (f, 0, SEEK_SET);
    data = new char[length + 1];
    fread (data, length, 1, f);
    data[length] = 0;
    fclose (f);
}

ProfileContent::ProfileContent (const ProfileContent& other)
{

    length = other.length;

    if (other.data) {
        data = new char[length + 1];
        memcpy (data, other.data, length + 1);
    } else {
        data = nullptr;
    }
}

ProfileContent::ProfileContent (cmsHPROFILE hProfile) : data(nullptr), length(0)
{

    if (hProfile != nullptr) {
        cmsUInt32Number bytesNeeded = 0;
        cmsSaveProfileToMem(hProfile, nullptr, &bytesNeeded);

        if (bytesNeeded > 0) {
            data = new char[bytesNeeded + 1];
            cmsSaveProfileToMem(hProfile, data, &bytesNeeded);
            length = (int)bytesNeeded;
        }
    }
}


ProfileContent& ProfileContent::operator= (const ProfileContent& other)
{

    length = other.length;

    delete [] data;

    if (other.data) {
        data = new char[length + 1];
        memcpy (data, other.data, length + 1);
    } else {
        data = nullptr;
    }

    return *this;
}

cmsHPROFILE ProfileContent::toProfile () const
{

    if (data) {
        return cmsOpenProfileFromMem (data, length);
    } else {
        return nullptr;
    }
}

cmsHPROFILE ICCStore::createFromMatrix (const double matrix[3][3], bool gamma, const Glib::ustring& name)
{

    static const unsigned phead[] = {
        1024, 0, 0x2100000, 0x6d6e7472, 0x52474220, 0x58595a20, 0, 0, 0,
        0x61637370, 0, 0, 0, 0, 0, 0, 0, 0xf6d6, 0x10000, 0xd32d
    };
    unsigned pbody[] = {
        10, 0x63707274, 0, 36,  /* cprt */
        0x64657363, 0, 40,  /* desc */
        0x77747074, 0, 20,  /* wtpt */
        0x626b7074, 0, 20,  /* bkpt */
        0x72545243, 0, 14,  /* rTRC */
        0x67545243, 0, 14,  /* gTRC */
        0x62545243, 0, 14,  /* bTRC */
        0x7258595a, 0, 20,  /* rXYZ */
        0x6758595a, 0, 20,  /* gXYZ */
        0x6258595a, 0, 20
    };    /* bXYZ */
    static const unsigned pwhite[] = { 0xf351, 0x10000, 0x116cc };//D65
    //static const unsigned pwhite[] = { 0xf6d6, 0x10000, 0xd340 };//D50

    // 0x63757276 : curveType, 0 : reserved, 1 : entries (1=gamma, 0=identity), 0x1000000=1.0
    unsigned pcurve[] = { 0x63757276, 0, 0, 0x1000000 };
//    unsigned pcurve[] = { 0x63757276, 0, 1, 0x1000000 };

    if (gamma) {
        pcurve[2] = 1;
        // pcurve[3] = 0x1f00000;// pcurve for gamma BT709 : g=2.22 s=4.5
        // normalize gamma in RT, default (Emil's choice = sRGB)
        pcurve[3] = 0x2390000;//pcurve for gamma sRGB : g:2.4 s=12.92

    } else {
        // lcms2 up to 2.4 has a bug with linear gamma causing precision loss (banding)
        // of floating point data when a normal icc encoding of linear gamma is used
        // (i e 0 table entries), but by encoding a gamma curve which is 1.0 the
        // floating point path is taken within lcms2 so no precision loss occurs and
        // gamma is still 1.0.
        pcurve[2] = 1;
        pcurve[3] = 0x1000000; //pcurve for gamma 1
    }

    // constructing profile header
    unsigned* oprof = new unsigned [phead[0] / sizeof(unsigned)];
    memset (oprof, 0, phead[0]);
    memcpy (oprof, phead, sizeof(phead));

    oprof[0] = 132 + 12 * pbody[0];

    // constructing tag directory (pointers inside the file), and types
    // 0x74657874 : text
    // 0x64657363 : description tag
    for (unsigned int i = 0; i < pbody[0]; i++) {
        oprof[oprof[0] / 4] = i ? (i > 1 ? 0x58595a20 : 0x64657363) : 0x74657874;
        pbody[i * 3 + 2] = oprof[0];
        oprof[0] += (pbody[i * 3 + 3] + 3) & -4;
    }

    memcpy (oprof + 32, pbody, sizeof(pbody));

    // wtpt
    memcpy ((char *)oprof + pbody[8] + 8, pwhite, sizeof(pwhite));

    // r/g/b TRC
    for (int i = 4; i < 7; i++) {
        memcpy ((char *)oprof + pbody[i * 3 + 2], pcurve, sizeof(pcurve));
    }

    // r/g/b XYZ
//    pseudoinverse ((double (*)[3]) out_rgb[output_color-1], inverse, 3);
    for (int i = 0; i < 3; i++)
        for (int j = 0; j < 3; j++) {
            oprof[pbody[j * 3 + 23] / 4 + i + 2] = matrix[i][j] * 0x10000 + 0.5;
//      for (num = k=0; k < 3; k++)
//        num += xyzd50_srgb[i][k] * inverse[j][k];
        }

    // convert to network byte order
    for (unsigned int i = 0; i < phead[0] / 4; i++) {
        oprof[i] = htonl(oprof[i]);
    }

    // cprt
    strcpy ((char *)oprof + pbody[2] + 8, "--rawtherapee profile--");

    // desc
    oprof[pbody[5] / 4 + 2] = name.size() + 1;
    strcpy ((char *)oprof + pbody[5] + 12, name.c_str());


    cmsHPROFILE p = cmsOpenProfileFromMem (oprof, ntohl(oprof[0]));
    delete [] oprof;
    return p;
}

}<|MERGE_RESOLUTION|>--- conflicted
+++ resolved
@@ -189,13 +189,8 @@
 
     ProfileMap profiles;
 
-<<<<<<< HEAD
-    loadProfiles (profilesDir, &profiles, nullptr, nullptr, false, true);
-    loadProfiles (dirName, &profiles, nullptr, nullptr, false, true);
-=======
     loadProfiles (profilesDir, &profiles, nullptr, nullptr, false);
     loadProfiles (dirName, &profiles, nullptr, nullptr, false);
->>>>>>> cced5756
 
     for (ProfileMap::const_iterator profile = profiles.begin (); profile != profiles.end (); ++profile) {
         res.push_back (profile->first);
@@ -212,7 +207,7 @@
     }
 
     cmsUInt32Number bytesNeeded = 0;
-    cmsSaveProfileToMem(iprof, nullptr, &bytesNeeded);
+    cmsSaveProfileToMem(iprof, 0, &bytesNeeded);
 
     if (bytesNeeded == 0) {
         return nullptr;
@@ -777,24 +772,15 @@
     profilesDir = Glib::build_filename (rtICCDir, "output");
     fileProfiles.clear();
     fileProfileContents.clear();
-<<<<<<< HEAD
-    loadProfiles (profilesDir, &fileProfiles, &fileProfileContents, nullptr, false, true);
-    loadProfiles (usrICCDir, &fileProfiles, &fileProfileContents, nullptr, false, true);
-=======
     loadProfiles (profilesDir, &fileProfiles, &fileProfileContents, nullptr, false);
     loadProfiles (usrICCDir, &fileProfiles, &fileProfileContents, nullptr, false);
->>>>>>> cced5756
 
     // Input profiles
     // Load these to different areas, since the short name (e.g. "NIKON D700" may overlap between system/user and RT dir)
     stdProfilesDir = Glib::build_filename (rtICCDir, "input");
     fileStdProfiles.clear();
     fileStdProfilesFileNames.clear();
-<<<<<<< HEAD
-    loadProfiles (stdProfilesDir, nullptr, nullptr, &fileStdProfilesFileNames, true, false);
-=======
     loadProfiles (stdProfilesDir, nullptr, nullptr, &fileStdProfilesFileNames, true);
->>>>>>> cced5756
 }
 
 // Determine the first monitor default profile of operating system, if selected
@@ -873,7 +859,7 @@
 
     if (hProfile != nullptr) {
         cmsUInt32Number bytesNeeded = 0;
-        cmsSaveProfileToMem(hProfile, nullptr, &bytesNeeded);
+        cmsSaveProfileToMem(hProfile, 0, &bytesNeeded);
 
         if (bytesNeeded > 0) {
             data = new char[bytesNeeded + 1];
