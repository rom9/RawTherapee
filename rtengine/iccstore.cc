/*
 *  This file is part of RawTherapee.
 *
 *  Copyright (c) 2004-2010 Gabor Horvath <hgabor@rawtherapee.com>
 *
 *  RawTherapee is free software: you can redistribute it and/or modify
 *  it under the terms of the GNU General Public License as published by
 *  the Free Software Foundation, either version 3 of the License, or
 *  (at your option) any later version.
 *
 *  RawTherapee is distributed in the hope that it will be useful,
 *  but WITHOUT ANY WARRANTY; without even the implied warranty of
 *  MERCHANTABILITY or FITNESS FOR A PARTICULAR PURPOSE.  See the
 *  GNU General Public License for more details.
 *
 *  You should have received a copy of the GNU General Public License
 *  along with RawTherapee.  If not, see <http://www.gnu.org/licenses/>.
 */
#include <cstring>

#include <glibmm.h>
#include <glib/gstdio.h>

#ifdef WIN32
#include <winsock2.h>
#else
#include <netinet/in.h>
#endif

#include "iccstore.h"

#include "iccmatrices.h"
#include "procparams.h"

#include "../rtgui/options.h"
#include "../rtgui/threadutils.h"

namespace rtengine
{

extern const Settings* settings;

}

namespace
{

// Not recursive
void loadProfiles (
    const Glib::ustring& dirName,
    std::map<Glib::ustring, cmsHPROFILE>* profiles,
    std::map<Glib::ustring, rtengine::ProfileContent>* profileContents,
    std::map<Glib::ustring, Glib::ustring>* profileNames,
    bool nameUpper
)
{
    if (dirName.empty()) {
        return;
    }

    try {
        Glib::Dir dir (dirName);

        for (Glib::DirIterator entry = dir.begin(); entry != dir.end(); ++entry) {
            const Glib::ustring fileName = *entry;

            if (fileName.size() < 4) {
                continue;
            }

            const Glib::ustring extension = rtengine::getFileExtension (fileName);

            if (extension != "icc" && extension != "icm") {
                continue;
            }

            const Glib::ustring filePath = Glib::build_filename (dirName, fileName);

            if (!Glib::file_test (filePath, Glib::FILE_TEST_IS_REGULAR)) {
                continue;
            }

            Glib::ustring name = fileName.substr (0, fileName.size() - 4);

            if (nameUpper) {
                name = name.uppercase();
            }

            if (profiles) {
                const rtengine::ProfileContent content (filePath);
                const cmsHPROFILE profile = content.toProfile();

                if (profile) {
                    profiles->emplace (name, profile);

                    if (profileContents) {
                        profileContents->emplace (name, content);
                    }
                }
            }

            if (profileNames) {
                profileNames->emplace (name, filePath);
            }
        }
    } catch (Glib::Exception&) {
    }
}

// Version dedicated to single profile load when loadAll==false (cli version "-q" mode)
bool loadProfile (
    const Glib::ustring& profile,
    const Glib::ustring& dirName,
    std::map<Glib::ustring, cmsHPROFILE>* profiles,
    std::map<Glib::ustring, rtengine::ProfileContent>* profileContents
)
{
    if (dirName.empty() || profiles == nullptr) {
        return false;
    }

    try {
        Glib::Dir dir (dirName);

        for (Glib::DirIterator entry = dir.begin(); entry != dir.end(); ++entry) {
            const Glib::ustring fileName = *entry;

            if (fileName.size() < 4) {
                continue;
            }

            const Glib::ustring extension = rtengine::getFileExtension (fileName);

            if (extension != "icc" && extension != "icm") {
                continue;
            }

            const Glib::ustring filePath = Glib::build_filename (dirName, fileName);

            if (!Glib::file_test (filePath, Glib::FILE_TEST_IS_REGULAR)) {
                continue;
            }

            const Glib::ustring name = fileName.substr (0, fileName.size() - 4);

            if (name == profile) {
                const rtengine::ProfileContent content (filePath);
                const cmsHPROFILE profile = content.toProfile();

                if (profile) {
                    profiles->emplace (name, profile);

                    if (profileContents) {
                        profileContents->emplace (name, content);
                    }

                    return true;
                }
            }
        }
    } catch (Glib::Exception&) {
    }

    return false;
}

void getSupportedIntent (cmsHPROFILE profile, cmsUInt32Number intent, cmsUInt32Number direction, uint8_t& result)
{
    if (cmsIsIntentSupported (profile, intent, direction)) {
        result |= 1 << intent;
    }
}

uint8_t getSupportedIntents (cmsHPROFILE profile, cmsUInt32Number direction)
{
    if (!profile) {
        return 0;
    }

    uint8_t result = 0;

    getSupportedIntent (profile, INTENT_PERCEPTUAL, direction, result);
    getSupportedIntent (profile, INTENT_RELATIVE_COLORIMETRIC, direction, result);
    getSupportedIntent (profile, INTENT_SATURATION, direction, result);
    getSupportedIntent (profile, INTENT_ABSOLUTE_COLORIMETRIC, direction, result);

    return result;
}

cmsHPROFILE createXYZProfile()
{
    double mat[3][3] = { {1.0, 0, 0}, {0, 1.0, 0}, {0, 0, 1.0} };
    return rtengine::ICCStore::createFromMatrix (mat, false, "XYZ");
}

const double (*wprofiles[])[3]  = {xyz_sRGB, xyz_adobe, xyz_prophoto, xyz_widegamut, xyz_bruce, xyz_beta, xyz_best, xyz_rec2020};
const double (*iwprofiles[])[3] = {sRGB_xyz, adobe_xyz, prophoto_xyz, widegamut_xyz, bruce_xyz, beta_xyz, best_xyz, rec2020_xyz};
const char* wpnames[] = {"sRGB", "Adobe RGB", "ProPhoto", "WideGamut", "BruceRGB", "Beta RGB", "BestRGB", "Rec2020"};
const char* wpgamma[] = {"default", "BT709_g2.2_s4.5", "sRGB_g2.4_s12.92", "linear_g1.0", "standard_g2.2", "standard_g1.8", "High_g1.3_s3.35", "Low_g2.6_s6.9"}; //gamma free
//default = gamma inside profile
//BT709 g=2.22 s=4.5  sRGB g=2.4 s=12.92
//linear g=1.0
//std22 g=2.2   std18 g=1.8
// high  g=1.3 s=3.35  for high dynamic images
//low  g=2.6 s=6.9  for low contrast images

}

rtengine::ProfileContent::ProfileContent() = default;

rtengine::ProfileContent::ProfileContent (const Glib::ustring& fileName)
{
    FILE* const f = g_fopen (fileName.c_str(), "rb");

    if (!f) {
        return;
    }

<<<<<<< HEAD
    fseek (f, 0, SEEK_END);
    const long length = ftell (f);
    fseek (f, 0, SEEK_SET);
    char* d = new char[length + 1];
    fread (d, length, 1, f);
    d[length] = 0;
    fclose (f);

    data.assign (d, length);
    delete[] d;
=======
    fseek(f, 0, SEEK_END);
    long length = ftell(f);
    if(length > 0) {
        char* d = new char[length + 1];
        fseek(f, 0, SEEK_SET);
        length = fread(d, length, 1, f);
        d[length] = 0;
        data.assign(d, length);
        delete[] d;
    } else {
        data.clear();
    }
    fclose(f);

>>>>>>> a9f769c5
}

rtengine::ProfileContent::ProfileContent (cmsHPROFILE hProfile)
{
    if (hProfile != nullptr) {
        cmsUInt32Number bytesNeeded = 0;
        cmsSaveProfileToMem (hProfile, nullptr, &bytesNeeded);

        if (bytesNeeded > 0) {
            char* d = new char[bytesNeeded + 1];
            cmsSaveProfileToMem (hProfile, d, &bytesNeeded);
            data.assign (d, bytesNeeded);
            delete[] d;
        }
    }
}

cmsHPROFILE rtengine::ProfileContent::toProfile() const
{

    return
        !data.empty()
        ? cmsOpenProfileFromMem (data.c_str(), data.size())
        : nullptr;
}

const std::string& rtengine::ProfileContent::getData() const
{
    return data;
}

class rtengine::ICCStore::Implementation
{
public:
    Implementation() :
        loadAll (true),
        xyz (createXYZProfile()),
        srgb (cmsCreate_sRGBProfile())
    {
        //cmsErrorAction(LCMS_ERROR_SHOW);

        constexpr int N = sizeof (wpnames) / sizeof (wpnames[0]);

        for (int i = 0; i < N; ++i) {
            wProfiles[wpnames[i]] = createFromMatrix (wprofiles[i]);
            wProfilesGamma[wpnames[i]] = createFromMatrix (wprofiles[i], true);
            wMatrices[wpnames[i]] = wprofiles[i];
            iwMatrices[wpnames[i]] = iwprofiles[i];
        }
    }

<<<<<<< HEAD
    void init (const Glib::ustring& usrICCDir, const Glib::ustring& rtICCDir, bool loadAll)
=======
    ~Implementation()
    {
        for (auto &p : wProfiles) {
            if (p.second) {
                cmsCloseProfile(p.second);
            }
        }
        for (auto &p : wProfilesGamma) {
            if (p.second) {
                cmsCloseProfile(p.second);
            }
        }
        for (auto &p : fileProfiles) {
            if(p.second) {
                cmsCloseProfile(p.second);
            }
        }
        if(srgb) {
            cmsCloseProfile(srgb);
        }
        if(xyz) {
            cmsCloseProfile(xyz);
        }
    }

    void init(const Glib::ustring& usrICCDir, const Glib::ustring& rtICCDir, bool loadAll)
>>>>>>> a9f769c5
    {
        // Reads all profiles from the given profiles dir

        MyMutex::MyLock lock (mutex);

        this->loadAll = loadAll;

        // RawTherapee's profiles take precedence if a user's profile of the same name exists
        profilesDir = Glib::build_filename (rtICCDir, "output");
        userICCDir = usrICCDir;
        fileProfiles.clear();
        fileProfileContents.clear();

        if (loadAll) {
            loadProfiles (profilesDir, &fileProfiles, &fileProfileContents, nullptr, false);
            loadProfiles (userICCDir, &fileProfiles, &fileProfileContents, nullptr, false);
        }

        // Input profiles
        // Load these to different areas, since the short name(e.g. "NIKON D700" may overlap between system/user and RT dir)
        stdProfilesDir = Glib::build_filename (rtICCDir, "input");
        fileStdProfiles.clear();
        fileStdProfilesFileNames.clear();

        if (loadAll) {
            loadProfiles (stdProfilesDir, nullptr, nullptr, &fileStdProfilesFileNames, true);
        }

        defaultMonitorProfile = settings->monitorProfile;
    }

    cmsHPROFILE workingSpace(const Glib::ustring& name) const
    {
        const ProfileMap::const_iterator r = wProfiles.find (name);

        return
            r != wProfiles.end()
            ? r->second
            : wProfiles.find ("sRGB")->second;
    }

    cmsHPROFILE workingSpaceGamma (const Glib::ustring& name) const
    {

        const ProfileMap::const_iterator r = wProfilesGamma.find (name);

        return
            r != wProfilesGamma.end()
            ? r->second
            : wProfilesGamma.find ("sRGB")->second;
    }

    TMatrix workingSpaceMatrix (const Glib::ustring& name) const
    {
        const MatrixMap::const_iterator r = wMatrices.find (name);

        return
            r != wMatrices.end()
            ? r->second
            : wMatrices.find ("sRGB")->second;
    }

    TMatrix workingSpaceInverseMatrix (const Glib::ustring& name) const
    {

        const MatrixMap::const_iterator r = iwMatrices.find (name);

        return
            r != iwMatrices.end()
            ? r->second
            : iwMatrices.find ("sRGB")->second;
    }

    bool outputProfileExist (const Glib::ustring& name) const
    {
        MyMutex::MyLock lock (mutex);
        return fileProfiles.find (name) != fileProfiles.end();
    }

    cmsHPROFILE getProfile (const Glib::ustring& name)
    {
        MyMutex::MyLock lock (mutex);

        const ProfileMap::const_iterator r = fileProfiles.find (name);

        if (r != fileProfiles.end()) {
            return r->second;
        }

        if (!name.compare (0, 5, "file:")) {
            const ProfileContent content (name.substr (5));
            const cmsHPROFILE profile = content.toProfile();

            if (profile) {
                fileProfiles.emplace (name, profile);
                fileProfileContents.emplace (name, content);

                return profile;
            }
        } else if (!loadAll) {
            // Look for a standard profile
            if (!loadProfile (name, profilesDir, &fileProfiles, &fileProfileContents)) {
                loadProfile (name, userICCDir, &fileProfiles, &fileProfileContents);
            }

            const ProfileMap::const_iterator r = fileProfiles.find (name);

            if (r != fileProfiles.end()) {
                return r->second;
            }
        }

        return nullptr;
    }

    cmsHPROFILE getStdProfile (const Glib::ustring& name)
    {
        const Glib::ustring nameUpper = name.uppercase();

        MyMutex::MyLock lock (mutex);

        const ProfileMap::const_iterator r = fileStdProfiles.find (nameUpper);

        // Return profile from store
        if (r != fileStdProfiles.end()) {
            return r->second;
        } else if (!loadAll) {
            // Directory not scanned, so looking and adding now...
            if (!loadProfile (name, profilesDir, &fileProfiles, &fileProfileContents)) {
                loadProfile (name, userICCDir, &fileProfiles, &fileProfileContents);
            }

            const ProfileMap::const_iterator r = fileProfiles.find (name);

            if (r != fileProfiles.end()) {
                return r->second;
            }
        }

        // Profile is not yet in store
        const NameMap::const_iterator f = fileStdProfilesFileNames.find (nameUpper);

        // Profile does not exist
        if (f == fileStdProfilesFileNames.end()) {
            return nullptr;
        }

        // But there exists one --> load it
        const ProfileContent content (f->second);
        const cmsHPROFILE profile = content.toProfile();

        if (profile) {
            fileStdProfiles.emplace (f->first, profile);
        }

        // Profile invalid or stored now --> remove entry from fileStdProfilesFileNames
        fileStdProfilesFileNames.erase (f);
        return profile;
    }

    ProfileContent getContent (const Glib::ustring& name) const
    {
        MyMutex::MyLock lock (mutex);

        const ContentMap::const_iterator r = fileProfileContents.find (name);
        return
            r != fileProfileContents.end()
            ? r->second
            : ProfileContent();
    }

    cmsHPROFILE getXYZProfile() const
    {
        return xyz;
    }

    cmsHPROFILE getsRGBProfile() const
    {
        return srgb;
    }

    std::vector<Glib::ustring> getProfiles (ProfileType type) const
    {
        std::vector<Glib::ustring> res;

        MyMutex::MyLock lock (mutex);

        for (const auto profile : fileProfiles) {
            if (
                (
                    type == ICCStore::ProfileType::MONITOR
                    && cmsGetDeviceClass (profile.second) == cmsSigDisplayClass
                    && cmsGetColorSpace (profile.second) == cmsSigRgbData
                )
                || (
                    type == ICCStore::ProfileType::PRINTER
                    && cmsGetDeviceClass (profile.second) == cmsSigOutputClass
                )
                || (
                    type == ICCStore::ProfileType::OUTPUT
                    && (cmsGetDeviceClass (profile.second) == cmsSigDisplayClass || cmsGetDeviceClass (profile.second) == cmsSigOutputClass)
                    && cmsGetColorSpace (profile.second) == cmsSigRgbData
                )
            ) {
                res.push_back (profile.first);
            }
        }

        return res;
    }

    std::vector<Glib::ustring> getProfilesFromDir (const Glib::ustring& dirName) const
    {
        std::vector<Glib::ustring> res;
        ProfileMap profiles;

        MyMutex::MyLock lock (mutex);

        loadProfiles (profilesDir, &profiles, nullptr, nullptr, false);
        loadProfiles (dirName, &profiles, nullptr, nullptr, false);

        for (const auto& profile : profiles) {
            res.push_back (profile.first);
        }

        return res;
    }

    std::uint8_t getInputIntents (cmsHPROFILE profile)
    {
        MyMutex::MyLock lock (mutex);

        return getSupportedIntents (profile, LCMS_USED_AS_INPUT);
    }

    std::uint8_t getOutputIntents (cmsHPROFILE profile)
    {
        MyMutex::MyLock lock (mutex);

        return getSupportedIntents (profile, LCMS_USED_AS_OUTPUT);
    }

    std::uint8_t getProofIntents (cmsHPROFILE profile)
    {
        MyMutex::MyLock lock (mutex);

        return getSupportedIntents (profile, LCMS_USED_AS_PROOF);
    }

    std::uint8_t getInputIntents (const Glib::ustring &name)
    {
        return getInputIntents (getProfile (name));
    }

    std::uint8_t getOutputIntents (const Glib::ustring &name)
    {
        return getOutputIntents (getProfile (name));
    }

    std::uint8_t getProofIntents (const Glib::ustring &name)
    {
        return getProofIntents (getProfile (name));
    }

    Glib::ustring getDefaultMonitorProfileName() const
    {
        return defaultMonitorProfile;
    }

    void setDefaultMonitorProfileName(const Glib::ustring &name)
    {
        defaultMonitorProfile = name;
    }

private:
    using ProfileMap = std::map<Glib::ustring, cmsHPROFILE>;
    using MatrixMap = std::map<Glib::ustring, TMatrix>;
    using ContentMap = std::map<Glib::ustring, ProfileContent>;
    using NameMap = std::map<Glib::ustring, Glib::ustring>;

    ProfileMap wProfiles;
    ProfileMap wProfilesGamma;
    MatrixMap wMatrices;
    MatrixMap iwMatrices;

    // These contain profiles from user/system directory(supplied on init)
    Glib::ustring profilesDir;
    Glib::ustring userICCDir;
    ProfileMap fileProfiles;
    ContentMap fileProfileContents;

    //These contain standard profiles from RT. Keys are all in uppercase.
    Glib::ustring stdProfilesDir;
    NameMap fileStdProfilesFileNames;
    ProfileMap fileStdProfiles;

    Glib::ustring defaultMonitorProfile;

    bool loadAll;

    const cmsHPROFILE xyz;
    const cmsHPROFILE srgb;

    mutable MyMutex mutex;
};

rtengine::ICCStore* rtengine::ICCStore::getInstance()
{
    static rtengine::ICCStore instance;
    return &instance;
}

void rtengine::ICCStore::init (const Glib::ustring& usrICCDir, const Glib::ustring& stdICCDir, bool loadAll)
{
    implementation->init (usrICCDir, stdICCDir, loadAll);
}

cmsHPROFILE rtengine::ICCStore::workingSpace(const Glib::ustring& name) const
{
    return implementation->workingSpace (name);
}

cmsHPROFILE rtengine::ICCStore::workingSpaceGamma (const Glib::ustring& name) const
{
    return implementation->workingSpaceGamma (name);
}

rtengine::TMatrix rtengine::ICCStore::workingSpaceMatrix (const Glib::ustring& name) const
{
    return implementation->workingSpaceMatrix (name);
}

rtengine::TMatrix rtengine::ICCStore::workingSpaceInverseMatrix (const Glib::ustring& name) const
{
    return implementation->workingSpaceInverseMatrix (name);
}

bool rtengine::ICCStore::outputProfileExist (const Glib::ustring& name) const
{
    return implementation->outputProfileExist (name);
}

cmsHPROFILE rtengine::ICCStore::getProfile (const Glib::ustring& name) const
{
    return implementation->getProfile (name);
}

cmsHPROFILE rtengine::ICCStore::getStdProfile (const Glib::ustring& name) const
{
    return implementation->getStdProfile (name);
}

rtengine::ProfileContent rtengine::ICCStore::getContent (const Glib::ustring& name) const
{
    return implementation->getContent (name);
}


Glib::ustring rtengine::ICCStore::getDefaultMonitorProfileName() const
{
    return implementation->getDefaultMonitorProfileName();
}


void rtengine::ICCStore::setDefaultMonitorProfileName(const Glib::ustring &name)
{
    implementation->setDefaultMonitorProfileName(name);
}

cmsHPROFILE rtengine::ICCStore::getXYZProfile() const
{
    return implementation->getXYZProfile();
}

cmsHPROFILE rtengine::ICCStore::getsRGBProfile() const
{
    return implementation->getsRGBProfile();
}

std::vector<Glib::ustring> rtengine::ICCStore::getProfiles (ProfileType type) const
{
    return implementation->getProfiles (type);
}

std::vector<Glib::ustring> rtengine::ICCStore::getProfilesFromDir (const Glib::ustring& dirName) const
{
    return implementation->getProfilesFromDir (dirName);
}

std::uint8_t rtengine::ICCStore::getInputIntents (cmsHPROFILE profile) const
{
    return implementation->getInputIntents (profile);
}

std::uint8_t rtengine::ICCStore::getOutputIntents (cmsHPROFILE profile) const
{
    return implementation->getOutputIntents (profile);
}

std::uint8_t rtengine::ICCStore::getProofIntents (cmsHPROFILE profile) const
{
    return implementation->getProofIntents (profile);
}

std::uint8_t rtengine::ICCStore::getInputIntents (const Glib::ustring& name) const
{
    return implementation->getInputIntents (name);
}

std::uint8_t rtengine::ICCStore::getOutputIntents (const Glib::ustring& name) const
{
    return implementation->getOutputIntents (name);
}

std::uint8_t rtengine::ICCStore::getProofIntents (const Glib::ustring& name) const
{
    return implementation->getProofIntents (name);
}

rtengine::ICCStore::ICCStore() :
    implementation (new Implementation)
{
}

rtengine::ICCStore::~ICCStore() = default;

std::vector<Glib::ustring> rtengine::ICCStore::getWorkingProfiles()
{

    std::vector<Glib::ustring> res;

    for (unsigned int i = 0; i < sizeof (wpnames) / sizeof (wpnames[0]); i++) {
        res.push_back (wpnames[i]);
    }

    return res;
}

std::vector<Glib::ustring> rtengine::ICCStore::getGamma()
{

    std::vector<Glib::ustring> res;

    for (unsigned int i = 0; i < sizeof (wpgamma) / sizeof (wpgamma[0]); i++) {
        res.push_back (wpgamma[i]);
    }

    return res;
}

void rtengine::ICCStore::getGammaArray (const procparams::ColorManagementParams &icm, GammaValues &ga)
{
    const double eps = 0.000000001; // not divide by zero

    if (!icm.freegamma) {//if Free gamma not selected
        // gamma : ga[0],ga[1],ga[2],ga[3],ga[4],ga[5] by calcul
        if (icm.gamma == "BT709_g2.2_s4.5")      {
            ga[0] = 2.22;    //BT709  2.2  4.5  - my preferred as D.Coffin
            ga[1] = 0.909995;
            ga[2] = 0.090005;
            ga[3] = 0.222222;
            ga[4] = 0.081071;
        } else if (icm.gamma == "sRGB_g2.4_s12.92")   {
            ga[0] = 2.40;    //sRGB 2.4 12.92  - RT default as Lightroom
            ga[1] = 0.947858;
            ga[2] = 0.052142;
            ga[3] = 0.077399;
            ga[4] = 0.039293;
        } else if (icm.gamma == "High_g1.3_s3.35")    {
            ga[0] = 1.3 ;    //for high dynamic images
            ga[1] = 0.998279;
            ga[2] = 0.001721;
            ga[3] = 0.298507;
            ga[4] = 0.005746;
        } else if (icm.gamma == "Low_g2.6_s6.9")   {
            ga[0] = 2.6 ;    //gamma 2.6 variable : for low contrast images
            ga[1] = 0.891161;
            ga[2] = 0.108839;
            ga[3] = 0.144928;
            ga[4] = 0.076332;
        } else if (icm.gamma == "standard_g2.2")   {
            ga[0] = 2.2;    //gamma=2.2(as gamma of Adobe, Widegamut...)
            ga[1] = 1.;
            ga[2] = 0.;
            ga[3] = 1. / eps;
            ga[4] = 0.;
        } else if (icm.gamma == "standard_g1.8")   {
            ga[0] = 1.8;    //gamma=1.8(as gamma of Prophoto)
            ga[1] = 1.;
            ga[2] = 0.;
            ga[3] = 1. / eps;
            ga[4] = 0.;
        } else { /* if (icm.gamma == "linear_g1.0") */
            ga[0] = 1.0;    //gamma=1 linear : for high dynamic images(cf : D.Coffin...)
            ga[1] = 1.;
            ga[2] = 0.;
            ga[3] = 1. / eps;
            ga[4] = 0.;
        }

        ga[5] = 0.0;
        ga[6] = 0.0;
    } else { //free gamma selected
        GammaValues g_a; //gamma parameters
        double pwr = 1.0 / icm.gampos;
        double ts = icm.slpos;
        double slope = icm.slpos == 0 ? eps : icm.slpos;

        int mode = 0, imax = 0;
        Color::calcGamma (pwr, ts, mode, imax, g_a); // call to calcGamma with selected gamma and slope : return parameters for LCMS2
        ga[4] = g_a[3] * ts;
        //printf("g_a.gamma0=%f g_a.gamma1=%f g_a.gamma2=%f g_a.gamma3=%f g_a.gamma4=%f\n", g_a.gamma0,g_a.gamma1,g_a.gamma2,g_a.gamma3,g_a.gamma4);
        ga[0] = icm.gampos;
        ga[1] = 1. / (1.0 + g_a[4]);
        ga[2] = g_a[4] / (1.0 + g_a[4]);
        ga[3] = 1. / slope;
        ga[5] = 0.0;
        ga[6] = 0.0;
        //printf("ga[0]=%f ga[1]=%f ga[2]=%f ga[3]=%f ga[4]=%f\n", ga[0],ga[1],ga[2],ga[3],ga[4]);
    }
}

// WARNING: the caller must lock lcmsMutex
cmsHPROFILE rtengine::ICCStore::makeStdGammaProfile (cmsHPROFILE iprof)
{
    // forgive me for the messy code, quick hack to change gamma of an ICC profile to the RT standard gamma
    if (!iprof) {
        return nullptr;
    }

    cmsUInt32Number bytesNeeded = 0;
    cmsSaveProfileToMem (iprof, nullptr, &bytesNeeded);

    if (bytesNeeded == 0) {
        return nullptr;
    }

    uint8_t *data = new uint8_t[bytesNeeded + 1];
    cmsSaveProfileToMem (iprof, data, &bytesNeeded);
    const uint8_t *p = &data[128]; // skip 128 byte header
    uint32_t tag_count;
    memcpy (&tag_count, p, 4);
    p += 4;
    tag_count = ntohl (tag_count);

    struct icctag {
        uint32_t sig;
        uint32_t offset;
        uint32_t size;
    } tags[tag_count];

    const uint32_t gamma = 0x239;
    int gamma_size = 14;
    int data_size = (gamma_size + 3) & ~3;

    for (uint32_t i = 0; i < tag_count; i++) {
        memcpy (&tags[i], p, 12);
        tags[i].sig = ntohl (tags[i].sig);
        tags[i].offset = ntohl (tags[i].offset);
        tags[i].size = ntohl (tags[i].size);
        p += 12;

        if (tags[i].sig != 0x62545243 && // bTRC
                tags[i].sig != 0x67545243 && // gTRC
                tags[i].sig != 0x72545243 && // rTRC
                tags[i].sig != 0x6B545243) { // kTRC
            data_size += (tags[i].size + 3) & ~3;
        }
    }

    uint32_t sz = 128 + 4 + tag_count * 12 + data_size;
    uint8_t *nd = new uint8_t[sz];
    memset (nd, 0, sz);
    memcpy (nd, data, 128 + 4);
    sz = htonl (sz);
    memcpy (nd, &sz, 4);
    uint32_t offset = 128 + 4 + tag_count * 12;
    uint32_t gamma_offset = 0;

    for (uint32_t i = 0; i < tag_count; i++) {
        struct icctag tag;
        tag.sig = htonl (tags[i].sig);

        if (tags[i].sig == 0x62545243 || // bTRC
                tags[i].sig == 0x67545243 || // gTRC
                tags[i].sig == 0x72545243 || // rTRC
                tags[i].sig == 0x6B545243) { // kTRC
            if (gamma_offset == 0) {
                gamma_offset = offset;
                uint32_t pcurve[] = { htonl (0x63757276), htonl (0), htonl (gamma_size == 12 ? 0U : 1U) };
                memcpy (&nd[offset], pcurve, 12);

                if (gamma_size == 14) {
                    uint16_t gm = htons (gamma);
                    memcpy (&nd[offset + 12], &gm, 2);
                }

                offset += (gamma_size + 3) & ~3;
            }

            tag.offset = htonl (gamma_offset);
            tag.size = htonl (gamma_size);
        } else {
            tag.offset = htonl (offset);
            tag.size = htonl (tags[i].size);
            memcpy (&nd[offset], &data[tags[i].offset], tags[i].size);
            offset += (tags[i].size + 3) & ~3;
        }

        memcpy (&nd[128 + 4 + i * 12], &tag, 12);
    }

    cmsHPROFILE oprof = cmsOpenProfileFromMem (nd, ntohl (sz));
    delete [] nd;
    delete [] data;
    return oprof;
}

cmsHPROFILE rtengine::ICCStore::createFromMatrix (const double matrix[3][3], bool gamma, const Glib::ustring& name)
{

    static const unsigned phead[] = {
        1024, 0, 0x2100000, 0x6d6e7472, 0x52474220, 0x58595a20, 0, 0, 0,
        0x61637370, 0, 0, 0, 0, 0, 0, 0, 0xf6d6, 0x10000, 0xd32d
    };
    unsigned pbody[] = {
        10, 0x63707274, 0, 36,  /* cprt */
        0x64657363, 0, 40,  /* desc */
        0x77747074, 0, 20,  /* wtpt */
        0x626b7074, 0, 20,  /* bkpt */
        0x72545243, 0, 14,  /* rTRC */
        0x67545243, 0, 14,  /* gTRC */
        0x62545243, 0, 14,  /* bTRC */
        0x7258595a, 0, 20,  /* rXYZ */
        0x6758595a, 0, 20,  /* gXYZ */
        0x6258595a, 0, 20
    };    /* bXYZ */
    static const unsigned pwhite[] = { 0xf351, 0x10000, 0x116cc };//D65
    //static const unsigned pwhite[] = { 0xf6d6, 0x10000, 0xd340 };//D50

    // 0x63757276 : curveType, 0 : reserved, 1 : entries(1=gamma, 0=identity), 0x1000000=1.0
    unsigned pcurve[] = { 0x63757276, 0, 0, 0x1000000 };
//    unsigned pcurve[] = { 0x63757276, 0, 1, 0x1000000 };

    if (gamma) {
        pcurve[2] = 1;
        // pcurve[3] = 0x1f00000;// pcurve for gamma BT709 : g=2.22 s=4.5
        // normalize gamma in RT, default(Emil's choice = sRGB)
        pcurve[3] = 0x2390000;//pcurve for gamma sRGB : g:2.4 s=12.92

    } else {
        // lcms2 up to 2.4 has a bug with linear gamma causing precision loss(banding)
        // of floating point data when a normal icc encoding of linear gamma is used
        //(i e 0 table entries), but by encoding a gamma curve which is 1.0 the
        // floating point path is taken within lcms2 so no precision loss occurs and
        // gamma is still 1.0.
        pcurve[2] = 1;
        pcurve[3] = 0x1000000; //pcurve for gamma 1
    }

    // constructing profile header
    unsigned* oprof = new unsigned [phead[0] / sizeof (unsigned)];
    memset (oprof, 0, phead[0]);
    memcpy (oprof, phead, sizeof (phead));

    oprof[0] = 132 + 12 * pbody[0];

    // constructing tag directory(pointers inside the file), and types
    // 0x74657874 : text
    // 0x64657363 : description tag
    for (unsigned int i = 0; i < pbody[0]; i++) {
        oprof[oprof[0] / 4] = i ? (i > 1 ? 0x58595a20 : 0x64657363) : 0x74657874;
        pbody[i * 3 + 2] = oprof[0];
        oprof[0] += (pbody[i * 3 + 3] + 3) & -4;
    }

    memcpy (oprof + 32, pbody, sizeof (pbody));

    // wtpt
    memcpy ((char *)oprof + pbody[8] + 8, pwhite, sizeof (pwhite));

    // r/g/b TRC
    for (int i = 4; i < 7; i++) {
        memcpy ((char *)oprof + pbody[i * 3 + 2], pcurve, sizeof (pcurve));
    }

    // r/g/b XYZ
//    pseudoinverse((double(*)[3]) out_rgb[output_color-1], inverse, 3);
    for (int i = 0; i < 3; i++)
        for (int j = 0; j < 3; j++) {
            oprof[pbody[j * 3 + 23] / 4 + i + 2] = matrix[i][j] * 0x10000 + 0.5;
//      for (num = k=0; k < 3; k++)
//        num += xyzd50_srgb[i][k] * inverse[j][k];
        }

    // convert to network byte order
    for (unsigned int i = 0; i < phead[0] / 4; i++) {
        oprof[i] = htonl (oprof[i]);
    }

    // cprt
    strcpy ((char *)oprof + pbody[2] + 8, "--rawtherapee profile--");

    // desc
    oprof[pbody[5] / 4 + 2] = name.size() + 1;
    strcpy ((char *)oprof + pbody[5] + 12, name.c_str());


    cmsHPROFILE p = cmsOpenProfileFromMem (oprof, ntohl (oprof[0]));
    delete [] oprof;
    return p;
}
cmsHPROFILE rtengine::ICCStore::createGammaProfile (const procparams::ColorManagementParams &icm, GammaValues &ga)
{
    float p[6]; //primaries
    ga[6] = 0.0;

    enum class ColorTemp {
        D50 = 5003,  // for Widegamut, Prophoto Best, Beta -> D50
        D65 = 6504   // for sRGB, AdobeRGB, Bruce Rec2020  -> D65
    };
    ColorTemp temp = ColorTemp::D50;

    //primaries for 7 working profiles ==> output profiles
    // eventually to adapt primaries  if RT used special profiles !
    if (icm.output == "WideGamut") {
        p[0] = 0.7350;    //Widegamut primaries
        p[1] = 0.2650;
        p[2] = 0.1150;
        p[3] = 0.8260;
        p[4] = 0.1570;
        p[5] = 0.0180;
    } else if (icm.output == "Adobe RGB") {
        p[0] = 0.6400;    //Adobe primaries
        p[1] = 0.3300;
        p[2] = 0.2100;
        p[3] = 0.7100;
        p[4] = 0.1500;
        p[5] = 0.0600;
        temp = ColorTemp::D65;
    } else if (icm.output == "sRGB") {
        p[0] = 0.6400;    // sRGB primaries
        p[1] = 0.3300;
        p[2] = 0.3000;
        p[3] = 0.6000;
        p[4] = 0.1500;
        p[5] = 0.0600;
        temp = ColorTemp::D65;
    } else if (icm.output == "BruceRGB") {
        p[0] = 0.6400;    // Bruce primaries
        p[1] = 0.3300;
        p[2] = 0.2800;
        p[3] = 0.6500;
        p[4] = 0.1500;
        p[5] = 0.0600;
        temp = ColorTemp::D65;
    } else if (icm.output == "Beta RGB") {
        p[0] = 0.6888;    // Beta primaries
        p[1] = 0.3112;
        p[2] = 0.1986;
        p[3] = 0.7551;
        p[4] = 0.1265;
        p[5] = 0.0352;
    } else if (icm.output == "BestRGB") {
        p[0] = 0.7347;    // Best primaries
        p[1] = 0.2653;
        p[2] = 0.2150;
        p[3] = 0.7750;
        p[4] = 0.1300;
        p[5] = 0.0350;
    } else if (icm.output == "Rec2020") {
        p[0] = 0.7080;    // Rec2020 primaries
        p[1] = 0.2920;
        p[2] = 0.1700;
        p[3] = 0.7970;
        p[4] = 0.1310;
        p[5] = 0.0460;
        temp = ColorTemp::D65;
    } else {
        p[0] = 0.7347;    //ProPhoto and default primaries
        p[1] = 0.2653;
        p[2] = 0.1596;
        p[3] = 0.8404;
        p[4] = 0.0366;
        p[5] = 0.0001;
    }

    cmsCIExyY xyD;
    cmsCIExyYTRIPLE Primaries = {
        {p[0], p[1], 1.0}, // red
        {p[2], p[3], 1.0}, // green
        {p[4], p[5], 1.0}  // blue
    };
    cmsToneCurve* GammaTRC[3];

    // 7 parameters for smoother curves
    cmsFloat64Number Parameters[7] = { ga[0],  ga[1], ga[2], ga[3], ga[4], ga[5], ga[6] } ;
    //lcmsMutex->lock();  Mutex acquired by the caller
    cmsWhitePointFromTemp (&xyD, (double)temp);
    GammaTRC[0] = GammaTRC[1] = GammaTRC[2] = cmsBuildParametricToneCurve (nullptr, 5, Parameters); //5 = smoother than 4
    cmsHPROFILE oprofdef = cmsCreateRGBProfile (&xyD, &Primaries, GammaTRC); //oprofdef  become Outputprofile
    cmsFreeToneCurve (GammaTRC[0]);
    //lcmsMutex->unlock();

    return oprofdef;
}

// WARNING: the caller must lock lcmsMutex
cmsHPROFILE rtengine::ICCStore::createCustomGammaOutputProfile (const procparams::ColorManagementParams &icm, GammaValues &ga)
{
    bool pro = false;
    Glib::ustring outProfile;
    cmsHPROFILE outputProfile = nullptr;

    if (icm.freegamma && icm.gampos < 1.35) {
        pro = true;    //select profil with gammaTRC modified :
    } else if (icm.gamma == "linear_g1.0" || (icm.gamma == "High_g1.3_s3.35")) {
        pro = true;    //pro=0  RT_sRGB || Prophoto
    }

    // Check that output profiles exist, otherwise use LCMS2
    // Use the icc/icm profiles associated to possible working profiles, set in "options"
    if (icm.working == "ProPhoto"    && rtengine::ICCStore::getInstance()->outputProfileExist (options.rtSettings.prophoto)   && !pro) {
        outProfile = options.rtSettings.prophoto;
    } else if (icm.working == "Adobe RGB" && rtengine::ICCStore::getInstance()->outputProfileExist (options.rtSettings.adobe)             ) {
        outProfile = options.rtSettings.adobe;
    } else if (icm.working == "WideGamut" && rtengine::ICCStore::getInstance()->outputProfileExist (options.rtSettings.widegamut)         ) {
        outProfile = options.rtSettings.widegamut;
    } else if (icm.working == "Beta RGB"  && rtengine::ICCStore::getInstance()->outputProfileExist (options.rtSettings.beta)              ) {
        outProfile = options.rtSettings.beta;
    } else if (icm.working == "BestRGB"   && rtengine::ICCStore::getInstance()->outputProfileExist (options.rtSettings.best)              ) {
        outProfile = options.rtSettings.best;
    } else if (icm.working == "BruceRGB"  && rtengine::ICCStore::getInstance()->outputProfileExist (options.rtSettings.bruce)             ) {
        outProfile = options.rtSettings.bruce;
    } else if (icm.working == "sRGB"      && rtengine::ICCStore::getInstance()->outputProfileExist (options.rtSettings.srgb)       && !pro) {
        outProfile = options.rtSettings.srgb;
    } else if (icm.working == "sRGB"      && rtengine::ICCStore::getInstance()->outputProfileExist (options.rtSettings.srgb10)     &&  pro) {
        outProfile = options.rtSettings.srgb10;
    } else if (icm.working == "ProPhoto"  && rtengine::ICCStore::getInstance()->outputProfileExist (options.rtSettings.prophoto10) &&  pro) {
        outProfile = options.rtSettings.prophoto10;
    } else if (icm.working == "Rec2020"   && rtengine::ICCStore::getInstance()->outputProfileExist (options.rtSettings.rec2020)           ) {
        outProfile = options.rtSettings.rec2020;
    } else {
        // Should not occurs
        if (settings->verbose) {
            printf ("\"%s\": unknown working profile! - use LCMS2 substitution\n", icm.working.c_str() );
        }

        return nullptr;
    }

    //begin adaptation rTRC gTRC bTRC
    //"outputProfile" profile has the same characteristics than RGB values, but TRC are adapted... for applying profile
    if (settings->verbose) {
        printf ("Output Gamma - profile: \"%s\"\n", outProfile.c_str()  );   //c_str()
    }

    outputProfile = ICCStore::getInstance()->getProfile (outProfile); //get output profile

    if (outputProfile == nullptr) {

        if (settings->verbose) {
            printf ("\"%s\" ICC output profile not found!\n", outProfile.c_str());
        }

        return nullptr;
    }

    // 7 parameters for smoother curves
    cmsFloat64Number Parameters[7] = { ga[0], ga[1], ga[2], ga[3], ga[4], ga[5], ga[6] };

    //change desc Tag , to "free gamma", or "BT709", etc.
    cmsMLU *mlu;
    cmsContext ContextID = cmsGetProfileContextID (outputProfile); // create context to modify some TAGs
    mlu = cmsMLUalloc (ContextID, 1);

    // instruction with //ICC are used to generate ICC profile
    if (mlu == nullptr) {
        printf ("Description error\n");
    } else {

        // Description TAG : selection of gamma and Primaries
        if (!icm.freegamma) {
            std::wstring gammaStr;

            if (icm.gamma == "High_g1.3_s3.35") {
                gammaStr = std::wstring (L"GammaTRC: High g=1.3 s=3.35");
            } else if (icm.gamma == "Low_g2.6_s6.9") {
                gammaStr = std::wstring (L"GammaTRC: Low g=2.6 s=6.9");
            } else if (icm.gamma == "sRGB_g2.4_s12.92") {
                gammaStr = std::wstring (L"GammaTRC: sRGB g=2.4 s=12.92");
            } else if (icm.gamma == "BT709_g2.2_s4.5") {
                gammaStr = std::wstring (L"GammaTRC: BT709 g=2.2 s=4.5");
            } else if (icm.gamma == "linear_g1.0") {
                gammaStr = std::wstring (L"GammaTRC: Linear g=1.0");
            } else if (icm.gamma == "standard_g2.2") {
                gammaStr = std::wstring (L"GammaTRC: g=2.2");
            } else if (icm.gamma == "standard_g1.8") {
                gammaStr = std::wstring (L"GammaTRC: g=1.8");
            }

            cmsMLUsetWide (mlu,  "en", "US", gammaStr.c_str());
        } else {
            // create description with gamma + slope + primaries
            std::wostringstream gammaWs;
            gammaWs.precision (2);
            gammaWs << "Manual GammaTRC: g=" << (float)icm.gampos << " s=" << (float)icm.slpos;

            cmsMLUsetWide (mlu,  "en", "US", gammaWs.str().c_str());
        }

        cmsWriteTag (outputProfile, cmsSigProfileDescriptionTag,  mlu); //desc changed

        /*
        cmsMLUsetWide(mlu, "en", "US", L"General Public License - AdobeRGB compatible");//adapt to profil
        cmsWriteTag(outputProfile, cmsSigCopyrightTag, mlu);

        cmsMLUsetWide(mlu, "en", "US", L"RawTherapee");
        cmsWriteTag(outputProfile, cmsSigDeviceMfgDescTag, mlu);

        cmsMLUsetWide(mlu, "en", "US", L"RTMedium");   //adapt to profil
        cmsWriteTag(outputProfile, cmsSigDeviceModelDescTag, mlu);

        */

        cmsMLUfree (mlu);
    }

    // Calculate output profile's rTRC gTRC bTRC
<<<<<<< HEAD
    cmsToneCurve* GammaTRC = nullptr;
    GammaTRC = cmsBuildParametricToneCurve (nullptr, 5, Parameters);
    cmsWriteTag (outputProfile, cmsSigRedTRCTag, (void*)GammaTRC );
    cmsWriteTag (outputProfile, cmsSigGreenTRCTag, (void*)GammaTRC );
    cmsWriteTag (outputProfile, cmsSigBlueTRCTag, (void*)GammaTRC );
=======
    cmsToneCurve* GammaTRC = cmsBuildParametricToneCurve(nullptr, 5, Parameters);
    cmsWriteTag(outputProfile, cmsSigRedTRCTag,(void*)GammaTRC );
    cmsWriteTag(outputProfile, cmsSigGreenTRCTag,(void*)GammaTRC );
    cmsWriteTag(outputProfile, cmsSigBlueTRCTag,(void*)GammaTRC );
>>>>>>> a9f769c5

    if (GammaTRC) {
        cmsFreeToneCurve (GammaTRC);
    }

    return outputProfile;
}
<|MERGE_RESOLUTION|>--- conflicted
+++ resolved
@@ -216,18 +216,6 @@
         return;
     }
 
-<<<<<<< HEAD
-    fseek (f, 0, SEEK_END);
-    const long length = ftell (f);
-    fseek (f, 0, SEEK_SET);
-    char* d = new char[length + 1];
-    fread (d, length, 1, f);
-    d[length] = 0;
-    fclose (f);
-
-    data.assign (d, length);
-    delete[] d;
-=======
     fseek(f, 0, SEEK_END);
     long length = ftell(f);
     if(length > 0) {
@@ -242,7 +230,6 @@
     }
     fclose(f);
 
->>>>>>> a9f769c5
 }
 
 rtengine::ProfileContent::ProfileContent (cmsHPROFILE hProfile)
@@ -294,9 +281,6 @@
         }
     }
 
-<<<<<<< HEAD
-    void init (const Glib::ustring& usrICCDir, const Glib::ustring& rtICCDir, bool loadAll)
-=======
     ~Implementation()
     {
         for (auto &p : wProfiles) {
@@ -323,7 +307,6 @@
     }
 
     void init(const Glib::ustring& usrICCDir, const Glib::ustring& rtICCDir, bool loadAll)
->>>>>>> a9f769c5
     {
         // Reads all profiles from the given profiles dir
 
@@ -1253,18 +1236,10 @@
     }
 
     // Calculate output profile's rTRC gTRC bTRC
-<<<<<<< HEAD
-    cmsToneCurve* GammaTRC = nullptr;
-    GammaTRC = cmsBuildParametricToneCurve (nullptr, 5, Parameters);
-    cmsWriteTag (outputProfile, cmsSigRedTRCTag, (void*)GammaTRC );
-    cmsWriteTag (outputProfile, cmsSigGreenTRCTag, (void*)GammaTRC );
-    cmsWriteTag (outputProfile, cmsSigBlueTRCTag, (void*)GammaTRC );
-=======
     cmsToneCurve* GammaTRC = cmsBuildParametricToneCurve(nullptr, 5, Parameters);
     cmsWriteTag(outputProfile, cmsSigRedTRCTag,(void*)GammaTRC );
     cmsWriteTag(outputProfile, cmsSigGreenTRCTag,(void*)GammaTRC );
     cmsWriteTag(outputProfile, cmsSigBlueTRCTag,(void*)GammaTRC );
->>>>>>> a9f769c5
 
     if (GammaTRC) {
         cmsFreeToneCurve (GammaTRC);
