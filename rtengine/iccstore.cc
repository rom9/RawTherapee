/*
 *  This file is part of RawTherapee.
 *
 *  Copyright (c) 2004-2010 Gabor Horvath <hgabor@rawtherapee.com>
 *
 *  RawTherapee is free software: you can redistribute it and/or modify
 *  it under the terms of the GNU General Public License as published by
 *  the Free Software Foundation, either version 3 of the License, or
 *  (at your option) any later version.
 *
 *  RawTherapee is distributed in the hope that it will be useful,
 *  but WITHOUT ANY WARRANTY; without even the implied warranty of
 *  MERCHANTABILITY or FITNESS FOR A PARTICULAR PURPOSE.  See the
 *  GNU General Public License for more details.
 *
 *  You should have received a copy of the GNU General Public License
 *  along with RawTherapee.  If not, see <http://www.gnu.org/licenses/>.
 */
#include <cstring>

#include <glibmm.h>
#include <glib/gstdio.h>

#ifdef WIN32
#include <winsock2.h>
#else
#include <netinet/in.h>
#endif

#include "iccstore.h"

#include "iccmatrices.h"
#include "procparams.h"

#include "../rtgui/options.h"
#include "../rtgui/threadutils.h"

namespace rtengine
{

extern const Settings* settings;

}

namespace
{

// Not recursive
void loadProfiles (
    const Glib::ustring& dirName,
    std::map<Glib::ustring, cmsHPROFILE>* profiles,
    std::map<Glib::ustring, rtengine::ProfileContent>* profileContents,
    std::map<Glib::ustring, Glib::ustring>* profileNames,
    bool nameUpper
)
{
    if (dirName.empty()) {
        return;
    }

    try {
        Glib::Dir dir (dirName);

        for (Glib::DirIterator entry = dir.begin(); entry != dir.end(); ++entry) {
            const Glib::ustring fileName = *entry;

            if (fileName.size() < 4) {
                continue;
            }

            const Glib::ustring extension = rtengine::getFileExtension (fileName);

            if (extension != "icc" && extension != "icm") {
                continue;
            }

            const Glib::ustring filePath = Glib::build_filename (dirName, fileName);

            if (!Glib::file_test (filePath, Glib::FILE_TEST_IS_REGULAR)) {
                continue;
            }

            Glib::ustring name = fileName.substr (0, fileName.size() - 4);

            if (nameUpper) {
                name = name.uppercase();
            }

            if (profiles) {
                const rtengine::ProfileContent content (filePath);
                const cmsHPROFILE profile = content.toProfile();

                if (profile) {
                    profiles->emplace (name, profile);

                    if (profileContents) {
                        profileContents->emplace (name, content);
                    }
                }
            }

            if (profileNames) {
                profileNames->emplace (name, filePath);
            }
        }
    } catch (Glib::Exception&) {
    }
}

// Version dedicated to single profile load when loadAll==false (cli version "-q" mode)
bool loadProfile (
    const Glib::ustring& profile,
    const Glib::ustring& dirName,
    std::map<Glib::ustring, cmsHPROFILE>* profiles,
    std::map<Glib::ustring, rtengine::ProfileContent>* profileContents
)
{
    if (dirName.empty() || profiles == nullptr) {
        return false;
    }

    try {
        Glib::Dir dir (dirName);

        for (Glib::DirIterator entry = dir.begin(); entry != dir.end(); ++entry) {
            const Glib::ustring fileName = *entry;

            if (fileName.size() < 4) {
                continue;
            }

            const Glib::ustring extension = rtengine::getFileExtension (fileName);

            if (extension != "icc" && extension != "icm") {
                continue;
            }

            const Glib::ustring filePath = Glib::build_filename (dirName, fileName);

            if (!Glib::file_test (filePath, Glib::FILE_TEST_IS_REGULAR)) {
                continue;
            }

            const Glib::ustring name = fileName.substr (0, fileName.size() - 4);

            if (name == profile) {
                const rtengine::ProfileContent content (filePath);
                const cmsHPROFILE profile = content.toProfile();

                if (profile) {
                    profiles->emplace (name, profile);

                    if (profileContents) {
                        profileContents->emplace (name, content);
                    }

                    return true;
                }
            }
        }
    } catch (Glib::Exception&) {
    }

    return false;
}

void getSupportedIntent (cmsHPROFILE profile, cmsUInt32Number intent, cmsUInt32Number direction, uint8_t& result)
{
    if (cmsIsIntentSupported (profile, intent, direction)) {
        result |= 1 << intent;
    }
}

uint8_t getSupportedIntents (cmsHPROFILE profile, cmsUInt32Number direction)
{
    if (!profile) {
        return 0;
    }

    uint8_t result = 0;

    getSupportedIntent (profile, INTENT_PERCEPTUAL, direction, result);
    getSupportedIntent (profile, INTENT_RELATIVE_COLORIMETRIC, direction, result);
    getSupportedIntent (profile, INTENT_SATURATION, direction, result);
    getSupportedIntent (profile, INTENT_ABSOLUTE_COLORIMETRIC, direction, result);

    return result;
}

cmsHPROFILE createXYZProfile()
{
    double mat[3][3] = { {1.0, 0, 0}, {0, 1.0, 0}, {0, 0, 1.0} };
    return rtengine::ICCStore::createFromMatrix (mat, false, "XYZ");
}

const double (*wprofiles[])[3]  = {xyz_sRGB, xyz_adobe, xyz_prophoto, xyz_widegamut, xyz_bruce, xyz_beta, xyz_best, xyz_rec2020};
const double (*iwprofiles[])[3] = {sRGB_xyz, adobe_xyz, prophoto_xyz, widegamut_xyz, bruce_xyz, beta_xyz, best_xyz, rec2020_xyz};
const char* wpnames[] = {"sRGB", "Adobe RGB", "ProPhoto", "WideGamut", "BruceRGB", "Beta RGB", "BestRGB", "Rec2020"};
const char* wpgamma[] = {"default", "BT709_g2.2_s4.5", "sRGB_g2.4_s12.92", "linear_g1.0", "standard_g2.2", "standard_g1.8", "High_g1.3_s3.35", "Low_g2.6_s6.9"}; //gamma free
//default = gamma inside profile
//BT709 g=2.22 s=4.5  sRGB g=2.4 s=12.92
//linear g=1.0
//std22 g=2.2   std18 g=1.8
// high  g=1.3 s=3.35  for high dynamic images
//low  g=2.6 s=6.9  for low contrast images

}

rtengine::ProfileContent::ProfileContent() = default;

rtengine::ProfileContent::ProfileContent (const Glib::ustring& fileName)
{
    FILE* const f = g_fopen (fileName.c_str(), "rb");

    if (!f) {
        return;
    }

    fseek (f, 0, SEEK_END);
    const long length = ftell (f);
    fseek (f, 0, SEEK_SET);
    char* d = new char[length + 1];
    fread (d, length, 1, f);
    d[length] = 0;
    fclose (f);

    data.assign (d, length);
    delete[] d;
}

rtengine::ProfileContent::ProfileContent (cmsHPROFILE hProfile)
{
    if (hProfile != nullptr) {
        cmsUInt32Number bytesNeeded = 0;
        cmsSaveProfileToMem (hProfile, nullptr, &bytesNeeded);

        if (bytesNeeded > 0) {
            char* d = new char[bytesNeeded + 1];
            cmsSaveProfileToMem (hProfile, d, &bytesNeeded);
            data.assign (d, bytesNeeded);
            delete[] d;
        }
    }
}

cmsHPROFILE rtengine::ProfileContent::toProfile() const
{

    return
        !data.empty()
        ? cmsOpenProfileFromMem (data.c_str(), data.size())
        : nullptr;
}

const std::string& rtengine::ProfileContent::getData() const
{
    return data;
}

class rtengine::ICCStore::Implementation
{
public:
    Implementation() :
        loadAll (true),
        xyz (createXYZProfile()),
        srgb (cmsCreate_sRGBProfile())
    {
        //cmsErrorAction(LCMS_ERROR_SHOW);

        constexpr int N = sizeof (wpnames) / sizeof (wpnames[0]);

        for (int i = 0; i < N; ++i) {
            wProfiles[wpnames[i]] = createFromMatrix (wprofiles[i]);
            wProfilesGamma[wpnames[i]] = createFromMatrix (wprofiles[i], true);
            wMatrices[wpnames[i]] = wprofiles[i];
            iwMatrices[wpnames[i]] = iwprofiles[i];
        }
    }

    void init (const Glib::ustring& usrICCDir, const Glib::ustring& rtICCDir, bool loadAll)
    {
        // Reads all profiles from the given profiles dir

        MyMutex::MyLock lock (mutex);

        this->loadAll = loadAll;

        // RawTherapee's profiles take precedence if a user's profile of the same name exists
        profilesDir = Glib::build_filename (rtICCDir, "output");
        userICCDir = usrICCDir;
        fileProfiles.clear();
        fileProfileContents.clear();

        if (loadAll) {
            loadProfiles (profilesDir, &fileProfiles, &fileProfileContents, nullptr, false);
            loadProfiles (userICCDir, &fileProfiles, &fileProfileContents, nullptr, false);
        }

        // Input profiles
        // Load these to different areas, since the short name(e.g. "NIKON D700" may overlap between system/user and RT dir)
        stdProfilesDir = Glib::build_filename (rtICCDir, "input");
        fileStdProfiles.clear();
        fileStdProfilesFileNames.clear();

        if (loadAll) {
            loadProfiles (stdProfilesDir, nullptr, nullptr, &fileStdProfilesFileNames, true);
        }
    }

    void findDefaultMonitorProfile()
    {
        // Determine the first monitor default profile of operating system, if selected

        defaultMonitorProfile.clear();

#ifdef WIN32
        // Get current main monitor. Could be fine tuned to get the current windows monitor(multi monitor setup),
        // but problem is that we live in RTEngine with no GUI window to query around
        HDC hDC = GetDC (nullptr);

        if (hDC != nullptr) {
            if (SetICMMode (hDC, ICM_ON)) {
                char profileName[MAX_PATH + 1];
                DWORD profileLength = MAX_PATH;

                if (GetICMProfileA (hDC, &profileLength, profileName)) {
                    defaultMonitorProfile = Glib::ustring (profileName);
                    defaultMonitorProfile = Glib::path_get_basename (defaultMonitorProfile);
                    size_t pos = defaultMonitorProfile.rfind (".");

                    if (pos != Glib::ustring::npos) {
                        defaultMonitorProfile = defaultMonitorProfile.substr (0, pos);
                    }
                }

                // might fail if e.g. the monitor has no profile
            }

            ReleaseDC (NULL, hDC);
        }

#else
        // TODO: Add other OS specific code here
#endif

        if (options.rtSettings.verbose) {
            printf ("Default monitor profile is: %s\n", defaultMonitorProfile.c_str());
        }
    }

    cmsHPROFILE getDefaultMonitorProfile()
    {
        return getProfile (defaultMonitorProfile);
    }

    Glib::ustring getDefaultMonitorProfileName() const
    {
        return defaultMonitorProfile;
    }

    cmsHPROFILE workingSpace (const Glib::ustring& name) const
    {
        const ProfileMap::const_iterator r = wProfiles.find (name);

        return
            r != wProfiles.end()
            ? r->second
            : wProfiles.find ("sRGB")->second;
    }

    cmsHPROFILE workingSpaceGamma (const Glib::ustring& name) const
    {

        const ProfileMap::const_iterator r = wProfilesGamma.find (name);

        return
            r != wProfilesGamma.end()
            ? r->second
            : wProfilesGamma.find ("sRGB")->second;
    }

    TMatrix workingSpaceMatrix (const Glib::ustring& name) const
    {
        const MatrixMap::const_iterator r = wMatrices.find (name);

        return
            r != wMatrices.end()
            ? r->second
            : wMatrices.find ("sRGB")->second;
    }

    TMatrix workingSpaceInverseMatrix (const Glib::ustring& name) const
    {

        const MatrixMap::const_iterator r = iwMatrices.find (name);

        return
            r != iwMatrices.end()
            ? r->second
            : iwMatrices.find ("sRGB")->second;
    }

    bool outputProfileExist (const Glib::ustring& name) const
    {
        MyMutex::MyLock lock (mutex);
        return fileProfiles.find (name) != fileProfiles.end();
    }

    cmsHPROFILE getProfile (const Glib::ustring& name)
    {
        MyMutex::MyLock lock (mutex);

        const ProfileMap::const_iterator r = fileProfiles.find (name);

        if (r != fileProfiles.end()) {
            return r->second;
        }

        if (!name.compare (0, 5, "file:")) {
            const ProfileContent content (name.substr (5));
            const cmsHPROFILE profile = content.toProfile();

            if (profile) {
                fileProfiles.emplace (name, profile);
                fileProfileContents.emplace (name, content);

                return profile;
            }
        } else if (!loadAll) {
            // Look for a standard profile
            if (!loadProfile (name, profilesDir, &fileProfiles, &fileProfileContents)) {
                loadProfile (name, userICCDir, &fileProfiles, &fileProfileContents);
            }

            const ProfileMap::const_iterator r = fileProfiles.find (name);

            if (r != fileProfiles.end()) {
                return r->second;
            }
        }

        return nullptr;
    }

    cmsHPROFILE getStdProfile (const Glib::ustring& name)
    {
        const Glib::ustring nameUpper = name.uppercase();

        MyMutex::MyLock lock (mutex);

        const ProfileMap::const_iterator r = fileStdProfiles.find (nameUpper);

        // Return profile from store
        if (r != fileStdProfiles.end()) {
            return r->second;
        } else if (!loadAll) {
            // Directory not scanned, so looking and adding now...
            if (!loadProfile (name, profilesDir, &fileProfiles, &fileProfileContents)) {
                loadProfile (name, userICCDir, &fileProfiles, &fileProfileContents);
            }

            const ProfileMap::const_iterator r = fileProfiles.find (name);

            if (r != fileProfiles.end()) {
                return r->second;
            }
        }

        // Profile is not yet in store
        const NameMap::const_iterator f = fileStdProfilesFileNames.find (nameUpper);

        // Profile does not exist
        if (f == fileStdProfilesFileNames.end()) {
            return nullptr;
        }

        // But there exists one --> load it
        const ProfileContent content (f->second);
        const cmsHPROFILE profile = content.toProfile();

        if (profile) {
            fileStdProfiles.emplace (f->first, profile);
        }

        // Profile invalid or stored now --> remove entry from fileStdProfilesFileNames
        fileStdProfilesFileNames.erase (f);
        return profile;
    }

    ProfileContent getContent (const Glib::ustring& name) const
    {
        MyMutex::MyLock lock (mutex);

        const ContentMap::const_iterator r = fileProfileContents.find (name);
        return
            r != fileProfileContents.end()
            ? r->second
            : ProfileContent();
    }
//>>>>>>> dev

    cmsHPROFILE getXYZProfile() const
    {
        return xyz;
    }

    cmsHPROFILE getsRGBProfile() const
    {
        return srgb;
    }

    std::vector<Glib::ustring> getProfiles (ProfileType type) const
    {
        std::vector<Glib::ustring> res;

        MyMutex::MyLock lock (mutex);

        for (const auto profile : fileProfiles) {
            if (
                (
                    type == ICCStore::ProfileType::MONITOR
                    && cmsGetDeviceClass (profile.second) == cmsSigDisplayClass
                    && cmsGetColorSpace (profile.second) == cmsSigRgbData
                )
                || (
                    type == ICCStore::ProfileType::PRINTER
                    && cmsGetDeviceClass (profile.second) == cmsSigOutputClass
                )
                || (
                    type == ICCStore::ProfileType::OUTPUT
                    && (cmsGetDeviceClass (profile.second) == cmsSigDisplayClass || cmsGetDeviceClass (profile.second) == cmsSigOutputClass)
                    && cmsGetColorSpace (profile.second) == cmsSigRgbData
                )
            ) {
                res.push_back (profile.first);
            }
        }

        return res;
    }

    std::vector<Glib::ustring> getProfilesFromDir (const Glib::ustring& dirName) const
    {
        std::vector<Glib::ustring> res;
        ProfileMap profiles;

        MyMutex::MyLock lock (mutex);

        loadProfiles (profilesDir, &profiles, nullptr, nullptr, false);
        loadProfiles (dirName, &profiles, nullptr, nullptr, false);

        for (const auto& profile : profiles) {
            res.push_back (profile.first);
        }

        return res;
    }

    std::uint8_t getInputIntents (cmsHPROFILE profile)
    {
        MyMutex::MyLock lock (mutex);

        return getSupportedIntents (profile, LCMS_USED_AS_INPUT);
    }

    std::uint8_t getOutputIntents (cmsHPROFILE profile)
    {
        MyMutex::MyLock lock (mutex);

        return getSupportedIntents (profile, LCMS_USED_AS_OUTPUT);
    }

    std::uint8_t getProofIntents (cmsHPROFILE profile)
    {
        MyMutex::MyLock lock (mutex);

        return getSupportedIntents (profile, LCMS_USED_AS_PROOF);
    }

    std::uint8_t getInputIntents (const Glib::ustring &name)
    {
        return getInputIntents (getProfile (name));
    }

    std::uint8_t getOutputIntents (const Glib::ustring &name)
    {
        return getOutputIntents (getProfile (name));
    }

    std::uint8_t getProofIntents (const Glib::ustring &name)
    {
        return getProofIntents (getProfile (name));
    }

private:
    using ProfileMap = std::map<Glib::ustring, cmsHPROFILE>;
    using MatrixMap = std::map<Glib::ustring, TMatrix>;
    using ContentMap = std::map<Glib::ustring, ProfileContent>;
    using NameMap = std::map<Glib::ustring, Glib::ustring>;

    ProfileMap wProfiles;
    ProfileMap wProfilesGamma;
    MatrixMap wMatrices;
    MatrixMap iwMatrices;

    // These contain profiles from user/system directory(supplied on init)
    Glib::ustring profilesDir;
    Glib::ustring userICCDir;
    ProfileMap fileProfiles;
    ContentMap fileProfileContents;

    //These contain standard profiles from RT. Keys are all in uppercase.
    Glib::ustring stdProfilesDir;
    NameMap fileStdProfilesFileNames;
    ProfileMap fileStdProfiles;

    Glib::ustring defaultMonitorProfile;

    bool loadAll;

    const cmsHPROFILE xyz;
    const cmsHPROFILE srgb;

    mutable MyMutex mutex;
};

rtengine::ICCStore* rtengine::ICCStore::getInstance()
{
    static rtengine::ICCStore instance;
    return &instance;
}

void rtengine::ICCStore::init (const Glib::ustring& usrICCDir, const Glib::ustring& stdICCDir, bool loadAll)
{
    implementation->init (usrICCDir, stdICCDir, loadAll);
}

void rtengine::ICCStore::findDefaultMonitorProfile()
{
    implementation->findDefaultMonitorProfile();
}

cmsHPROFILE rtengine::ICCStore::getDefaultMonitorProfile() const
{
    return implementation->getDefaultMonitorProfile();
}

Glib::ustring rtengine::ICCStore::getDefaultMonitorProfileName() const
{
    return implementation->getDefaultMonitorProfileName();
}

cmsHPROFILE rtengine::ICCStore::workingSpace (const Glib::ustring& name) const
{
    return implementation->workingSpace (name);
}

cmsHPROFILE rtengine::ICCStore::workingSpaceGamma (const Glib::ustring& name) const
{
    return implementation->workingSpaceGamma (name);
}

rtengine::TMatrix rtengine::ICCStore::workingSpaceMatrix (const Glib::ustring& name) const
{
    return implementation->workingSpaceMatrix (name);
}

rtengine::TMatrix rtengine::ICCStore::workingSpaceInverseMatrix (const Glib::ustring& name) const
{
    return implementation->workingSpaceInverseMatrix (name);
}

bool rtengine::ICCStore::outputProfileExist (const Glib::ustring& name) const
{
    return implementation->outputProfileExist (name);
}

cmsHPROFILE rtengine::ICCStore::getProfile (const Glib::ustring& name) const
{
    return implementation->getProfile (name);
}

cmsHPROFILE rtengine::ICCStore::getStdProfile (const Glib::ustring& name) const
{
    return implementation->getStdProfile (name);
}

rtengine::ProfileContent rtengine::ICCStore::getContent (const Glib::ustring& name) const
{
    return implementation->getContent (name);
}

cmsHPROFILE rtengine::ICCStore::getXYZProfile() const
{
    return implementation->getXYZProfile();
}

cmsHPROFILE rtengine::ICCStore::getsRGBProfile() const
{
    return implementation->getsRGBProfile();
}

std::vector<Glib::ustring> rtengine::ICCStore::getProfiles (ProfileType type) const
{
    return implementation->getProfiles (type);
}

std::vector<Glib::ustring> rtengine::ICCStore::getProfilesFromDir (const Glib::ustring& dirName) const
{
    return implementation->getProfilesFromDir (dirName);
}

std::uint8_t rtengine::ICCStore::getInputIntents (cmsHPROFILE profile) const
{
    return implementation->getInputIntents (profile);
}

std::uint8_t rtengine::ICCStore::getOutputIntents (cmsHPROFILE profile) const
{
    return implementation->getOutputIntents (profile);
}

std::uint8_t rtengine::ICCStore::getProofIntents (cmsHPROFILE profile) const
{
    return implementation->getProofIntents (profile);
}

std::uint8_t rtengine::ICCStore::getInputIntents (const Glib::ustring& name) const
{
    return implementation->getInputIntents (name);
}

std::uint8_t rtengine::ICCStore::getOutputIntents (const Glib::ustring& name) const
{
    return implementation->getOutputIntents (name);
}

std::uint8_t rtengine::ICCStore::getProofIntents (const Glib::ustring& name) const
{
    return implementation->getProofIntents (name);
}

rtengine::ICCStore::ICCStore() :
    implementation (new Implementation)
{
}

rtengine::ICCStore::~ICCStore() = default;

std::vector<Glib::ustring> rtengine::ICCStore::getWorkingProfiles()
{

    std::vector<Glib::ustring> res;

    for (unsigned int i = 0; i < sizeof (wpnames) / sizeof (wpnames[0]); i++) {
        res.push_back (wpnames[i]);
    }

    return res;
}

std::vector<Glib::ustring> rtengine::ICCStore::getGamma()
{

    std::vector<Glib::ustring> res;

    for (unsigned int i = 0; i < sizeof (wpgamma) / sizeof (wpgamma[0]); i++) {
        res.push_back (wpgamma[i]);
    }

    return res;
}

void rtengine::ICCStore::getGammaArray (const procparams::ColorManagementParams &icm, GammaValues &ga)
{
    const double eps = 0.000000001; // not divide by zero

    if (!icm.freegamma) {//if Free gamma not selected
        // gamma : ga[0],ga[1],ga[2],ga[3],ga[4],ga[5] by calcul
        if (icm.gamma == "BT709_g2.2_s4.5")      {
            ga[0] = 2.22;    //BT709  2.2  4.5  - my preferred as D.Coffin
            ga[1] = 0.909995;
            ga[2] = 0.090005;
            ga[3] = 0.222222;
            ga[4] = 0.081071;
        } else if (icm.gamma == "sRGB_g2.4_s12.92")   {
            ga[0] = 2.40;    //sRGB 2.4 12.92  - RT default as Lightroom
            ga[1] = 0.947858;
            ga[2] = 0.052142;
            ga[3] = 0.077399;
            ga[4] = 0.039293;
        } else if (icm.gamma == "High_g1.3_s3.35")    {
            ga[0] = 1.3 ;    //for high dynamic images
            ga[1] = 0.998279;
            ga[2] = 0.001721;
            ga[3] = 0.298507;
            ga[4] = 0.005746;
        } else if (icm.gamma == "Low_g2.6_s6.9")   {
            ga[0] = 2.6 ;    //gamma 2.6 variable : for low contrast images
            ga[1] = 0.891161;
            ga[2] = 0.108839;
            ga[3] = 0.144928;
            ga[4] = 0.076332;
        } else if (icm.gamma == "standard_g2.2")   {
            ga[0] = 2.2;    //gamma=2.2(as gamma of Adobe, Widegamut...)
            ga[1] = 1.;
            ga[2] = 0.;
            ga[3] = 1. / eps;
            ga[4] = 0.;
        } else if (icm.gamma == "standard_g1.8")   {
            ga[0] = 1.8;    //gamma=1.8(as gamma of Prophoto)
            ga[1] = 1.;
            ga[2] = 0.;
            ga[3] = 1. / eps;
            ga[4] = 0.;
        } else { /* if (icm.gamma == "linear_g1.0") */
            ga[0] = 1.0;    //gamma=1 linear : for high dynamic images(cf : D.Coffin...)
            ga[1] = 1.;
            ga[2] = 0.;
            ga[3] = 1. / eps;
            ga[4] = 0.;
        }

        ga[5] = 0.0;
        ga[6] = 0.0;
    } else { //free gamma selected
        GammaValues g_a; //gamma parameters
        double pwr = 1.0 / icm.gampos;
        double ts = icm.slpos;
        double slope = icm.slpos == 0 ? eps : icm.slpos;

        int mode = 0, imax = 0;
        Color::calcGamma (pwr, ts, mode, imax, g_a); // call to calcGamma with selected gamma and slope : return parameters for LCMS2
        ga[4] = g_a[3] * ts;
        //printf("g_a.gamma0=%f g_a.gamma1=%f g_a.gamma2=%f g_a.gamma3=%f g_a.gamma4=%f\n", g_a.gamma0,g_a.gamma1,g_a.gamma2,g_a.gamma3,g_a.gamma4);
        ga[0] = icm.gampos;
        ga[1] = 1. / (1.0 + g_a[4]);
        ga[2] = g_a[4] / (1.0 + g_a[4]);
        ga[3] = 1. / slope;
        ga[5] = 0.0;
        ga[6] = 0.0;
        //printf("ga[0]=%f ga[1]=%f ga[2]=%f ga[3]=%f ga[4]=%f\n", ga[0],ga[1],ga[2],ga[3],ga[4]);
    }
}

// WARNING: the caller must lock lcmsMutex
cmsHPROFILE rtengine::ICCStore::makeStdGammaProfile (cmsHPROFILE iprof)
{
    // forgive me for the messy code, quick hack to change gamma of an ICC profile to the RT standard gamma
    if (!iprof) {
        return nullptr;
    }

    cmsUInt32Number bytesNeeded = 0;
    cmsSaveProfileToMem (iprof, nullptr, &bytesNeeded);

    if (bytesNeeded == 0) {
        return nullptr;
    }

    uint8_t *data = new uint8_t[bytesNeeded + 1];
    cmsSaveProfileToMem (iprof, data, &bytesNeeded);
    const uint8_t *p = &data[128]; // skip 128 byte header
    uint32_t tag_count;
    memcpy (&tag_count, p, 4);
    p += 4;
    tag_count = ntohl (tag_count);

    struct icctag {
        uint32_t sig;
        uint32_t offset;
        uint32_t size;
    } tags[tag_count];

    const uint32_t gamma = 0x239;
<<<<<<< HEAD
    int gamma_size = (gamma == 0 || gamma == 256) ? 12 : 14;
    int data_size = (gamma_size + 3) & ~3;
=======
    int gamma_size = 14;
    int data_size =(gamma_size + 3) & ~3;
>>>>>>> 3ff25193

    for (uint32_t i = 0; i < tag_count; i++) {
        memcpy (&tags[i], p, 12);
        tags[i].sig = ntohl (tags[i].sig);
        tags[i].offset = ntohl (tags[i].offset);
        tags[i].size = ntohl (tags[i].size);
        p += 12;

        if (tags[i].sig != 0x62545243 && // bTRC
                tags[i].sig != 0x67545243 && // gTRC
                tags[i].sig != 0x72545243 && // rTRC
                tags[i].sig != 0x6B545243) { // kTRC
            data_size += (tags[i].size + 3) & ~3;
        }
    }

    uint32_t sz = 128 + 4 + tag_count * 12 + data_size;
    uint8_t *nd = new uint8_t[sz];
    memset (nd, 0, sz);
    memcpy (nd, data, 128 + 4);
    sz = htonl (sz);
    memcpy (nd, &sz, 4);
    uint32_t offset = 128 + 4 + tag_count * 12;
    uint32_t gamma_offset = 0;

    for (uint32_t i = 0; i < tag_count; i++) {
        struct icctag tag;
        tag.sig = htonl (tags[i].sig);

        if (tags[i].sig == 0x62545243 || // bTRC
                tags[i].sig == 0x67545243 || // gTRC
                tags[i].sig == 0x72545243 || // rTRC
                tags[i].sig == 0x6B545243) { // kTRC
            if (gamma_offset == 0) {
                gamma_offset = offset;
                uint32_t pcurve[] = { htonl (0x63757276), htonl (0), htonl (gamma_size == 12 ? 0U : 1U) };
                memcpy (&nd[offset], pcurve, 12);

                if (gamma_size == 14) {
                    uint16_t gm = htons (gamma);
                    memcpy (&nd[offset + 12], &gm, 2);
                }

                offset += (gamma_size + 3) & ~3;
            }

            tag.offset = htonl (gamma_offset);
            tag.size = htonl (gamma_size);
        } else {
            tag.offset = htonl (offset);
            tag.size = htonl (tags[i].size);
            memcpy (&nd[offset], &data[tags[i].offset], tags[i].size);
            offset += (tags[i].size + 3) & ~3;
        }

        memcpy (&nd[128 + 4 + i * 12], &tag, 12);
    }

    cmsHPROFILE oprof = cmsOpenProfileFromMem (nd, ntohl (sz));
    delete [] nd;
    delete [] data;
    return oprof;
}

cmsHPROFILE rtengine::ICCStore::createFromMatrix (const double matrix[3][3], bool gamma, const Glib::ustring& name)
{

    static const unsigned phead[] = {
        1024, 0, 0x2100000, 0x6d6e7472, 0x52474220, 0x58595a20, 0, 0, 0,
        0x61637370, 0, 0, 0, 0, 0, 0, 0, 0xf6d6, 0x10000, 0xd32d
    };
    unsigned pbody[] = {
        10, 0x63707274, 0, 36,  /* cprt */
        0x64657363, 0, 40,  /* desc */
        0x77747074, 0, 20,  /* wtpt */
        0x626b7074, 0, 20,  /* bkpt */
        0x72545243, 0, 14,  /* rTRC */
        0x67545243, 0, 14,  /* gTRC */
        0x62545243, 0, 14,  /* bTRC */
        0x7258595a, 0, 20,  /* rXYZ */
        0x6758595a, 0, 20,  /* gXYZ */
        0x6258595a, 0, 20
    };    /* bXYZ */
    static const unsigned pwhite[] = { 0xf351, 0x10000, 0x116cc };//D65
    //static const unsigned pwhite[] = { 0xf6d6, 0x10000, 0xd340 };//D50

    // 0x63757276 : curveType, 0 : reserved, 1 : entries(1=gamma, 0=identity), 0x1000000=1.0
    unsigned pcurve[] = { 0x63757276, 0, 0, 0x1000000 };
//    unsigned pcurve[] = { 0x63757276, 0, 1, 0x1000000 };

    if (gamma) {
        pcurve[2] = 1;
        // pcurve[3] = 0x1f00000;// pcurve for gamma BT709 : g=2.22 s=4.5
        // normalize gamma in RT, default(Emil's choice = sRGB)
        pcurve[3] = 0x2390000;//pcurve for gamma sRGB : g:2.4 s=12.92

    } else {
        // lcms2 up to 2.4 has a bug with linear gamma causing precision loss(banding)
        // of floating point data when a normal icc encoding of linear gamma is used
        //(i e 0 table entries), but by encoding a gamma curve which is 1.0 the
        // floating point path is taken within lcms2 so no precision loss occurs and
        // gamma is still 1.0.
        pcurve[2] = 1;
        pcurve[3] = 0x1000000; //pcurve for gamma 1
    }

    // constructing profile header
    unsigned* oprof = new unsigned [phead[0] / sizeof (unsigned)];
    memset (oprof, 0, phead[0]);
    memcpy (oprof, phead, sizeof (phead));

    oprof[0] = 132 + 12 * pbody[0];

    // constructing tag directory(pointers inside the file), and types
    // 0x74657874 : text
    // 0x64657363 : description tag
    for (unsigned int i = 0; i < pbody[0]; i++) {
        oprof[oprof[0] / 4] = i ? (i > 1 ? 0x58595a20 : 0x64657363) : 0x74657874;
        pbody[i * 3 + 2] = oprof[0];
        oprof[0] += (pbody[i * 3 + 3] + 3) & -4;
    }

    memcpy (oprof + 32, pbody, sizeof (pbody));

    // wtpt
    memcpy ((char *)oprof + pbody[8] + 8, pwhite, sizeof (pwhite));

    // r/g/b TRC
    for (int i = 4; i < 7; i++) {
        memcpy ((char *)oprof + pbody[i * 3 + 2], pcurve, sizeof (pcurve));
    }

    // r/g/b XYZ
//    pseudoinverse((double(*)[3]) out_rgb[output_color-1], inverse, 3);
    for (int i = 0; i < 3; i++)
        for (int j = 0; j < 3; j++) {
            oprof[pbody[j * 3 + 23] / 4 + i + 2] = matrix[i][j] * 0x10000 + 0.5;
//      for (num = k=0; k < 3; k++)
//        num += xyzd50_srgb[i][k] * inverse[j][k];
        }

    // convert to network byte order
    for (unsigned int i = 0; i < phead[0] / 4; i++) {
        oprof[i] = htonl (oprof[i]);
    }

    // cprt
    strcpy ((char *)oprof + pbody[2] + 8, "--rawtherapee profile--");

    // desc
    oprof[pbody[5] / 4 + 2] = name.size() + 1;
    strcpy ((char *)oprof + pbody[5] + 12, name.c_str());


    cmsHPROFILE p = cmsOpenProfileFromMem (oprof, ntohl (oprof[0]));
    delete [] oprof;
    return p;
}
cmsHPROFILE rtengine::ICCStore::createGammaProfile (const procparams::ColorManagementParams &icm, GammaValues &ga)
{
    float p[6]; //primaries
    ga[6] = 0.0;

    enum class ColorTemp {
        D50 = 5003,  // for Widegamut, Prophoto Best, Beta -> D50
        D65 = 6504   // for sRGB, AdobeRGB, Bruce Rec2020  -> D65
    };
    ColorTemp temp = ColorTemp::D50;

    //primaries for 7 working profiles ==> output profiles
    // eventually to adapt primaries  if RT used special profiles !
    if (icm.output == "WideGamut") {
        p[0] = 0.7350;    //Widegamut primaries
        p[1] = 0.2650;
        p[2] = 0.1150;
        p[3] = 0.8260;
        p[4] = 0.1570;
        p[5] = 0.0180;
    } else if (icm.output == "Adobe RGB") {
        p[0] = 0.6400;    //Adobe primaries
        p[1] = 0.3300;
        p[2] = 0.2100;
        p[3] = 0.7100;
        p[4] = 0.1500;
        p[5] = 0.0600;
        temp = ColorTemp::D65;
    } else if (icm.output == "sRGB") {
        p[0] = 0.6400;    // sRGB primaries
        p[1] = 0.3300;
        p[2] = 0.3000;
        p[3] = 0.6000;
        p[4] = 0.1500;
        p[5] = 0.0600;
        temp = ColorTemp::D65;
    } else if (icm.output == "BruceRGB") {
        p[0] = 0.6400;    // Bruce primaries
        p[1] = 0.3300;
        p[2] = 0.2800;
        p[3] = 0.6500;
        p[4] = 0.1500;
        p[5] = 0.0600;
        temp = ColorTemp::D65;
    } else if (icm.output == "Beta RGB") {
        p[0] = 0.6888;    // Beta primaries
        p[1] = 0.3112;
        p[2] = 0.1986;
        p[3] = 0.7551;
        p[4] = 0.1265;
        p[5] = 0.0352;
    } else if (icm.output == "BestRGB") {
        p[0] = 0.7347;    // Best primaries
        p[1] = 0.2653;
        p[2] = 0.2150;
        p[3] = 0.7750;
        p[4] = 0.1300;
        p[5] = 0.0350;
    } else if (icm.output == "Rec2020") {
        p[0] = 0.7080;    // Rec2020 primaries
        p[1] = 0.2920;
        p[2] = 0.1700;
        p[3] = 0.7970;
        p[4] = 0.1310;
        p[5] = 0.0460;
        temp = ColorTemp::D65;
    } else {
        p[0] = 0.7347;    //ProPhoto and default primaries
        p[1] = 0.2653;
        p[2] = 0.1596;
        p[3] = 0.8404;
        p[4] = 0.0366;
        p[5] = 0.0001;
    }

    cmsCIExyY xyD;
    cmsCIExyYTRIPLE Primaries = {
        {p[0], p[1], 1.0}, // red
        {p[2], p[3], 1.0}, // green
        {p[4], p[5], 1.0}  // blue
    };
    cmsToneCurve* GammaTRC[3];

    // 7 parameters for smoother curves
    cmsFloat64Number Parameters[7] = { ga[0],  ga[1], ga[2], ga[3], ga[4], ga[5], ga[6] } ;
    //lcmsMutex->lock();  Mutex acquired by the caller
    cmsWhitePointFromTemp (&xyD, (double)temp);
    GammaTRC[0] = GammaTRC[1] = GammaTRC[2] = cmsBuildParametricToneCurve (nullptr, 5, Parameters); //5 = smoother than 4
    cmsHPROFILE oprofdef = cmsCreateRGBProfile (&xyD, &Primaries, GammaTRC); //oprofdef  become Outputprofile
    cmsFreeToneCurve (GammaTRC[0]);
    //lcmsMutex->unlock();

    return oprofdef;
}

// WARNING: the caller must lock lcmsMutex
cmsHPROFILE rtengine::ICCStore::createCustomGammaOutputProfile (const procparams::ColorManagementParams &icm, GammaValues &ga)
{
    bool pro = false;
    Glib::ustring outProfile;
    cmsHPROFILE outputProfile = nullptr;

    if (icm.freegamma && icm.gampos < 1.35) {
        pro = true;    //select profil with gammaTRC modified :
    } else if (icm.gamma == "linear_g1.0" || (icm.gamma == "High_g1.3_s3.35")) {
        pro = true;    //pro=0  RT_sRGB || Prophoto
    }

    // Check that output profiles exist, otherwise use LCMS2
    // Use the icc/icm profiles associated to possible working profiles, set in "options"
    if (icm.working == "ProPhoto"    && rtengine::ICCStore::getInstance()->outputProfileExist (options.rtSettings.prophoto)   && !pro) {
        outProfile = options.rtSettings.prophoto;
    } else if (icm.working == "Adobe RGB" && rtengine::ICCStore::getInstance()->outputProfileExist (options.rtSettings.adobe)             ) {
        outProfile = options.rtSettings.adobe;
    } else if (icm.working == "WideGamut" && rtengine::ICCStore::getInstance()->outputProfileExist (options.rtSettings.widegamut)         ) {
        outProfile = options.rtSettings.widegamut;
    } else if (icm.working == "Beta RGB"  && rtengine::ICCStore::getInstance()->outputProfileExist (options.rtSettings.beta)              ) {
        outProfile = options.rtSettings.beta;
    } else if (icm.working == "BestRGB"   && rtengine::ICCStore::getInstance()->outputProfileExist (options.rtSettings.best)              ) {
        outProfile = options.rtSettings.best;
    } else if (icm.working == "BruceRGB"  && rtengine::ICCStore::getInstance()->outputProfileExist (options.rtSettings.bruce)             ) {
        outProfile = options.rtSettings.bruce;
    } else if (icm.working == "sRGB"      && rtengine::ICCStore::getInstance()->outputProfileExist (options.rtSettings.srgb)       && !pro) {
        outProfile = options.rtSettings.srgb;
    } else if (icm.working == "sRGB"      && rtengine::ICCStore::getInstance()->outputProfileExist (options.rtSettings.srgb10)     &&  pro) {
        outProfile = options.rtSettings.srgb10;
    } else if (icm.working == "ProPhoto"  && rtengine::ICCStore::getInstance()->outputProfileExist (options.rtSettings.prophoto10) &&  pro) {
        outProfile = options.rtSettings.prophoto10;
    } else if (icm.working == "Rec2020"   && rtengine::ICCStore::getInstance()->outputProfileExist (options.rtSettings.rec2020)           ) {
//>>>>>>> dev
        outProfile = options.rtSettings.rec2020;
    } else {
        // Should not occurs
        if (settings->verbose) {
            printf ("\"%s\": unknown working profile! - use LCMS2 substitution\n", icm.working.c_str() );
        }

        return nullptr;
    }

    //begin adaptation rTRC gTRC bTRC
    //"outputProfile" profile has the same characteristics than RGB values, but TRC are adapted... for applying profile
    if (settings->verbose) {
        printf ("Output Gamma - profile: \"%s\"\n", outProfile.c_str()  );   //c_str()
    }

    outputProfile = ICCStore::getInstance()->getProfile (outProfile); //get output profile

    if (outputProfile == nullptr) {

        if (settings->verbose) {
            printf ("\"%s\" ICC output profile not found!\n", outProfile.c_str());
        }

        return nullptr;
    }

    // 7 parameters for smoother curves
    cmsFloat64Number Parameters[7] = { ga[0], ga[1], ga[2], ga[3], ga[4], ga[5], ga[6] };

    //change desc Tag , to "free gamma", or "BT709", etc.
    cmsMLU *mlu;
    cmsContext ContextID = cmsGetProfileContextID (outputProfile); // create context to modify some TAGs
    mlu = cmsMLUalloc (ContextID, 1);

    // instruction with //ICC are used to generate ICC profile
    if (mlu == nullptr) {
        printf ("Description error\n");
    } else {

        // Description TAG : selection of gamma and Primaries
        if (!icm.freegamma) {
            std::wstring gammaStr;

            if (icm.gamma == "High_g1.3_s3.35") {
                gammaStr = std::wstring (L"GammaTRC: High g=1.3 s=3.35");
            } else if (icm.gamma == "Low_g2.6_s6.9") {
                gammaStr = std::wstring (L"GammaTRC: Low g=2.6 s=6.9");
            } else if (icm.gamma == "sRGB_g2.4_s12.92") {
                gammaStr = std::wstring (L"GammaTRC: sRGB g=2.4 s=12.92");
            } else if (icm.gamma == "BT709_g2.2_s4.5") {
                gammaStr = std::wstring (L"GammaTRC: BT709 g=2.2 s=4.5");
            } else if (icm.gamma == "linear_g1.0") {
                gammaStr = std::wstring (L"GammaTRC: Linear g=1.0");
            } else if (icm.gamma == "standard_g2.2") {
                gammaStr = std::wstring (L"GammaTRC: g=2.2");
            } else if (icm.gamma == "standard_g1.8") {
                gammaStr = std::wstring (L"GammaTRC: g=1.8");
            }

            cmsMLUsetWide (mlu,  "en", "US", gammaStr.c_str());
        } else {
            // create description with gamma + slope + primaries
            std::wostringstream gammaWs;
            gammaWs.precision (2);
            gammaWs << "Manual GammaTRC: g=" << (float)icm.gampos << " s=" << (float)icm.slpos;

            cmsMLUsetWide (mlu,  "en", "US", gammaWs.str().c_str());
        }

        cmsWriteTag (outputProfile, cmsSigProfileDescriptionTag,  mlu); //desc changed

        /*
        cmsMLUsetWide(mlu, "en", "US", L"General Public License - AdobeRGB compatible");//adapt to profil
        cmsWriteTag(outputProfile, cmsSigCopyrightTag, mlu);

        cmsMLUsetWide(mlu, "en", "US", L"RawTherapee");
        cmsWriteTag(outputProfile, cmsSigDeviceMfgDescTag, mlu);

        cmsMLUsetWide(mlu, "en", "US", L"RTMedium");   //adapt to profil
        cmsWriteTag(outputProfile, cmsSigDeviceModelDescTag, mlu);

        */

        cmsMLUfree (mlu);
    }

    // Calculate output profile's rTRC gTRC bTRC
    cmsToneCurve* GammaTRC = nullptr;
    GammaTRC = cmsBuildParametricToneCurve (nullptr, 5, Parameters);
    cmsWriteTag (outputProfile, cmsSigRedTRCTag, (void*)GammaTRC );
    cmsWriteTag (outputProfile, cmsSigGreenTRCTag, (void*)GammaTRC );
    cmsWriteTag (outputProfile, cmsSigBlueTRCTag, (void*)GammaTRC );

    if (GammaTRC) {
        cmsFreeToneCurve (GammaTRC);
    }

    return outputProfile;
}
<|MERGE_RESOLUTION|>--- conflicted
+++ resolved
@@ -873,13 +873,8 @@
     } tags[tag_count];
 
     const uint32_t gamma = 0x239;
-<<<<<<< HEAD
-    int gamma_size = (gamma == 0 || gamma == 256) ? 12 : 14;
+    int gamma_size = 14;
     int data_size = (gamma_size + 3) & ~3;
-=======
-    int gamma_size = 14;
-    int data_size =(gamma_size + 3) & ~3;
->>>>>>> 3ff25193
 
     for (uint32_t i = 0; i < tag_count; i++) {
         memcpy (&tags[i], p, 12);
