/*
 *  This file is part of RawTherapee.
 *
 *  Copyright (c) 2004-2010 Gabor Horvath <hgabor@rawtherapee.com>
 *
 *  RawTherapee is free software: you can redistribute it and/or modify
 *  it under the terms of the GNU General Public License as published by
 *  the Free Software Foundation, either version 3 of the License, or
 *  (at your option) any later version.
 *
 *  RawTherapee is distributed in the hope that it will be useful,
 *  but WITHOUT ANY WARRANTY; without even the implied warranty of
 *  MERCHANTABILITY or FITNESS FOR A PARTICULAR PURPOSE.  See the
 *  GNU General Public License for more details.
 *
 *  You should have received a copy of the GNU General Public License
 *  along with RawTherapee.  If not, see <http://www.gnu.org/licenses/>.
 */
#include <cstring>

#include <glibmm.h>
#include <glib/gstdio.h>

#ifdef WIN32
#include <winsock2.h>
#else
#include <netinet/in.h>
#endif

#include "iccstore.h"

#include "iccmatrices.h"
#include "procparams.h"

#include "../rtgui/options.h"
#include "../rtgui/threadutils.h"

namespace rtengine
{

extern const Settings* settings;

}

namespace
{

// Not recursive
void loadProfiles (
    const Glib::ustring& dirName,
    std::map<Glib::ustring, cmsHPROFILE>* profiles,
    std::map<Glib::ustring, rtengine::ProfileContent>* profileContents,
    std::map<Glib::ustring, Glib::ustring>* profileNames,
    bool nameUpper
)
{
    if (dirName.empty()) {
        return;
    }

    try {
        Glib::Dir dir (dirName);

        for (Glib::DirIterator entry = dir.begin(); entry != dir.end(); ++entry) {
            const Glib::ustring fileName = *entry;

            if (fileName.size() < 4) {
                continue;
            }

            const Glib::ustring extension = rtengine::getFileExtension (fileName);

            if (extension != "icc" && extension != "icm") {
                continue;
            }

            const Glib::ustring filePath = Glib::build_filename (dirName, fileName);

            if (!Glib::file_test (filePath, Glib::FILE_TEST_IS_REGULAR)) {
                continue;
            }

            Glib::ustring name = fileName.substr (0, fileName.size() - 4);

            if (nameUpper) {
                name = name.uppercase();
            }

            if (profiles) {
                const rtengine::ProfileContent content (filePath);
                const cmsHPROFILE profile = content.toProfile();

                if (profile) {
                    profiles->emplace (name, profile);

                    if (profileContents) {
                        profileContents->emplace (name, content);
                    }
                }
            }

            if (profileNames) {
                profileNames->emplace (name, filePath);
            }
        }
    } catch (Glib::Exception&) {
    }
}

// Version dedicated to single profile load when loadAll==false (cli version "-q" mode)
bool loadProfile (
    const Glib::ustring& profile,
    const Glib::ustring& dirName,
    std::map<Glib::ustring, cmsHPROFILE>* profiles,
    std::map<Glib::ustring, rtengine::ProfileContent>* profileContents
)
{
    if (dirName.empty() || profiles == nullptr) {
        return false;
    }

    try {
        Glib::Dir dir (dirName);

        for (Glib::DirIterator entry = dir.begin(); entry != dir.end(); ++entry) {
            const Glib::ustring fileName = *entry;

            if (fileName.size() < 4) {
                continue;
            }

            const Glib::ustring extension = rtengine::getFileExtension (fileName);

            if (extension != "icc" && extension != "icm") {
                continue;
            }

            const Glib::ustring filePath = Glib::build_filename (dirName, fileName);

            if (!Glib::file_test (filePath, Glib::FILE_TEST_IS_REGULAR)) {
                continue;
            }

            const Glib::ustring name = fileName.substr (0, fileName.size() - 4);

            if (name == profile) {
                const rtengine::ProfileContent content (filePath);
                const cmsHPROFILE profile = content.toProfile();

                if (profile) {
                    profiles->emplace (name, profile);

                    if (profileContents) {
                        profileContents->emplace (name, content);
                    }

                    return true;
                }
            }
        }
    } catch (Glib::Exception&) {
    }

    return false;
}

void getSupportedIntent (cmsHPROFILE profile, cmsUInt32Number intent, cmsUInt32Number direction, uint8_t& result)
{
    if (cmsIsIntentSupported (profile, intent, direction)) {
        result |= 1 << intent;
    }
}

uint8_t getSupportedIntents (cmsHPROFILE profile, cmsUInt32Number direction)
{
    if (!profile) {
        return 0;
    }

    uint8_t result = 0;

    getSupportedIntent (profile, INTENT_PERCEPTUAL, direction, result);
    getSupportedIntent (profile, INTENT_RELATIVE_COLORIMETRIC, direction, result);
    getSupportedIntent (profile, INTENT_SATURATION, direction, result);
    getSupportedIntent (profile, INTENT_ABSOLUTE_COLORIMETRIC, direction, result);

    return result;
}

cmsHPROFILE createXYZProfile()
{
    double mat[3][3] = { {1.0, 0, 0}, {0, 1.0, 0}, {0, 0, 1.0} };
    return rtengine::ICCStore::createFromMatrix (mat, false, "XYZ");
}

const double (*wprofiles[])[3]  = {xyz_sRGB, xyz_adobe, xyz_prophoto, xyz_widegamut, xyz_bruce, xyz_beta, xyz_best, xyz_rec2020};
const double (*iwprofiles[])[3] = {sRGB_xyz, adobe_xyz, prophoto_xyz, widegamut_xyz, bruce_xyz, beta_xyz, best_xyz, rec2020_xyz};
const char* wpnames[] = {"sRGB", "Adobe RGB", "ProPhoto", "WideGamut", "BruceRGB", "Beta RGB", "BestRGB", "Rec2020"};
const char* wpgamma[] = {"default", "BT709_g2.2_s4.5", "sRGB_g2.4_s12.92", "linear_g1.0", "standard_g2.2", "standard_g1.8", "High_g1.3_s3.35", "Low_g2.6_s6.9"}; //gamma free
//default = gamma inside profile
//BT709 g=2.22 s=4.5  sRGB g=2.4 s=12.92
//linear g=1.0
//std22 g=2.2   std18 g=1.8
// high  g=1.3 s=3.35  for high dynamic images
//low  g=2.6 s=6.9  for low contrast images

}

rtengine::ProfileContent::ProfileContent() = default;

rtengine::ProfileContent::ProfileContent (const Glib::ustring& fileName)
{
    FILE* const f = g_fopen (fileName.c_str(), "rb");

    if (!f) {
        return;
    }

    fseek(f, 0, SEEK_END);
    long length = ftell(f);
    if(length > 0) {
        char* d = new char[length + 1];
        fseek(f, 0, SEEK_SET);
        length = fread(d, 1, length, f);
        d[length] = 0;
        data.assign(d, length);
        delete[] d;
    } else {
        data.clear();
    }
    fclose(f);

}

rtengine::ProfileContent::ProfileContent (cmsHPROFILE hProfile)
{
    if (hProfile != nullptr) {
        cmsUInt32Number bytesNeeded = 0;
        cmsSaveProfileToMem (hProfile, nullptr, &bytesNeeded);

        if (bytesNeeded > 0) {
            char* d = new char[bytesNeeded + 1];
            cmsSaveProfileToMem (hProfile, d, &bytesNeeded);
            data.assign (d, bytesNeeded);
            delete[] d;
        }
    }
}

cmsHPROFILE rtengine::ProfileContent::toProfile() const
{

    return
        !data.empty()
        ? cmsOpenProfileFromMem (data.c_str(), data.size())
        : nullptr;
}

const std::string& rtengine::ProfileContent::getData() const
{
    return data;
}

class rtengine::ICCStore::Implementation
{
public:
    Implementation() :
        loadAll (true),
        xyz (createXYZProfile()),
        srgb (cmsCreate_sRGBProfile())
    {
        //cmsErrorAction(LCMS_ERROR_SHOW);

        constexpr int N = sizeof (wpnames) / sizeof (wpnames[0]);

        for (int i = 0; i < N; ++i) {
            wProfiles[wpnames[i]] = createFromMatrix (wprofiles[i]);
            wProfilesGamma[wpnames[i]] = createFromMatrix (wprofiles[i], true);
            wMatrices[wpnames[i]] = wprofiles[i];
            iwMatrices[wpnames[i]] = iwprofiles[i];
        }
    }

    ~Implementation()
    {
        for (auto &p : wProfiles) {
            if (p.second) {
                cmsCloseProfile(p.second);
            }
        }
        for (auto &p : wProfilesGamma) {
            if (p.second) {
                cmsCloseProfile(p.second);
            }
        }
        for (auto &p : fileProfiles) {
            if(p.second) {
                cmsCloseProfile(p.second);
            }
        }
        if(srgb) {
            cmsCloseProfile(srgb);
        }
        if(xyz) {
            cmsCloseProfile(xyz);
        }
    }

    void init(const Glib::ustring& usrICCDir, const Glib::ustring& rtICCDir, bool loadAll)
    {
        // Reads all profiles from the given profiles dir

        MyMutex::MyLock lock (mutex);

        this->loadAll = loadAll;

        // RawTherapee's profiles take precedence if a user's profile of the same name exists
        profilesDir = Glib::build_filename (rtICCDir, "output");
        userICCDir = usrICCDir;
        fileProfiles.clear();
        fileProfileContents.clear();

        if (loadAll) {
            loadProfiles (profilesDir, &fileProfiles, &fileProfileContents, nullptr, false);
            loadProfiles (userICCDir, &fileProfiles, &fileProfileContents, nullptr, false);
        }

        // Input profiles
        // Load these to different areas, since the short name(e.g. "NIKON D700" may overlap between system/user and RT dir)
        stdProfilesDir = Glib::build_filename (rtICCDir, "input");
        fileStdProfiles.clear();
        fileStdProfilesFileNames.clear();

        if (loadAll) {
            loadProfiles (stdProfilesDir, nullptr, nullptr, &fileStdProfilesFileNames, true);
        }

        defaultMonitorProfile = settings->monitorProfile;
    }

    cmsHPROFILE workingSpace(const Glib::ustring& name) const
    {
        const ProfileMap::const_iterator r = wProfiles.find (name);

        return
            r != wProfiles.end()
            ? r->second
            : wProfiles.find ("sRGB")->second;
    }

    cmsHPROFILE workingSpaceGamma (const Glib::ustring& name) const
    {

        const ProfileMap::const_iterator r = wProfilesGamma.find (name);

        return
            r != wProfilesGamma.end()
            ? r->second
            : wProfilesGamma.find ("sRGB")->second;
    }

    TMatrix workingSpaceMatrix (const Glib::ustring& name) const
    {
        const MatrixMap::const_iterator r = wMatrices.find (name);

        return
            r != wMatrices.end()
            ? r->second
            : wMatrices.find ("sRGB")->second;
    }

    TMatrix workingSpaceInverseMatrix (const Glib::ustring& name) const
    {

        const MatrixMap::const_iterator r = iwMatrices.find (name);

        return
            r != iwMatrices.end()
            ? r->second
            : iwMatrices.find ("sRGB")->second;
    }

    bool outputProfileExist (const Glib::ustring& name) const
    {
        MyMutex::MyLock lock (mutex);
        return fileProfiles.find (name) != fileProfiles.end();
    }

    cmsHPROFILE getProfile (const Glib::ustring& name)
    {
        MyMutex::MyLock lock (mutex);

        const ProfileMap::const_iterator r = fileProfiles.find (name);

        if (r != fileProfiles.end()) {
            return r->second;
        }

        if (!name.compare (0, 5, "file:")) {
            const ProfileContent content (name.substr (5));
            const cmsHPROFILE profile = content.toProfile();

            if (profile) {
                fileProfiles.emplace (name, profile);
                fileProfileContents.emplace (name, content);

                return profile;
            }
        } else if (!loadAll) {
            // Look for a standard profile
            if (!loadProfile (name, profilesDir, &fileProfiles, &fileProfileContents)) {
                loadProfile (name, userICCDir, &fileProfiles, &fileProfileContents);
            }

            const ProfileMap::const_iterator r = fileProfiles.find (name);

            if (r != fileProfiles.end()) {
                return r->second;
            }
        }

        return nullptr;
    }

    cmsHPROFILE getStdProfile (const Glib::ustring& name)
    {
        const Glib::ustring nameUpper = name.uppercase();

        MyMutex::MyLock lock (mutex);

        const ProfileMap::const_iterator r = fileStdProfiles.find (nameUpper);

        // Return profile from store
        if (r != fileStdProfiles.end()) {
            return r->second;
        } else if (!loadAll) {
            // Directory not scanned, so looking and adding now...
            if (!loadProfile (name, profilesDir, &fileProfiles, &fileProfileContents)) {
                loadProfile (name, userICCDir, &fileProfiles, &fileProfileContents);
            }

            const ProfileMap::const_iterator r = fileProfiles.find (name);

            if (r != fileProfiles.end()) {
                return r->second;
            }
        }

        // Profile is not yet in store
        const NameMap::const_iterator f = fileStdProfilesFileNames.find (nameUpper);

        // Profile does not exist
        if (f == fileStdProfilesFileNames.end()) {
            return nullptr;
        }

        // But there exists one --> load it
        const ProfileContent content (f->second);
        const cmsHPROFILE profile = content.toProfile();

        if (profile) {
            fileStdProfiles.emplace (f->first, profile);
        }

        // Profile invalid or stored now --> remove entry from fileStdProfilesFileNames
        fileStdProfilesFileNames.erase (f);
        return profile;
    }

    ProfileContent getContent (const Glib::ustring& name) const
    {
        MyMutex::MyLock lock (mutex);

        const ContentMap::const_iterator r = fileProfileContents.find (name);
        return
            r != fileProfileContents.end()
            ? r->second
            : ProfileContent();
    }

    cmsHPROFILE getXYZProfile() const
    {
        return xyz;
    }

    cmsHPROFILE getsRGBProfile() const
    {
        return srgb;
    }

    std::vector<Glib::ustring> getProfiles (ProfileType type) const
    {
        std::vector<Glib::ustring> res;

        MyMutex::MyLock lock (mutex);

        for (const auto profile : fileProfiles) {
            if (
               (
                   type==ICCStore::ProfileType::MONITOR
                   && cmsGetDeviceClass(profile.second) == cmsSigDisplayClass
                   && cmsGetColorSpace(profile.second) == cmsSigRgbData
               )
               ||(
                   type==ICCStore::ProfileType::PRINTER
                   && cmsGetDeviceClass(profile.second) == cmsSigOutputClass
               )
               ||(
                   type==ICCStore::ProfileType::OUTPUT
                   && (cmsGetDeviceClass(profile.second) == cmsSigDisplayClass
                       || cmsGetDeviceClass(profile.second) == cmsSigInputClass
                       || cmsGetDeviceClass(profile.second) == cmsSigOutputClass)
                   && cmsGetColorSpace(profile.second) == cmsSigRgbData
               )
            ) {
                res.push_back (profile.first);
            }
        }

        return res;
    }

    std::vector<Glib::ustring> getProfilesFromDir (const Glib::ustring& dirName) const
    {
        std::vector<Glib::ustring> res;
        ProfileMap profiles;

        MyMutex::MyLock lock (mutex);

        loadProfiles (profilesDir, &profiles, nullptr, nullptr, false);
        loadProfiles (dirName, &profiles, nullptr, nullptr, false);

        for (const auto& profile : profiles) {
            res.push_back (profile.first);
        }

        return res;
    }

    std::uint8_t getInputIntents (cmsHPROFILE profile)
    {
        MyMutex::MyLock lock (mutex);

        return getSupportedIntents (profile, LCMS_USED_AS_INPUT);
    }

    std::uint8_t getOutputIntents (cmsHPROFILE profile)
    {
        MyMutex::MyLock lock (mutex);

        return getSupportedIntents (profile, LCMS_USED_AS_OUTPUT);
    }

    std::uint8_t getProofIntents (cmsHPROFILE profile)
    {
        MyMutex::MyLock lock (mutex);

        return getSupportedIntents (profile, LCMS_USED_AS_PROOF);
    }

    std::uint8_t getInputIntents (const Glib::ustring &name)
    {
        return getInputIntents (getProfile (name));
    }

    std::uint8_t getOutputIntents (const Glib::ustring &name)
    {
        return getOutputIntents (getProfile (name));
    }

    std::uint8_t getProofIntents (const Glib::ustring &name)
    {
        return getProofIntents (getProfile (name));
    }

    Glib::ustring getDefaultMonitorProfileName() const
    {
        return defaultMonitorProfile;
    }

    void setDefaultMonitorProfileName(const Glib::ustring &name)
    {
        defaultMonitorProfile = name;
    }

private:
    using ProfileMap = std::map<Glib::ustring, cmsHPROFILE>;
    using MatrixMap = std::map<Glib::ustring, TMatrix>;
    using ContentMap = std::map<Glib::ustring, ProfileContent>;
    using NameMap = std::map<Glib::ustring, Glib::ustring>;

    ProfileMap wProfiles;
    ProfileMap wProfilesGamma;
    MatrixMap wMatrices;
    MatrixMap iwMatrices;

    // These contain profiles from user/system directory(supplied on init)
    Glib::ustring profilesDir;
    Glib::ustring userICCDir;
    ProfileMap fileProfiles;
    ContentMap fileProfileContents;

    //These contain standard profiles from RT. Keys are all in uppercase.
    Glib::ustring stdProfilesDir;
    NameMap fileStdProfilesFileNames;
    ProfileMap fileStdProfiles;

    Glib::ustring defaultMonitorProfile;

    bool loadAll;

    const cmsHPROFILE xyz;
    const cmsHPROFILE srgb;

    mutable MyMutex mutex;
};

rtengine::ICCStore* rtengine::ICCStore::getInstance()
{
    static rtengine::ICCStore instance;
    return &instance;
}

void rtengine::ICCStore::init (const Glib::ustring& usrICCDir, const Glib::ustring& stdICCDir, bool loadAll)
{
    implementation->init (usrICCDir, stdICCDir, loadAll);
}

cmsHPROFILE rtengine::ICCStore::workingSpace(const Glib::ustring& name) const
{
    return implementation->workingSpace (name);
}

cmsHPROFILE rtengine::ICCStore::workingSpaceGamma (const Glib::ustring& name) const
{
    return implementation->workingSpaceGamma (name);
}

rtengine::TMatrix rtengine::ICCStore::workingSpaceMatrix (const Glib::ustring& name) const
{
    return implementation->workingSpaceMatrix (name);
}

rtengine::TMatrix rtengine::ICCStore::workingSpaceInverseMatrix (const Glib::ustring& name) const
{
    return implementation->workingSpaceInverseMatrix (name);
}

bool rtengine::ICCStore::outputProfileExist (const Glib::ustring& name) const
{
    return implementation->outputProfileExist (name);
}

cmsHPROFILE rtengine::ICCStore::getProfile (const Glib::ustring& name) const
{
    return implementation->getProfile (name);
}

cmsHPROFILE rtengine::ICCStore::getStdProfile (const Glib::ustring& name) const
{
    return implementation->getStdProfile (name);
}

rtengine::ProfileContent rtengine::ICCStore::getContent (const Glib::ustring& name) const
{
    return implementation->getContent (name);
}


Glib::ustring rtengine::ICCStore::getDefaultMonitorProfileName() const
{
    return implementation->getDefaultMonitorProfileName();
}


void rtengine::ICCStore::setDefaultMonitorProfileName(const Glib::ustring &name)
{
    implementation->setDefaultMonitorProfileName(name);
}

cmsHPROFILE rtengine::ICCStore::getXYZProfile() const
{
    return implementation->getXYZProfile();
}

cmsHPROFILE rtengine::ICCStore::getsRGBProfile() const
{
    return implementation->getsRGBProfile();
}

std::vector<Glib::ustring> rtengine::ICCStore::getProfiles (ProfileType type) const
{
    return implementation->getProfiles (type);
}

std::vector<Glib::ustring> rtengine::ICCStore::getProfilesFromDir (const Glib::ustring& dirName) const
{
    return implementation->getProfilesFromDir (dirName);
}

std::uint8_t rtengine::ICCStore::getInputIntents (cmsHPROFILE profile) const
{
    return implementation->getInputIntents (profile);
}

std::uint8_t rtengine::ICCStore::getOutputIntents (cmsHPROFILE profile) const
{
    return implementation->getOutputIntents (profile);
}

std::uint8_t rtengine::ICCStore::getProofIntents (cmsHPROFILE profile) const
{
    return implementation->getProofIntents (profile);
}

std::uint8_t rtengine::ICCStore::getInputIntents (const Glib::ustring& name) const
{
    return implementation->getInputIntents (name);
}

std::uint8_t rtengine::ICCStore::getOutputIntents (const Glib::ustring& name) const
{
    return implementation->getOutputIntents (name);
}

std::uint8_t rtengine::ICCStore::getProofIntents (const Glib::ustring& name) const
{
    return implementation->getProofIntents (name);
}

rtengine::ICCStore::ICCStore() :
    implementation (new Implementation)
{
}

rtengine::ICCStore::~ICCStore() = default;

std::vector<Glib::ustring> rtengine::ICCStore::getWorkingProfiles()
{

    std::vector<Glib::ustring> res;

    for (unsigned int i = 0; i < sizeof (wpnames) / sizeof (wpnames[0]); i++) {
        res.push_back (wpnames[i]);
    }

    return res;
}

std::vector<Glib::ustring> rtengine::ICCStore::getGamma()
{

    std::vector<Glib::ustring> res;

    for (unsigned int i = 0; i < sizeof (wpgamma) / sizeof (wpgamma[0]); i++) {
        res.push_back (wpgamma[i]);
    }

    return res;
}

void rtengine::ICCStore::getGammaArray (const procparams::ColorManagementParams &icm, GammaValues &ga)
{
    const double eps = 0.000000001; // not divide by zero

    if (!icm.freegamma) {//if Free gamma not selected
        // gamma : ga[0],ga[1],ga[2],ga[3],ga[4],ga[5] by calcul
        if (icm.gamma == "BT709_g2.2_s4.5")      {
            ga[0] = 2.22;    //BT709  2.2  4.5  - my preferred as D.Coffin
            ga[1] = 0.909995;
            ga[2] = 0.090005;
            ga[3] = 0.222222;
            ga[4] = 0.081071;
        } else if (icm.gamma == "sRGB_g2.4_s12.92")   {
            ga[0] = 2.40;    //sRGB 2.4 12.92  - RT default as Lightroom
            ga[1] = 0.947858;
            ga[2] = 0.052142;
            ga[3] = 0.077399;
            ga[4] = 0.039293;
        } else if (icm.gamma == "High_g1.3_s3.35")    {
            ga[0] = 1.3 ;    //for high dynamic images
            ga[1] = 0.998279;
            ga[2] = 0.001721;
            ga[3] = 0.298507;
            ga[4] = 0.005746;
        } else if (icm.gamma == "Low_g2.6_s6.9")   {
            ga[0] = 2.6 ;    //gamma 2.6 variable : for low contrast images
            ga[1] = 0.891161;
            ga[2] = 0.108839;
            ga[3] = 0.144928;
            ga[4] = 0.076332;
        } else if (icm.gamma == "standard_g2.2")   {
            ga[0] = 2.2;    //gamma=2.2(as gamma of Adobe, Widegamut...)
            ga[1] = 1.;
            ga[2] = 0.;
            ga[3] = 1. / eps;
            ga[4] = 0.;
        } else if (icm.gamma == "standard_g1.8")   {
            ga[0] = 1.8;    //gamma=1.8(as gamma of Prophoto)
            ga[1] = 1.;
            ga[2] = 0.;
            ga[3] = 1. / eps;
            ga[4] = 0.;
        } else { /* if (icm.gamma == "linear_g1.0") */
            ga[0] = 1.0;    //gamma=1 linear : for high dynamic images(cf : D.Coffin...)
            ga[1] = 1.;
            ga[2] = 0.;
            ga[3] = 1. / eps;
            ga[4] = 0.;
        }

        ga[5] = 0.0;
        ga[6] = 0.0;
    } else { //free gamma selected
        GammaValues g_a; //gamma parameters
        double pwr = 1.0 / icm.gampos;
        double ts = icm.slpos;
        double slope = icm.slpos == 0 ? eps : icm.slpos;

<<<<<<< HEAD
        int mode = 0, imax = 0;
        Color::calcGamma (pwr, ts, mode, imax, g_a); // call to calcGamma with selected gamma and slope : return parameters for LCMS2
=======
        int mode = 0;
        Color::calcGamma(pwr, ts, mode, g_a); // call to calcGamma with selected gamma and slope : return parameters for LCMS2
>>>>>>> 503fe902
        ga[4] = g_a[3] * ts;
        //printf("g_a.gamma0=%f g_a.gamma1=%f g_a.gamma2=%f g_a.gamma3=%f g_a.gamma4=%f\n", g_a.gamma0,g_a.gamma1,g_a.gamma2,g_a.gamma3,g_a.gamma4);
        ga[0] = icm.gampos;
        ga[1] = 1. / (1.0 + g_a[4]);
        ga[2] = g_a[4] / (1.0 + g_a[4]);
        ga[3] = 1. / slope;
        ga[5] = 0.0;
        ga[6] = 0.0;
        //printf("ga[0]=%f ga[1]=%f ga[2]=%f ga[3]=%f ga[4]=%f\n", ga[0],ga[1],ga[2],ga[3],ga[4]);
    }
}

// WARNING: the caller must lock lcmsMutex
cmsHPROFILE rtengine::ICCStore::makeStdGammaProfile (cmsHPROFILE iprof)
{
    // forgive me for the messy code, quick hack to change gamma of an ICC profile to the RT standard gamma
    if (!iprof) {
        return nullptr;
    }

    cmsUInt32Number bytesNeeded = 0;
    cmsSaveProfileToMem (iprof, nullptr, &bytesNeeded);

    if (bytesNeeded == 0) {
        return nullptr;
    }

    uint8_t *data = new uint8_t[bytesNeeded + 1];
    cmsSaveProfileToMem (iprof, data, &bytesNeeded);
    const uint8_t *p = &data[128]; // skip 128 byte header
    uint32_t tag_count;
    memcpy (&tag_count, p, 4);
    p += 4;
    tag_count = ntohl (tag_count);

    struct icctag {
        uint32_t sig;
        uint32_t offset;
        uint32_t size;
    } tags[tag_count];

    const uint32_t gamma = 0x239;
    int gamma_size = 14;
    int data_size = (gamma_size + 3) & ~3;

    for (uint32_t i = 0; i < tag_count; i++) {
        memcpy (&tags[i], p, 12);
        tags[i].sig = ntohl (tags[i].sig);
        tags[i].offset = ntohl (tags[i].offset);
        tags[i].size = ntohl (tags[i].size);
        p += 12;

        if (tags[i].sig != 0x62545243 && // bTRC
                tags[i].sig != 0x67545243 && // gTRC
                tags[i].sig != 0x72545243 && // rTRC
                tags[i].sig != 0x6B545243) { // kTRC
            data_size += (tags[i].size + 3) & ~3;
        }
    }

    uint32_t sz = 128 + 4 + tag_count * 12 + data_size;
    uint8_t *nd = new uint8_t[sz];
    memset (nd, 0, sz);
    memcpy (nd, data, 128 + 4);
    sz = htonl (sz);
    memcpy (nd, &sz, 4);
    uint32_t offset = 128 + 4 + tag_count * 12;
    uint32_t gamma_offset = 0;

    for (uint32_t i = 0; i < tag_count; i++) {
        struct icctag tag;
        tag.sig = htonl (tags[i].sig);

        if (tags[i].sig == 0x62545243 || // bTRC
                tags[i].sig == 0x67545243 || // gTRC
                tags[i].sig == 0x72545243 || // rTRC
                tags[i].sig == 0x6B545243) { // kTRC
            if (gamma_offset == 0) {
                gamma_offset = offset;
                uint32_t pcurve[] = { htonl (0x63757276), htonl (0), htonl (gamma_size == 12 ? 0U : 1U) };
                memcpy (&nd[offset], pcurve, 12);

                if (gamma_size == 14) {
                    uint16_t gm = htons (gamma);
                    memcpy (&nd[offset + 12], &gm, 2);
                }

                offset += (gamma_size + 3) & ~3;
            }

            tag.offset = htonl (gamma_offset);
            tag.size = htonl (gamma_size);
        } else {
            tag.offset = htonl (offset);
            tag.size = htonl (tags[i].size);
            memcpy (&nd[offset], &data[tags[i].offset], tags[i].size);
            offset += (tags[i].size + 3) & ~3;
        }

        memcpy (&nd[128 + 4 + i * 12], &tag, 12);
    }

    cmsHPROFILE oprof = cmsOpenProfileFromMem (nd, ntohl (sz));
    delete [] nd;
    delete [] data;
    return oprof;
}

cmsHPROFILE rtengine::ICCStore::createFromMatrix (const double matrix[3][3], bool gamma, const Glib::ustring& name)
{

    static const unsigned phead[] = {
        1024, 0, 0x2100000, 0x6d6e7472, 0x52474220, 0x58595a20, 0, 0, 0,
        0x61637370, 0, 0, 0, 0, 0, 0, 0, 0xf6d6, 0x10000, 0xd32d
    };
    unsigned pbody[] = {
        10, 0x63707274, 0, 36,  /* cprt */
        0x64657363, 0, 40,  /* desc */
        0x77747074, 0, 20,  /* wtpt */
        0x626b7074, 0, 20,  /* bkpt */
        0x72545243, 0, 14,  /* rTRC */
        0x67545243, 0, 14,  /* gTRC */
        0x62545243, 0, 14,  /* bTRC */
        0x7258595a, 0, 20,  /* rXYZ */
        0x6758595a, 0, 20,  /* gXYZ */
        0x6258595a, 0, 20
    };    /* bXYZ */
    static const unsigned pwhite[] = { 0xf351, 0x10000, 0x116cc };//D65
    //static const unsigned pwhite[] = { 0xf6d6, 0x10000, 0xd340 };//D50

    // 0x63757276 : curveType, 0 : reserved, 1 : entries(1=gamma, 0=identity), 0x1000000=1.0
    unsigned pcurve[] = { 0x63757276, 0, 0, 0x1000000 };
//    unsigned pcurve[] = { 0x63757276, 0, 1, 0x1000000 };

    if (gamma) {
        pcurve[2] = 1;
        // pcurve[3] = 0x1f00000;// pcurve for gamma BT709 : g=2.22 s=4.5
        // normalize gamma in RT, default(Emil's choice = sRGB)
        pcurve[3] = 0x2390000;//pcurve for gamma sRGB : g:2.4 s=12.92

    } else {
        // lcms2 up to 2.4 has a bug with linear gamma causing precision loss(banding)
        // of floating point data when a normal icc encoding of linear gamma is used
        //(i e 0 table entries), but by encoding a gamma curve which is 1.0 the
        // floating point path is taken within lcms2 so no precision loss occurs and
        // gamma is still 1.0.
        pcurve[2] = 1;
        pcurve[3] = 0x1000000; //pcurve for gamma 1
    }

    // constructing profile header
    unsigned* oprof = new unsigned [phead[0] / sizeof (unsigned)];
    memset (oprof, 0, phead[0]);
    memcpy (oprof, phead, sizeof (phead));

    oprof[0] = 132 + 12 * pbody[0];

    // constructing tag directory(pointers inside the file), and types
    // 0x74657874 : text
    // 0x64657363 : description tag
    for (unsigned int i = 0; i < pbody[0]; i++) {
        oprof[oprof[0] / 4] = i ? (i > 1 ? 0x58595a20 : 0x64657363) : 0x74657874;
        pbody[i * 3 + 2] = oprof[0];
        oprof[0] += (pbody[i * 3 + 3] + 3) & -4;
    }

    memcpy (oprof + 32, pbody, sizeof (pbody));

    // wtpt
    memcpy ((char *)oprof + pbody[8] + 8, pwhite, sizeof (pwhite));

    // r/g/b TRC
    for (int i = 4; i < 7; i++) {
        memcpy ((char *)oprof + pbody[i * 3 + 2], pcurve, sizeof (pcurve));
    }

    // r/g/b XYZ
//    pseudoinverse((double(*)[3]) out_rgb[output_color-1], inverse, 3);
    for (int i = 0; i < 3; i++)
        for (int j = 0; j < 3; j++) {
            oprof[pbody[j * 3 + 23] / 4 + i + 2] = matrix[i][j] * 0x10000 + 0.5;
//      for (num = k=0; k < 3; k++)
//        num += xyzd50_srgb[i][k] * inverse[j][k];
        }

    // convert to network byte order
    for (unsigned int i = 0; i < phead[0] / 4; i++) {
        oprof[i] = htonl (oprof[i]);
    }

    // cprt
    strcpy ((char *)oprof + pbody[2] + 8, "--rawtherapee profile--");

    // desc
    oprof[pbody[5] / 4 + 2] = name.size() + 1;
    strcpy ((char *)oprof + pbody[5] + 12, name.c_str());


    cmsHPROFILE p = cmsOpenProfileFromMem (oprof, ntohl (oprof[0]));
    delete [] oprof;
    return p;
}
cmsHPROFILE rtengine::ICCStore::createGammaProfile (const procparams::ColorManagementParams &icm, GammaValues &ga)
{
    float p[6]; //primaries
    ga[6] = 0.0;

    enum class ColorTemp {
        D50 = 5003,  // for Widegamut, Prophoto Best, Beta -> D50
        D65 = 6504   // for sRGB, AdobeRGB, Bruce Rec2020  -> D65
    };
    ColorTemp temp = ColorTemp::D50;

    //primaries for 7 working profiles ==> output profiles
    // eventually to adapt primaries  if RT used special profiles !
    if (icm.output == "WideGamut") {
        p[0] = 0.7350;    //Widegamut primaries
        p[1] = 0.2650;
        p[2] = 0.1150;
        p[3] = 0.8260;
        p[4] = 0.1570;
        p[5] = 0.0180;
    } else if (icm.output == "Adobe RGB") {
        p[0] = 0.6400;    //Adobe primaries
        p[1] = 0.3300;
        p[2] = 0.2100;
        p[3] = 0.7100;
        p[4] = 0.1500;
        p[5] = 0.0600;
        temp = ColorTemp::D65;
    } else if (icm.output == "sRGB") {
        p[0] = 0.6400;    // sRGB primaries
        p[1] = 0.3300;
        p[2] = 0.3000;
        p[3] = 0.6000;
        p[4] = 0.1500;
        p[5] = 0.0600;
        temp = ColorTemp::D65;
    } else if (icm.output == "BruceRGB") {
        p[0] = 0.6400;    // Bruce primaries
        p[1] = 0.3300;
        p[2] = 0.2800;
        p[3] = 0.6500;
        p[4] = 0.1500;
        p[5] = 0.0600;
        temp = ColorTemp::D65;
    } else if (icm.output == "Beta RGB") {
        p[0] = 0.6888;    // Beta primaries
        p[1] = 0.3112;
        p[2] = 0.1986;
        p[3] = 0.7551;
        p[4] = 0.1265;
        p[5] = 0.0352;
    } else if (icm.output == "BestRGB") {
        p[0] = 0.7347;    // Best primaries
        p[1] = 0.2653;
        p[2] = 0.2150;
        p[3] = 0.7750;
        p[4] = 0.1300;
        p[5] = 0.0350;
    } else if (icm.output == "Rec2020") {
        p[0] = 0.7080;    // Rec2020 primaries
        p[1] = 0.2920;
        p[2] = 0.1700;
        p[3] = 0.7970;
        p[4] = 0.1310;
        p[5] = 0.0460;
        temp = ColorTemp::D65;
    } else {
        p[0] = 0.7347;    //ProPhoto and default primaries
        p[1] = 0.2653;
        p[2] = 0.1596;
        p[3] = 0.8404;
        p[4] = 0.0366;
        p[5] = 0.0001;
    }

    cmsCIExyY xyD;
    cmsCIExyYTRIPLE Primaries = {
        {p[0], p[1], 1.0}, // red
        {p[2], p[3], 1.0}, // green
        {p[4], p[5], 1.0}  // blue
    };
    cmsToneCurve* GammaTRC[3];

    // 7 parameters for smoother curves
    cmsFloat64Number Parameters[7] = { ga[0],  ga[1], ga[2], ga[3], ga[4], ga[5], ga[6] } ;
    //lcmsMutex->lock();  Mutex acquired by the caller
    cmsWhitePointFromTemp (&xyD, (double)temp);
    GammaTRC[0] = GammaTRC[1] = GammaTRC[2] = cmsBuildParametricToneCurve (nullptr, 5, Parameters); //5 = smoother than 4
    cmsHPROFILE oprofdef = cmsCreateRGBProfile (&xyD, &Primaries, GammaTRC); //oprofdef  become Outputprofile
    cmsFreeToneCurve (GammaTRC[0]);
    //lcmsMutex->unlock();

    return oprofdef;
}

// WARNING: the caller must lock lcmsMutex
cmsHPROFILE rtengine::ICCStore::createCustomGammaOutputProfile (const procparams::ColorManagementParams &icm, GammaValues &ga)
{
    bool pro = false;
    Glib::ustring outProfile;
    cmsHPROFILE outputProfile = nullptr;

    if (icm.freegamma && icm.gampos < 1.35) {
        pro = true;    //select profil with gammaTRC modified :
    } else if (icm.gamma == "linear_g1.0" || (icm.gamma == "High_g1.3_s3.35")) {
        pro = true;    //pro=0  RT_sRGB || Prophoto
    }

    // Check that output profiles exist, otherwise use LCMS2
    // Use the icc/icm profiles associated to possible working profiles, set in "options"
    if (icm.working == "ProPhoto"    && rtengine::ICCStore::getInstance()->outputProfileExist (options.rtSettings.prophoto)   && !pro) {
        outProfile = options.rtSettings.prophoto;
    } else if (icm.working == "Adobe RGB" && rtengine::ICCStore::getInstance()->outputProfileExist (options.rtSettings.adobe)             ) {
        outProfile = options.rtSettings.adobe;
    } else if (icm.working == "WideGamut" && rtengine::ICCStore::getInstance()->outputProfileExist (options.rtSettings.widegamut)         ) {
        outProfile = options.rtSettings.widegamut;
    } else if (icm.working == "Beta RGB"  && rtengine::ICCStore::getInstance()->outputProfileExist (options.rtSettings.beta)              ) {
        outProfile = options.rtSettings.beta;
    } else if (icm.working == "BestRGB"   && rtengine::ICCStore::getInstance()->outputProfileExist (options.rtSettings.best)              ) {
        outProfile = options.rtSettings.best;
    } else if (icm.working == "BruceRGB"  && rtengine::ICCStore::getInstance()->outputProfileExist (options.rtSettings.bruce)             ) {
        outProfile = options.rtSettings.bruce;
    } else if (icm.working == "sRGB"      && rtengine::ICCStore::getInstance()->outputProfileExist (options.rtSettings.srgb)       && !pro) {
        outProfile = options.rtSettings.srgb;
    } else if (icm.working == "sRGB"      && rtengine::ICCStore::getInstance()->outputProfileExist (options.rtSettings.srgb10)     &&  pro) {
        outProfile = options.rtSettings.srgb10;
    } else if (icm.working == "ProPhoto"  && rtengine::ICCStore::getInstance()->outputProfileExist (options.rtSettings.prophoto10) &&  pro) {
        outProfile = options.rtSettings.prophoto10;
    } else if (icm.working == "Rec2020"   && rtengine::ICCStore::getInstance()->outputProfileExist (options.rtSettings.rec2020)           ) {
        outProfile = options.rtSettings.rec2020;
    } else {
        // Should not occurs
        if (settings->verbose) {
            printf ("\"%s\": unknown working profile! - use LCMS2 substitution\n", icm.working.c_str() );
        }

        return nullptr;
    }

    //begin adaptation rTRC gTRC bTRC
    //"outputProfile" profile has the same characteristics than RGB values, but TRC are adapted... for applying profile
    if (settings->verbose) {
        printf ("Output Gamma - profile: \"%s\"\n", outProfile.c_str()  );   //c_str()
    }

    outputProfile = ICCStore::getInstance()->getProfile (outProfile); //get output profile

    if (outputProfile == nullptr) {

        if (settings->verbose) {
            printf ("\"%s\" ICC output profile not found!\n", outProfile.c_str());
        }

        return nullptr;
    }

    // 7 parameters for smoother curves
    cmsFloat64Number Parameters[7] = { ga[0], ga[1], ga[2], ga[3], ga[4], ga[5], ga[6] };

    //change desc Tag , to "free gamma", or "BT709", etc.
    cmsMLU *mlu;
    cmsContext ContextID = cmsGetProfileContextID (outputProfile); // create context to modify some TAGs
    mlu = cmsMLUalloc (ContextID, 1);

    // instruction with //ICC are used to generate ICC profile
    if (mlu == nullptr) {
        printf ("Description error\n");
    } else {

        // Description TAG : selection of gamma and Primaries
        if (!icm.freegamma) {
            std::wstring gammaStr;

            if (icm.gamma == "High_g1.3_s3.35") {
                gammaStr = std::wstring (L"GammaTRC: High g=1.3 s=3.35");
            } else if (icm.gamma == "Low_g2.6_s6.9") {
                gammaStr = std::wstring (L"GammaTRC: Low g=2.6 s=6.9");
            } else if (icm.gamma == "sRGB_g2.4_s12.92") {
                gammaStr = std::wstring (L"GammaTRC: sRGB g=2.4 s=12.92");
            } else if (icm.gamma == "BT709_g2.2_s4.5") {
                gammaStr = std::wstring (L"GammaTRC: BT709 g=2.2 s=4.5");
            } else if (icm.gamma == "linear_g1.0") {
                gammaStr = std::wstring (L"GammaTRC: Linear g=1.0");
            } else if (icm.gamma == "standard_g2.2") {
                gammaStr = std::wstring (L"GammaTRC: g=2.2");
            } else if (icm.gamma == "standard_g1.8") {
                gammaStr = std::wstring (L"GammaTRC: g=1.8");
            }

            cmsMLUsetWide (mlu,  "en", "US", gammaStr.c_str());
        } else {
            // create description with gamma + slope + primaries
            std::wostringstream gammaWs;
            gammaWs.precision (2);
            gammaWs << "Manual GammaTRC: g=" << (float)icm.gampos << " s=" << (float)icm.slpos;

            cmsMLUsetWide (mlu,  "en", "US", gammaWs.str().c_str());
        }

        cmsWriteTag (outputProfile, cmsSigProfileDescriptionTag,  mlu); //desc changed

        /*
        cmsMLUsetWide(mlu, "en", "US", L"General Public License - AdobeRGB compatible");//adapt to profil
        cmsWriteTag(outputProfile, cmsSigCopyrightTag, mlu);

        cmsMLUsetWide(mlu, "en", "US", L"RawTherapee");
        cmsWriteTag(outputProfile, cmsSigDeviceMfgDescTag, mlu);

        cmsMLUsetWide(mlu, "en", "US", L"RTMedium");   //adapt to profil
        cmsWriteTag(outputProfile, cmsSigDeviceModelDescTag, mlu);

        */

        cmsMLUfree (mlu);
    }

    // Calculate output profile's rTRC gTRC bTRC
    cmsToneCurve* GammaTRC = cmsBuildParametricToneCurve(nullptr, 5, Parameters);
    cmsWriteTag(outputProfile, cmsSigRedTRCTag,(void*)GammaTRC );
    cmsWriteTag(outputProfile, cmsSigGreenTRCTag,(void*)GammaTRC );
    cmsWriteTag(outputProfile, cmsSigBlueTRCTag,(void*)GammaTRC );

    if (GammaTRC) {
        cmsFreeToneCurve (GammaTRC);
    }

    return outputProfile;
}
<|MERGE_RESOLUTION|>--- conflicted
+++ resolved
@@ -817,13 +817,8 @@
         double ts = icm.slpos;
         double slope = icm.slpos == 0 ? eps : icm.slpos;
 
-<<<<<<< HEAD
-        int mode = 0, imax = 0;
-        Color::calcGamma (pwr, ts, mode, imax, g_a); // call to calcGamma with selected gamma and slope : return parameters for LCMS2
-=======
         int mode = 0;
         Color::calcGamma(pwr, ts, mode, g_a); // call to calcGamma with selected gamma and slope : return parameters for LCMS2
->>>>>>> 503fe902
         ga[4] = g_a[3] * ts;
         //printf("g_a.gamma0=%f g_a.gamma1=%f g_a.gamma2=%f g_a.gamma3=%f g_a.gamma4=%f\n", g_a.gamma0,g_a.gamma1,g_a.gamma2,g_a.gamma3,g_a.gamma4);
         ga[0] = icm.gampos;
