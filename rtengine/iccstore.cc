/*
 *  This file is part of RawTherapee.
 *
 *  Copyright (c) 2004-2010 Gabor Horvath <hgabor@rawtherapee.com>
 *
 *  RawTherapee is free software: you can redistribute it and/or modify
 *  it under the terms of the GNU General Public License as published by
 *  the Free Software Foundation, either version 3 of the License, or
 *  (at your option) any later version.
 *
 *  RawTherapee is distributed in the hope that it will be useful,
 *  but WITHOUT ANY WARRANTY; without even the implied warranty of
 *  MERCHANTABILITY or FITNESS FOR A PARTICULAR PURPOSE.  See the
 *  GNU General Public License for more details.
 *
 *  You should have received a copy of the GNU General Public License
 *  along with RawTherapee.  If not, see <http://www.gnu.org/licenses/>.
 */
#include <cstring>

#include <glibmm.h>
#include <glib/gstdio.h>

#ifdef WIN32
#include <winsock2.h>
#else
#include <netinet/in.h>
#endif

#include "iccstore.h"

#include "iccmatrices.h"
#include "procparams.h"

#include "../rtgui/options.h"
#include "../rtgui/threadutils.h"

namespace rtengine
{

extern const Settings* settings;

}

namespace
{

// Not recursive
void loadProfiles (
    const Glib::ustring& dirName,
    std::map<Glib::ustring, cmsHPROFILE>* profiles,
    std::map<Glib::ustring, rtengine::ProfileContent>* profileContents,
    std::map<Glib::ustring, Glib::ustring>* profileNames,
    bool nameUpper
)
{
    if (dirName.empty()) {
        return;
    }

    try {
        Glib::Dir dir (dirName);

        for (Glib::DirIterator entry = dir.begin(); entry != dir.end(); ++entry) {
            const Glib::ustring fileName = *entry;

            if (fileName.size() < 4) {
                continue;
            }

            const Glib::ustring extension = rtengine::getFileExtension (fileName);

            if (extension != "icc" && extension != "icm") {
                continue;
            }

            const Glib::ustring filePath = Glib::build_filename (dirName, fileName);

            if (!Glib::file_test (filePath, Glib::FILE_TEST_IS_REGULAR)) {
                continue;
            }

            Glib::ustring name = fileName.substr (0, fileName.size() - 4);

            if (nameUpper) {
                name = name.uppercase();
            }

            if (profiles) {
                const rtengine::ProfileContent content (filePath);
                const cmsHPROFILE profile = content.toProfile();

                if (profile) {
                    profiles->emplace (name, profile);

                    if (profileContents) {
                        profileContents->emplace (name, content);
                    }
                }
            }

            if (profileNames) {
                profileNames->emplace (name, filePath);
            }
        }
    } catch (Glib::Exception&) {
    }
}

// Version dedicated to single profile load when loadAll==false (cli version "-q" mode)
bool loadProfile (
    const Glib::ustring& profile,
    const Glib::ustring& dirName,
    std::map<Glib::ustring, cmsHPROFILE>* profiles,
    std::map<Glib::ustring, rtengine::ProfileContent>* profileContents
)
{
    if (dirName.empty() || profiles == nullptr) {
        return false;
    }

    try {
        Glib::Dir dir (dirName);

        for (Glib::DirIterator entry = dir.begin(); entry != dir.end(); ++entry) {
            const Glib::ustring fileName = *entry;

            if (fileName.size() < 4) {
                continue;
            }

            const Glib::ustring extension = rtengine::getFileExtension (fileName);

            if (extension != "icc" && extension != "icm") {
                continue;
            }

            const Glib::ustring filePath = Glib::build_filename (dirName, fileName);

            if (!Glib::file_test (filePath, Glib::FILE_TEST_IS_REGULAR)) {
                continue;
            }

            const Glib::ustring name = fileName.substr (0, fileName.size() - 4);

            if (name == profile) {
                const rtengine::ProfileContent content (filePath);
                const cmsHPROFILE profile = content.toProfile();

                if (profile) {
                    profiles->emplace (name, profile);

                    if (profileContents) {
                        profileContents->emplace (name, content);
                    }

                    return true;
                }
            }
        }
    } catch (Glib::Exception&) {
    }

    return false;
}

void getSupportedIntent (cmsHPROFILE profile, cmsUInt32Number intent, cmsUInt32Number direction, uint8_t& result)
{
    if (cmsIsIntentSupported (profile, intent, direction)) {
        result |= 1 << intent;
    }
}

uint8_t getSupportedIntents (cmsHPROFILE profile, cmsUInt32Number direction)
{
    if (!profile) {
        return 0;
    }

    uint8_t result = 0;

    getSupportedIntent (profile, INTENT_PERCEPTUAL, direction, result);
    getSupportedIntent (profile, INTENT_RELATIVE_COLORIMETRIC, direction, result);
    getSupportedIntent (profile, INTENT_SATURATION, direction, result);
    getSupportedIntent (profile, INTENT_ABSOLUTE_COLORIMETRIC, direction, result);

    return result;
}

cmsHPROFILE createXYZProfile()
{
    double mat[3][3] = { {1.0, 0, 0}, {0, 1.0, 0}, {0, 0, 1.0} };
    return rtengine::ICCStore::createFromMatrix (mat, false, "XYZ");
}

const double (*wprofiles[])[3]  = {xyz_sRGB, xyz_adobe, xyz_prophoto, xyz_widegamut, xyz_bruce, xyz_beta, xyz_best, xyz_rec2020};
const double (*iwprofiles[])[3] = {sRGB_xyz, adobe_xyz, prophoto_xyz, widegamut_xyz, bruce_xyz, beta_xyz, best_xyz, rec2020_xyz};
const char* wpnames[] = {"sRGB", "Adobe RGB", "ProPhoto", "WideGamut", "BruceRGB", "Beta RGB", "BestRGB", "Rec2020"};
const char* wpgamma[] = {"default", "BT709_g2.2_s4.5", "sRGB_g2.4_s12.92", "linear_g1.0", "standard_g2.2", "standard_g1.8", "High_g1.3_s3.35", "Low_g2.6_s6.9"}; //gamma free
//default = gamma inside profile
//BT709 g=2.22 s=4.5  sRGB g=2.4 s=12.92
//linear g=1.0
//std22 g=2.2   std18 g=1.8
// high  g=1.3 s=3.35  for high dynamic images
//low  g=2.6 s=6.9  for low contrast images

}

rtengine::ProfileContent::ProfileContent() = default;

rtengine::ProfileContent::ProfileContent (const Glib::ustring& fileName)
{
    FILE* const f = g_fopen (fileName.c_str(), "rb");

    if (!f) {
        return;
    }

    fseek(f, 0, SEEK_END);
    long length = ftell(f);
    if(length > 0) {
        char* d = new char[length + 1];
        fseek(f, 0, SEEK_SET);
        length = fread(d, 1, length, f);
        d[length] = 0;
        data.assign(d, length);
        delete[] d;
    } else {
        data.clear();
    }
    fclose(f);

}

rtengine::ProfileContent::ProfileContent (cmsHPROFILE hProfile)
{
    if (hProfile != nullptr) {
        cmsUInt32Number bytesNeeded = 0;
        cmsSaveProfileToMem (hProfile, nullptr, &bytesNeeded);

        if (bytesNeeded > 0) {
            char* d = new char[bytesNeeded + 1];
            cmsSaveProfileToMem (hProfile, d, &bytesNeeded);
            data.assign (d, bytesNeeded);
            delete[] d;
        }
    }
}

cmsHPROFILE rtengine::ProfileContent::toProfile() const
{

    return
        !data.empty()
        ? cmsOpenProfileFromMem (data.c_str(), data.size())
        : nullptr;
}

const std::string& rtengine::ProfileContent::getData() const
{
    return data;
}

class rtengine::ICCStore::Implementation
{
public:
    Implementation() :
        loadAll (true),
        xyz (createXYZProfile()),
        srgb (cmsCreate_sRGBProfile())
    {
        //cmsErrorAction(LCMS_ERROR_SHOW);

        constexpr int N = sizeof (wpnames) / sizeof (wpnames[0]);

        for (int i = 0; i < N; ++i) {
            wProfiles[wpnames[i]] = createFromMatrix (wprofiles[i]);
            wProfilesGamma[wpnames[i]] = createFromMatrix (wprofiles[i], true);
            wMatrices[wpnames[i]] = wprofiles[i];
            iwMatrices[wpnames[i]] = iwprofiles[i];
        }
    }

    ~Implementation()
    {
        for (auto &p : wProfiles) {
            if (p.second) {
                cmsCloseProfile(p.second);
            }
        }
        for (auto &p : wProfilesGamma) {
            if (p.second) {
                cmsCloseProfile(p.second);
            }
        }
        for (auto &p : fileProfiles) {
            if(p.second) {
                cmsCloseProfile(p.second);
            }
        }
        if(srgb) {
            cmsCloseProfile(srgb);
        }
        if(xyz) {
            cmsCloseProfile(xyz);
        }
    }

    void init(const Glib::ustring& usrICCDir, const Glib::ustring& rtICCDir, bool loadAll)
    {
        // Reads all profiles from the given profiles dir

        MyMutex::MyLock lock (mutex);

        this->loadAll = loadAll;

        // RawTherapee's profiles take precedence if a user's profile of the same name exists
        profilesDir = Glib::build_filename (rtICCDir, "output");
        userICCDir = usrICCDir;
        fileProfiles.clear();
        fileProfileContents.clear();

        if (loadAll) {
            loadProfiles (profilesDir, &fileProfiles, &fileProfileContents, nullptr, false);
            loadProfiles (userICCDir, &fileProfiles, &fileProfileContents, nullptr, false);
        }

        // Input profiles
        // Load these to different areas, since the short name(e.g. "NIKON D700" may overlap between system/user and RT dir)
        stdProfilesDir = Glib::build_filename (rtICCDir, "input");
        fileStdProfiles.clear();
        fileStdProfilesFileNames.clear();

        if (loadAll) {
            loadProfiles (stdProfilesDir, nullptr, nullptr, &fileStdProfilesFileNames, true);
        }

        defaultMonitorProfile = settings->monitorProfile;
    }

    cmsHPROFILE workingSpace(const Glib::ustring& name) const
    {
        const ProfileMap::const_iterator r = wProfiles.find (name);

        return
            r != wProfiles.end()
            ? r->second
            : wProfiles.find ("sRGB")->second;
    }

    cmsHPROFILE workingSpaceGamma (const Glib::ustring& name) const
    {

        const ProfileMap::const_iterator r = wProfilesGamma.find (name);

        return
            r != wProfilesGamma.end()
            ? r->second
            : wProfilesGamma.find ("sRGB")->second;
    }

    TMatrix workingSpaceMatrix (const Glib::ustring& name) const
    {
        const MatrixMap::const_iterator r = wMatrices.find (name);

        return
            r != wMatrices.end()
            ? r->second
            : wMatrices.find ("sRGB")->second;
    }

    TMatrix workingSpaceInverseMatrix (const Glib::ustring& name) const
    {

        const MatrixMap::const_iterator r = iwMatrices.find (name);

        return
            r != iwMatrices.end()
            ? r->second
            : iwMatrices.find ("sRGB")->second;
    }

    bool outputProfileExist (const Glib::ustring& name) const
    {
        MyMutex::MyLock lock (mutex);
        return fileProfiles.find (name) != fileProfiles.end();
    }

    cmsHPROFILE getProfile (const Glib::ustring& name)
    {
        MyMutex::MyLock lock (mutex);

        const ProfileMap::const_iterator r = fileProfiles.find (name);

        if (r != fileProfiles.end()) {
            return r->second;
        }

        if (!name.compare (0, 5, "file:")) {
            const ProfileContent content (name.substr (5));
            const cmsHPROFILE profile = content.toProfile();

            if (profile) {
                fileProfiles.emplace (name, profile);
                fileProfileContents.emplace (name, content);

                return profile;
            }
        } else if (!loadAll) {
            // Look for a standard profile
            if (!loadProfile (name, profilesDir, &fileProfiles, &fileProfileContents)) {
                loadProfile (name, userICCDir, &fileProfiles, &fileProfileContents);
            }

            const ProfileMap::const_iterator r = fileProfiles.find (name);

            if (r != fileProfiles.end()) {
                return r->second;
            }
        }

        return nullptr;
    }

    cmsHPROFILE getStdProfile (const Glib::ustring& name)
    {
        const Glib::ustring nameUpper = name.uppercase();

        MyMutex::MyLock lock (mutex);

        const ProfileMap::const_iterator r = fileStdProfiles.find (nameUpper);

        // Return profile from store
        if (r != fileStdProfiles.end()) {
            return r->second;
        } else if (!loadAll) {
            // Directory not scanned, so looking and adding now...
            if (!loadProfile (name, profilesDir, &fileProfiles, &fileProfileContents)) {
                loadProfile (name, userICCDir, &fileProfiles, &fileProfileContents);
            }

            const ProfileMap::const_iterator r = fileProfiles.find (name);

            if (r != fileProfiles.end()) {
                return r->second;
            }
        }

        // Profile is not yet in store
        const NameMap::const_iterator f = fileStdProfilesFileNames.find (nameUpper);

        // Profile does not exist
        if (f == fileStdProfilesFileNames.end()) {
            return nullptr;
        }

        // But there exists one --> load it
        const ProfileContent content (f->second);
        const cmsHPROFILE profile = content.toProfile();

        if (profile) {
            fileStdProfiles.emplace (f->first, profile);
        }

        // Profile invalid or stored now --> remove entry from fileStdProfilesFileNames
        fileStdProfilesFileNames.erase (f);
        return profile;
    }

    ProfileContent getContent (const Glib::ustring& name) const
    {
        MyMutex::MyLock lock (mutex);

        const ContentMap::const_iterator r = fileProfileContents.find (name);
        return
            r != fileProfileContents.end()
            ? r->second
            : ProfileContent();
    }

    cmsHPROFILE getXYZProfile() const
    {
        return xyz;
    }

    cmsHPROFILE getsRGBProfile() const
    {
        return srgb;
    }

    std::vector<Glib::ustring> getProfiles (ProfileType type) const
    {
        std::vector<Glib::ustring> res;

        MyMutex::MyLock lock (mutex);

        for (const auto profile : fileProfiles) {
            if (
<<<<<<< HEAD
                (
                    type == ICCStore::ProfileType::MONITOR
                    && cmsGetDeviceClass (profile.second) == cmsSigDisplayClass
                    && cmsGetColorSpace (profile.second) == cmsSigRgbData
                )
                || (
                    type == ICCStore::ProfileType::PRINTER
                    && cmsGetDeviceClass (profile.second) == cmsSigOutputClass
                )
                || (
                    type == ICCStore::ProfileType::OUTPUT
                    && (cmsGetDeviceClass (profile.second) == cmsSigDisplayClass || cmsGetDeviceClass (profile.second) == cmsSigOutputClass)
                    && cmsGetColorSpace (profile.second) == cmsSigRgbData
                )
=======
               (
                   type==ICCStore::ProfileType::MONITOR
                   && cmsGetDeviceClass(profile.second) == cmsSigDisplayClass
                   && cmsGetColorSpace(profile.second) == cmsSigRgbData
               )
               ||(
                   type==ICCStore::ProfileType::PRINTER
                   && cmsGetDeviceClass(profile.second) == cmsSigOutputClass
               )
               ||(
                   type==ICCStore::ProfileType::OUTPUT
                   && (cmsGetDeviceClass(profile.second) == cmsSigDisplayClass
                       || cmsGetDeviceClass(profile.second) == cmsSigInputClass
                       || cmsGetDeviceClass(profile.second) == cmsSigOutputClass)
                   && cmsGetColorSpace(profile.second) == cmsSigRgbData
               )
>>>>>>> 2b3dfb3f
            ) {
                res.push_back (profile.first);
            }
        }

        return res;
    }

    std::vector<Glib::ustring> getProfilesFromDir (const Glib::ustring& dirName) const
    {
        std::vector<Glib::ustring> res;
        ProfileMap profiles;

        MyMutex::MyLock lock (mutex);

        loadProfiles (profilesDir, &profiles, nullptr, nullptr, false);
        loadProfiles (dirName, &profiles, nullptr, nullptr, false);

        for (const auto& profile : profiles) {
            res.push_back (profile.first);
        }

        return res;
    }

    std::uint8_t getInputIntents (cmsHPROFILE profile)
    {
        MyMutex::MyLock lock (mutex);

        return getSupportedIntents (profile, LCMS_USED_AS_INPUT);
    }

    std::uint8_t getOutputIntents (cmsHPROFILE profile)
    {
        MyMutex::MyLock lock (mutex);

        return getSupportedIntents (profile, LCMS_USED_AS_OUTPUT);
    }

    std::uint8_t getProofIntents (cmsHPROFILE profile)
    {
        MyMutex::MyLock lock (mutex);

        return getSupportedIntents (profile, LCMS_USED_AS_PROOF);
    }

    std::uint8_t getInputIntents (const Glib::ustring &name)
    {
        return getInputIntents (getProfile (name));
    }

    std::uint8_t getOutputIntents (const Glib::ustring &name)
    {
        return getOutputIntents (getProfile (name));
    }

    std::uint8_t getProofIntents (const Glib::ustring &name)
    {
        return getProofIntents (getProfile (name));
    }

    Glib::ustring getDefaultMonitorProfileName() const
    {
        return defaultMonitorProfile;
    }

    void setDefaultMonitorProfileName(const Glib::ustring &name)
    {
        defaultMonitorProfile = name;
    }

private:
    using ProfileMap = std::map<Glib::ustring, cmsHPROFILE>;
    using MatrixMap = std::map<Glib::ustring, TMatrix>;
    using ContentMap = std::map<Glib::ustring, ProfileContent>;
    using NameMap = std::map<Glib::ustring, Glib::ustring>;

    ProfileMap wProfiles;
    ProfileMap wProfilesGamma;
    MatrixMap wMatrices;
    MatrixMap iwMatrices;

    // These contain profiles from user/system directory(supplied on init)
    Glib::ustring profilesDir;
    Glib::ustring userICCDir;
    ProfileMap fileProfiles;
    ContentMap fileProfileContents;

    //These contain standard profiles from RT. Keys are all in uppercase.
    Glib::ustring stdProfilesDir;
    NameMap fileStdProfilesFileNames;
    ProfileMap fileStdProfiles;

    Glib::ustring defaultMonitorProfile;

    bool loadAll;

    const cmsHPROFILE xyz;
    const cmsHPROFILE srgb;

    mutable MyMutex mutex;
};

rtengine::ICCStore* rtengine::ICCStore::getInstance()
{
    static rtengine::ICCStore instance;
    return &instance;
}

void rtengine::ICCStore::init (const Glib::ustring& usrICCDir, const Glib::ustring& stdICCDir, bool loadAll)
{
    implementation->init (usrICCDir, stdICCDir, loadAll);
}

cmsHPROFILE rtengine::ICCStore::workingSpace(const Glib::ustring& name) const
{
    return implementation->workingSpace (name);
}

cmsHPROFILE rtengine::ICCStore::workingSpaceGamma (const Glib::ustring& name) const
{
    return implementation->workingSpaceGamma (name);
}

rtengine::TMatrix rtengine::ICCStore::workingSpaceMatrix (const Glib::ustring& name) const
{
    return implementation->workingSpaceMatrix (name);
}

rtengine::TMatrix rtengine::ICCStore::workingSpaceInverseMatrix (const Glib::ustring& name) const
{
    return implementation->workingSpaceInverseMatrix (name);
}

bool rtengine::ICCStore::outputProfileExist (const Glib::ustring& name) const
{
    return implementation->outputProfileExist (name);
}

cmsHPROFILE rtengine::ICCStore::getProfile (const Glib::ustring& name) const
{
    return implementation->getProfile (name);
}

cmsHPROFILE rtengine::ICCStore::getStdProfile (const Glib::ustring& name) const
{
    return implementation->getStdProfile (name);
}

rtengine::ProfileContent rtengine::ICCStore::getContent (const Glib::ustring& name) const
{
    return implementation->getContent (name);
}


Glib::ustring rtengine::ICCStore::getDefaultMonitorProfileName() const
{
    return implementation->getDefaultMonitorProfileName();
}


void rtengine::ICCStore::setDefaultMonitorProfileName(const Glib::ustring &name)
{
    implementation->setDefaultMonitorProfileName(name);
}

cmsHPROFILE rtengine::ICCStore::getXYZProfile() const
{
    return implementation->getXYZProfile();
}

cmsHPROFILE rtengine::ICCStore::getsRGBProfile() const
{
    return implementation->getsRGBProfile();
}

std::vector<Glib::ustring> rtengine::ICCStore::getProfiles (ProfileType type) const
{
    return implementation->getProfiles (type);
}

std::vector<Glib::ustring> rtengine::ICCStore::getProfilesFromDir (const Glib::ustring& dirName) const
{
    return implementation->getProfilesFromDir (dirName);
}

std::uint8_t rtengine::ICCStore::getInputIntents (cmsHPROFILE profile) const
{
    return implementation->getInputIntents (profile);
}

std::uint8_t rtengine::ICCStore::getOutputIntents (cmsHPROFILE profile) const
{
    return implementation->getOutputIntents (profile);
}

std::uint8_t rtengine::ICCStore::getProofIntents (cmsHPROFILE profile) const
{
    return implementation->getProofIntents (profile);
}

std::uint8_t rtengine::ICCStore::getInputIntents (const Glib::ustring& name) const
{
    return implementation->getInputIntents (name);
}

std::uint8_t rtengine::ICCStore::getOutputIntents (const Glib::ustring& name) const
{
    return implementation->getOutputIntents (name);
}

std::uint8_t rtengine::ICCStore::getProofIntents (const Glib::ustring& name) const
{
    return implementation->getProofIntents (name);
}

rtengine::ICCStore::ICCStore() :
    implementation (new Implementation)
{
}

rtengine::ICCStore::~ICCStore() = default;

std::vector<Glib::ustring> rtengine::ICCStore::getWorkingProfiles()
{

    std::vector<Glib::ustring> res;

    for (unsigned int i = 0; i < sizeof (wpnames) / sizeof (wpnames[0]); i++) {
        res.push_back (wpnames[i]);
    }

    return res;
}

std::vector<Glib::ustring> rtengine::ICCStore::getGamma()
{

    std::vector<Glib::ustring> res;

    for (unsigned int i = 0; i < sizeof (wpgamma) / sizeof (wpgamma[0]); i++) {
        res.push_back (wpgamma[i]);
    }

    return res;
}

void rtengine::ICCStore::getGammaArray (const procparams::ColorManagementParams &icm, GammaValues &ga)
{
    const double eps = 0.000000001; // not divide by zero

    if (!icm.freegamma) {//if Free gamma not selected
        // gamma : ga[0],ga[1],ga[2],ga[3],ga[4],ga[5] by calcul
        if (icm.gamma == "BT709_g2.2_s4.5")      {
            ga[0] = 2.22;    //BT709  2.2  4.5  - my preferred as D.Coffin
            ga[1] = 0.909995;
            ga[2] = 0.090005;
            ga[3] = 0.222222;
            ga[4] = 0.081071;
        } else if (icm.gamma == "sRGB_g2.4_s12.92")   {
            ga[0] = 2.40;    //sRGB 2.4 12.92  - RT default as Lightroom
            ga[1] = 0.947858;
            ga[2] = 0.052142;
            ga[3] = 0.077399;
            ga[4] = 0.039293;
        } else if (icm.gamma == "High_g1.3_s3.35")    {
            ga[0] = 1.3 ;    //for high dynamic images
            ga[1] = 0.998279;
            ga[2] = 0.001721;
            ga[3] = 0.298507;
            ga[4] = 0.005746;
        } else if (icm.gamma == "Low_g2.6_s6.9")   {
            ga[0] = 2.6 ;    //gamma 2.6 variable : for low contrast images
            ga[1] = 0.891161;
            ga[2] = 0.108839;
            ga[3] = 0.144928;
            ga[4] = 0.076332;
        } else if (icm.gamma == "standard_g2.2")   {
            ga[0] = 2.2;    //gamma=2.2(as gamma of Adobe, Widegamut...)
            ga[1] = 1.;
            ga[2] = 0.;
            ga[3] = 1. / eps;
            ga[4] = 0.;
        } else if (icm.gamma == "standard_g1.8")   {
            ga[0] = 1.8;    //gamma=1.8(as gamma of Prophoto)
            ga[1] = 1.;
            ga[2] = 0.;
            ga[3] = 1. / eps;
            ga[4] = 0.;
        } else { /* if (icm.gamma == "linear_g1.0") */
            ga[0] = 1.0;    //gamma=1 linear : for high dynamic images(cf : D.Coffin...)
            ga[1] = 1.;
            ga[2] = 0.;
            ga[3] = 1. / eps;
            ga[4] = 0.;
        }

        ga[5] = 0.0;
        ga[6] = 0.0;
    } else { //free gamma selected
        GammaValues g_a; //gamma parameters
        double pwr = 1.0 / icm.gampos;
        double ts = icm.slpos;
        double slope = icm.slpos == 0 ? eps : icm.slpos;

        int mode = 0, imax = 0;
        Color::calcGamma (pwr, ts, mode, imax, g_a); // call to calcGamma with selected gamma and slope : return parameters for LCMS2
        ga[4] = g_a[3] * ts;
        //printf("g_a.gamma0=%f g_a.gamma1=%f g_a.gamma2=%f g_a.gamma3=%f g_a.gamma4=%f\n", g_a.gamma0,g_a.gamma1,g_a.gamma2,g_a.gamma3,g_a.gamma4);
        ga[0] = icm.gampos;
        ga[1] = 1. / (1.0 + g_a[4]);
        ga[2] = g_a[4] / (1.0 + g_a[4]);
        ga[3] = 1. / slope;
        ga[5] = 0.0;
        ga[6] = 0.0;
        //printf("ga[0]=%f ga[1]=%f ga[2]=%f ga[3]=%f ga[4]=%f\n", ga[0],ga[1],ga[2],ga[3],ga[4]);
    }
}

// WARNING: the caller must lock lcmsMutex
cmsHPROFILE rtengine::ICCStore::makeStdGammaProfile (cmsHPROFILE iprof)
{
    // forgive me for the messy code, quick hack to change gamma of an ICC profile to the RT standard gamma
    if (!iprof) {
        return nullptr;
    }

    cmsUInt32Number bytesNeeded = 0;
    cmsSaveProfileToMem (iprof, nullptr, &bytesNeeded);

    if (bytesNeeded == 0) {
        return nullptr;
    }

    uint8_t *data = new uint8_t[bytesNeeded + 1];
    cmsSaveProfileToMem (iprof, data, &bytesNeeded);
    const uint8_t *p = &data[128]; // skip 128 byte header
    uint32_t tag_count;
    memcpy (&tag_count, p, 4);
    p += 4;
    tag_count = ntohl (tag_count);

    struct icctag {
        uint32_t sig;
        uint32_t offset;
        uint32_t size;
    } tags[tag_count];

    const uint32_t gamma = 0x239;
    int gamma_size = 14;
    int data_size = (gamma_size + 3) & ~3;

    for (uint32_t i = 0; i < tag_count; i++) {
        memcpy (&tags[i], p, 12);
        tags[i].sig = ntohl (tags[i].sig);
        tags[i].offset = ntohl (tags[i].offset);
        tags[i].size = ntohl (tags[i].size);
        p += 12;

        if (tags[i].sig != 0x62545243 && // bTRC
                tags[i].sig != 0x67545243 && // gTRC
                tags[i].sig != 0x72545243 && // rTRC
                tags[i].sig != 0x6B545243) { // kTRC
            data_size += (tags[i].size + 3) & ~3;
        }
    }

    uint32_t sz = 128 + 4 + tag_count * 12 + data_size;
    uint8_t *nd = new uint8_t[sz];
    memset (nd, 0, sz);
    memcpy (nd, data, 128 + 4);
    sz = htonl (sz);
    memcpy (nd, &sz, 4);
    uint32_t offset = 128 + 4 + tag_count * 12;
    uint32_t gamma_offset = 0;

    for (uint32_t i = 0; i < tag_count; i++) {
        struct icctag tag;
        tag.sig = htonl (tags[i].sig);

        if (tags[i].sig == 0x62545243 || // bTRC
                tags[i].sig == 0x67545243 || // gTRC
                tags[i].sig == 0x72545243 || // rTRC
                tags[i].sig == 0x6B545243) { // kTRC
            if (gamma_offset == 0) {
                gamma_offset = offset;
                uint32_t pcurve[] = { htonl (0x63757276), htonl (0), htonl (gamma_size == 12 ? 0U : 1U) };
                memcpy (&nd[offset], pcurve, 12);

                if (gamma_size == 14) {
                    uint16_t gm = htons (gamma);
                    memcpy (&nd[offset + 12], &gm, 2);
                }

                offset += (gamma_size + 3) & ~3;
            }

            tag.offset = htonl (gamma_offset);
            tag.size = htonl (gamma_size);
        } else {
            tag.offset = htonl (offset);
            tag.size = htonl (tags[i].size);
            memcpy (&nd[offset], &data[tags[i].offset], tags[i].size);
            offset += (tags[i].size + 3) & ~3;
        }

        memcpy (&nd[128 + 4 + i * 12], &tag, 12);
    }

    cmsHPROFILE oprof = cmsOpenProfileFromMem (nd, ntohl (sz));
    delete [] nd;
    delete [] data;
    return oprof;
}

cmsHPROFILE rtengine::ICCStore::createFromMatrix (const double matrix[3][3], bool gamma, const Glib::ustring& name)
{

    static const unsigned phead[] = {
        1024, 0, 0x2100000, 0x6d6e7472, 0x52474220, 0x58595a20, 0, 0, 0,
        0x61637370, 0, 0, 0, 0, 0, 0, 0, 0xf6d6, 0x10000, 0xd32d
    };
    unsigned pbody[] = {
        10, 0x63707274, 0, 36,  /* cprt */
        0x64657363, 0, 40,  /* desc */
        0x77747074, 0, 20,  /* wtpt */
        0x626b7074, 0, 20,  /* bkpt */
        0x72545243, 0, 14,  /* rTRC */
        0x67545243, 0, 14,  /* gTRC */
        0x62545243, 0, 14,  /* bTRC */
        0x7258595a, 0, 20,  /* rXYZ */
        0x6758595a, 0, 20,  /* gXYZ */
        0x6258595a, 0, 20
    };    /* bXYZ */
    static const unsigned pwhite[] = { 0xf351, 0x10000, 0x116cc };//D65
    //static const unsigned pwhite[] = { 0xf6d6, 0x10000, 0xd340 };//D50

    // 0x63757276 : curveType, 0 : reserved, 1 : entries(1=gamma, 0=identity), 0x1000000=1.0
    unsigned pcurve[] = { 0x63757276, 0, 0, 0x1000000 };
//    unsigned pcurve[] = { 0x63757276, 0, 1, 0x1000000 };

    if (gamma) {
        pcurve[2] = 1;
        // pcurve[3] = 0x1f00000;// pcurve for gamma BT709 : g=2.22 s=4.5
        // normalize gamma in RT, default(Emil's choice = sRGB)
        pcurve[3] = 0x2390000;//pcurve for gamma sRGB : g:2.4 s=12.92

    } else {
        // lcms2 up to 2.4 has a bug with linear gamma causing precision loss(banding)
        // of floating point data when a normal icc encoding of linear gamma is used
        //(i e 0 table entries), but by encoding a gamma curve which is 1.0 the
        // floating point path is taken within lcms2 so no precision loss occurs and
        // gamma is still 1.0.
        pcurve[2] = 1;
        pcurve[3] = 0x1000000; //pcurve for gamma 1
    }

    // constructing profile header
    unsigned* oprof = new unsigned [phead[0] / sizeof (unsigned)];
    memset (oprof, 0, phead[0]);
    memcpy (oprof, phead, sizeof (phead));

    oprof[0] = 132 + 12 * pbody[0];

    // constructing tag directory(pointers inside the file), and types
    // 0x74657874 : text
    // 0x64657363 : description tag
    for (unsigned int i = 0; i < pbody[0]; i++) {
        oprof[oprof[0] / 4] = i ? (i > 1 ? 0x58595a20 : 0x64657363) : 0x74657874;
        pbody[i * 3 + 2] = oprof[0];
        oprof[0] += (pbody[i * 3 + 3] + 3) & -4;
    }

    memcpy (oprof + 32, pbody, sizeof (pbody));

    // wtpt
    memcpy ((char *)oprof + pbody[8] + 8, pwhite, sizeof (pwhite));

    // r/g/b TRC
    for (int i = 4; i < 7; i++) {
        memcpy ((char *)oprof + pbody[i * 3 + 2], pcurve, sizeof (pcurve));
    }

    // r/g/b XYZ
//    pseudoinverse((double(*)[3]) out_rgb[output_color-1], inverse, 3);
    for (int i = 0; i < 3; i++)
        for (int j = 0; j < 3; j++) {
            oprof[pbody[j * 3 + 23] / 4 + i + 2] = matrix[i][j] * 0x10000 + 0.5;
//      for (num = k=0; k < 3; k++)
//        num += xyzd50_srgb[i][k] * inverse[j][k];
        }

    // convert to network byte order
    for (unsigned int i = 0; i < phead[0] / 4; i++) {
        oprof[i] = htonl (oprof[i]);
    }

    // cprt
    strcpy ((char *)oprof + pbody[2] + 8, "--rawtherapee profile--");

    // desc
    oprof[pbody[5] / 4 + 2] = name.size() + 1;
    strcpy ((char *)oprof + pbody[5] + 12, name.c_str());


    cmsHPROFILE p = cmsOpenProfileFromMem (oprof, ntohl (oprof[0]));
    delete [] oprof;
    return p;
}
cmsHPROFILE rtengine::ICCStore::createGammaProfile (const procparams::ColorManagementParams &icm, GammaValues &ga)
{
    float p[6]; //primaries
    ga[6] = 0.0;

    enum class ColorTemp {
        D50 = 5003,  // for Widegamut, Prophoto Best, Beta -> D50
        D65 = 6504   // for sRGB, AdobeRGB, Bruce Rec2020  -> D65
    };
    ColorTemp temp = ColorTemp::D50;

    //primaries for 7 working profiles ==> output profiles
    // eventually to adapt primaries  if RT used special profiles !
    if (icm.output == "WideGamut") {
        p[0] = 0.7350;    //Widegamut primaries
        p[1] = 0.2650;
        p[2] = 0.1150;
        p[3] = 0.8260;
        p[4] = 0.1570;
        p[5] = 0.0180;
    } else if (icm.output == "Adobe RGB") {
        p[0] = 0.6400;    //Adobe primaries
        p[1] = 0.3300;
        p[2] = 0.2100;
        p[3] = 0.7100;
        p[4] = 0.1500;
        p[5] = 0.0600;
        temp = ColorTemp::D65;
    } else if (icm.output == "sRGB") {
        p[0] = 0.6400;    // sRGB primaries
        p[1] = 0.3300;
        p[2] = 0.3000;
        p[3] = 0.6000;
        p[4] = 0.1500;
        p[5] = 0.0600;
        temp = ColorTemp::D65;
    } else if (icm.output == "BruceRGB") {
        p[0] = 0.6400;    // Bruce primaries
        p[1] = 0.3300;
        p[2] = 0.2800;
        p[3] = 0.6500;
        p[4] = 0.1500;
        p[5] = 0.0600;
        temp = ColorTemp::D65;
    } else if (icm.output == "Beta RGB") {
        p[0] = 0.6888;    // Beta primaries
        p[1] = 0.3112;
        p[2] = 0.1986;
        p[3] = 0.7551;
        p[4] = 0.1265;
        p[5] = 0.0352;
    } else if (icm.output == "BestRGB") {
        p[0] = 0.7347;    // Best primaries
        p[1] = 0.2653;
        p[2] = 0.2150;
        p[3] = 0.7750;
        p[4] = 0.1300;
        p[5] = 0.0350;
    } else if (icm.output == "Rec2020") {
        p[0] = 0.7080;    // Rec2020 primaries
        p[1] = 0.2920;
        p[2] = 0.1700;
        p[3] = 0.7970;
        p[4] = 0.1310;
        p[5] = 0.0460;
        temp = ColorTemp::D65;
    } else {
        p[0] = 0.7347;    //ProPhoto and default primaries
        p[1] = 0.2653;
        p[2] = 0.1596;
        p[3] = 0.8404;
        p[4] = 0.0366;
        p[5] = 0.0001;
    }

    cmsCIExyY xyD;
    cmsCIExyYTRIPLE Primaries = {
        {p[0], p[1], 1.0}, // red
        {p[2], p[3], 1.0}, // green
        {p[4], p[5], 1.0}  // blue
    };
    cmsToneCurve* GammaTRC[3];

    // 7 parameters for smoother curves
    cmsFloat64Number Parameters[7] = { ga[0],  ga[1], ga[2], ga[3], ga[4], ga[5], ga[6] } ;
    //lcmsMutex->lock();  Mutex acquired by the caller
    cmsWhitePointFromTemp (&xyD, (double)temp);
    GammaTRC[0] = GammaTRC[1] = GammaTRC[2] = cmsBuildParametricToneCurve (nullptr, 5, Parameters); //5 = smoother than 4
    cmsHPROFILE oprofdef = cmsCreateRGBProfile (&xyD, &Primaries, GammaTRC); //oprofdef  become Outputprofile
    cmsFreeToneCurve (GammaTRC[0]);
    //lcmsMutex->unlock();

    return oprofdef;
}

// WARNING: the caller must lock lcmsMutex
cmsHPROFILE rtengine::ICCStore::createCustomGammaOutputProfile (const procparams::ColorManagementParams &icm, GammaValues &ga)
{
    bool pro = false;
    Glib::ustring outProfile;
    cmsHPROFILE outputProfile = nullptr;

    if (icm.freegamma && icm.gampos < 1.35) {
        pro = true;    //select profil with gammaTRC modified :
    } else if (icm.gamma == "linear_g1.0" || (icm.gamma == "High_g1.3_s3.35")) {
        pro = true;    //pro=0  RT_sRGB || Prophoto
    }

    // Check that output profiles exist, otherwise use LCMS2
    // Use the icc/icm profiles associated to possible working profiles, set in "options"
    if (icm.working == "ProPhoto"    && rtengine::ICCStore::getInstance()->outputProfileExist (options.rtSettings.prophoto)   && !pro) {
        outProfile = options.rtSettings.prophoto;
    } else if (icm.working == "Adobe RGB" && rtengine::ICCStore::getInstance()->outputProfileExist (options.rtSettings.adobe)             ) {
        outProfile = options.rtSettings.adobe;
    } else if (icm.working == "WideGamut" && rtengine::ICCStore::getInstance()->outputProfileExist (options.rtSettings.widegamut)         ) {
        outProfile = options.rtSettings.widegamut;
    } else if (icm.working == "Beta RGB"  && rtengine::ICCStore::getInstance()->outputProfileExist (options.rtSettings.beta)              ) {
        outProfile = options.rtSettings.beta;
    } else if (icm.working == "BestRGB"   && rtengine::ICCStore::getInstance()->outputProfileExist (options.rtSettings.best)              ) {
        outProfile = options.rtSettings.best;
    } else if (icm.working == "BruceRGB"  && rtengine::ICCStore::getInstance()->outputProfileExist (options.rtSettings.bruce)             ) {
        outProfile = options.rtSettings.bruce;
    } else if (icm.working == "sRGB"      && rtengine::ICCStore::getInstance()->outputProfileExist (options.rtSettings.srgb)       && !pro) {
        outProfile = options.rtSettings.srgb;
    } else if (icm.working == "sRGB"      && rtengine::ICCStore::getInstance()->outputProfileExist (options.rtSettings.srgb10)     &&  pro) {
        outProfile = options.rtSettings.srgb10;
    } else if (icm.working == "ProPhoto"  && rtengine::ICCStore::getInstance()->outputProfileExist (options.rtSettings.prophoto10) &&  pro) {
        outProfile = options.rtSettings.prophoto10;
    } else if (icm.working == "Rec2020"   && rtengine::ICCStore::getInstance()->outputProfileExist (options.rtSettings.rec2020)           ) {
        outProfile = options.rtSettings.rec2020;
    } else {
        // Should not occurs
        if (settings->verbose) {
            printf ("\"%s\": unknown working profile! - use LCMS2 substitution\n", icm.working.c_str() );
        }

        return nullptr;
    }

    //begin adaptation rTRC gTRC bTRC
    //"outputProfile" profile has the same characteristics than RGB values, but TRC are adapted... for applying profile
    if (settings->verbose) {
        printf ("Output Gamma - profile: \"%s\"\n", outProfile.c_str()  );   //c_str()
    }

    outputProfile = ICCStore::getInstance()->getProfile (outProfile); //get output profile

    if (outputProfile == nullptr) {

        if (settings->verbose) {
            printf ("\"%s\" ICC output profile not found!\n", outProfile.c_str());
        }

        return nullptr;
    }

    // 7 parameters for smoother curves
    cmsFloat64Number Parameters[7] = { ga[0], ga[1], ga[2], ga[3], ga[4], ga[5], ga[6] };

    //change desc Tag , to "free gamma", or "BT709", etc.
    cmsMLU *mlu;
    cmsContext ContextID = cmsGetProfileContextID (outputProfile); // create context to modify some TAGs
    mlu = cmsMLUalloc (ContextID, 1);

    // instruction with //ICC are used to generate ICC profile
    if (mlu == nullptr) {
        printf ("Description error\n");
    } else {

        // Description TAG : selection of gamma and Primaries
        if (!icm.freegamma) {
            std::wstring gammaStr;

            if (icm.gamma == "High_g1.3_s3.35") {
                gammaStr = std::wstring (L"GammaTRC: High g=1.3 s=3.35");
            } else if (icm.gamma == "Low_g2.6_s6.9") {
                gammaStr = std::wstring (L"GammaTRC: Low g=2.6 s=6.9");
            } else if (icm.gamma == "sRGB_g2.4_s12.92") {
                gammaStr = std::wstring (L"GammaTRC: sRGB g=2.4 s=12.92");
            } else if (icm.gamma == "BT709_g2.2_s4.5") {
                gammaStr = std::wstring (L"GammaTRC: BT709 g=2.2 s=4.5");
            } else if (icm.gamma == "linear_g1.0") {
                gammaStr = std::wstring (L"GammaTRC: Linear g=1.0");
            } else if (icm.gamma == "standard_g2.2") {
                gammaStr = std::wstring (L"GammaTRC: g=2.2");
            } else if (icm.gamma == "standard_g1.8") {
                gammaStr = std::wstring (L"GammaTRC: g=1.8");
            }

            cmsMLUsetWide (mlu,  "en", "US", gammaStr.c_str());
        } else {
            // create description with gamma + slope + primaries
            std::wostringstream gammaWs;
            gammaWs.precision (2);
            gammaWs << "Manual GammaTRC: g=" << (float)icm.gampos << " s=" << (float)icm.slpos;

            cmsMLUsetWide (mlu,  "en", "US", gammaWs.str().c_str());
        }

        cmsWriteTag (outputProfile, cmsSigProfileDescriptionTag,  mlu); //desc changed

        /*
        cmsMLUsetWide(mlu, "en", "US", L"General Public License - AdobeRGB compatible");//adapt to profil
        cmsWriteTag(outputProfile, cmsSigCopyrightTag, mlu);

        cmsMLUsetWide(mlu, "en", "US", L"RawTherapee");
        cmsWriteTag(outputProfile, cmsSigDeviceMfgDescTag, mlu);

        cmsMLUsetWide(mlu, "en", "US", L"RTMedium");   //adapt to profil
        cmsWriteTag(outputProfile, cmsSigDeviceModelDescTag, mlu);

        */

        cmsMLUfree (mlu);
    }

    // Calculate output profile's rTRC gTRC bTRC
    cmsToneCurve* GammaTRC = cmsBuildParametricToneCurve(nullptr, 5, Parameters);
    cmsWriteTag(outputProfile, cmsSigRedTRCTag,(void*)GammaTRC );
    cmsWriteTag(outputProfile, cmsSigGreenTRCTag,(void*)GammaTRC );
    cmsWriteTag(outputProfile, cmsSigBlueTRCTag,(void*)GammaTRC );

    if (GammaTRC) {
        cmsFreeToneCurve (GammaTRC);
    }

    return outputProfile;
}
<|MERGE_RESOLUTION|>--- conflicted
+++ resolved
@@ -496,22 +496,6 @@
 
         for (const auto profile : fileProfiles) {
             if (
-<<<<<<< HEAD
-                (
-                    type == ICCStore::ProfileType::MONITOR
-                    && cmsGetDeviceClass (profile.second) == cmsSigDisplayClass
-                    && cmsGetColorSpace (profile.second) == cmsSigRgbData
-                )
-                || (
-                    type == ICCStore::ProfileType::PRINTER
-                    && cmsGetDeviceClass (profile.second) == cmsSigOutputClass
-                )
-                || (
-                    type == ICCStore::ProfileType::OUTPUT
-                    && (cmsGetDeviceClass (profile.second) == cmsSigDisplayClass || cmsGetDeviceClass (profile.second) == cmsSigOutputClass)
-                    && cmsGetColorSpace (profile.second) == cmsSigRgbData
-                )
-=======
                (
                    type==ICCStore::ProfileType::MONITOR
                    && cmsGetDeviceClass(profile.second) == cmsSigDisplayClass
@@ -528,7 +512,6 @@
                        || cmsGetDeviceClass(profile.second) == cmsSigOutputClass)
                    && cmsGetColorSpace(profile.second) == cmsSigRgbData
                )
->>>>>>> 2b3dfb3f
             ) {
                 res.push_back (profile.first);
             }
