/*
 *  This file is part of RawTherapee.
 *
 *  Copyright (c) 2004-2010 Gabor Horvath <hgabor@rawtherapee.com>
 *
 *  RawTherapee is free software: you can redistribute it and/or modify
 *  it under the terms of the GNU General Public License as published by
 *  the Free Software Foundation, either version 3 of the License, or
 *  (at your option) any later version.
 *
 *  RawTherapee is distributed in the hope that it will be useful,
 *  but WITHOUT ANY WARRANTY; without even the implied warranty of
 *  MERCHANTABILITY or FITNESS FOR A PARTICULAR PURPOSE.  See the
 *  GNU General Public License for more details.
 *
 *  You should have received a copy of the GNU General Public License
 *  along with RawTherapee.  If not, see <http://www.gnu.org/licenses/>.
 */
#include "iccstore.h"

#include <cstring>

#ifdef WIN32
#include <winsock2.h>
#else
#include <netinet/in.h>
#endif

#include <glib/gstdio.h>

#include "iccmatrices.h"

#include "../rtgui/options.h"

namespace
{

void loadProfiles (const Glib::ustring& dirName,
                   std::map<Glib::ustring, cmsHPROFILE>* profiles,
                   std::map<Glib::ustring, rtengine::ProfileContent>* profileContents,
                   std::map<Glib::ustring, Glib::ustring>* profileNames,
                   bool nameUpper, bool onlyRgb)
{
    if (dirName.empty ()) {
        return;
    }

    try {

        Glib::Dir dir (dirName);

        for (Glib::DirIterator entry = dir.begin (); entry != dir.end (); ++entry) {

            const Glib::ustring fileName = *entry;

            if (fileName.size () < 4) {
                continue;
            }

            const Glib::ustring extension = fileName.substr (fileName.size () - 4).casefold ();

            if (extension.compare (".icc") != 0 && extension.compare (".icm") != 0) {
                continue;
            }

            const Glib::ustring filePath = Glib::build_filename (dirName, fileName);

            if (!Glib::file_test (filePath, Glib::FILE_TEST_IS_REGULAR)) {
                continue;
            }

            Glib::ustring name = fileName.substr (0, fileName.size() - 4);

            if (nameUpper) {
                name = name.uppercase ();
            }

            if (profiles) {
                const rtengine::ProfileContent content (filePath);
                const cmsHPROFILE profile = content.toProfile ();

                if (profile && (!onlyRgb || cmsGetColorSpace (profile) == cmsSigRgbData)) {
                    profiles->insert (std::make_pair (name, profile));

                    if (profileContents) {
                        profileContents->insert (std::make_pair (name, content));
                    }
                }
            }

            if (profileNames) {
                profileNames->insert (std::make_pair (name, filePath));
            }
        }
    } catch (Glib::Exception&) {}
}

inline void getSupportedIntent (cmsHPROFILE profile, cmsUInt32Number intent, cmsUInt32Number direction, std::uint8_t& result)
{
    if (cmsIsIntentSupported (profile, intent, direction)) {
        result |= 1 << intent;
    }
}

inline std::uint8_t getSupportedIntents (cmsHPROFILE profile, cmsUInt32Number direction)
{
    if (!profile) {
        return 0;
    }

    std::uint8_t result = 0;

    getSupportedIntent (profile, INTENT_PERCEPTUAL, direction, result);
    getSupportedIntent (profile, INTENT_RELATIVE_COLORIMETRIC, direction, result);
    getSupportedIntent (profile, INTENT_SATURATION, direction, result);
    getSupportedIntent (profile, INTENT_ABSOLUTE_COLORIMETRIC, direction, result);

    return result;
}

inline cmsHPROFILE createXYZProfile ()
{
    double mat[3][3] = { {1.0, 0, 0}, {0, 1.0, 0}, {0, 0, 1.0} };
    return rtengine::ICCStore::createFromMatrix (mat, false, "XYZ");
}

const double (*wprofiles[])[3]  = {xyz_sRGB, xyz_adobe, xyz_prophoto, xyz_widegamut, xyz_bruce, xyz_beta, xyz_best, xyz_rec2020};
const double (*iwprofiles[])[3] = {sRGB_xyz, adobe_xyz, prophoto_xyz, widegamut_xyz, bruce_xyz, beta_xyz, best_xyz, rec2020_xyz};
const char* wpnames[] = {"sRGB", "Adobe RGB", "ProPhoto", "WideGamut", "BruceRGB", "Beta RGB", "BestRGB", "Rec2020"};
const char* wpgamma[] = {"default", "BT709_g2.2_s4.5", "sRGB_g2.4_s12.92", "linear_g1.0", "standard_g2.2", "standard_g1.8", "High_g1.3_s3.35", "Low_g2.6_s6.9"}; //gamma free
//default = gamma inside profile
//BT709 g=2.22 s=4.5  sRGB g=2.4 s=12.92
//linear g=1.0
//std22 g=2.2   std18 g=1.8
// high  g=1.3 s=3.35  for high dynamic images
//low  g=2.6 s=6.9  for low contrast images

}

namespace rtengine
{

std::vector<Glib::ustring> getGamma ()
{

    std::vector<Glib::ustring> res;

    for (unsigned int i = 0; i < sizeof (wpgamma) / sizeof (wpgamma[0]); i++) {
        res.push_back (wpgamma[i]);
    }

    return res;
}

std::vector<Glib::ustring> getWorkingProfiles ()
{

    std::vector<Glib::ustring> res;

    for (unsigned int i = 0; i < sizeof (wpnames) / sizeof (wpnames[0]); i++) {
        res.push_back (wpnames[i]);
    }

    return res;
}

std::vector<Glib::ustring> ICCStore::getProfiles () const
{

    MyMutex::MyLock lock (mutex_);

    std::vector<Glib::ustring> res;

    for (ProfileMap::const_iterator profile = fileProfiles.begin (); profile != fileProfiles.end (); ++profile) {
        res.push_back (profile->first);
    }

    return res;
}

std::vector<Glib::ustring> ICCStore::getProfilesFromDir (const Glib::ustring& dirName) const
{

    MyMutex::MyLock lock (mutex_);

    std::vector<Glib::ustring> res;

    ProfileMap profiles;

    loadProfiles (profilesDir, &profiles, NULL, NULL, false, true);
    loadProfiles (dirName, &profiles, NULL, NULL, false, true);

    for (ProfileMap::const_iterator profile = profiles.begin (); profile != profiles.end (); ++profile) {
        res.push_back (profile->first);
    }

    return res;
}

cmsHPROFILE ICCStore::makeStdGammaProfile (cmsHPROFILE iprof)
{
    // forgive me for the messy code, quick hack to change gamma of an ICC profile to the RT standard gamma
    if (!iprof) {
        return NULL;
    }

    cmsUInt32Number bytesNeeded = 0;
    cmsSaveProfileToMem (iprof, 0, &bytesNeeded);

    if (bytesNeeded == 0) {
        return NULL;
    }

    uint8_t *data = new uint8_t[bytesNeeded + 1];
    cmsSaveProfileToMem (iprof, data, &bytesNeeded);
    const uint8_t *p = &data[128]; // skip 128 byte header
    uint32_t tag_count;
    memcpy (&tag_count, p, 4);
    p += 4;
    tag_count = ntohl (tag_count);

    struct icctag {
        uint32_t sig;
        uint32_t offset;
        uint32_t size;
    } tags[tag_count];

    const uint32_t gamma = 0x239;
    int gamma_size = (gamma == 0 || gamma == 256) ? 12 : 14;
    int data_size = (gamma_size + 3) & ~3;

    for (uint32_t i = 0; i < tag_count; i++) {
        memcpy (&tags[i], p, 12);
        tags[i].sig = ntohl (tags[i].sig);
        tags[i].offset = ntohl (tags[i].offset);
        tags[i].size = ntohl (tags[i].size);
        p += 12;

        if (tags[i].sig != 0x62545243 && // bTRC
                tags[i].sig != 0x67545243 && // gTRC
                tags[i].sig != 0x72545243 && // rTRC
                tags[i].sig != 0x6B545243) { // kTRC
            data_size += (tags[i].size + 3) & ~3;
        }
    }

    uint32_t sz = 128 + 4 + tag_count * 12 + data_size;
    uint8_t *nd = new uint8_t[sz];
    memset (nd, 0, sz);
    memcpy (nd, data, 128 + 4);
    sz = htonl (sz);
    memcpy (nd, &sz, 4);
    uint32_t offset = 128 + 4 + tag_count * 12;
    uint32_t gamma_offset = 0;

    for (uint32_t i = 0; i < tag_count; i++) {
        struct icctag tag;
        tag.sig = htonl (tags[i].sig);

        if (tags[i].sig == 0x62545243 || // bTRC
                tags[i].sig == 0x67545243 || // gTRC
                tags[i].sig == 0x72545243 || // rTRC
                tags[i].sig == 0x6B545243) { // kTRC
            if (gamma_offset == 0) {
                gamma_offset = offset;
<<<<<<< HEAD
                uint32_t pcurve[] = { htonl (0x63757276), htonl (0), htonl (gamma_size == 12 ? 0 : 1) };
                memcpy (&nd[offset], pcurve, 12);
=======
                uint32_t pcurve[] = { htonl(0x63757276), htonl(0), htonl(gamma_size == 12 ? 0U : 1U) };
                memcpy(&nd[offset], pcurve, 12);
>>>>>>> 4cf80e7c

                if (gamma_size == 14) {
                    uint16_t gm = htons (gamma);
                    memcpy (&nd[offset + 12], &gm, 2);
                }

                offset += (gamma_size + 3) & ~3;
            }

            tag.offset = htonl (gamma_offset);
            tag.size = htonl (gamma_size);
        } else {
            tag.offset = htonl (offset);
            tag.size = htonl (tags[i].size);
            memcpy (&nd[offset], &data[tags[i].offset], tags[i].size);
            offset += (tags[i].size + 3) & ~3;
        }

        memcpy (&nd[128 + 4 + i * 12], &tag, 12);
    }

    cmsHPROFILE oprof = cmsOpenProfileFromMem (nd, ntohl (sz));
    delete [] nd;
    delete [] data;
    return oprof;
}

ICCStore* ICCStore::getInstance ()
{
    static ICCStore instance_;
    return &instance_;
}

ICCStore::ICCStore () :
    xyz (createXYZProfile ()),
    srgb (cmsCreate_sRGBProfile ())
{
    //cmsErrorAction (LCMS_ERROR_SHOW);

    int N = sizeof (wpnames) / sizeof (wpnames[0]);

    for (int i = 0; i < N; i++) {
        wProfiles[wpnames[i]] = createFromMatrix (wprofiles[i]);
        wProfilesGamma[wpnames[i]] = createFromMatrix (wprofiles[i], true);
        wMatrices[wpnames[i]] = wprofiles[i];
        iwMatrices[wpnames[i]] = iwprofiles[i];
    }
}

TMatrix ICCStore::workingSpaceMatrix (const Glib::ustring& name) const
{

    const MatrixMap::const_iterator r = wMatrices.find (name);

    if (r != wMatrices.end()) {
        return r->second;
    } else {
        return wMatrices.find ("sRGB")->second;
    }
}

TMatrix ICCStore::workingSpaceInverseMatrix (const Glib::ustring& name) const
{

    const MatrixMap::const_iterator r = iwMatrices.find (name);

    if (r != iwMatrices.end()) {
        return r->second;
    } else {
        return iwMatrices.find ("sRGB")->second;
    }
}

cmsHPROFILE ICCStore::workingSpace (const Glib::ustring& name) const
{

    const ProfileMap::const_iterator r = wProfiles.find (name);

    if (r != wProfiles.end()) {
        return r->second;
    } else {
        return wProfiles.find ("sRGB")->second;
    }
}

cmsHPROFILE ICCStore::workingSpaceGamma (const Glib::ustring& name) const
{

    const ProfileMap::const_iterator r = wProfilesGamma.find (name);

    if (r != wProfilesGamma.end()) {
        return r->second;
    } else {
        return wProfilesGamma.find ("sRGB")->second;
    }
}

cmsHPROFILE ICCStore::getProfile (const Glib::ustring& name) const
{

    MyMutex::MyLock lock (mutex_);

    const ProfileMap::const_iterator r = fileProfiles.find (name);

    if (r != fileProfiles.end ()) {
        return r->second;
    }

    if (name.compare (0, 5, "file:") == 0) {
        const ProfileContent content (name.substr (5));
        const cmsHPROFILE profile = content.toProfile ();

        if (profile) {
            const_cast<ProfileMap&> (fileProfiles).insert (std::make_pair (name, profile));
            const_cast<ContentMap&> (fileProfileContents).insert (std::make_pair (name, content));

            return profile;
        }
    }

    return nullptr;
}

cmsHPROFILE ICCStore::getStdProfile (const Glib::ustring& name) const
{

    const Glib::ustring nameUpper = name.uppercase ();

    MyMutex::MyLock lock (mutex_);

    const ProfileMap::const_iterator r = fileStdProfiles.find (nameUpper);

    // return profile from store
    if (r != fileStdProfiles.end ()) {
        return r->second;
    }

    // profile is not yet in store
    const NameMap::const_iterator f = fileStdProfilesFileNames.find (nameUpper);

    // profile does not exist
    if (f == fileStdProfilesFileNames.end ()) {
        return NULL;
    }

    // but there exists one => load it
    const ProfileContent content (f->second);
    const cmsHPROFILE profile = content.toProfile ();

    if (profile) {
        const_cast<ProfileMap&> (fileStdProfiles).insert (std::make_pair (f->first, profile));
    }

    // profile is not valid or it is now stored => remove entry from fileStdProfilesFileNames
    const_cast<NameMap&> (fileStdProfilesFileNames).erase (f);
    return profile;
}

ProfileContent ICCStore::getContent (const Glib::ustring& name) const
{

    MyMutex::MyLock lock (mutex_);

    const ContentMap::const_iterator r = fileProfileContents.find (name);

    return r != fileProfileContents.end () ? r->second : ProfileContent();
}

std::uint8_t ICCStore::getInputIntents (cmsHPROFILE profile) const
{
    MyMutex::MyLock lock (mutex_);

    return getSupportedIntents (profile, LCMS_USED_AS_INPUT);
}

std::uint8_t ICCStore::getOutputIntents (cmsHPROFILE profile) const
{
    MyMutex::MyLock lock (mutex_);

    return getSupportedIntents (profile, LCMS_USED_AS_OUTPUT);
}

std::uint8_t ICCStore::getProofIntents (cmsHPROFILE profile) const
{
    MyMutex::MyLock lock (mutex_);

    return getSupportedIntents (profile, LCMS_USED_AS_PROOF);
}

// Reads all profiles from the given profiles dir
void ICCStore::init (const Glib::ustring& usrICCDir, const Glib::ustring& rtICCDir)
{

    MyMutex::MyLock lock (mutex_);

    // RawTherapee's profiles take precedence if a user's profile of the same name exists
    profilesDir = Glib::build_filename (rtICCDir, "output");
    fileProfiles.clear();
    fileProfileContents.clear();
    loadProfiles (profilesDir, &fileProfiles, &fileProfileContents, NULL, false, true);
    loadProfiles (usrICCDir, &fileProfiles, &fileProfileContents, NULL, false, true);

    // Input profiles
    // Load these to different areas, since the short name (e.g. "NIKON D700" may overlap between system/user and RT dir)
    stdProfilesDir = Glib::build_filename (rtICCDir, "input");
    fileStdProfiles.clear();
    fileStdProfilesFileNames.clear();
    loadProfiles (stdProfilesDir, NULL, NULL, &fileStdProfilesFileNames, true, false);
}

// Determine the first monitor default profile of operating system, if selected
void ICCStore::findDefaultMonitorProfile ()
{
    defaultMonitorProfile.clear ();

#ifdef WIN32
    // Get current main monitor. Could be fine tuned to get the current windows monitor (multi monitor setup),
    // but problem is that we live in RTEngine with no GUI window to query around
    HDC hDC = GetDC (NULL);

    if (hDC != NULL) {
        if (SetICMMode (hDC, ICM_ON)) {
            char profileName[MAX_PATH + 1];
            DWORD profileLength = MAX_PATH;

            if (GetICMProfileA (hDC, &profileLength, profileName)) {
                defaultMonitorProfile = Glib::ustring (profileName);
                defaultMonitorProfile = Glib::path_get_basename (defaultMonitorProfile);
                size_t pos = defaultMonitorProfile.rfind (".");

                if (pos != Glib::ustring::npos) {
                    defaultMonitorProfile = defaultMonitorProfile.substr (0, pos);
                }
            }

            // might fail if e.g. the monitor has no profile
        }

        ReleaseDC (NULL, hDC);
    }

#else
// TODO: Add other OS specific code here
#endif

    if (options.rtSettings.verbose) {
        printf ("Default monitor profile is: %s\n", defaultMonitorProfile.c_str());
    }
}

ProfileContent::ProfileContent (const Glib::ustring& fileName) : data (NULL), length (0)
{

    FILE* f = g_fopen (fileName.c_str (), "rb");

    if (!f) {
        return;
    }

    fseek (f, 0, SEEK_END);
    length = ftell (f);
    fseek (f, 0, SEEK_SET);
    data = new char[length + 1];
    fread (data, length, 1, f);
    data[length] = 0;
    fclose (f);
}

ProfileContent::ProfileContent (const ProfileContent& other)
{

    length = other.length;

    if (other.data) {
        data = new char[length + 1];
        memcpy (data, other.data, length + 1);
    } else {
        data = NULL;
    }
}

ProfileContent::ProfileContent (cmsHPROFILE hProfile) : data (NULL), length (0)
{

    if (hProfile != NULL) {
        cmsUInt32Number bytesNeeded = 0;
        cmsSaveProfileToMem (hProfile, 0, &bytesNeeded);

        if (bytesNeeded > 0) {
            data = new char[bytesNeeded + 1];
            cmsSaveProfileToMem (hProfile, data, &bytesNeeded);
            length = (int)bytesNeeded;
        }
    }
}


ProfileContent& ProfileContent::operator= (const ProfileContent& other)
{

    length = other.length;

    delete [] data;

    if (other.data) {
        data = new char[length + 1];
        memcpy (data, other.data, length + 1);
    } else {
        data = NULL;
    }

    return *this;
}

cmsHPROFILE ProfileContent::toProfile () const
{

    if (data) {
        return cmsOpenProfileFromMem (data, length);
    } else {
        return NULL;
    }
}

cmsHPROFILE ICCStore::createFromMatrix (const double matrix[3][3], bool gamma, const Glib::ustring& name)
{

    static const unsigned phead[] = {
        1024, 0, 0x2100000, 0x6d6e7472, 0x52474220, 0x58595a20, 0, 0, 0,
        0x61637370, 0, 0, 0, 0, 0, 0, 0, 0xf6d6, 0x10000, 0xd32d
    };
    unsigned pbody[] = {
        10, 0x63707274, 0, 36,  /* cprt */
        0x64657363, 0, 40,  /* desc */
        0x77747074, 0, 20,  /* wtpt */
        0x626b7074, 0, 20,  /* bkpt */
        0x72545243, 0, 14,  /* rTRC */
        0x67545243, 0, 14,  /* gTRC */
        0x62545243, 0, 14,  /* bTRC */
        0x7258595a, 0, 20,  /* rXYZ */
        0x6758595a, 0, 20,  /* gXYZ */
        0x6258595a, 0, 20
    };    /* bXYZ */
    static const unsigned pwhite[] = { 0xf351, 0x10000, 0x116cc };//D65
    //static const unsigned pwhite[] = { 0xf6d6, 0x10000, 0xd340 };//D50

    // 0x63757276 : curveType, 0 : reserved, 1 : entries (1=gamma, 0=identity), 0x1000000=1.0
    unsigned pcurve[] = { 0x63757276, 0, 0, 0x1000000 };
//    unsigned pcurve[] = { 0x63757276, 0, 1, 0x1000000 };

    if (gamma) {
        pcurve[2] = 1;
        // pcurve[3] = 0x1f00000;// pcurve for gamma BT709 : g=2.22 s=4.5
        // normalize gamma in RT, default (Emil's choice = sRGB)
        pcurve[3] = 0x2390000;//pcurve for gamma sRGB : g:2.4 s=12.92

    } else {
        // lcms2 up to 2.4 has a bug with linear gamma causing precision loss (banding)
        // of floating point data when a normal icc encoding of linear gamma is used
        // (i e 0 table entries), but by encoding a gamma curve which is 1.0 the
        // floating point path is taken within lcms2 so no precision loss occurs and
        // gamma is still 1.0.
        pcurve[2] = 1;
        pcurve[3] = 0x1000000; //pcurve for gamma 1
    }

    // constructing profile header
    unsigned* oprof = new unsigned [phead[0] / sizeof (unsigned)];
    memset (oprof, 0, phead[0]);
    memcpy (oprof, phead, sizeof (phead));

    oprof[0] = 132 + 12 * pbody[0];

    // constructing tag directory (pointers inside the file), and types
    // 0x74657874 : text
    // 0x64657363 : description tag
    for (unsigned int i = 0; i < pbody[0]; i++) {
        oprof[oprof[0] / 4] = i ? (i > 1 ? 0x58595a20 : 0x64657363) : 0x74657874;
        pbody[i * 3 + 2] = oprof[0];
        oprof[0] += (pbody[i * 3 + 3] + 3) & -4;
    }

    memcpy (oprof + 32, pbody, sizeof (pbody));

    // wtpt
    memcpy ((char *)oprof + pbody[8] + 8, pwhite, sizeof (pwhite));

    // r/g/b TRC
    for (int i = 4; i < 7; i++) {
        memcpy ((char *)oprof + pbody[i * 3 + 2], pcurve, sizeof (pcurve));
    }

    // r/g/b XYZ
//    pseudoinverse ((double (*)[3]) out_rgb[output_color-1], inverse, 3);
    for (int i = 0; i < 3; i++)
        for (int j = 0; j < 3; j++) {
            oprof[pbody[j * 3 + 23] / 4 + i + 2] = matrix[i][j] * 0x10000 + 0.5;
//      for (num = k=0; k < 3; k++)
//        num += xyzd50_srgb[i][k] * inverse[j][k];
        }

    // convert to network byte order
    for (unsigned int i = 0; i < phead[0] / 4; i++) {
        oprof[i] = htonl (oprof[i]);
    }

    // cprt
    strcpy ((char *)oprof + pbody[2] + 8, "--rawtherapee profile--");

    // desc
    oprof[pbody[5] / 4 + 2] = name.size() + 1;
    strcpy ((char *)oprof + pbody[5] + 12, name.c_str());


    cmsHPROFILE p = cmsOpenProfileFromMem (oprof, ntohl (oprof[0]));
    delete [] oprof;
    return p;
}

}<|MERGE_RESOLUTION|>--- conflicted
+++ resolved
@@ -263,13 +263,8 @@
                 tags[i].sig == 0x6B545243) { // kTRC
             if (gamma_offset == 0) {
                 gamma_offset = offset;
-<<<<<<< HEAD
-                uint32_t pcurve[] = { htonl (0x63757276), htonl (0), htonl (gamma_size == 12 ? 0 : 1) };
+                uint32_t pcurve[] = { htonl(0x63757276), htonl(0), htonl(gamma_size == 12 ? 0U : 1U) };
                 memcpy (&nd[offset], pcurve, 12);
-=======
-                uint32_t pcurve[] = { htonl(0x63757276), htonl(0), htonl(gamma_size == 12 ? 0U : 1U) };
-                memcpy(&nd[offset], pcurve, 12);
->>>>>>> 4cf80e7c
 
                 if (gamma_size == 14) {
                     uint16_t gm = htons (gamma);
