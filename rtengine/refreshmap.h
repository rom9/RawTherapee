/*
 *  This file is part of RawTherapee.
 *
 *  Copyright (c) 2004-2010 Gabor Horvath <hgabor@rawtherapee.com>
 *
 *  RawTherapee is free software: you can redistribute it and/or modify
 *  it under the terms of the GNU General Public License as published by
 *  the Free Software Foundation, either version 3 of the License, or
 *  (at your option) any later version.
 *
 *  RawTherapee is distributed in the hope that it will be useful,
 *  but WITHOUT ANY WARRANTY; without even the implied warranty of
 *  MERCHANTABILITY or FITNESS FOR A PARTICULAR PURPOSE.  See the
 *  GNU General Public License for more details.
 *
 *  You should have received a copy of the GNU General Public License
 *  along with RawTherapee.  If not, see <http://www.gnu.org/licenses/>.
 */
#ifndef __REFRESHMAP__
#define __REFRESHMAP__

#include <unordered_map>
#include "procevents.h"

// Use M_VOID if you wish to update the proc params without updating the preview at all !
#define M_VOID       (1<<18)
// Use M_MINUPDATE if you wish to update the preview without modifying the image (think about it like a "refreshPreview")
// Must NOT be used with other event (i.e. will be used for MINUPDATE only)
#define M_MINUPDATE  (1<<17)
// Force high quality
#define M_HIGHQUAL   (1<<16)

// Elementary functions that can be done to
// the preview image when an event occurs
#define M_SPOT        (1<<15)
#define M_MONITOR     (1<<14)
#define M_RETINEX     (1<<13)
#define M_CROP        (1<<12)
#define M_PREPROC     (1<<11)
#define M_RAW         (1<<10)
#define M_INIT        (1<<9)
#define M_LINDENOISE  (1<<8)
#define M_HDR         (1<<7)
#define M_TRANSFORM   (1<<6)
#define M_BLURMAP     (1<<5)
#define M_AUTOEXP     (1<<4)
#define M_RGBCURVE    (1<<3)
#define M_LUMACURVE   (1<<2)
#define M_LUMINANCE   (1<<1)
#define M_COLOR       (1<<0)

// Bitfield of functions to do to the preview image when an event occurs
// Use those or create new ones for your new events
<<<<<<< HEAD
#define FIRST            (M_PREPROC|M_RAW|M_INIT|M_LINDENOISE|M_HDR|M_TRANSFORM|M_BLURMAP|M_AUTOEXP|M_SPOT|M_RGBCURVE|M_LUMACURVE|M_LUMINANCE|M_COLOR|M_MONITOR)  // without HIGHQUAL
#define ALL              (M_PREPROC|M_RAW|M_INIT|M_LINDENOISE|M_HDR|M_TRANSFORM|M_BLURMAP|M_AUTOEXP|M_SPOT|M_RGBCURVE|M_LUMACURVE|M_LUMINANCE|M_COLOR)  // without HIGHQUAL
#define DARKFRAME        (M_PREPROC|M_RAW|M_INIT|M_LINDENOISE|M_HDR|M_TRANSFORM|M_BLURMAP|M_AUTOEXP|M_SPOT|M_RGBCURVE|M_LUMACURVE|M_LUMINANCE|M_COLOR)
#define FLATFIELD        (M_PREPROC|M_RAW|M_INIT|M_LINDENOISE|M_HDR|M_TRANSFORM|M_BLURMAP|M_AUTOEXP|M_SPOT|M_RGBCURVE|M_LUMACURVE|M_LUMINANCE|M_COLOR)
#define DEMOSAIC                   (M_RAW|M_INIT|M_LINDENOISE|M_HDR|M_TRANSFORM|M_BLURMAP|M_AUTOEXP|M_SPOT|M_RGBCURVE|M_LUMACURVE|M_LUMINANCE|M_COLOR)
#define ALLNORAW                         (M_INIT|M_LINDENOISE|M_HDR|M_TRANSFORM|M_BLURMAP|M_AUTOEXP|M_SPOT|M_RGBCURVE|M_LUMACURVE|M_LUMINANCE|M_COLOR)
#define HDR                                     (M_LINDENOISE|M_HDR|M_TRANSFORM|M_BLURMAP|M_AUTOEXP|M_SPOT|M_RGBCURVE|M_LUMACURVE|M_LUMINANCE|M_COLOR)
#define TRANSFORM                                                  (M_TRANSFORM|M_BLURMAP|M_AUTOEXP|M_SPOT|M_RGBCURVE|M_LUMACURVE|M_LUMINANCE|M_COLOR)
#define AUTOEXP                                                                    (M_HDR|M_AUTOEXP|M_SPOT|M_RGBCURVE|M_LUMACURVE|M_LUMINANCE|M_COLOR)
#define SPOT                                                                                       (M_SPOT|M_RGBCURVE|M_LUMACURVE|M_LUMINANCE|M_COLOR)
#define RGBCURVE                                                                                          (M_RGBCURVE|M_LUMACURVE|M_LUMINANCE|M_COLOR)
#define LUMINANCECURVE                                                                                               (M_LUMACURVE|M_LUMINANCE|M_COLOR)
#define SHARPENING                                                                                                               (M_LUMINANCE|M_COLOR)
#define IMPULSEDENOISE                                                                                                           (M_LUMINANCE|M_COLOR)
#define DEFRINGE                                                                                                                 (M_LUMINANCE|M_COLOR)
#define DIRPYRDENOISE                                                                                                            (M_LUMINANCE|M_COLOR)
#define DIRPYREQUALIZER                                                                                                          (M_LUMINANCE|M_COLOR)
#define GAMMA             M_MONITOR
=======
#define FIRST            (M_PREPROC|M_RAW|M_INIT|M_LINDENOISE|M_HDR|M_TRANSFORM|M_BLURMAP|M_AUTOEXP|M_RGBCURVE|M_LUMACURVE|M_LUMINANCE|M_COLOR|M_MONITOR)  // without HIGHQUAL
#define ALL              (M_PREPROC|M_RAW|M_INIT|M_LINDENOISE|M_HDR|M_TRANSFORM|M_BLURMAP|M_AUTOEXP|M_RGBCURVE|M_LUMACURVE|M_LUMINANCE|M_COLOR)  // without HIGHQUAL
#define DARKFRAME        (M_PREPROC|M_RAW|M_INIT|M_LINDENOISE|M_HDR|M_TRANSFORM|M_BLURMAP|M_AUTOEXP|M_RGBCURVE|M_LUMACURVE|M_LUMINANCE|M_COLOR)
#define FLATFIELD        (M_PREPROC|M_RAW|M_INIT|M_LINDENOISE|M_HDR|M_TRANSFORM|M_BLURMAP|M_AUTOEXP|M_RGBCURVE|M_LUMACURVE|M_LUMINANCE|M_COLOR)
#define DEMOSAIC                   (M_RAW|M_INIT|M_LINDENOISE|M_HDR|M_TRANSFORM|M_BLURMAP|M_AUTOEXP|M_RGBCURVE|M_LUMACURVE|M_LUMINANCE|M_COLOR)
#define ALLNORAW                         (M_INIT|M_LINDENOISE|M_HDR|M_TRANSFORM|M_BLURMAP|M_AUTOEXP|M_RGBCURVE|M_LUMACURVE|M_LUMINANCE|M_COLOR)
#define HDR                                     (M_LINDENOISE|M_HDR|M_TRANSFORM|M_BLURMAP|M_AUTOEXP|M_RGBCURVE|M_LUMACURVE|M_LUMINANCE|M_COLOR)
#define TRANSFORM                                                  (M_TRANSFORM|M_BLURMAP|M_AUTOEXP|M_RGBCURVE|M_LUMACURVE|M_LUMINANCE|M_COLOR)
#define AUTOEXP                                                                    (M_HDR|M_AUTOEXP|M_RGBCURVE|M_LUMACURVE|M_LUMINANCE|M_COLOR)
#define RGBCURVE                                                                                   (M_RGBCURVE|M_LUMACURVE|M_LUMINANCE|M_COLOR)
#define LUMINANCECURVE                                                                                        (M_LUMACURVE|M_LUMINANCE|M_COLOR)
#define SHARPENING                                                                                                        (M_LUMINANCE|M_COLOR)
#define IMPULSEDENOISE                                                                                                    (M_LUMINANCE|M_COLOR)
#define DEFRINGE                                                                                                          (M_LUMINANCE|M_COLOR)
#define DIRPYRDENOISE                                                                                                     (M_LUMINANCE|M_COLOR)
#define DIRPYREQUALIZER                                                                                                   (M_LUMINANCE|M_COLOR)
#define GAMMA             M_VOID //M_MONITOR
>>>>>>> a09e3192
#define CROP              M_CROP
#define RESIZE            M_VOID
#define EXIF              M_VOID
#define IPTC              M_VOID
#define MINUPDATE         M_MINUPDATE
#define RETINEX          (M_RETINEX|ALLNORAW)
#define MONITORTRANSFORM  M_MONITOR
#define OUTPUTPROFILE     M_MONITOR

extern int refreshmap[];

namespace rtengine {

class RefreshMapper {
public:
    static RefreshMapper *getInstance();
    ProcEvent newEvent();
    void mapEvent(ProcEvent event, int action);
    int getAction(ProcEvent event) const;
    
private:
    RefreshMapper();

    int next_event_;
    std::unordered_map<int, int> actions_;
};

} // namespace rtengine

#endif<|MERGE_RESOLUTION|>--- conflicted
+++ resolved
@@ -51,17 +51,16 @@
 
 // Bitfield of functions to do to the preview image when an event occurs
 // Use those or create new ones for your new events
-<<<<<<< HEAD
-#define FIRST            (M_PREPROC|M_RAW|M_INIT|M_LINDENOISE|M_HDR|M_TRANSFORM|M_BLURMAP|M_AUTOEXP|M_SPOT|M_RGBCURVE|M_LUMACURVE|M_LUMINANCE|M_COLOR|M_MONITOR)  // without HIGHQUAL
-#define ALL              (M_PREPROC|M_RAW|M_INIT|M_LINDENOISE|M_HDR|M_TRANSFORM|M_BLURMAP|M_AUTOEXP|M_SPOT|M_RGBCURVE|M_LUMACURVE|M_LUMINANCE|M_COLOR)  // without HIGHQUAL
-#define DARKFRAME        (M_PREPROC|M_RAW|M_INIT|M_LINDENOISE|M_HDR|M_TRANSFORM|M_BLURMAP|M_AUTOEXP|M_SPOT|M_RGBCURVE|M_LUMACURVE|M_LUMINANCE|M_COLOR)
-#define FLATFIELD        (M_PREPROC|M_RAW|M_INIT|M_LINDENOISE|M_HDR|M_TRANSFORM|M_BLURMAP|M_AUTOEXP|M_SPOT|M_RGBCURVE|M_LUMACURVE|M_LUMINANCE|M_COLOR)
-#define DEMOSAIC                   (M_RAW|M_INIT|M_LINDENOISE|M_HDR|M_TRANSFORM|M_BLURMAP|M_AUTOEXP|M_SPOT|M_RGBCURVE|M_LUMACURVE|M_LUMINANCE|M_COLOR)
-#define ALLNORAW                         (M_INIT|M_LINDENOISE|M_HDR|M_TRANSFORM|M_BLURMAP|M_AUTOEXP|M_SPOT|M_RGBCURVE|M_LUMACURVE|M_LUMINANCE|M_COLOR)
-#define HDR                                     (M_LINDENOISE|M_HDR|M_TRANSFORM|M_BLURMAP|M_AUTOEXP|M_SPOT|M_RGBCURVE|M_LUMACURVE|M_LUMINANCE|M_COLOR)
-#define TRANSFORM                                                  (M_TRANSFORM|M_BLURMAP|M_AUTOEXP|M_SPOT|M_RGBCURVE|M_LUMACURVE|M_LUMINANCE|M_COLOR)
-#define AUTOEXP                                                                    (M_HDR|M_AUTOEXP|M_SPOT|M_RGBCURVE|M_LUMACURVE|M_LUMINANCE|M_COLOR)
-#define SPOT                                                                                       (M_SPOT|M_RGBCURVE|M_LUMACURVE|M_LUMINANCE|M_COLOR)
+#define FIRST            (M_PREPROC|M_RAW|M_INIT|M_LINDENOISE|M_HDR|M_SPOT|M_TRANSFORM|M_BLURMAP|M_AUTOEXP|M_RGBCURVE|M_LUMACURVE|M_LUMINANCE|M_COLOR|M_MONITOR)  // without HIGHQUAL
+#define ALL              (M_PREPROC|M_RAW|M_INIT|M_LINDENOISE|M_HDR|M_SPOT|M_TRANSFORM|M_BLURMAP|M_AUTOEXP|M_RGBCURVE|M_LUMACURVE|M_LUMINANCE|M_COLOR)  // without HIGHQUAL
+#define DARKFRAME        (M_PREPROC|M_RAW|M_INIT|M_LINDENOISE|M_HDR|M_SPOT|M_TRANSFORM|M_BLURMAP|M_AUTOEXP|M_RGBCURVE|M_LUMACURVE|M_LUMINANCE|M_COLOR)
+#define FLATFIELD        (M_PREPROC|M_RAW|M_INIT|M_LINDENOISE|M_HDR|M_SPOT|M_TRANSFORM|M_BLURMAP|M_AUTOEXP|M_RGBCURVE|M_LUMACURVE|M_LUMINANCE|M_COLOR)
+#define DEMOSAIC                   (M_RAW|M_INIT|M_LINDENOISE|M_HDR|M_SPOT|M_TRANSFORM|M_BLURMAP|M_AUTOEXP|M_RGBCURVE|M_LUMACURVE|M_LUMINANCE|M_COLOR)
+#define ALLNORAW                         (M_INIT|M_LINDENOISE|M_HDR|M_SPOT|M_TRANSFORM|M_BLURMAP|M_AUTOEXP|M_RGBCURVE|M_LUMACURVE|M_LUMINANCE|M_COLOR)
+#define HDR                                     (M_LINDENOISE|M_HDR|M_SPOT|M_TRANSFORM|M_BLURMAP|M_AUTOEXP|M_RGBCURVE|M_LUMACURVE|M_LUMINANCE|M_COLOR)
+#define SPOT                                                       (M_SPOT|M_TRANSFORM|M_BLURMAP|M_AUTOEXP|M_RGBCURVE|M_LUMACURVE|M_LUMINANCE|M_COLOR)
+#define TRANSFORM                                                         (M_TRANSFORM|M_BLURMAP|M_AUTOEXP|M_RGBCURVE|M_LUMACURVE|M_LUMINANCE|M_COLOR)
+#define AUTOEXP                                                                           (M_HDR|M_AUTOEXP|M_RGBCURVE|M_LUMACURVE|M_LUMINANCE|M_COLOR)
 #define RGBCURVE                                                                                          (M_RGBCURVE|M_LUMACURVE|M_LUMINANCE|M_COLOR)
 #define LUMINANCECURVE                                                                                               (M_LUMACURVE|M_LUMINANCE|M_COLOR)
 #define SHARPENING                                                                                                               (M_LUMINANCE|M_COLOR)
@@ -69,26 +68,7 @@
 #define DEFRINGE                                                                                                                 (M_LUMINANCE|M_COLOR)
 #define DIRPYRDENOISE                                                                                                            (M_LUMINANCE|M_COLOR)
 #define DIRPYREQUALIZER                                                                                                          (M_LUMINANCE|M_COLOR)
-#define GAMMA             M_MONITOR
-=======
-#define FIRST            (M_PREPROC|M_RAW|M_INIT|M_LINDENOISE|M_HDR|M_TRANSFORM|M_BLURMAP|M_AUTOEXP|M_RGBCURVE|M_LUMACURVE|M_LUMINANCE|M_COLOR|M_MONITOR)  // without HIGHQUAL
-#define ALL              (M_PREPROC|M_RAW|M_INIT|M_LINDENOISE|M_HDR|M_TRANSFORM|M_BLURMAP|M_AUTOEXP|M_RGBCURVE|M_LUMACURVE|M_LUMINANCE|M_COLOR)  // without HIGHQUAL
-#define DARKFRAME        (M_PREPROC|M_RAW|M_INIT|M_LINDENOISE|M_HDR|M_TRANSFORM|M_BLURMAP|M_AUTOEXP|M_RGBCURVE|M_LUMACURVE|M_LUMINANCE|M_COLOR)
-#define FLATFIELD        (M_PREPROC|M_RAW|M_INIT|M_LINDENOISE|M_HDR|M_TRANSFORM|M_BLURMAP|M_AUTOEXP|M_RGBCURVE|M_LUMACURVE|M_LUMINANCE|M_COLOR)
-#define DEMOSAIC                   (M_RAW|M_INIT|M_LINDENOISE|M_HDR|M_TRANSFORM|M_BLURMAP|M_AUTOEXP|M_RGBCURVE|M_LUMACURVE|M_LUMINANCE|M_COLOR)
-#define ALLNORAW                         (M_INIT|M_LINDENOISE|M_HDR|M_TRANSFORM|M_BLURMAP|M_AUTOEXP|M_RGBCURVE|M_LUMACURVE|M_LUMINANCE|M_COLOR)
-#define HDR                                     (M_LINDENOISE|M_HDR|M_TRANSFORM|M_BLURMAP|M_AUTOEXP|M_RGBCURVE|M_LUMACURVE|M_LUMINANCE|M_COLOR)
-#define TRANSFORM                                                  (M_TRANSFORM|M_BLURMAP|M_AUTOEXP|M_RGBCURVE|M_LUMACURVE|M_LUMINANCE|M_COLOR)
-#define AUTOEXP                                                                    (M_HDR|M_AUTOEXP|M_RGBCURVE|M_LUMACURVE|M_LUMINANCE|M_COLOR)
-#define RGBCURVE                                                                                   (M_RGBCURVE|M_LUMACURVE|M_LUMINANCE|M_COLOR)
-#define LUMINANCECURVE                                                                                        (M_LUMACURVE|M_LUMINANCE|M_COLOR)
-#define SHARPENING                                                                                                        (M_LUMINANCE|M_COLOR)
-#define IMPULSEDENOISE                                                                                                    (M_LUMINANCE|M_COLOR)
-#define DEFRINGE                                                                                                          (M_LUMINANCE|M_COLOR)
-#define DIRPYRDENOISE                                                                                                     (M_LUMINANCE|M_COLOR)
-#define DIRPYREQUALIZER                                                                                                   (M_LUMINANCE|M_COLOR)
 #define GAMMA             M_VOID //M_MONITOR
->>>>>>> a09e3192
 #define CROP              M_CROP
 #define RESIZE            M_VOID
 #define EXIF              M_VOID
