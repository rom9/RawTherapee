/*
 *  This file is part of RawTherapee.
 *
 *  Copyright (c) 2004-2010 Gabor Horvath <hgabor@rawtherapee.com>
 *
 *  RawTherapee is free software: you can redistribute it and/or modify
 *  it under the terms of the GNU General Public License as published by
 *  the Free Software Foundation, either version 3 of the License, or
 *  (at your option) any later version.
 *
 *  RawTherapee is distributed in the hope that it will be useful,
 *  but WITHOUT ANY WARRANTY; without even the implied warranty of
 *  MERCHANTABILITY or FITNESS FOR A PARTICULAR PURPOSE.  See the
 *  GNU General Public License for more details.
 *
 *  You should have received a copy of the GNU General Public License
 *  along with RawTherapee.  If not, see <http://www.gnu.org/licenses/>.
 */
#include "stdimagesource.h"
#include "mytime.h"
#include "iccstore.h"
#include "imageio.h"
#include "curves.h"
#include "color.h"
#include "procparams.h"

#undef THREAD_PRIORITY_NORMAL

namespace rtengine
{
using namespace procparams;
ProcParams* params;
extern const Settings* settings;

template<class T> void freeArray (T** a, int H)
{
    for (int i = 0; i < H; i++) {
        delete [] a[i];
    }

    delete [] a;
}
template<class T> T** allocArray (int W, int H)
{

    T** t = new T*[H];

    for (int i = 0; i < H; i++) {
        t[i] = new T[W];
    }

    return t;
}

#define HR_SCALE 2
StdImageSource::StdImageSource () : ImageSource(), img (nullptr), plistener (nullptr), full (false), max {}, rgbSourceModified (false)
{

    embProfile = nullptr;
    idata = nullptr;
}

StdImageSource::~StdImageSource ()
{

    delete idata;

    if (img) {
        delete img;
    }
}

void StdImageSource::getSampleFormat (const Glib::ustring &fname, IIOSampleFormat &sFormat, IIOSampleArrangement &sArrangement)
{

    sFormat = IIOSF_UNKNOWN;
    sArrangement = IIOSA_UNKNOWN;

    if (hasJpegExtension (fname)) {
        // For now, png and jpeg files are converted to unsigned short by the loader itself,
        // but there should be functions that read the sample format first, like the TIFF case below
        sFormat = IIOSF_UNSIGNED_CHAR;
        sArrangement = IIOSA_CHUNKY;
        return;
    } else if (hasPngExtension (fname)) {
        int result = ImageIO::getPNGSampleFormat (fname, sFormat, sArrangement);

        if (result == IMIO_SUCCESS) {
            return;
        }
    } else if (hasTiffExtension (fname)) {
        int result = ImageIO::getTIFFSampleFormat (fname, sFormat, sArrangement);

        if (result == IMIO_SUCCESS) {
            return;
        }
    }

    return;
}

/*
 * This method make define the correspondence between the input image type
 * and RT's image data type (Image8, Image16 and Imagefloat), then it will
 * load the image into it
 */
int StdImageSource::load (const Glib::ustring &fname)
{

    fileName = fname;

    // First let's find out the input image's type

    IIOSampleFormat sFormat;
    IIOSampleArrangement sArrangement;
    getSampleFormat (fname, sFormat, sArrangement);

    // Then create the appropriate object

    switch (sFormat) {
        case (IIOSF_UNSIGNED_CHAR): {
            img = new Image8;
            break;
        }

        case (IIOSF_UNSIGNED_SHORT): {
            img = new Image16;
            break;
        }

        case (IIOSF_LOGLUV24):
        case (IIOSF_LOGLUV32):
        case (IIOSF_FLOAT): {
            img = new Imagefloat;
            break;
        }

        default:
            return IMIO_FILETYPENOTSUPPORTED;
    }

    img->setSampleFormat (sFormat);
    img->setSampleArrangement (sArrangement);

    if (plistener) {
        plistener->setProgressStr ("PROGRESSBAR_LOADING");
        plistener->setProgress (0.0);
        img->setProgressListener (plistener);
    }

    // And load the image!

    int error = img->load (fname);

    if (error) {
        delete img;
        img = nullptr;
        return error;
    }

    embProfile = img->getEmbeddedProfile ();

    idata = new FramesData (fname);

    if (idata->hasExif()) {
        int deg = 0;

        if (idata->getOrientation() == "Rotate 90 CW") {
            deg = 90;
        } else if (idata->getOrientation() == "Rotate 180") {
            deg = 180;
        } else if (idata->getOrientation() == "Rotate 270 CW") {
            deg = 270;
        }

        if (deg) {
            img->rotate (deg);
        }
    }

    if (plistener) {
        plistener->setProgressStr ("PROGRESSBAR_READY");
        plistener->setProgress (1.0);
    }

    wb = ColorTemp (1.0, 1.0, 1.0, 1.0);
    //this is probably a mistake if embedded profile is not D65

    return 0;
}

<<<<<<< HEAD
void StdImageSource::getImage_local    (int begx, int begy, int yEn, int xEn, int cx, int cy, const ColorTemp &ctemp, int tran, Imagefloat* image, Imagefloat* bufimage, const PreviewProps &pp, const ToneCurveParams &hrp, const ColorManagementParams &cmp, const RAWParams &raw)
{
    // the code will use OpenMP as of now.
    //TO DO change getStdImage to getStdImage_local
    printf ("Ici TIFF JPG\n");
    //does not work ...why ??
    img->getStdImageloc (begx, begy, yEn, xEn, cx,  cy, ctemp, tran, image, bufimage, pp, true, hrp);


    // Flip if needed
    if (tran & TR_HFLIP) {
        bufimage->hflip();
    }

    if (tran & TR_VFLIP) {
        bufimage->vflip();
    }

}


void StdImageSource::getImage (const ColorTemp &ctemp, int tran, Imagefloat* image, const PreviewProps &pp, const ToneCurveParams &hrp, const ColorManagementParams &cmp, const RAWParams &raw, const WBParams &wbp)
=======
void StdImageSource::getImage (const ColorTemp &ctemp, int tran, Imagefloat* image, const PreviewProps &pp, const ToneCurveParams &hrp, const RAWParams &raw)
>>>>>>> 309eef69
{

    // the code will use OpenMP as of now.

    img->getStdImage (ctemp, tran, image, pp, true, hrp);

    // Hombre: we could have rotated the image here too, with just few line of code, but:
    // 1. it would require other modifications in the engine, so "do not touch that little plonker!"
    // 2. it's more optimized like this

    // Flip if needed
    if (tran & TR_HFLIP) {
        image->hflip();
    }

    if (tran & TR_VFLIP) {
        image->vflip();
    }
}

void StdImageSource::convertColorSpace (Imagefloat* image, const ColorManagementParams &cmp, const ColorTemp &wb)
{
    colorSpaceConversion (image, cmp, embProfile, img->getSampleFormat());
}

void StdImageSource::colorSpaceConversion (Imagefloat* im, const ColorManagementParams &cmp, cmsHPROFILE embedded, IIOSampleFormat sampleFormat)
{

    bool skipTransform = false;
    cmsHPROFILE in = nullptr;
    cmsHPROFILE out = ICCStore::getInstance()->workingSpace (cmp.working);

    if (cmp.input == "(embedded)" || cmp.input == "" || cmp.input == "(camera)" || cmp.input == "(cameraICC)") {
        if (embedded) {
            in = embedded;
        } else {
            if (sampleFormat & (IIOSF_LOGLUV24 | IIOSF_LOGLUV32 | IIOSF_FLOAT)) {
                skipTransform = true;
            } else {
                in = ICCStore::getInstance()->getsRGBProfile ();
            }
        }
    } else {
        if (cmp.input != "(none)") {
            in = ICCStore::getInstance()->getProfile (cmp.input);

            if (in == nullptr && embedded) {
                in = embedded;
            } else if (in == nullptr) {
                if (sampleFormat & (IIOSF_LOGLUV24 | IIOSF_LOGLUV32 | IIOSF_FLOAT)) {
                    skipTransform = true;
                } else {
                    in = ICCStore::getInstance()->getsRGBProfile ();
                }
            }
        }
    }

    if (!skipTransform && in) {
        if (in == embedded && cmsGetColorSpace (in) != cmsSigRgbData) { // if embedded profile is not an RGB profile, use sRGB
            printf ("embedded profile is not an RGB profile, using sRGB as input profile\n");
            in = ICCStore::getInstance()->getsRGBProfile ();
        }

        lcmsMutex->lock ();
        cmsHTRANSFORM hTransform = cmsCreateTransform (in, TYPE_RGB_FLT, out, TYPE_RGB_FLT, INTENT_RELATIVE_COLORIMETRIC,
                                   cmsFLAGS_NOOPTIMIZE | cmsFLAGS_NOCACHE);
        lcmsMutex->unlock ();

        if (hTransform) {
            // Convert to the [0.0 ; 1.0] range
            im->normalizeFloatTo1();

            im->ExecCMSTransform (hTransform);

            // Converting back to the [0.0 ; 65535.0] range
            im->normalizeFloatTo65535();

            cmsDeleteTransform (hTransform);
        } else {
            printf ("Could not convert from %s to %s\n", in == embedded ? "embedded profile" : cmp.input.data(), cmp.working.data());
        }
    }
}

void StdImageSource::getFullSize (int& w, int& h, int tr)
{

    w = img->getWidth();
    h = img->getHeight();

    if ((tr & TR_ROT) == TR_R90 || (tr & TR_ROT) == TR_R270) {
        w = img->getHeight();
        h = img->getWidth();
    }
}

void StdImageSource::getSize (const PreviewProps &pp, int& w, int& h)
{
    w = pp.getWidth() / pp.getSkip() + (pp.getWidth() % pp.getSkip() > 0);
    h = pp.getHeight() / pp.getSkip() + (pp.getHeight() % pp.getSkip() > 0);
}

void StdImageSource::getAutoExpHistogram (LUTu & histogram, int& histcompr)
{
    if (img->getType() == sImage8) {
        Image8 *img_ = static_cast<Image8*> (img);
        img_->computeAutoHistogram (histogram, histcompr);
    } else if (img->getType() == sImage16) {
        Image16 *img_ = static_cast<Image16*> (img);
        img_->computeAutoHistogram (histogram, histcompr);
    } else if (img->getType() == sImagefloat) {
        Imagefloat *img_ = static_cast<Imagefloat*> (img);
        img_->computeAutoHistogram (histogram, histcompr);
    }
}

void StdImageSource::WBauto (array2D<float> &redloc, array2D<float> &greenloc, array2D<float> &blueloc, int bfw, int bfh, double &avg_rm, double &avg_gm, double &avg_bm, const LocrgbParams &localr, const WBParams & wbpar, int begx, int begy, int yEn, int xEn, int cx, int cy, const ColorManagementParams &cmp)
{

}

void  StdImageSource::getrgbloc (bool local, bool gamma, bool cat02, int begx, int begy, int yEn, int xEn, int cx, int cy, int bf_h, int bf_w)
{}

void StdImageSource::getAutoWBMultipliersloc (int begx, int begy, int yEn, int xEn, int cx, int cy, int bf_h, int bf_w, double &rm, double &gm, double &bm, const LocrgbParams &localr, const WBParams & wbpar, const ColorManagementParams &cmp)
{
    if (redAWBMul != -1.) {
        rm = redAWBMul;
        gm = greenAWBMul;
        bm = blueAWBMul;
        return;
    }

    img->getAutoWBMultipliersloc (begx, begy, yEn, xEn, cx, cy, bf_h, bf_w, rm, gm, bm, params->localwb, params->wb, params->icm);

    redAWBMul   = rm;
    greenAWBMul = gm;
    blueAWBMul  = bm;
}

void StdImageSource::getAutoWBMultipliers (double &rm, double &gm, double &bm)
{
    if (redAWBMul != -1.) {
        rm = redAWBMul;
        gm = greenAWBMul;
        bm = blueAWBMul;
        return;
    }

    img->getAutoWBMultipliers (rm, gm, bm);

    redAWBMul   = rm;
    greenAWBMul = gm;
    blueAWBMul  = bm;
}

ColorTemp StdImageSource::getSpotWB (std::vector<Coord2D> &red, std::vector<Coord2D> &green, std::vector<Coord2D>& blue, int tran, double equal)
{
    int rn, gn, bn;
    double reds, greens, blues;
    img->getSpotWBData (reds, greens, blues, rn, gn, bn, red, green, blue, tran);
    double img_r, img_g, img_b;
    wb.getMultipliers (img_r, img_g, img_b);

    if ( settings->verbose ) {
        printf ("AVG: %g %g %g\n", reds / rn, greens / gn, blues / bn);
    }

    return ColorTemp (reds / rn * img_r, greens / gn * img_g, blues / bn * img_b, equal);
}

}
<|MERGE_RESOLUTION|>--- conflicted
+++ resolved
@@ -32,7 +32,7 @@
 ProcParams* params;
 extern const Settings* settings;
 
-template<class T> void freeArray (T** a, int H)
+template<class T> void freeArray(T** a, int H)
 {
     for (int i = 0; i < H; i++) {
         delete [] a[i];
@@ -40,7 +40,7 @@
 
     delete [] a;
 }
-template<class T> T** allocArray (int W, int H)
+template<class T> T** allocArray(int W, int H)
 {
 
     T** t = new T*[H];
@@ -53,14 +53,14 @@
 }
 
 #define HR_SCALE 2
-StdImageSource::StdImageSource () : ImageSource(), img (nullptr), plistener (nullptr), full (false), max {}, rgbSourceModified (false)
+StdImageSource::StdImageSource() : ImageSource(), img(nullptr), plistener(nullptr), full(false), max {}, rgbSourceModified(false)
 {
 
     embProfile = nullptr;
     idata = nullptr;
 }
 
-StdImageSource::~StdImageSource ()
+StdImageSource::~StdImageSource()
 {
 
     delete idata;
@@ -70,26 +70,26 @@
     }
 }
 
-void StdImageSource::getSampleFormat (const Glib::ustring &fname, IIOSampleFormat &sFormat, IIOSampleArrangement &sArrangement)
+void StdImageSource::getSampleFormat(const Glib::ustring &fname, IIOSampleFormat &sFormat, IIOSampleArrangement &sArrangement)
 {
 
     sFormat = IIOSF_UNKNOWN;
     sArrangement = IIOSA_UNKNOWN;
 
-    if (hasJpegExtension (fname)) {
+    if (hasJpegExtension(fname)) {
         // For now, png and jpeg files are converted to unsigned short by the loader itself,
         // but there should be functions that read the sample format first, like the TIFF case below
         sFormat = IIOSF_UNSIGNED_CHAR;
         sArrangement = IIOSA_CHUNKY;
         return;
-    } else if (hasPngExtension (fname)) {
-        int result = ImageIO::getPNGSampleFormat (fname, sFormat, sArrangement);
+    } else if (hasPngExtension(fname)) {
+        int result = ImageIO::getPNGSampleFormat(fname, sFormat, sArrangement);
 
         if (result == IMIO_SUCCESS) {
             return;
         }
-    } else if (hasTiffExtension (fname)) {
-        int result = ImageIO::getTIFFSampleFormat (fname, sFormat, sArrangement);
+    } else if (hasTiffExtension(fname)) {
+        int result = ImageIO::getTIFFSampleFormat(fname, sFormat, sArrangement);
 
         if (result == IMIO_SUCCESS) {
             return;
@@ -104,7 +104,7 @@
  * and RT's image data type (Image8, Image16 and Imagefloat), then it will
  * load the image into it
  */
-int StdImageSource::load (const Glib::ustring &fname)
+int StdImageSource::load(const Glib::ustring &fname)
 {
 
     fileName = fname;
@@ -113,7 +113,7 @@
 
     IIOSampleFormat sFormat;
     IIOSampleArrangement sArrangement;
-    getSampleFormat (fname, sFormat, sArrangement);
+    getSampleFormat(fname, sFormat, sArrangement);
 
     // Then create the appropriate object
 
@@ -139,18 +139,18 @@
             return IMIO_FILETYPENOTSUPPORTED;
     }
 
-    img->setSampleFormat (sFormat);
-    img->setSampleArrangement (sArrangement);
+    img->setSampleFormat(sFormat);
+    img->setSampleArrangement(sArrangement);
 
     if (plistener) {
-        plistener->setProgressStr ("PROGRESSBAR_LOADING");
-        plistener->setProgress (0.0);
-        img->setProgressListener (plistener);
+        plistener->setProgressStr("PROGRESSBAR_LOADING");
+        plistener->setProgress(0.0);
+        img->setProgressListener(plistener);
     }
 
     // And load the image!
 
-    int error = img->load (fname);
+    int error = img->load(fname);
 
     if (error) {
         delete img;
@@ -158,9 +158,9 @@
         return error;
     }
 
-    embProfile = img->getEmbeddedProfile ();
-
-    idata = new FramesData (fname);
+    embProfile = img->getEmbeddedProfile();
+
+    idata = new FramesData(fname);
 
     if (idata->hasExif()) {
         int deg = 0;
@@ -174,29 +174,28 @@
         }
 
         if (deg) {
-            img->rotate (deg);
+            img->rotate(deg);
         }
     }
 
     if (plistener) {
-        plistener->setProgressStr ("PROGRESSBAR_READY");
-        plistener->setProgress (1.0);
-    }
-
-    wb = ColorTemp (1.0, 1.0, 1.0, 1.0);
+        plistener->setProgressStr("PROGRESSBAR_READY");
+        plistener->setProgress(1.0);
+    }
+
+    wb = ColorTemp(1.0, 1.0, 1.0, 1.0);
     //this is probably a mistake if embedded profile is not D65
 
     return 0;
 }
 
-<<<<<<< HEAD
-void StdImageSource::getImage_local    (int begx, int begy, int yEn, int xEn, int cx, int cy, const ColorTemp &ctemp, int tran, Imagefloat* image, Imagefloat* bufimage, const PreviewProps &pp, const ToneCurveParams &hrp, const ColorManagementParams &cmp, const RAWParams &raw)
+void StdImageSource::getImage_local(int begx, int begy, int yEn, int xEn, int cx, int cy, const ColorTemp &ctemp, int tran, Imagefloat* image, Imagefloat* bufimage, const PreviewProps &pp, const ToneCurveParams &hrp, const ColorManagementParams &cmp, const RAWParams &raw)
 {
     // the code will use OpenMP as of now.
     //TO DO change getStdImage to getStdImage_local
-    printf ("Ici TIFF JPG\n");
+    printf("Ici TIFF JPG\n");
     //does not work ...why ??
-    img->getStdImageloc (begx, begy, yEn, xEn, cx,  cy, ctemp, tran, image, bufimage, pp, true, hrp);
+    img->getStdImageloc(begx, begy, yEn, xEn, cx,  cy, ctemp, tran, image, bufimage, pp, true, hrp);
 
 
     // Flip if needed
@@ -211,15 +210,12 @@
 }
 
 
-void StdImageSource::getImage (const ColorTemp &ctemp, int tran, Imagefloat* image, const PreviewProps &pp, const ToneCurveParams &hrp, const ColorManagementParams &cmp, const RAWParams &raw, const WBParams &wbp)
-=======
-void StdImageSource::getImage (const ColorTemp &ctemp, int tran, Imagefloat* image, const PreviewProps &pp, const ToneCurveParams &hrp, const RAWParams &raw)
->>>>>>> 309eef69
+void StdImageSource::getImage(const ColorTemp &ctemp, int tran, Imagefloat* image, const PreviewProps &pp, const ToneCurveParams &hrp, const ColorManagementParams &cmp, const RAWParams &raw, const WBParams &wbp)
 {
 
     // the code will use OpenMP as of now.
 
-    img->getStdImage (ctemp, tran, image, pp, true, hrp);
+    img->getStdImage(ctemp, tran, image, pp, true, hrp);
 
     // Hombre: we could have rotated the image here too, with just few line of code, but:
     // 1. it would require other modifications in the engine, so "do not touch that little plonker!"
@@ -235,17 +231,17 @@
     }
 }
 
-void StdImageSource::convertColorSpace (Imagefloat* image, const ColorManagementParams &cmp, const ColorTemp &wb)
-{
-    colorSpaceConversion (image, cmp, embProfile, img->getSampleFormat());
-}
-
-void StdImageSource::colorSpaceConversion (Imagefloat* im, const ColorManagementParams &cmp, cmsHPROFILE embedded, IIOSampleFormat sampleFormat)
+void StdImageSource::convertColorSpace(Imagefloat* image, const ColorManagementParams &cmp, const ColorTemp &wb)
+{
+    colorSpaceConversion(image, cmp, embProfile, img->getSampleFormat());
+}
+
+void StdImageSource::colorSpaceConversion(Imagefloat* im, const ColorManagementParams &cmp, cmsHPROFILE embedded, IIOSampleFormat sampleFormat)
 {
 
     bool skipTransform = false;
     cmsHPROFILE in = nullptr;
-    cmsHPROFILE out = ICCStore::getInstance()->workingSpace (cmp.working);
+    cmsHPROFILE out = ICCStore::getInstance()->workingSpace(cmp.working);
 
     if (cmp.input == "(embedded)" || cmp.input == "" || cmp.input == "(camera)" || cmp.input == "(cameraICC)") {
         if (embedded) {
@@ -254,12 +250,12 @@
             if (sampleFormat & (IIOSF_LOGLUV24 | IIOSF_LOGLUV32 | IIOSF_FLOAT)) {
                 skipTransform = true;
             } else {
-                in = ICCStore::getInstance()->getsRGBProfile ();
+                in = ICCStore::getInstance()->getsRGBProfile();
             }
         }
     } else {
         if (cmp.input != "(none)") {
-            in = ICCStore::getInstance()->getProfile (cmp.input);
+            in = ICCStore::getInstance()->getProfile(cmp.input);
 
             if (in == nullptr && embedded) {
                 in = embedded;
@@ -267,40 +263,40 @@
                 if (sampleFormat & (IIOSF_LOGLUV24 | IIOSF_LOGLUV32 | IIOSF_FLOAT)) {
                     skipTransform = true;
                 } else {
-                    in = ICCStore::getInstance()->getsRGBProfile ();
+                    in = ICCStore::getInstance()->getsRGBProfile();
                 }
             }
         }
     }
 
     if (!skipTransform && in) {
-        if (in == embedded && cmsGetColorSpace (in) != cmsSigRgbData) { // if embedded profile is not an RGB profile, use sRGB
-            printf ("embedded profile is not an RGB profile, using sRGB as input profile\n");
-            in = ICCStore::getInstance()->getsRGBProfile ();
-        }
-
-        lcmsMutex->lock ();
-        cmsHTRANSFORM hTransform = cmsCreateTransform (in, TYPE_RGB_FLT, out, TYPE_RGB_FLT, INTENT_RELATIVE_COLORIMETRIC,
+        if (in == embedded && cmsGetColorSpace(in) != cmsSigRgbData) {  // if embedded profile is not an RGB profile, use sRGB
+            printf("embedded profile is not an RGB profile, using sRGB as input profile\n");
+            in = ICCStore::getInstance()->getsRGBProfile();
+        }
+
+        lcmsMutex->lock();
+        cmsHTRANSFORM hTransform = cmsCreateTransform(in, TYPE_RGB_FLT, out, TYPE_RGB_FLT, INTENT_RELATIVE_COLORIMETRIC,
                                    cmsFLAGS_NOOPTIMIZE | cmsFLAGS_NOCACHE);
-        lcmsMutex->unlock ();
+        lcmsMutex->unlock();
 
         if (hTransform) {
             // Convert to the [0.0 ; 1.0] range
             im->normalizeFloatTo1();
 
-            im->ExecCMSTransform (hTransform);
+            im->ExecCMSTransform(hTransform);
 
             // Converting back to the [0.0 ; 65535.0] range
             im->normalizeFloatTo65535();
 
-            cmsDeleteTransform (hTransform);
+            cmsDeleteTransform(hTransform);
         } else {
-            printf ("Could not convert from %s to %s\n", in == embedded ? "embedded profile" : cmp.input.data(), cmp.working.data());
-        }
-    }
-}
-
-void StdImageSource::getFullSize (int& w, int& h, int tr)
+            printf("Could not convert from %s to %s\n", in == embedded ? "embedded profile" : cmp.input.data(), cmp.working.data());
+        }
+    }
+}
+
+void StdImageSource::getFullSize(int& w, int& h, int tr)
 {
 
     w = img->getWidth();
@@ -312,35 +308,35 @@
     }
 }
 
-void StdImageSource::getSize (const PreviewProps &pp, int& w, int& h)
+void StdImageSource::getSize(const PreviewProps &pp, int& w, int& h)
 {
     w = pp.getWidth() / pp.getSkip() + (pp.getWidth() % pp.getSkip() > 0);
     h = pp.getHeight() / pp.getSkip() + (pp.getHeight() % pp.getSkip() > 0);
 }
 
-void StdImageSource::getAutoExpHistogram (LUTu & histogram, int& histcompr)
+void StdImageSource::getAutoExpHistogram(LUTu & histogram, int& histcompr)
 {
     if (img->getType() == sImage8) {
-        Image8 *img_ = static_cast<Image8*> (img);
-        img_->computeAutoHistogram (histogram, histcompr);
+        Image8 *img_ = static_cast<Image8*>(img);
+        img_->computeAutoHistogram(histogram, histcompr);
     } else if (img->getType() == sImage16) {
-        Image16 *img_ = static_cast<Image16*> (img);
-        img_->computeAutoHistogram (histogram, histcompr);
+        Image16 *img_ = static_cast<Image16*>(img);
+        img_->computeAutoHistogram(histogram, histcompr);
     } else if (img->getType() == sImagefloat) {
-        Imagefloat *img_ = static_cast<Imagefloat*> (img);
-        img_->computeAutoHistogram (histogram, histcompr);
-    }
-}
-
-void StdImageSource::WBauto (array2D<float> &redloc, array2D<float> &greenloc, array2D<float> &blueloc, int bfw, int bfh, double &avg_rm, double &avg_gm, double &avg_bm, const LocrgbParams &localr, const WBParams & wbpar, int begx, int begy, int yEn, int xEn, int cx, int cy, const ColorManagementParams &cmp)
-{
-
-}
-
-void  StdImageSource::getrgbloc (bool local, bool gamma, bool cat02, int begx, int begy, int yEn, int xEn, int cx, int cy, int bf_h, int bf_w)
+        Imagefloat *img_ = static_cast<Imagefloat*>(img);
+        img_->computeAutoHistogram(histogram, histcompr);
+    }
+}
+
+void StdImageSource::WBauto(array2D<float> &redloc, array2D<float> &greenloc, array2D<float> &blueloc, int bfw, int bfh, double &avg_rm, double &avg_gm, double &avg_bm, const LocrgbParams &localr, const WBParams & wbpar, int begx, int begy, int yEn, int xEn, int cx, int cy, const ColorManagementParams &cmp)
+{
+
+}
+
+void  StdImageSource::getrgbloc(bool local, bool gamma, bool cat02, int begx, int begy, int yEn, int xEn, int cx, int cy, int bf_h, int bf_w)
 {}
 
-void StdImageSource::getAutoWBMultipliersloc (int begx, int begy, int yEn, int xEn, int cx, int cy, int bf_h, int bf_w, double &rm, double &gm, double &bm, const LocrgbParams &localr, const WBParams & wbpar, const ColorManagementParams &cmp)
+void StdImageSource::getAutoWBMultipliersloc(int begx, int begy, int yEn, int xEn, int cx, int cy, int bf_h, int bf_w, double &rm, double &gm, double &bm, const LocrgbParams &localr, const WBParams & wbpar, const ColorManagementParams &cmp)
 {
     if (redAWBMul != -1.) {
         rm = redAWBMul;
@@ -349,14 +345,14 @@
         return;
     }
 
-    img->getAutoWBMultipliersloc (begx, begy, yEn, xEn, cx, cy, bf_h, bf_w, rm, gm, bm, params->localwb, params->wb, params->icm);
+    img->getAutoWBMultipliersloc(begx, begy, yEn, xEn, cx, cy, bf_h, bf_w, rm, gm, bm, params->localwb, params->wb, params->icm);
 
     redAWBMul   = rm;
     greenAWBMul = gm;
     blueAWBMul  = bm;
 }
 
-void StdImageSource::getAutoWBMultipliers (double &rm, double &gm, double &bm)
+void StdImageSource::getAutoWBMultipliers(double &rm, double &gm, double &bm)
 {
     if (redAWBMul != -1.) {
         rm = redAWBMul;
@@ -365,26 +361,26 @@
         return;
     }
 
-    img->getAutoWBMultipliers (rm, gm, bm);
+    img->getAutoWBMultipliers(rm, gm, bm);
 
     redAWBMul   = rm;
     greenAWBMul = gm;
     blueAWBMul  = bm;
 }
 
-ColorTemp StdImageSource::getSpotWB (std::vector<Coord2D> &red, std::vector<Coord2D> &green, std::vector<Coord2D>& blue, int tran, double equal)
+ColorTemp StdImageSource::getSpotWB(std::vector<Coord2D> &red, std::vector<Coord2D> &green, std::vector<Coord2D>& blue, int tran, double equal)
 {
     int rn, gn, bn;
     double reds, greens, blues;
-    img->getSpotWBData (reds, greens, blues, rn, gn, bn, red, green, blue, tran);
+    img->getSpotWBData(reds, greens, blues, rn, gn, bn, red, green, blue, tran);
     double img_r, img_g, img_b;
-    wb.getMultipliers (img_r, img_g, img_b);
-
-    if ( settings->verbose ) {
-        printf ("AVG: %g %g %g\n", reds / rn, greens / gn, blues / bn);
-    }
-
-    return ColorTemp (reds / rn * img_r, greens / gn * img_g, blues / bn * img_b, equal);
-}
-
-}
+    wb.getMultipliers(img_r, img_g, img_b);
+
+    if (settings->verbose) {
+        printf("AVG: %g %g %g\n", reds / rn, greens / gn, blues / bn);
+    }
+
+    return ColorTemp(reds / rn * img_r, greens / gn * img_g, blues / bn * img_b, equal);
+}
+
+}
