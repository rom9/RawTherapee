--- conflicted
+++ resolved
@@ -56,12 +56,7 @@
     return t;
 }
 
-<<<<<<< HEAD
-#define HR_SCALE 2
 StdImageSource::StdImageSource () : ImageSource(), img(nullptr), plistener(nullptr), full(false), max{}, rgbSourceModified(false), imgCopy(nullptr)
-=======
-StdImageSource::StdImageSource () : ImageSource(), img(nullptr), plistener(nullptr), full(false), max{}, rgbSourceModified(false)
->>>>>>> 9cc744b1
 {
 
     embProfile = nullptr;
