--- conflicted
+++ resolved
@@ -394,11 +394,7 @@
                 pond /= log(elogt);
             }
 
-<<<<<<< HEAD
-            auto shmap = ((mapmet == 2 || mapmet == 3 || mapmet == 4) && it == 1) ? new SHMap(W_L, H_L, true) : nullptr;
-=======
             auto shmap = ((mapmet == 2 || mapmet == 3 || mapmet == 4) && it == 1) ? new SHMap (W_L, H_L) : nullptr;
->>>>>>> c85dc281
 
             float *buffer = new float[W_L * H_L];;
 
@@ -902,7 +898,7 @@
             pond /= log(elogt);
         }
 
-        auto shmap = mapmet == 4 ? new SHMap(W_L, H_L, true) : nullptr;
+        auto shmap = mapmet == 4 ? new SHMap(W_L, H_L) : nullptr;
 
         float *buffer = new float[W_L * H_L];
 
