/*
*  This file is part of RawTherapee.
*
*  Copyright (c) 2004-2010 Gabor Horvath <hgabor@rawtherapee.com>
*
*  RawTherapee is free software: you can redistribute it and/or modify
*  it under the terms of the GNU General Public License as published by
*  the Free Software Foundation, either version 3 of the License, or
*  (at your option) any later version.
*
*  RawTherapee is distributed in the hope that it will be useful,
*  but WITHOUT ANY WARRANTY; without even the implied warranty of
*  MERCHANTABILITY or FITNESS FOR A PARTICULAR PURPOSE.  See the
*  GNU General Public License for more details.
*
*  You should have received a copy of the GNU General Public License
*  along with RawTherapee.  If not, see <http://www.gnu.org/licenses/>.

    *   adaptation to RawTherapee
    *   2015 Jacques Desmis <jdesmis@gmail.com>
    *   2015 Ingo Weyrich <heckflosse67@gmx.de>

    * D. J. Jobson, Z. Rahman, and G. A. Woodell. A multi-scale
    * Retinex for bridging the gap between color images and the
    * human observation of scenes. IEEE Transactions on Image Processing,
    * 1997, 6(7): 965-976

    * Fan Guo Zixing Cai Bin Xie Jin Tang
    * School of Information Science and Engineering, Central South University Changsha, China

    * Weixing Wang and Lian Xu
    * College of Physics and Information Engineering, Fuzhou University, Fuzhou, China

    * inspired from 2003 Fabien Pelisson <Fabien.Pelisson@inrialpes.fr>
    * some ideas taken (use of mask) Russell Cottrell - The Retinex .8bf Plugin

*/

#include <cstdlib>
#include <cstdio>
#include <cmath>
#include <cstring>
//#include <stdlib.h>
//#include <stdio.h>
//#include <math.h>
#include "rtengine.h"
#include "gauss.h"
#include "rawimagesource.h"
#include "improcfun.h"
#include "opthelper.h"
#include "median.h"
#include "StopWatch.h"

#define clipretinex( val, minv, maxv )    (( val = (val < minv ? minv : val ) ) > maxv ? maxv : val )

/*
#define med3(a0,a1,a2,a3,a4,a5,a6,a7,a8,median) { \
pp[0]=a0; pp[1]=a1; pp[2]=a2; pp[3]=a3; pp[4]=a4; pp[5]=a5; pp[6]=a6; pp[7]=a7; pp[8]=a8; \
PIX_SORT(pp[1],pp[2]); PIX_SORT(pp[4],pp[5]); PIX_SORT(pp[7],pp[8]); \
PIX_SORT(pp[0],pp[1]); PIX_SORT(pp[3],pp[4]); PIX_SORT(pp[6],pp[7]); \
PIX_SORT(pp[1],pp[2]); PIX_SORT(pp[4],pp[5]); PIX_SORT(pp[7],pp[8]); \
PIX_SORT(pp[0],pp[3]); PIX_SORT(pp[5],pp[8]); PIX_SORT(pp[4],pp[7]); \
PIX_SORT(pp[3],pp[6]); PIX_SORT(pp[1],pp[4]); PIX_SORT(pp[2],pp[5]); \
PIX_SORT(pp[4],pp[7]); PIX_SORT(pp[4],pp[2]); PIX_SORT(pp[6],pp[4]); \
PIX_SORT(pp[4],pp[2]); median=pp[4];} //pp4 = median
*/


namespace
{
void retinex_scales ( float* scales, int nscales, int mode, int s, float high)
{
    if ( nscales == 1 ) {
        scales[0] =  (float)s / 2.f;
    } else if (nscales == 2) {
        scales[1] = (float) s / 2.f;
        scales[0] = (float) s;
    } else {
        float size_step = (float) s / (float) nscales;

        if (mode == 0) {
            for (int i = 0; i < nscales; ++i ) {
                scales[nscales - i - 1] = 2.0f + (float)i * size_step;
            }
        } else if (mode == 1) {
            size_step = (float)log (s - 2.0f) / (float) nscales;

            for (int i = 0; i < nscales; ++i ) {
                scales[nscales - i - 1] = 2.0f + (float)pow (10.f, (i * size_step) / log (10.f));
            }
        } else if (mode == 2) {
            size_step = (float) log (s - 2.0f) / (float) nscales;

            for ( int i = 0; i < nscales; ++i ) {
                scales[i] = s - (float)pow (10.f, (i * size_step) / log (10.f));
            }
        } else if (mode == 3) {
            size_step = (float) log (s - 2.0f) / (float) nscales;

            for ( int i = 0; i < nscales; ++i ) {
                scales[i] = high * s - (float)pow (10.f, (i * size_step) / log (10.f));
            }
        }
    }
}

void mean_stddv2 ( float **dst, float &mean, float &stddv, int W_L, int H_L, float &maxtr, float &mintr)
{
    // summation using double precision to avoid too large summation error for large pictures
    double vsquared = 0.f;
    double sum = 0.f;
    maxtr = -999999.f;
    mintr = 999999.f;
#ifdef _OPENMP
    #pragma omp parallel
#endif
    {
        float lmax = -999999.f, lmin = 999999.f;
#ifdef _OPENMP
        #pragma omp for reduction(+:sum,vsquared) nowait // this leads to differences, but parallel summation is more accurate
#endif

        for (int i = 0; i < H_L; i++ )
            for (int j = 0; j < W_L; j++) {
                sum += dst[i][j];
                vsquared += (dst[i][j] * dst[i][j]);

                lmax = dst[i][j] > lmax ? dst[i][j] : lmax;
                lmin = dst[i][j] < lmin ? dst[i][j] : lmin;
            }

#ifdef _OPENMP
        #pragma omp critical
#endif
        {
            maxtr = maxtr > lmax ? maxtr : lmax;
            mintr = mintr < lmin ? mintr : lmin;
        }

    }
    mean = sum / (double) (W_L * H_L);
    vsquared /= (double) W_L * H_L;
    stddv = ( vsquared - (mean * mean) );
    stddv = (float)sqrt (stddv);
}


}

namespace rtengine
{

extern const Settings* settings;

<<<<<<< HEAD
void RawImageSource::MSR (float** luminance, float** originalLuminance, float **exLuminance,  LUTf & mapcurve, bool &mapcontlutili, int width, int height, int chrome, RetinexParams deh, const RetinextransmissionCurve & dehatransmissionCurve, const RetinexgaintransmissionCurve & dehagaintransmissionCurve, float &minCD, float &maxCD, float &mini, float &maxi, float &Tmean, float &Tsigma, float &Tmin, float &Tmax)
=======
void RawImageSource::MSR(float** luminance, float** originalLuminance, float **exLuminance,  LUTf & mapcurve, bool &mapcontlutili, int width, int height, const RetinexParams &deh, const RetinextransmissionCurve & dehatransmissionCurve, const RetinexgaintransmissionCurve & dehagaintransmissionCurve, float &minCD, float &maxCD, float &mini, float &maxi, float &Tmean, float &Tsigma, float &Tmin, float &Tmax)
>>>>>>> a9f769c5
{

    if (deh.enabled) {//enabled
        float maxtr, mintr;
        constexpr float eps = 2.f;
        bool useHsl = deh.retinexcolorspace == "HSLLOG";
        bool useHslLin = deh.retinexcolorspace == "HSLLIN";
        float gain2 = (float) deh.gain / 100.f; //def =1  not use
        gain2 = useHslLin ? gain2 * 0.5f : gain2;
        float offse = (float) deh.offs; //def = 0  not use
        int iter = deh.iter;
        int gradient = deh.scal;
        int scal = 3;//disabled scal
        int nei = (int) (2.8f * deh.neigh); //def = 220
        float vart = (float)deh.vart / 100.f;//variance
        float chrT = (float) deh.chrrt / 100.f;
        float gradvart = (float)deh.grad;
        float gradstr = (float)deh.grads;
        float strength = (float) deh.str / 100.f; // Blend with original L channel data
        float limD = (float) deh.limd;
        limD = pow (limD, 1.7f); //about 2500 enough
        limD *= useHslLin ? 10.f : 1.f;
        float ilimD = 1.f / limD;
        float hig = ((float) deh.highl) / 100.f;
        float elogt;
        float hl = deh.baselog;
        scal = deh.skal;

        if (hl >= 2.71828f) {
            elogt = 2.71828f + SQR (SQR (hl - 2.71828f));
        } else {
            elogt = hl;
        }

        int H_L = height;
        int W_L = width;

        float *tran[H_L] ALIGNED16;
        float *tranBuffer = nullptr;

        elogt = 2.71828f;//disabled baselog
        bool lhutili = false;

        FlatCurve* shcurve = new FlatCurve (deh.lhcurve); //curve L=f(H)

        if (!shcurve || shcurve->isIdentity()) {
            if (shcurve) {
                delete shcurve;
                shcurve = nullptr;
            }
        } else {
            lhutili = true;
        }


        bool higplus = false ;
        int moderetinex = 2; // default to 2 ( deh.retinexMethod == "high" )

        if (deh.retinexMethod == "highliplus") {
            higplus = true;
            moderetinex = 3;
        } else if (deh.retinexMethod == "uni") {
            moderetinex = 0;
        } else if (deh.retinexMethod == "low") {
            moderetinex = 1;
        } else { /*if (deh.retinexMethod == "highli") */
            moderetinex = 3;
        }

        constexpr float aahi = 49.f / 99.f; ////reduce sensibility 50%
        constexpr float bbhi = 1.f - aahi;

        for (int it = 1; it < iter + 1; it++) { //iter nb max of iterations
            float high = bbhi + aahi * (float) deh.highl;

            float grad = 1.f;
            float sc = scal;

            if (gradient == 0) {
                grad = 1.f;
                sc = 3.f;
            } else if (gradient == 1) {
                grad = 0.25f * it + 0.75f;
                sc = -0.5f * it + 4.5f;
            } else if (gradient == 2) {
                grad = 0.5f * it + 0.5f;
                sc = -0.75f * it + 5.75f;
            } else if (gradient == 3) {
                grad = 0.666f * it + 0.333f;
                sc = -0.75f * it + 5.75f;
            } else if (gradient == 4) {
                grad = 0.8f * it + 0.2f;
                sc = -0.75f * it + 5.75f;
            } else if (gradient == 5) {
                if (moderetinex != 3) {
                    grad = 2.5f * it - 1.5f;
                } else {
                    float aa = (11.f * high - 1.f) / 4.f;
                    float bb = 1.f - aa;
                    grad = aa * it + bb;
                }

                sc = -0.75f * it + 5.75f;
            } else if (gradient == 6) {
                if (moderetinex != 3) {
                    grad = 5.f * it - 4.f;
                } else {
                    float aa = (21.f * high - 1.f) / 4.f;
                    float bb = 1.f - aa;
                    grad = aa * it + bb;
                }

                sc = -0.75f * it + 5.75f;
            }

            else if (gradient == -1) {
                grad = -0.125f * it + 1.125f;
                sc = 3.f;
            }

            if (iter == 1) {
                sc = scal;
            } else {
                //adjust sc in function of choice of scale by user if iterations
                if (scal < 3) {
                    sc -= 1;

                    if (sc < 1.f) { //avoid 0
                        sc = 1.f;
                    }
                }

                if (scal > 4) {
                    sc += 1;
                }
            }

            float varx = vart;
            float limdx = limD;
            float ilimdx = ilimD;

            if (gradvart != 0) {
                if (gradvart == 1) {
                    varx = vart * (-0.125f * it + 1.125f);
                    limdx = limD * (-0.125f * it + 1.125f);
                    ilimdx = 1.f / limdx;
                } else if (gradvart == 2) {
                    varx = vart * (-0.2f * it + 1.2f);
                    limdx = limD * (-0.2f * it + 1.2f);
                    ilimdx = 1.f / limdx;
                } else if (gradvart == -1) {
                    varx = vart * (0.125f * it + 0.875f);
                    limdx = limD * (0.125f * it + 0.875f);
                    ilimdx = 1.f / limdx;
                } else if (gradvart == -2) {
                    varx = vart * (0.4f * it + 0.6f);
                    limdx = limD * (0.4f * it + 0.6f);
                    ilimdx = 1.f / limdx;
                }
            }

            scal = round (sc);
            float ks = 1.f;

            if (gradstr != 0) {
                if (gradstr == 1) {
                    if (it <= 3) {
                        ks = -0.3f * it + 1.6f;
                    } else {
                        ks = 0.5f;
                    }
                } else if (gradstr == 2) {
                    if (it <= 3) {
                        ks = -0.6f * it + 2.2f;
                    } else {
                        ks = 0.3f;
                    }
                } else if (gradstr == -1) {
                    if (it <= 3) {
                        ks = 0.2f * it + 0.6f;
                    } else {
                        ks = 1.2f;
                    }
                } else if (gradstr == -2) {
                    if (it <= 3) {
                        ks = 0.4f * it + 0.2f;
                    } else {
                        ks = 1.5f;
                    }
                }
            }

            // float strengthx = ks * strength;
            const float maxclip = (chrome == 0 ? 32768.f : 50000.f);

            const float strengthx = ks * strength * (chrome == 0 ? 1.f : chrT);


            constexpr auto maxRetinexScales = 8;
            float RetinexScales[maxRetinexScales];

            retinex_scales ( RetinexScales, scal, moderetinex, nei / grad, high );

            float *src[H_L] ALIGNED16;
            float *srcBuffer = new float[H_L * W_L];

            for (int i = 0; i < H_L; i++) {
                src[i] = &srcBuffer[i * W_L];
            }

            int h_th = 0, s_th = 0;

            int shHighlights = deh.highlights;
            int shShadows = deh.shadows;

            int mapmet = 0;

            if (deh.mapMethod == "map") {
                mapmet = 2;
            } else if (deh.mapMethod == "mapT") {
                mapmet = 3;
            } else if (deh.mapMethod == "gaus") {
                mapmet = 4;
            }

            const double shradius = mapmet == 4 ? (double) deh.radius : 40.;

            int viewmet = 0;

            if (deh.viewMethod == "mask") {
                viewmet = 1;
            } else if (deh.viewMethod == "tran") {
                viewmet = 2;
            } else if (deh.viewMethod == "tran2") {
                viewmet = 3;
            } else if (deh.viewMethod == "unsharp") {
                viewmet = 4;
            }

#ifdef _OPENMP
            #pragma omp parallel for
#endif

            for (int i = 0; i < H_L; i++)
                for (int j = 0; j < W_L; j++) {
                    src[i][j] = luminance[i][j] + eps;
                    luminance[i][j] = 0.f;
                }

            float *out[H_L] ALIGNED16;
            float *outBuffer = new float[H_L * W_L];

            for (int i = 0; i < H_L; i++) {
                out[i] = &outBuffer[i * W_L];
            }

            if (viewmet == 3  || viewmet == 2) {
                tranBuffer = new float[H_L * W_L];

                for (int i = 0; i < H_L; i++) {
                    tran[i] = &tranBuffer[i * W_L];
                }
            }

            const float logBetaGain = xlogf (16384.f);
            float pond = logBetaGain / (float) scal;

            if (!useHslLin) {
                pond /= log (elogt);
            }

            auto shmap = ((mapmet == 2 || mapmet == 3 || mapmet == 4) && it == 1 && chrome == 0) ? new SHMap (W_L, H_L, true) : nullptr;//

            float *buffer = new float[W_L * H_L];;

            for ( int scale = scal - 1; scale >= 0; scale-- ) {
#ifdef _OPENMP
                #pragma omp parallel
#endif
                {
                    if (scale == scal - 1)
                    {
                        gaussianBlur (src, out, W_L, H_L, RetinexScales[scale], buffer);
                    } else { // reuse result of last iteration
                        // out was modified in last iteration => restore it
                        if ((((mapmet == 2 && scale > 1) || mapmet == 3 || mapmet == 4) || (mapmet > 0 && mapcontlutili)) && it == 1)
                        {
#ifdef _OPENMP
                            #pragma omp for
#endif

                            for (int i = 0; i < H_L; i++) {
                                for (int j = 0; j < W_L; j++) {
                                    out[i][j] = buffer[i * W_L + j];
                                }
                            }
                        }

                        gaussianBlur (out, out, W_L, H_L, sqrtf (SQR (RetinexScales[scale]) - SQR (RetinexScales[scale + 1])), buffer);
                    }
                    if ((((mapmet == 2 && scale > 2) || mapmet == 3 || mapmet == 4) || (mapmet > 0 && mapcontlutili)) && it == 1 && scale > 0)
                    {
                        // out will be modified => store it for use in next iteration. We even don't need a new buffer because 'buffer' is free after gaussianBlur :)
#ifdef _OPENMP
                        #pragma omp for
#endif

                        for (int i = 0; i < H_L; i++) {
                            for (int j = 0; j < W_L; j++) {
                                buffer[i * W_L + j] = out[i][j];
                            }
                        }
                    }
                }

                if (((mapmet == 2 && scale > 2) || mapmet == 3 || mapmet == 4) && it == 1 && chrome == 0) {//
                    shmap->updateL (out, shradius, true, 1);
                    h_th = shmap->max_f - deh.htonalwidth * (shmap->max_f - shmap->avg) / 100;
                    s_th = deh.stonalwidth * (shmap->avg - shmap->min_f) / 100;
                }

#ifdef __SSE2__
                vfloat pondv = F2V (pond);
                vfloat limMinv = F2V (ilimdx);
                vfloat limMaxv = F2V (limdx);

#endif

                if (mapmet > 0 && mapcontlutili && it == 1 && chrome == 0) {//
                    // TODO: When rgbcurvespeedup branch is merged into master we can simplify the code by
                    // 1) in rawimagesource.retinexPrepareCurves() insert
                    //    mapcurve *= 0.5f;
                    //    after
                    //    CurveFactory::mapcurve (mapcontlutili, retinexParams.mapcurve, mapcurve, 1, lhist16RETI, histLRETI);
                    // 2) remove the division by 2.f from the code 7 lines below this line
#ifdef _OPENMP
                    #pragma omp parallel for
#endif

                    for (int i = 0; i < H_L; i++) {
                        for (int j = 0; j < W_L; j++) {
                            out[i][j] = mapcurve[2.f * out[i][j]] / 2.f;
                        }
                    }

                }

                if (((mapmet == 2 && scale > 2) || mapmet == 3 || mapmet == 4) && it == 1 && chrome == 0) {//
                    float hWeight = (100.f - shHighlights) / 100.f;
                    float sWeight = (100.f - shShadows) / 100.f;
#ifdef _OPENMP
                    #pragma omp parallel for schedule(dynamic,16)
#endif

                    for (int i = 0; i < H_L; i++) {
                        for (int j = 0; j < W_L; j++) {
                            float mapval = 1.f + shmap->map[i][j];
                            float factor = 1.f;

                            if (mapval > h_th) {
                                factor = (h_th + hWeight * (mapval - h_th)) / mapval;
                            } else if (mapval < s_th) {
                                factor = (s_th - sWeight * (s_th - mapval)) / mapval;
                            }

                            out[i][j] *= factor;

                        }
                    }
                }

#ifdef _OPENMP
                #pragma omp parallel for
#endif

                for (int i = 0; i < H_L; i++) {
                    int j = 0;

#ifdef __SSE2__

                    if (useHslLin) {
                        for (; j < W_L - 3; j += 4) {
                            _mm_storeu_ps (&luminance[i][j], LVFU (luminance[i][j]) + pondv *  (LIMV (LVFU (src[i][j]) / LVFU (out[i][j]), limMinv, limMaxv) ));
                        }
                    } else {
                        for (; j < W_L - 3; j += 4) {
                            _mm_storeu_ps (&luminance[i][j], LVFU (luminance[i][j]) + pondv *  xlogf (LIMV (LVFU (src[i][j]) / LVFU (out[i][j]), limMinv, limMaxv) ));
                        }
                    }

#endif

                    if (useHslLin) {
                        for (; j < W_L; j++) {
                            luminance[i][j] +=  pond * (LIM (src[i][j] / out[i][j], ilimdx, limdx));
                        }
                    } else {
                        for (; j < W_L; j++) {
                            luminance[i][j] +=  pond * xlogf (LIM (src[i][j] / out[i][j], ilimdx, limdx)); //  /logt ?
                        }
                    }
                }
            }

            if (mapmet > 1 && chrome == 0) {
                if (shmap) {
                    delete shmap;
                }
            }

            shmap = nullptr;

            delete [] buffer;
            delete [] srcBuffer;

            float mean = 0.f;
            float stddv = 0.f;
            // I call mean_stddv2 instead of mean_stddv ==> logBetaGain

            mean_stddv2 ( luminance, mean, stddv, W_L, H_L, maxtr, mintr);
            //printf("mean=%f std=%f delta=%f maxtr=%f mintr=%f\n", mean, stddv, delta, maxtr, mintr);

            //mean_stddv( luminance, mean, stddv, W_L, H_L, logBetaGain, maxtr, mintr);
            if (dehatransmissionCurve && mean != 0.f && stddv != 0.f) { //if curve
                float asig = 0.166666f / stddv;
                float bsig = 0.5f - asig * mean;
                float amax = 0.333333f / (maxtr - mean - stddv);
                float bmax = 1.f - amax * maxtr;
                float amin = 0.333333f / (mean - stddv - mintr);
                float bmin = -amin * mintr;

                asig *= 500.f;
                bsig *= 500.f;
                amax *= 500.f;
                bmax *= 500.f;
                amin *= 500.f;
                bmin *= 500.f;

#ifdef _OPENMP
                #pragma omp parallel
#endif
                {
                    float absciss;
#ifdef _OPENMP
                    #pragma omp for schedule(dynamic,16)
#endif

                    for (int i = 0; i < H_L; i++ )
                        for (int j = 0; j < W_L; j++) { //for mintr to maxtr evalate absciss in function of original transmission
                            if (LIKELY (fabsf (luminance[i][j] - mean) < stddv)) {
                                absciss = asig * luminance[i][j] + bsig;
                            } else if (luminance[i][j] >= mean) {
                                absciss = amax * luminance[i][j] + bmax;
                            } else { /*if(luminance[i][j] <= mean - stddv)*/
                                absciss = amin * luminance[i][j] + bmin;
                            }

                            //TODO : move multiplication by 4.f and subtraction of 1.f inside the curve
                            luminance[i][j] *= (-1.f + 4.f * dehatransmissionCurve[absciss]); //new transmission

                            if (viewmet == 3 || viewmet == 2) {
                                tran[i][j] = luminance[i][j];
                            }
                        }
                }

                // median filter on transmission  ==> reduce artifacts
                if (deh.medianmap && it == 1) { //only one time
                    int wid = W_L;
                    int hei = H_L;
                    float *tmL[hei] ALIGNED16;
                    float *tmLBuffer = new float[wid * hei];
                    int borderL = 1;

                    for (int i = 0; i < hei; i++) {
                        tmL[i] = &tmLBuffer[i * wid];
                    }

#ifdef _OPENMP
                    #pragma omp parallel for
#endif

                    for (int i = borderL; i < hei - borderL; i++) {
                        for (int j = borderL; j < wid - borderL; j++) {
                            tmL[i][j] = median (luminance[i][j], luminance[i - 1][j], luminance[i + 1][j], luminance[i][j + 1], luminance[i][j - 1], luminance[i - 1][j - 1], luminance[i - 1][j + 1], luminance[i + 1][j - 1], luminance[i + 1][j + 1]); //3x3
                        }
                    }

#ifdef _OPENMP
                    #pragma omp parallel for
#endif

                    for (int i = borderL; i < hei - borderL; i++ ) {
                        for (int j = borderL; j < wid - borderL; j++) {
                            luminance[i][j] = tmL[i][j];
                        }
                    }

                    delete [] tmLBuffer;

                }

                // I call mean_stddv2 instead of mean_stddv ==> logBetaGain
                //mean_stddv( luminance, mean, stddv, W_L, H_L, 1.f, maxtr, mintr);
                mean_stddv2 ( luminance, mean, stddv, W_L, H_L, maxtr, mintr);

            }

            float epsil = 0.1f;

            mini = mean - varx * stddv;

            if (mini < mintr) {
                mini = mintr + epsil;
            }

            maxi = mean + varx * stddv;

            if (maxi > maxtr) {
                maxi = maxtr - epsil;
            }

            float delta = maxi - mini;
            //printf("maxi=%f mini=%f mean=%f std=%f delta=%f maxtr=%f mintr=%f\n", maxi, mini, mean, stddv, delta, maxtr, mintr);

            if ( !delta ) {
                delta = 1.0f;
            }

            //  float cdfactor = gain2 * 32768.f / delta;
            float cdfactor = 32768.f / delta;
            maxCD = -9999999.f;
            minCD = 9999999.f;
            // coeff for auto    "transmission" with 2 sigma #95% datas
            float aza = 16300.f / (2.f * stddv);
            float azb = -aza * (mean - 2.f * stddv);
            float bza = 16300.f / (2.f * stddv);
            float bzb = 16300.f - bza * (mean);

//prepare work for curve gain
#ifdef _OPENMP
            #pragma omp parallel for
#endif

            for (int i = 0; i < H_L; i++) {
                for (int j = 0; j < W_L; j++) {
                    luminance[i][j] = luminance[i][j] - mini;
                }
            }

            mean = 0.f;
            stddv = 0.f;
            // I call mean_stddv2 instead of mean_stddv ==> logBetaGain

            mean_stddv2 ( luminance, mean, stddv, W_L, H_L, maxtr, mintr);
            float asig = 0.f, bsig = 0.f, amax = 0.f, bmax = 0.f, amin = 0.f, bmin = 0.f;

            if (dehagaintransmissionCurve && mean != 0.f && stddv != 0.f) { //if curve
                asig = 0.166666f / stddv;
                bsig = 0.5f - asig * mean;
                amax = 0.333333f / (maxtr - mean - stddv);
                bmax = 1.f - amax * maxtr;
                amin = 0.333333f / (mean - stddv - mintr);
                bmin = -amin * mintr;

                asig *= 500.f;
                bsig *= 500.f;
                amax *= 500.f;
                bmax *= 500.f;
                amin *= 500.f;
                bmin *= 500.f;
            }

#ifdef _OPENMP
            #pragma omp parallel
#endif
            {
                float cdmax = -999999.f, cdmin = 999999.f;
#ifdef _OPENMP
                #pragma omp for schedule(dynamic,16) nowait
#endif

                for ( int i = 0; i < H_L; i ++ )
                    for (int j = 0; j < W_L; j++) {
                        float gan;

                        if (dehagaintransmissionCurve && mean != 0.f && stddv != 0.f) {
                            float absciss;

                            if (LIKELY (fabsf (luminance[i][j] - mean) < stddv)) {
                                absciss = asig * luminance[i][j] + bsig;
                            } else if (luminance[i][j] >= mean) {
                                absciss = amax * luminance[i][j] + bmax;
                            } else { /*if(luminance[i][j] <= mean - stddv)*/
                                absciss = amin * luminance[i][j] + bmin;
                            }


                            //    float cd = cdfactor * ( luminance[i][j]  - mini ) + offse;
                            // TODO : move multiplication by 2.f inside the curve
                            gan = 2.f * (dehagaintransmissionCurve[absciss]); //new gain function transmission
                        } else {
                            gan = 0.5f;
                        }

                        float cd = gan * cdfactor * ( luminance[i][j] ) + offse;

                        cdmax = cd > cdmax ? cd : cdmax;
                        cdmin = cd < cdmin ? cd : cdmin;
                        float str = strengthx;

                        if (chrome == 1) {
                            luminance[i][j] = LIM ( cd, 0.f, maxclip ) * str + (1.f - str) * originalLuminance[i][j];
                        } else {


                            if (lhutili && it == 1) { // S=f(H)
                                {
                                    float HH = exLuminance[i][j];
                                    float valparam;

                                    if (useHsl || useHslLin) {
                                        valparam = float ((shcurve->getVal (HH) - 0.5f));
                                    } else {
                                        valparam = float ((shcurve->getVal (Color::huelab_to_huehsv2 (HH)) - 0.5f));
                                    }

                                    str *= (1.f + 2.f * valparam);
                                }
                            }

                            if (higplus && exLuminance[i][j] > 65535.f * hig) {
                                str *= hig;
                            }

                            if (viewmet == 0) {
                                luminance[i][j] = intp (str, clipretinex ( cd, 0.f, 32768.f ), originalLuminance[i][j]);
                            } else if (viewmet == 1) {
                                luminance[i][j] = out[i][j];
                            } else if (viewmet == 4) {
                                luminance[i][j] = originalLuminance[i][j] + str * (originalLuminance[i][j] - out[i][j]);//unsharp
                            } else if (viewmet == 2) {
                                if (tran[i][j] <= mean) {
                                    luminance[i][j] = azb + aza * tran[i][j];    //auto values
                                } else {
                                    luminance[i][j] = bzb + bza * tran[i][j];
                                }
                            } else { /*if(viewmet == 3) */
                                luminance[i][j] = 1000.f + tran[i][j] * 700.f;    //arbitrary values to help display log values which are between -20 to + 30 - usage values -4 + 5
                            }
                        }
                    }

#ifdef _OPENMP
                #pragma omp critical
#endif
                {
                    maxCD = maxCD > cdmax ? maxCD : cdmax;
                    minCD = minCD < cdmin ? minCD : cdmin;
                }

            }

            delete [] outBuffer;
            outBuffer = nullptr;
            //printf("cdmin=%f cdmax=%f\n",minCD, maxCD);
            Tmean = mean;
            Tsigma = stddv;
            Tmin = mintr;
            Tmax = maxtr;

            if (shcurve) {
                delete shcurve;
                shcurve = nullptr;
            }
        }

        if (tranBuffer) {
            delete [] tranBuffer;
        }

    }
}

//}


void ImProcFunctions::MSRWav (float** luminance, const float* const *originalLuminance, const int width, const int height, const WaveletParams &deh, const WavretiCurve &wavRETCcurve, const WavretigainCurve &wavRETgainCcurve, const int skip, const int chrome, const int scall, const float krad, float &minCD, float &maxCD, float &mini, float &maxi, float &Tmean, float &Tsigma, float &Tmin, float &Tmax)
{
    BENCHFUN
    bool py = true;

    if (py) {//enabled
        float         mean, stddv, maxtr, mintr;
        float         delta;
        constexpr float eps = 2.f;
        //   constexpr bool useHsl = false; //never used
        constexpr bool useHslLin = false;//never used
        const float offse = deh.offs;
        const float chrT = deh.chrrt / 100.f;
        const int scal = deh.scale;;
        const float vart = deh.vart / 100.f;//variance
        const float strength = deh.str / 100.f; // Blend with original L channel data
        float limD = (float) deh.limd;
        limD = pow (limD, 1.7f); //about 2500 enough
        //limD *= useHslLin ? 10.f : 1.f;
        float ilimD = 1.f / limD;
        const float elogt = 2.71828f;

        //empirical skip evaluation : very difficult  because quasi all parameters interfere
        //to test on several images
        int nei = (int) (krad * deh.neigh);

        if (skip >= 4) {
            nei = (int) (0.1f * nei + 2.f);    //not too bad
        } else if (skip > 1 && skip < 4) {
            nei = (int) (0.3f * nei + 2.f);
        }

        int moderetinex;

        if (deh.retinexMethod == "uni") {
            moderetinex = 0;
        } else if (deh.retinexMethod == "low") {
            moderetinex = 1;
        } else { /*if (deh.retinexMethod == "high") */  // default to 2 ( deh.retinexMethod == "high" )
            moderetinex = 2;
        }

        const float high = 0.f; // Dummy to pass to retinex_scales(...)

        constexpr auto maxRetinexScales = 8;
        float RetinexScales[maxRetinexScales];

        retinex_scales ( RetinexScales, scal, moderetinex, nei, high );


        const int H_L = height;
        const int W_L = width;
        float *src[H_L] ALIGNED16;
        float *srcBuffer = new float[H_L * W_L];

        for (int i = 0; i < H_L; i++) {
            src[i] = &srcBuffer[i * W_L];
        }

        const float shHighlights = (100.f - deh.highlights) / 100.f;
        const float shShadows = (100.f - deh.shadows) / 100.f;
        const int mapmet = ((deh.highlights > 0 || deh.shadows > 0)) ? 4 : 0;//no action if chroma     //chrome == 0 &&
        const double shradius = mapmet == 4 ? deh.radius : 40.;
        constexpr int it = 1;//in case of !!

#ifdef _OPENMP
        #pragma omp parallel for
#endif

        for (int i = 0; i < H_L; i++)
            for (int j = 0; j < W_L; j++) {
                src[i][j] = luminance[i][j] + eps;
                luminance[i][j] = 0.f;
            }

        float *out[H_L] ALIGNED16;
        float *outBuffer = new float[H_L * W_L];

        for (int i = 0; i < H_L; i++) {
            out[i] = &outBuffer[i * W_L];
        }

        const float logBetaGain = xlogf (16384.f);
        float pond = logBetaGain / (float) scal;

        if (!useHslLin) {
            pond /= log (elogt);
        }

        auto shmap = mapmet == 4 ? new SHMap (W_L, H_L, true) : nullptr;

        float *buffer = new float[W_L * H_L];

        for ( int scale = scal - 1; scale >= 0; scale-- ) {
#ifdef _OPENMP
            #pragma omp parallel
#endif
            {

                if (scale == scal - 1)
                {
                    gaussianBlur (src, out, W_L, H_L, RetinexScales[scale], buffer);
                } else { // reuse result of last iteration
                    // out was modified in last iteration => restore it
                    if (((mapmet == 4)) && it == 1)
                    {
#ifdef _OPENMP
                        #pragma omp for
#endif

                        for (int i = 0; i < H_L; i++) {
                            for (int j = 0; j < W_L; j++) {
                                out[i][j] = buffer[i * W_L + j];
                            }
                        }
                    }

                    gaussianBlur (out, out, W_L, H_L, sqrtf (SQR (RetinexScales[scale]) - SQR (RetinexScales[scale + 1])), buffer);
                }
                if ((mapmet == 4) && it == 1 && scale > 0)
                {
                    // out will be modified => store it for use in next iteration. We even don't need a new buffer because 'buffer' is free after gaussianBlur :)
#ifdef _OPENMP
                    #pragma omp for
#endif

                    for (int i = 0; i < H_L; i++) {
                        for (int j = 0; j < W_L; j++) {
                            buffer[i * W_L + j] = out[i][j];
                        }
                    }
                }
            }

            float h_th, s_th;
            float h_thcomp, s_thcomp;

            if ((mapmet == 4) && it == 1) {
                shmap->updateL (out, shradius, true, 1);
                h_thcomp = shmap->max_f - deh.htonalwidth * (shmap->max_f - shmap->avg) / 100.f;
                h_th = h_thcomp - (shHighlights * h_thcomp);
                s_thcomp = deh.stonalwidth * (shmap->avg - shmap->min_f) / 100.f;
                s_th = s_thcomp - (shShadows * s_thcomp);
            }

            if ((mapmet == 4) && it == 1) {

#ifdef _OPENMP
                #pragma omp parallel for schedule(dynamic,16)
#endif

                for (int i = 0; i < H_L; i++) {
                    for (int j = 0; j < W_L; j++) {
                        float mapval = 1.f + shmap->map[i][j];

                        if (mapval > h_thcomp) {
                            out[i][j] *= h_th / mapval + shHighlights;
                        } else if (mapval < s_thcomp) {
                            out[i][j] *= s_th / mapval + shShadows;
                        }
                    }
                }

            }

#ifdef __SSE2__
            vfloat pondv = F2V (pond);
            vfloat limMinv = F2V (ilimD);
            vfloat limMaxv = F2V (limD);

#endif
#ifdef _OPENMP
            #pragma omp parallel for
#endif

            for (int i = 0; i < H_L; i++) {
                int j = 0;

#ifdef __SSE2__

                if (useHslLin) { //keep in case of ??
                    for (; j < W_L - 3; j += 4) {
                        _mm_storeu_ps (&luminance[i][j], LVFU (luminance[i][j]) + pondv *  (LIMV (LVFU (src[i][j]) / LVFU (out[i][j]), limMinv, limMaxv) ));
                    }
                } else {//always Lab mode due to Wavelet
                    for (; j < W_L - 3; j += 4) {
                        _mm_storeu_ps (&luminance[i][j], LVFU (luminance[i][j]) + pondv *  xlogf (LIMV (LVFU (src[i][j]) / LVFU (out[i][j]), limMinv, limMaxv) ));
                    }
                }

#endif

                if (useHslLin) {
                    for (; j < W_L; j++) {
                        luminance[i][j] +=  pond * (LIM (src[i][j] / out[i][j], ilimD, limD));
                    }
                } else {
                    for (; j < W_L; j++) {
                        luminance[i][j] +=  pond * xlogf (LIM (src[i][j] / out[i][j], ilimD, limD)); //  /logt ?
                    }
                }
            }
        }

        if (shmap) {
            delete shmap;
        }

        shmap = nullptr;

        delete [] buffer;
        delete [] outBuffer;
        outBuffer = nullptr;
        delete [] srcBuffer;

        mean = 0.f;
        stddv = 0.f;

        mean_stddv2 ( luminance, mean, stddv, W_L, H_L, maxtr, mintr);
        //printf("mean=%f std=%f delta=%f maxtr=%f mintr=%f\n", mean, stddv, delta, maxtr, mintr);

        //  mean_stddv( luminance, mean, stddv, W_L, H_L, logBetaGain, maxtr, mintr);
        if (wavRETCcurve && mean != 0.f && stddv != 0.f) { //if curve
            float asig = 0.166666f / stddv;
            float bsig = 0.5f - asig * mean;
            float amax = 0.333333f / (maxtr - mean - stddv);
            float bmax = 1.f - amax * maxtr;
            float amin = 0.333333f / (mean - stddv - mintr);
            float bmin = -amin * mintr;

            asig *= 500.f;
            bsig *= 500.f;
            amax *= 500.f;
            bmax *= 500.f;
            amin *= 500.f;
            bmin *= 500.f;

#ifdef _OPENMP
            #pragma omp parallel for schedule(dynamic,16)
#endif

            for (int i = 0; i < H_L; i++ )
                for (int j = 0; j < W_L; j++) { //for mintr to maxtr evalate absciss in function of original transmission
                    float absciss;

                    if (LIKELY (fabsf (luminance[i][j] - mean) < stddv)) {
                        absciss = asig * luminance[i][j] + bsig;
                    } else if (luminance[i][j] >= mean) {
                        absciss = amax * luminance[i][j] + bmax;
                    } else {
                        absciss = amin * luminance[i][j] + bmin;
                    }

                    luminance[i][j] *= (-1.f + 4.f * wavRETCcurve[absciss]); //new transmission
                }

            // median filter on transmission  ==> reduce artifacts
            bool ty = false;

            if (ty) {//not used here to simplify interface
                int wid = W_L;
                int hei = H_L;
                float *tmL[hei] ALIGNED16;
                float *tmLBuffer = new float[wid * hei];
                int borderL = 1;

                for (int i = 0; i < hei; i++) {
                    tmL[i] = &tmLBuffer[i * wid];
                }

#ifdef _OPENMP
                #pragma omp parallel for
#endif

                for (int i = borderL; i < hei - borderL; i++) {
                    for (int j = borderL; j < wid - borderL; j++) {
                        tmL[i][j] = median (luminance[i][j], luminance[i - 1][j], luminance[i + 1][j], luminance[i][j + 1], luminance[i][j - 1], luminance[i - 1][j - 1], luminance[i - 1][j + 1], luminance[i + 1][j - 1], luminance[i + 1][j + 1]); //3x3
                    }
                }

#ifdef _OPENMP
                #pragma omp parallel for
#endif

                for (int i = borderL; i < hei - borderL; i++ ) {
                    for (int j = borderL; j < wid - borderL; j++) {
                        luminance[i][j] = tmL[i][j];
                    }
                }

                delete [] tmLBuffer;

            }

            // I call mean_stddv2 instead of mean_stddv ==> logBetaGain
            //  mean_stddv( luminance, mean, stddv, W_L, H_L, 1.f, maxtr, mintr);
            mean_stddv2 ( luminance, mean, stddv, W_L, H_L, maxtr, mintr);

        }

        float epsil = 0.1f;

        mini = mean - vart * stddv;

        if (mini < mintr) {
            mini = mintr + epsil;
        }

        maxi = mean + vart * stddv;

        if (maxi > maxtr) {
            maxi = maxtr - epsil;
        }

        delta = maxi - mini;
        //printf("maxi=%f mini=%f mean=%f std=%f delta=%f maxtr=%f mintr=%f\n", maxi, mini, mean, stddv, delta, maxtr, mintr);

        if ( !delta ) {
            delta = 1.0f;
        }

        float cdfactor = 32768.f / delta;
        maxCD = -9999999.f;
        minCD = 9999999.f;

//prepare work for curve gain
#ifdef _OPENMP
        #pragma omp parallel for
#endif

        for (int i = 0; i < H_L; i++) {
            for (int j = 0; j < W_L; j++) {
                luminance[i][j] = luminance[i][j] - mini;
            }
        }

        mean = 0.f;
        stddv = 0.f;
        // I call mean_stddv2 instead of mean_stddv ==> logBetaGain

        mean_stddv2 ( luminance, mean, stddv, W_L, H_L, maxtr, mintr);
        float asig = 0.f, bsig = 0.f, amax = 0.f, bmax = 0.f, amin = 0.f, bmin = 0.f;



        const bool hasWavRetGainCurve = wavRETgainCcurve && mean != 0.f && stddv != 0.f;

        if (hasWavRetGainCurve) { //if curve
            asig = 0.166666f / stddv;
            bsig = 0.5f - asig * mean;
            amax = 0.333333f / (maxtr - mean - stddv);
            bmax = 1.f - amax * maxtr;
            amin = 0.333333f / (mean - stddv - mintr);
            bmin = -amin * mintr;

            asig *= 500.f;
            bsig *= 500.f;
            amax *= 500.f;
            bmax *= 500.f;
            amin *= 500.f;
            bmin *= 500.f;
            cdfactor *= 2.f;
        }


        const float maxclip = (chrome == 0 ? 32768.f : 50000.f);
        const float str = strength * (chrome == 0 ? 1.f : chrT);
#ifdef _OPENMP
        #pragma omp parallel
#endif
        {
//            float absciss;
            float cdmax = -999999.f, cdmin = 999999.f;
            float gan = 0.5f;
#ifdef _OPENMP
            #pragma omp for schedule(dynamic,16)
#endif

            for ( int i = 0; i < H_L; i ++ )
                for (int j = 0; j < W_L; j++) {
                    if (hasWavRetGainCurve) {
                        float absciss;

                        if (LIKELY (fabsf (luminance[i][j] - mean) < stddv)) {
                            absciss = asig * luminance[i][j] + bsig;
                        } else if (luminance[i][j] >= mean) {
                            absciss = amax * luminance[i][j] + bmax;
                        } else { /*if(luminance[i][j] <= mean - stddv)*/
                            absciss = amin * luminance[i][j] + bmin;
                        }

                        gan = wavRETgainCcurve[absciss]; //new gain function transmission
                    }

                    float cd = gan * cdfactor * luminance[i][j] + offse;

                    cdmax = cd > cdmax ? cd : cdmax;
                    cdmin = cd < cdmin ? cd : cdmin;

                    luminance[i][j] = LIM ( cd, 0.f, maxclip ) * str + (1.f - str) * originalLuminance[i][j];
                }

#ifdef _OPENMP
            #pragma omp critical
#endif
            {
                maxCD = maxCD > cdmax ? maxCD : cdmax;
                minCD = minCD < cdmin ? minCD : cdmin;
            }

        }

        Tmean = mean;
        Tsigma = stddv;
        Tmin = mintr;
        Tmax = maxtr;


    }
}



}<|MERGE_RESOLUTION|>--- conflicted
+++ resolved
@@ -152,11 +152,11 @@
 
 extern const Settings* settings;
 
-<<<<<<< HEAD
-void RawImageSource::MSR (float** luminance, float** originalLuminance, float **exLuminance,  LUTf & mapcurve, bool &mapcontlutili, int width, int height, int chrome, RetinexParams deh, const RetinextransmissionCurve & dehatransmissionCurve, const RetinexgaintransmissionCurve & dehagaintransmissionCurve, float &minCD, float &maxCD, float &mini, float &maxi, float &Tmean, float &Tsigma, float &Tmin, float &Tmax)
-=======
-void RawImageSource::MSR(float** luminance, float** originalLuminance, float **exLuminance,  LUTf & mapcurve, bool &mapcontlutili, int width, int height, const RetinexParams &deh, const RetinextransmissionCurve & dehatransmissionCurve, const RetinexgaintransmissionCurve & dehagaintransmissionCurve, float &minCD, float &maxCD, float &mini, float &maxi, float &Tmean, float &Tsigma, float &Tmin, float &Tmax)
->>>>>>> a9f769c5
+//<<<<<<< HEAD
+//void RawImageSource::MSR (float** luminance, float** originalLuminance, float **exLuminance,  LUTf & mapcurve, bool &mapcontlutili, int width, int height, int chrome, RetinexParams deh, const RetinextransmissionCurve & dehatransmissionCurve, const RetinexgaintransmissionCurve & dehagaintransmissionCurve, float &minCD, float &maxCD, float &mini, float &maxi, float &Tmean, float &Tsigma, float &Tmin, float &Tmax)
+//=======
+void RawImageSource::MSR(float** luminance, float** originalLuminance, float **exLuminance,  LUTf & mapcurve, bool &mapcontlutili, int width, int height, int chrome, const RetinexParams &deh, const RetinextransmissionCurve & dehatransmissionCurve, const RetinexgaintransmissionCurve & dehagaintransmissionCurve, float &minCD, float &maxCD, float &mini, float &maxi, float &Tmean, float &Tsigma, float &Tmin, float &Tmax)
+//>>>>>>> dev
 {
 
     if (deh.enabled) {//enabled
