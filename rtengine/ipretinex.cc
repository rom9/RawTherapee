--- conflicted
+++ resolved
@@ -488,33 +488,6 @@
 #ifdef _OPENMP
                 #pragma omp parallel
 #endif
-<<<<<<< HEAD
-            {
-                for ( int scale = scal - 1; scale >= 0; scale-- ) {
-                    if (scale == scal - 1) {
-                        gaussianBlur (src, out, W_L, H_L, RetinexScales[scale], buffer);
-                    } else { // reuse result of last iteration
-                        gaussianBlur (out, out, W_L, H_L, sqrtf (SQR (RetinexScales[scale]) - SQR (RetinexScales[scale + 1])), buffer);
-                    }
-
-                    if (mapmet == 4) {
-                        shradius /= 1.;
-                    } else {
-                        shradius = 40.;
-                    }
-
-                    //if(shHighlights > 0 || shShadows > 0) {
-                    if (mapmet == 3) if (it == 1) {
-                            shmap->updateL (out, shradius, true, 1);    //wav Total
-                        }
-
-                    if (mapmet == 2 && scale > 2) if (it == 1) {
-                            shmap->updateL (out, shradius, true, 1);    //wav partial
-                        }
-
-                    if (mapmet == 4) if (it == 1) {
-                            shmap->updateL (out, shradius, false, 1);    //gauss
-=======
                 {
                     if(scale == scal - 1)
                     {
@@ -547,7 +520,6 @@
                             for (int j = 0; j < W_L; j++) {
                                 buffer[i * W_L + j] = out[i][j];
                             }
->>>>>>> 180959fa
                         }
                     }
                 }
@@ -559,15 +531,6 @@
                 }
 
 #ifdef __SSE2__
-<<<<<<< HEAD
-                    vfloat pondv = F2V (pond);
-                    vfloat limMinv = F2V (ilimdx);
-                    vfloat limMaxv = F2V (limdx);
-
-#endif
-
-                    if (mapmet > 0) {
-=======
                 vfloat pondv = F2V(pond);
                 vfloat limMinv = F2V(ilimdx);
                 vfloat limMaxv = F2V(limdx);
@@ -575,38 +538,19 @@
 #endif
 
                 if(mapmet > 0 && mapcontlutili && it == 1) {
->>>>>>> 180959fa
 #ifdef _OPENMP
                     #pragma omp parallel for
 #endif
 
-<<<<<<< HEAD
-                        for (int i = 0; i < H_L; i++) {
-                            if (mapcontlutili) {
-                                int j = 0;
-
-                                for (; j < W_L; j++) {
-                                    if (it == 1) {
-                                        out[i][j] = mapcurve[2.f * out[i][j]] / 2.f;
-                                    }
-                                }
-                            }
-=======
                     for (int i = 0; i < H_L; i++) {
                         for (int j = 0; j < W_L; j++) {
                             out[i][j] = mapcurve[2.f * out[i][j]] / 2.f;
->>>>>>> 180959fa
-                        }
-                    }
-
-<<<<<<< HEAD
-                    //if(shHighlights > 0 || shShadows > 0) {
-                    if (((mapmet == 2 && scale > 2) || mapmet == 3 || mapmet == 4) && it == 1) {
-=======
+                        }
+                    }
+
                 }
 
                 if(((mapmet == 2 && scale > 2) || mapmet == 3 || mapmet == 4) && it == 1) {
->>>>>>> 180959fa
 
 
 #ifdef _OPENMP
@@ -639,20 +583,9 @@
 
 #ifdef __SSE2__
 
-<<<<<<< HEAD
-                        if (useHslLin) {
-                            for (; j < W_L - 3; j += 4) {
-                                _mm_storeu_ps (&luminance[i][j], LVFU (luminance[i][j]) + pondv *  (LIMV (LVFU (src[i][j]) / LVFU (out[i][j]), limMinv, limMaxv) ));
-                            }
-                        } else {
-                            for (; j < W_L - 3; j += 4) {
-                                _mm_storeu_ps (&luminance[i][j], LVFU (luminance[i][j]) + pondv *  xlogf (LIMV (LVFU (src[i][j]) / LVFU (out[i][j]), limMinv, limMaxv) ));
-                            }
-=======
                     if(useHslLin) {
                         for (; j < W_L - 3; j += 4) {
                             _mm_storeu_ps(&luminance[i][j], LVFU(luminance[i][j]) + pondv *  (LIMV(LVFU(src[i][j]) / LVFU(out[i][j]), limMinv, limMaxv) ));
->>>>>>> 180959fa
                         }
                     } else {
                         for (; j < W_L - 3; j += 4) {
@@ -662,16 +595,6 @@
 
 #endif
 
-<<<<<<< HEAD
-                        if (useHslLin) {
-                            for (; j < W_L; j++) {
-                                luminance[i][j] +=  pond * (LIM (src[i][j] / out[i][j], ilimdx, limdx));
-                            }
-                        } else {
-                            for (; j < W_L; j++) {
-                                luminance[i][j] +=  pond * xlogf (LIM (src[i][j] / out[i][j], ilimdx, limdx)); //  /logt ?
-                            }
-=======
                     if(useHslLin) {
                         for (; j < W_L; j++) {
                             luminance[i][j] +=  pond * (LIM(src[i][j] / out[i][j], ilimdx, limdx));
@@ -679,7 +602,6 @@
                     } else {
                         for (; j < W_L; j++) {
                             luminance[i][j] +=  pond * xlogf(LIM(src[i][j] / out[i][j], ilimdx, limdx)); //  /logt ?
->>>>>>> 180959fa
                         }
                     }
                 }
