--- conflicted
+++ resolved
@@ -51,12 +51,8 @@
 #include "procparams.h"
 #include "rawimagesource.h"
 #include "rtengine.h"
-<<<<<<< HEAD
-
+#include "shmap.h"
 #define BENCHMARK
-=======
-#include "shmap.h"
->>>>>>> 7b54c7f2
 #include "StopWatch.h"
 #include "guidedfilter.h"
 
