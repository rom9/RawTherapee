/*
*  This file is part of RawTherapee.
*
*  Copyright (c) 2004-2010 Gabor Horvath <hgabor@rawtherapee.com>
*
*  RawTherapee is free software: you can redistribute it and/or modify
*  it under the terms of the GNU General Public License as published by
*  the Free Software Foundation, either version 3 of the License, or
*  (at your option) any later version.
*
*  RawTherapee is distributed in the hope that it will be useful,
*  but WITHOUT ANY WARRANTY; without even the implied warranty of
*  MERCHANTABILITY or FITNESS FOR A PARTICULAR PURPOSE.  See the
*  GNU General Public License for more details.
*
*  You should have received a copy of the GNU General Public License
*  along with RawTherapee.  If not, see <http://www.gnu.org/licenses/>.

    *   adaptation to RawTherapee
    *   2015 Jacques Desmis <jdesmis@gmail.com>
    *   2015 Ingo Weyrich <heckflosse67@gmx.de>

    * D. J. Jobson, Z. Rahman, and G. A. Woodell. A multi-scale
    * Retinex for bridging the gap between color images and the
    * human observation of scenes. IEEE Transactions on Image Processing,
    * 1997, 6(7): 965-976

    * Fan Guo Zixing Cai Bin Xie Jin Tang
    * School of Information Science and Engineering, Central South University Changsha, China

    * Weixing Wang and Lian Xu
    * College of Physics and Information Engineering, Fuzhou University, Fuzhou, China

    * inspired from 2003 Fabien Pelisson <Fabien.Pelisson@inrialpes.fr>
    * some ideas taken (use of mask) Russell Cottrell - The Retinex .8bf Plugin

*/

#include <cstdlib>
#include <cstdio>
#include <cmath>
#include <cstring>
//#include <stdlib.h>
//#include <stdio.h>
//#include <math.h>
#include "rtengine.h"
#include "gauss.h"
#include "rawimagesource.h"
#include "improcfun.h"
#include "opthelper.h"
#include "median.h"
#include "StopWatch.h"

#define clipretinex( val, minv, maxv )    (( val = (val < minv ? minv : val ) ) > maxv ? maxv : val )

/*
#define med3(a0,a1,a2,a3,a4,a5,a6,a7,a8,median) { \
pp[0]=a0; pp[1]=a1; pp[2]=a2; pp[3]=a3; pp[4]=a4; pp[5]=a5; pp[6]=a6; pp[7]=a7; pp[8]=a8; \
PIX_SORT(pp[1],pp[2]); PIX_SORT(pp[4],pp[5]); PIX_SORT(pp[7],pp[8]); \
PIX_SORT(pp[0],pp[1]); PIX_SORT(pp[3],pp[4]); PIX_SORT(pp[6],pp[7]); \
PIX_SORT(pp[1],pp[2]); PIX_SORT(pp[4],pp[5]); PIX_SORT(pp[7],pp[8]); \
PIX_SORT(pp[0],pp[3]); PIX_SORT(pp[5],pp[8]); PIX_SORT(pp[4],pp[7]); \
PIX_SORT(pp[3],pp[6]); PIX_SORT(pp[1],pp[4]); PIX_SORT(pp[2],pp[5]); \
PIX_SORT(pp[4],pp[7]); PIX_SORT(pp[4],pp[2]); PIX_SORT(pp[6],pp[4]); \
PIX_SORT(pp[4],pp[2]); median=pp[4];} //pp4 = median
*/


namespace
{
void retinex_scales ( float* scales, int nscales, int mode, int s, float high)
{
    if ( nscales == 1 ) {
        scales[0] =  (float)s / 2.f;
    } else if (nscales == 2) {
        scales[1] = (float) s / 2.f;
        scales[0] = (float) s;
    } else {
        float size_step = (float) s / (float) nscales;

        if (mode == 0) {
            for (int i = 0; i < nscales; ++i ) {
                scales[nscales - i - 1] = 2.0f + (float)i * size_step;
            }
        } else if (mode == 1) {
            size_step = (float)log (s - 2.0f) / (float) nscales;

            for (int i = 0; i < nscales; ++i ) {
                scales[nscales - i - 1] = 2.0f + (float)pow (10.f, (i * size_step) / log (10.f));
            }
        } else if (mode == 2) {
            size_step = (float) log (s - 2.0f) / (float) nscales;

            for ( int i = 0; i < nscales; ++i ) {
                scales[i] = s - (float)pow (10.f, (i * size_step) / log (10.f));
            }
        } else if (mode == 3) {
            size_step = (float) log (s - 2.0f) / (float) nscales;

            for ( int i = 0; i < nscales; ++i ) {
                scales[i] = high * s - (float)pow (10.f, (i * size_step) / log (10.f));
            }
        }
    }
}

void mean_stddv2 ( float **dst, float &mean, float &stddv, int W_L, int H_L, float &maxtr, float &mintr)
{
    // summation using double precision to avoid too large summation error for large pictures
    double vsquared = 0.f;
    double sum = 0.f;
    maxtr = -999999.f;
    mintr = 999999.f;
#ifdef _OPENMP
    #pragma omp parallel
#endif
    {
        float lmax = -999999.f, lmin = 999999.f;
#ifdef _OPENMP
        #pragma omp for reduction(+:sum,vsquared) nowait // this leads to differences, but parallel summation is more accurate
#endif

        for (int i = 0; i < H_L; i++ )
            for (int j = 0; j < W_L; j++) {
                sum += dst[i][j];
                vsquared += (dst[i][j] * dst[i][j]);

                lmax = dst[i][j] > lmax ? dst[i][j] : lmax;
                lmin = dst[i][j] < lmin ? dst[i][j] : lmin;
            }

#ifdef _OPENMP
        #pragma omp critical
#endif
        {
            maxtr = maxtr > lmax ? maxtr : lmax;
            mintr = mintr < lmin ? mintr : lmin;
        }

    }
    mean = sum / (double) (W_L * H_L);
    vsquared /= (double) W_L * H_L;
    stddv = ( vsquared - (mean * mean) );
    stddv = (float)sqrt (stddv);
}


}

namespace rtengine
{

extern const Settings* settings;

//<<<<<<< HEAD
//void RawImageSource::MSR (float** luminance, float** originalLuminance, float **exLuminance,  LUTf & mapcurve, bool &mapcontlutili, int width, int height, int chrome, RetinexParams deh, const RetinextransmissionCurve & dehatransmissionCurve, const RetinexgaintransmissionCurve & dehagaintransmissionCurve, float &minCD, float &maxCD, float &mini, float &maxi, float &Tmean, float &Tsigma, float &Tmin, float &Tmax)
//=======
void RawImageSource::MSR (float** luminance, float** originalLuminance, float **exLuminance,  LUTf & mapcurve, bool &mapcontlutili, int width, int height, int chrome, const RetinexParams &deh, const RetinextransmissionCurve & dehatransmissionCurve, const RetinexgaintransmissionCurve & dehagaintransmissionCurve, float &minCD, float &maxCD, float &mini, float &maxi, float &Tmean, float &Tsigma, float &Tmin, float &Tmax)
//>>>>>>> dev
{

    if (deh.enabled) {//enabled
        float maxtr, mintr;
        constexpr float eps = 2.f;
        bool useHsl = deh.retinexcolorspace == "HSLLOG";
        bool useHslLin = deh.retinexcolorspace == "HSLLIN";
        float offse = (float) deh.offs; //def = 0  not use
        int iter = deh.iter;
        int gradient = deh.scal;
        int scal = 3;//disabled scal
        int nei = (int) (2.8f * deh.neigh); //def = 220
        float vart = (float)deh.vart / 100.f;//variance
        float chrT = (float) deh.chrrt / 100.f;
        float gradvart = (float)deh.grad;
        float gradstr = (float)deh.grads;
        float strength = (float) deh.str / 100.f; // Blend with original L channel data
        float limD = (float) deh.limd;
        limD = pow (limD, 1.7f); //about 2500 enough
        limD *= useHslLin ? 10.f : 1.f;
        float ilimD = 1.f / limD;
        float hig = ((float) deh.highl) / 100.f;
        scal = deh.skal;

<<<<<<< HEAD
        if (hl >= 2.71828f) {
            elogt = 2.71828f + SQR (SQR (hl - 2.71828f));
        } else {
            elogt = hl;
        }

=======
>>>>>>> aab3a603
        int H_L = height;
        int W_L = width;

        float *tran[H_L] ALIGNED16;
        float *tranBuffer = nullptr;

        constexpr float elogt = 2.71828f;
        bool lhutili = false;

        FlatCurve* shcurve = new FlatCurve (deh.lhcurve); //curve L=f(H)

        if (!shcurve || shcurve->isIdentity()) {
            if (shcurve) {
                delete shcurve;
                shcurve = nullptr;
            }
        } else {
            lhutili = true;
        }


        bool higplus = false ;
        int moderetinex = 2; // default to 2 ( deh.retinexMethod == "high" )

        if (deh.retinexMethod == "highliplus") {
            higplus = true;
            moderetinex = 3;
        } else if (deh.retinexMethod == "uni") {
            moderetinex = 0;
        } else if (deh.retinexMethod == "low") {
            moderetinex = 1;
        } else { /*if (deh.retinexMethod == "highli") */
            moderetinex = 3;
        }

        constexpr float aahi = 49.f / 99.f; ////reduce sensibility 50%
        constexpr float bbhi = 1.f - aahi;

        for (int it = 1; it < iter + 1; it++) { //iter nb max of iterations
            float high = bbhi + aahi * (float) deh.highl;

            float grad = 1.f;
            float sc = scal;

            if (gradient == 0) {
                grad = 1.f;
                sc = 3.f;
            } else if (gradient == 1) {
                grad = 0.25f * it + 0.75f;
                sc = -0.5f * it + 4.5f;
            } else if (gradient == 2) {
                grad = 0.5f * it + 0.5f;
                sc = -0.75f * it + 5.75f;
            } else if (gradient == 3) {
                grad = 0.666f * it + 0.333f;
                sc = -0.75f * it + 5.75f;
            } else if (gradient == 4) {
                grad = 0.8f * it + 0.2f;
                sc = -0.75f * it + 5.75f;
            } else if (gradient == 5) {
                if (moderetinex != 3) {
                    grad = 2.5f * it - 1.5f;
                } else {
                    float aa = (11.f * high - 1.f) / 4.f;
                    float bb = 1.f - aa;
                    grad = aa * it + bb;
                }

                sc = -0.75f * it + 5.75f;
            } else if (gradient == 6) {
                if (moderetinex != 3) {
                    grad = 5.f * it - 4.f;
                } else {
                    float aa = (21.f * high - 1.f) / 4.f;
                    float bb = 1.f - aa;
                    grad = aa * it + bb;
                }

                sc = -0.75f * it + 5.75f;
            }

            else if (gradient == -1) {
                grad = -0.125f * it + 1.125f;
                sc = 3.f;
            }

            if (iter == 1) {
                sc = scal;
            } else {
                //adjust sc in function of choice of scale by user if iterations
                if (scal < 3) {
                    sc -= 1;

                    if (sc < 1.f) { //avoid 0
                        sc = 1.f;
                    }
                }

                if (scal > 4) {
                    sc += 1;
                }
            }

            float varx = vart;
            float limdx = limD;
            float ilimdx = ilimD;

            if (gradvart != 0) {
                if (gradvart == 1) {
                    varx = vart * (-0.125f * it + 1.125f);
                    limdx = limD * (-0.125f * it + 1.125f);
                    ilimdx = 1.f / limdx;
                } else if (gradvart == 2) {
                    varx = vart * (-0.2f * it + 1.2f);
                    limdx = limD * (-0.2f * it + 1.2f);
                    ilimdx = 1.f / limdx;
                } else if (gradvart == -1) {
                    varx = vart * (0.125f * it + 0.875f);
                    limdx = limD * (0.125f * it + 0.875f);
                    ilimdx = 1.f / limdx;
                } else if (gradvart == -2) {
                    varx = vart * (0.4f * it + 0.6f);
                    limdx = limD * (0.4f * it + 0.6f);
                    ilimdx = 1.f / limdx;
                }
            }

            scal = round (sc);
            float ks = 1.f;

            if (gradstr != 0) {
                if (gradstr == 1) {
                    if (it <= 3) {
                        ks = -0.3f * it + 1.6f;
                    } else {
                        ks = 0.5f;
                    }
                } else if (gradstr == 2) {
                    if (it <= 3) {
                        ks = -0.6f * it + 2.2f;
                    } else {
                        ks = 0.3f;
                    }
                } else if (gradstr == -1) {
                    if (it <= 3) {
                        ks = 0.2f * it + 0.6f;
                    } else {
                        ks = 1.2f;
                    }
                } else if (gradstr == -2) {
                    if (it <= 3) {
                        ks = 0.4f * it + 0.2f;
                    } else {
                        ks = 1.5f;
                    }
                }
            }

            // float strengthx = ks * strength;
            const float maxclip = (chrome == 0 ? 32768.f : 50000.f);

            const float strengthx = ks * strength * (chrome == 0 ? 1.f : chrT);


            constexpr auto maxRetinexScales = 8;
            float RetinexScales[maxRetinexScales];

            retinex_scales ( RetinexScales, scal, moderetinex, nei / grad, high );

            float *src[H_L] ALIGNED16;
            float *srcBuffer = new float[H_L * W_L];

            for (int i = 0; i < H_L; i++) {
                src[i] = &srcBuffer[i * W_L];
            }

            int h_th = 0, s_th = 0;

            int shHighlights = deh.highlights;
            int shShadows = deh.shadows;

            int mapmet = 0;

            if (deh.mapMethod == "map") {
                mapmet = 2;
            } else if (deh.mapMethod == "mapT") {
                mapmet = 3;
            } else if (deh.mapMethod == "gaus") {
                mapmet = 4;
            }

            const double shradius = mapmet == 4 ? (double) deh.radius : 40.;

            int viewmet = 0;

            if (deh.viewMethod == "mask") {
                viewmet = 1;
            } else if (deh.viewMethod == "tran") {
                viewmet = 2;
            } else if (deh.viewMethod == "tran2") {
                viewmet = 3;
            } else if (deh.viewMethod == "unsharp") {
                viewmet = 4;
            }

#ifdef _OPENMP
            #pragma omp parallel for
#endif

            for (int i = 0; i < H_L; i++)
                for (int j = 0; j < W_L; j++) {
                    src[i][j] = luminance[i][j] + eps;
                    luminance[i][j] = 0.f;
                }

            float *out[H_L] ALIGNED16;
            float *outBuffer = new float[H_L * W_L];

            for (int i = 0; i < H_L; i++) {
                out[i] = &outBuffer[i * W_L];
            }

            if (viewmet == 3  || viewmet == 2) {
                tranBuffer = new float[H_L * W_L];

                for (int i = 0; i < H_L; i++) {
                    tran[i] = &tranBuffer[i * W_L];
                }
            }

            const float logBetaGain = xlogf (16384.f);
            float pond = logBetaGain / (float) scal;

            if (!useHslLin) {
                pond /= log (elogt);
            }

            auto shmap = ((mapmet == 2 || mapmet == 3 || mapmet == 4) && it == 1 && chrome == 0) ? new SHMap (W_L, H_L, true) : nullptr;//

            float *buffer = new float[W_L * H_L];;

            for ( int scale = scal - 1; scale >= 0; scale-- ) {
#ifdef _OPENMP
                #pragma omp parallel
#endif
                {
                    if (scale == scal - 1)
                    {
                        gaussianBlur (src, out, W_L, H_L, RetinexScales[scale], buffer);
                    } else { // reuse result of last iteration
                        // out was modified in last iteration => restore it
                        if ((((mapmet == 2 && scale > 1) || mapmet == 3 || mapmet == 4) || (mapmet > 0 && mapcontlutili)) && it == 1)
                        {
#ifdef _OPENMP
                            #pragma omp for
#endif

                            for (int i = 0; i < H_L; i++) {
                                for (int j = 0; j < W_L; j++) {
                                    out[i][j] = buffer[i * W_L + j];
                                }
                            }
                        }

                        gaussianBlur (out, out, W_L, H_L, sqrtf (SQR (RetinexScales[scale]) - SQR (RetinexScales[scale + 1])), buffer);
                    }
                    if ((((mapmet == 2 && scale > 2) || mapmet == 3 || mapmet == 4) || (mapmet > 0 && mapcontlutili)) && it == 1 && scale > 0)
                    {
                        // out will be modified => store it for use in next iteration. We even don't need a new buffer because 'buffer' is free after gaussianBlur :)
#ifdef _OPENMP
                        #pragma omp for
#endif

                        for (int i = 0; i < H_L; i++) {
                            for (int j = 0; j < W_L; j++) {
                                buffer[i * W_L + j] = out[i][j];
                            }
                        }
                    }
                }

                if (((mapmet == 2 && scale > 2) || mapmet == 3 || mapmet == 4) && it == 1 && chrome == 0) {//
                    shmap->updateL (out, shradius, true, 1);
                    h_th = shmap->max_f - deh.htonalwidth * (shmap->max_f - shmap->avg) / 100;
                    s_th = deh.stonalwidth * (shmap->avg - shmap->min_f) / 100;
                }

#ifdef __SSE2__
                vfloat pondv = F2V (pond);
                vfloat limMinv = F2V (ilimdx);
                vfloat limMaxv = F2V (limdx);

#endif

                if (mapmet > 0 && mapcontlutili && it == 1 && chrome == 0) {//
                    // TODO: When rgbcurvespeedup branch is merged into master we can simplify the code by
                    // 1) in rawimagesource.retinexPrepareCurves() insert
                    //    mapcurve *= 0.5f;
                    //    after
                    //    CurveFactory::mapcurve (mapcontlutili, retinexParams.mapcurve, mapcurve, 1, lhist16RETI, histLRETI);
                    // 2) remove the division by 2.f from the code 7 lines below this line
#ifdef _OPENMP
                    #pragma omp parallel for
#endif

                    for (int i = 0; i < H_L; i++) {
                        for (int j = 0; j < W_L; j++) {
                            out[i][j] = mapcurve[2.f * out[i][j]] / 2.f;
                        }
                    }

                }

                if (((mapmet == 2 && scale > 2) || mapmet == 3 || mapmet == 4) && it == 1 && chrome == 0) {//
                    float hWeight = (100.f - shHighlights) / 100.f;
                    float sWeight = (100.f - shShadows) / 100.f;
#ifdef _OPENMP
                    #pragma omp parallel for schedule(dynamic,16)
#endif

                    for (int i = 0; i < H_L; i++) {
                        for (int j = 0; j < W_L; j++) {
                            float mapval = 1.f + shmap->map[i][j];
                            float factor = 1.f;

                            if (mapval > h_th) {
                                factor = (h_th + hWeight * (mapval - h_th)) / mapval;
                            } else if (mapval < s_th) {
                                factor = (s_th - sWeight * (s_th - mapval)) / mapval;
                            }

                            out[i][j] *= factor;

                        }
                    }
                }

#ifdef _OPENMP
                #pragma omp parallel for
#endif

                for (int i = 0; i < H_L; i++) {
                    int j = 0;

#ifdef __SSE2__

                    if (useHslLin) {
                        for (; j < W_L - 3; j += 4) {
                            _mm_storeu_ps (&luminance[i][j], LVFU (luminance[i][j]) + pondv *  (LIMV (LVFU (src[i][j]) / LVFU (out[i][j]), limMinv, limMaxv) ));
                        }
                    } else {
                        for (; j < W_L - 3; j += 4) {
                            _mm_storeu_ps (&luminance[i][j], LVFU (luminance[i][j]) + pondv *  xlogf (LIMV (LVFU (src[i][j]) / LVFU (out[i][j]), limMinv, limMaxv) ));
                        }
                    }

#endif

                    if (useHslLin) {
                        for (; j < W_L; j++) {
                            luminance[i][j] +=  pond * (LIM (src[i][j] / out[i][j], ilimdx, limdx));
                        }
                    } else {
                        for (; j < W_L; j++) {
                            luminance[i][j] +=  pond * xlogf (LIM (src[i][j] / out[i][j], ilimdx, limdx)); //  /logt ?
                        }
                    }
                }
            }

            if (mapmet > 1 && chrome == 0) {
                if (shmap) {
                    delete shmap;
                }
            }

            shmap = nullptr;

            delete [] buffer;
            delete [] srcBuffer;

            float mean = 0.f;
            float stddv = 0.f;
            // I call mean_stddv2 instead of mean_stddv ==> logBetaGain

            mean_stddv2 ( luminance, mean, stddv, W_L, H_L, maxtr, mintr);
            //printf("mean=%f std=%f delta=%f maxtr=%f mintr=%f\n", mean, stddv, delta, maxtr, mintr);

            //mean_stddv( luminance, mean, stddv, W_L, H_L, logBetaGain, maxtr, mintr);
            if (dehatransmissionCurve && mean != 0.f && stddv != 0.f) { //if curve
                float asig = 0.166666f / stddv;
                float bsig = 0.5f - asig * mean;
                float amax = 0.333333f / (maxtr - mean - stddv);
                float bmax = 1.f - amax * maxtr;
                float amin = 0.333333f / (mean - stddv - mintr);
                float bmin = -amin * mintr;

                asig *= 500.f;
                bsig *= 500.f;
                amax *= 500.f;
                bmax *= 500.f;
                amin *= 500.f;
                bmin *= 500.f;

#ifdef _OPENMP
                #pragma omp parallel
#endif
                {
                    float absciss;
#ifdef _OPENMP
                    #pragma omp for schedule(dynamic,16)
#endif

                    for (int i = 0; i < H_L; i++ )
                        for (int j = 0; j < W_L; j++) { //for mintr to maxtr evalate absciss in function of original transmission
                            if (LIKELY (fabsf (luminance[i][j] - mean) < stddv)) {
                                absciss = asig * luminance[i][j] + bsig;
                            } else if (luminance[i][j] >= mean) {
                                absciss = amax * luminance[i][j] + bmax;
                            } else { /*if(luminance[i][j] <= mean - stddv)*/
                                absciss = amin * luminance[i][j] + bmin;
                            }

                            //TODO : move multiplication by 4.f and subtraction of 1.f inside the curve
                            luminance[i][j] *= (-1.f + 4.f * dehatransmissionCurve[absciss]); //new transmission

                            if (viewmet == 3 || viewmet == 2) {
                                tran[i][j] = luminance[i][j];
                            }
                        }
                }

                // median filter on transmission  ==> reduce artifacts
                if (deh.medianmap && it == 1) { //only one time
                    int wid = W_L;
                    int hei = H_L;
                    float *tmL[hei] ALIGNED16;
                    float *tmLBuffer = new float[wid * hei];
                    int borderL = 1;

                    for (int i = 0; i < hei; i++) {
                        tmL[i] = &tmLBuffer[i * wid];
                    }

#ifdef _OPENMP
                    #pragma omp parallel for
#endif

                    for (int i = borderL; i < hei - borderL; i++) {
                        for (int j = borderL; j < wid - borderL; j++) {
                            tmL[i][j] = median (luminance[i][j], luminance[i - 1][j], luminance[i + 1][j], luminance[i][j + 1], luminance[i][j - 1], luminance[i - 1][j - 1], luminance[i - 1][j + 1], luminance[i + 1][j - 1], luminance[i + 1][j + 1]); //3x3
                        }
                    }

#ifdef _OPENMP
                    #pragma omp parallel for
#endif

                    for (int i = borderL; i < hei - borderL; i++ ) {
                        for (int j = borderL; j < wid - borderL; j++) {
                            luminance[i][j] = tmL[i][j];
                        }
                    }

                    delete [] tmLBuffer;

                }

                // I call mean_stddv2 instead of mean_stddv ==> logBetaGain
                //mean_stddv( luminance, mean, stddv, W_L, H_L, 1.f, maxtr, mintr);
                mean_stddv2 ( luminance, mean, stddv, W_L, H_L, maxtr, mintr);

            }

            float epsil = 0.1f;

            mini = mean - varx * stddv;

            if (mini < mintr) {
                mini = mintr + epsil;
            }

            maxi = mean + varx * stddv;

            if (maxi > maxtr) {
                maxi = maxtr - epsil;
            }

            float delta = maxi - mini;
            //printf("maxi=%f mini=%f mean=%f std=%f delta=%f maxtr=%f mintr=%f\n", maxi, mini, mean, stddv, delta, maxtr, mintr);

            if ( !delta ) {
                delta = 1.0f;
            }

            float cdfactor = 32768.f / delta;
            maxCD = -9999999.f;
            minCD = 9999999.f;
            // coeff for auto    "transmission" with 2 sigma #95% datas
            float aza = 16300.f / (2.f * stddv);
            float azb = -aza * (mean - 2.f * stddv);
            float bza = 16300.f / (2.f * stddv);
            float bzb = 16300.f - bza * (mean);

//prepare work for curve gain
#ifdef _OPENMP
            #pragma omp parallel for
#endif

            for (int i = 0; i < H_L; i++) {
                for (int j = 0; j < W_L; j++) {
                    luminance[i][j] = luminance[i][j] - mini;
                }
            }

            mean = 0.f;
            stddv = 0.f;
            // I call mean_stddv2 instead of mean_stddv ==> logBetaGain

            mean_stddv2 ( luminance, mean, stddv, W_L, H_L, maxtr, mintr);
            float asig = 0.f, bsig = 0.f, amax = 0.f, bmax = 0.f, amin = 0.f, bmin = 0.f;

            if (dehagaintransmissionCurve && mean != 0.f && stddv != 0.f) { //if curve
                asig = 0.166666f / stddv;
                bsig = 0.5f - asig * mean;
                amax = 0.333333f / (maxtr - mean - stddv);
                bmax = 1.f - amax * maxtr;
                amin = 0.333333f / (mean - stddv - mintr);
                bmin = -amin * mintr;

                asig *= 500.f;
                bsig *= 500.f;
                amax *= 500.f;
                bmax *= 500.f;
                amin *= 500.f;
                bmin *= 500.f;
            }

#ifdef _OPENMP
            #pragma omp parallel
#endif
            {
                float cdmax = -999999.f, cdmin = 999999.f;
#ifdef _OPENMP
                #pragma omp for schedule(dynamic,16) nowait
#endif

                for ( int i = 0; i < H_L; i ++ )
                    for (int j = 0; j < W_L; j++) {
                        float gan;

                        if (dehagaintransmissionCurve && mean != 0.f && stddv != 0.f) {
                            float absciss;

                            if (LIKELY (fabsf (luminance[i][j] - mean) < stddv)) {
                                absciss = asig * luminance[i][j] + bsig;
                            } else if (luminance[i][j] >= mean) {
                                absciss = amax * luminance[i][j] + bmax;
                            } else { /*if(luminance[i][j] <= mean - stddv)*/
                                absciss = amin * luminance[i][j] + bmin;
                            }


                            //    float cd = cdfactor * ( luminance[i][j]  - mini ) + offse;
                            // TODO : move multiplication by 2.f inside the curve
                            gan = 2.f * (dehagaintransmissionCurve[absciss]); //new gain function transmission
                        } else {
                            gan = 0.5f;
                        }

                        float cd = gan * cdfactor * ( luminance[i][j] ) + offse;

                        cdmax = cd > cdmax ? cd : cdmax;
                        cdmin = cd < cdmin ? cd : cdmin;
                        float str = strengthx;

                        if (chrome == 1) {
                            luminance[i][j] = LIM ( cd, 0.f, maxclip ) * str + (1.f - str) * originalLuminance[i][j];
                        } else {


                            if (lhutili && it == 1) { // S=f(H)
                                {
                                    float HH = exLuminance[i][j];
                                    float valparam;

                                    if (useHsl || useHslLin) {
                                        valparam = float ((shcurve->getVal (HH) - 0.5f));
                                    } else {
                                        valparam = float ((shcurve->getVal (Color::huelab_to_huehsv2 (HH)) - 0.5f));
                                    }

                                    str *= (1.f + 2.f * valparam);
                                }
                            }

                            if (higplus && exLuminance[i][j] > 65535.f * hig) {
                                str *= hig;
                            }

                            if (viewmet == 0) {
                                luminance[i][j] = intp (str, clipretinex ( cd, 0.f, 32768.f ), originalLuminance[i][j]);
                            } else if (viewmet == 1) {
                                luminance[i][j] = out[i][j];
                            } else if (viewmet == 4) {
                                luminance[i][j] = originalLuminance[i][j] + str * (originalLuminance[i][j] - out[i][j]);//unsharp
                            } else if (viewmet == 2) {
                                if (tran[i][j] <= mean) {
                                    luminance[i][j] = azb + aza * tran[i][j];    //auto values
                                } else {
                                    luminance[i][j] = bzb + bza * tran[i][j];
                                }
                            } else { /*if(viewmet == 3) */
                                luminance[i][j] = 1000.f + tran[i][j] * 700.f;    //arbitrary values to help display log values which are between -20 to + 30 - usage values -4 + 5
                            }
                        }
                    }

#ifdef _OPENMP
                #pragma omp critical
#endif
                {
                    maxCD = maxCD > cdmax ? maxCD : cdmax;
                    minCD = minCD < cdmin ? minCD : cdmin;
                }

            }

            delete [] outBuffer;
            outBuffer = nullptr;
            //printf("cdmin=%f cdmax=%f\n",minCD, maxCD);
            Tmean = mean;
            Tsigma = stddv;
            Tmin = mintr;
            Tmax = maxtr;

            if (shcurve) {
                delete shcurve;
                shcurve = nullptr;
            }
        }

        if (tranBuffer) {
            delete [] tranBuffer;
        }

    }
}

//}


void ImProcFunctions::MSRWav (float** luminance, const float* const *originalLuminance, const int width, const int height, const WaveletParams &deh, const WavretiCurve &wavRETCcurve, const WavretigainCurve &wavRETgainCcurve, const int skip, const int chrome, const int scall, const float krad, float &minCD, float &maxCD, float &mini, float &maxi, float &Tmean, float &Tsigma, float &Tmin, float &Tmax)
{
    BENCHFUN
    bool py = true;

    if (py) {//enabled
        float         mean, stddv, maxtr, mintr;
        float         delta;
        constexpr float eps = 2.f;
        //   constexpr bool useHsl = false; //never used
        constexpr bool useHslLin = false;//never used
        const float offse = deh.offs;
        const float chrT = deh.chrrt / 100.f;
        const int scal = deh.scale;;
        const float vart = deh.vart / 100.f;//variance
        const float strength = deh.str / 100.f; // Blend with original L channel data
        float limD = (float) deh.limd;
        limD = pow (limD, 1.7f); //about 2500 enough
        //limD *= useHslLin ? 10.f : 1.f;
        float ilimD = 1.f / limD;
        const float elogt = 2.71828f;

        //empirical skip evaluation : very difficult  because quasi all parameters interfere
        //to test on several images
        int nei = (int) (krad * deh.neigh);

        if (skip >= 4) {
            nei = (int) (0.1f * nei + 2.f);    //not too bad
        } else if (skip > 1 && skip < 4) {
            nei = (int) (0.3f * nei + 2.f);
        }

        int moderetinex;

        if (deh.retinexMethod == "uni") {
            moderetinex = 0;
        } else if (deh.retinexMethod == "low") {
            moderetinex = 1;
        } else { /*if (deh.retinexMethod == "high") */  // default to 2 ( deh.retinexMethod == "high" )
            moderetinex = 2;
        }

        const float high = 0.f; // Dummy to pass to retinex_scales(...)

        constexpr auto maxRetinexScales = 8;
        float RetinexScales[maxRetinexScales];

        retinex_scales ( RetinexScales, scal, moderetinex, nei, high );


        const int H_L = height;
        const int W_L = width;
        float *src[H_L] ALIGNED16;
        float *srcBuffer = new float[H_L * W_L];

        for (int i = 0; i < H_L; i++) {
            src[i] = &srcBuffer[i * W_L];
        }

        const float shHighlights = (100.f - deh.highlights) / 100.f;
        const float shShadows = (100.f - deh.shadows) / 100.f;
        const int mapmet = ((deh.highlights > 0 || deh.shadows > 0)) ? 4 : 0;//no action if chroma     //chrome == 0 &&
        const double shradius = mapmet == 4 ? deh.radius : 40.;
        constexpr int it = 1;//in case of !!

#ifdef _OPENMP
        #pragma omp parallel for
#endif

        for (int i = 0; i < H_L; i++)
            for (int j = 0; j < W_L; j++) {
                src[i][j] = luminance[i][j] + eps;
                luminance[i][j] = 0.f;
            }

        float *out[H_L] ALIGNED16;
        float *outBuffer = new float[H_L * W_L];

        for (int i = 0; i < H_L; i++) {
            out[i] = &outBuffer[i * W_L];
        }

        const float logBetaGain = xlogf (16384.f);
        float pond = logBetaGain / (float) scal;

        if (!useHslLin) {
            pond /= log (elogt);
        }

        auto shmap = mapmet == 4 ? new SHMap (W_L, H_L, true) : nullptr;

        float *buffer = new float[W_L * H_L];

        for ( int scale = scal - 1; scale >= 0; scale-- ) {
#ifdef _OPENMP
            #pragma omp parallel
#endif
            {

                if (scale == scal - 1)
                {
                    gaussianBlur (src, out, W_L, H_L, RetinexScales[scale], buffer);
                } else { // reuse result of last iteration
                    // out was modified in last iteration => restore it
                    if (((mapmet == 4)) && it == 1)
                    {
#ifdef _OPENMP
                        #pragma omp for
#endif

                        for (int i = 0; i < H_L; i++) {
                            for (int j = 0; j < W_L; j++) {
                                out[i][j] = buffer[i * W_L + j];
                            }
                        }
                    }

                    gaussianBlur (out, out, W_L, H_L, sqrtf (SQR (RetinexScales[scale]) - SQR (RetinexScales[scale + 1])), buffer);
                }
                if ((mapmet == 4) && it == 1 && scale > 0)
                {
                    // out will be modified => store it for use in next iteration. We even don't need a new buffer because 'buffer' is free after gaussianBlur :)
#ifdef _OPENMP
                    #pragma omp for
#endif

                    for (int i = 0; i < H_L; i++) {
                        for (int j = 0; j < W_L; j++) {
                            buffer[i * W_L + j] = out[i][j];
                        }
                    }
                }
            }

            float h_th, s_th;
            float h_thcomp, s_thcomp;

            if ((mapmet == 4) && it == 1) {
                shmap->updateL (out, shradius, true, 1);
                h_thcomp = shmap->max_f - deh.htonalwidth * (shmap->max_f - shmap->avg) / 100.f;
                h_th = h_thcomp - (shHighlights * h_thcomp);
                s_thcomp = deh.stonalwidth * (shmap->avg - shmap->min_f) / 100.f;
                s_th = s_thcomp - (shShadows * s_thcomp);
            }

            if ((mapmet == 4) && it == 1) {

#ifdef _OPENMP
                #pragma omp parallel for schedule(dynamic,16)
#endif

                for (int i = 0; i < H_L; i++) {
                    for (int j = 0; j < W_L; j++) {
                        float mapval = 1.f + shmap->map[i][j];

                        if (mapval > h_thcomp) {
                            out[i][j] *= h_th / mapval + shHighlights;
                        } else if (mapval < s_thcomp) {
                            out[i][j] *= s_th / mapval + shShadows;
                        }
                    }
                }

            }

#ifdef __SSE2__
            vfloat pondv = F2V (pond);
            vfloat limMinv = F2V (ilimD);
            vfloat limMaxv = F2V (limD);

#endif
#ifdef _OPENMP
            #pragma omp parallel for
#endif

            for (int i = 0; i < H_L; i++) {
                int j = 0;

#ifdef __SSE2__

                if (useHslLin) { //keep in case of ??
                    for (; j < W_L - 3; j += 4) {
                        _mm_storeu_ps (&luminance[i][j], LVFU (luminance[i][j]) + pondv *  (LIMV (LVFU (src[i][j]) / LVFU (out[i][j]), limMinv, limMaxv) ));
                    }
                } else {//always Lab mode due to Wavelet
                    for (; j < W_L - 3; j += 4) {
                        _mm_storeu_ps (&luminance[i][j], LVFU (luminance[i][j]) + pondv *  xlogf (LIMV (LVFU (src[i][j]) / LVFU (out[i][j]), limMinv, limMaxv) ));
                    }
                }

#endif

                if (useHslLin) {
                    for (; j < W_L; j++) {
                        luminance[i][j] +=  pond * (LIM (src[i][j] / out[i][j], ilimD, limD));
                    }
                } else {
                    for (; j < W_L; j++) {
                        luminance[i][j] +=  pond * xlogf (LIM (src[i][j] / out[i][j], ilimD, limD)); //  /logt ?
                    }
                }
            }
        }

        if (shmap) {
            delete shmap;
        }

        shmap = nullptr;

        delete [] buffer;
        delete [] outBuffer;
        outBuffer = nullptr;
        delete [] srcBuffer;

        mean = 0.f;
        stddv = 0.f;

        mean_stddv2 ( luminance, mean, stddv, W_L, H_L, maxtr, mintr);
        //printf("mean=%f std=%f delta=%f maxtr=%f mintr=%f\n", mean, stddv, delta, maxtr, mintr);

        //  mean_stddv( luminance, mean, stddv, W_L, H_L, logBetaGain, maxtr, mintr);
        if (wavRETCcurve && mean != 0.f && stddv != 0.f) { //if curve
            float asig = 0.166666f / stddv;
            float bsig = 0.5f - asig * mean;
            float amax = 0.333333f / (maxtr - mean - stddv);
            float bmax = 1.f - amax * maxtr;
            float amin = 0.333333f / (mean - stddv - mintr);
            float bmin = -amin * mintr;

            asig *= 500.f;
            bsig *= 500.f;
            amax *= 500.f;
            bmax *= 500.f;
            amin *= 500.f;
            bmin *= 500.f;

#ifdef _OPENMP
            #pragma omp parallel for schedule(dynamic,16)
#endif

            for (int i = 0; i < H_L; i++ )
                for (int j = 0; j < W_L; j++) { //for mintr to maxtr evalate absciss in function of original transmission
                    float absciss;

                    if (LIKELY (fabsf (luminance[i][j] - mean) < stddv)) {
                        absciss = asig * luminance[i][j] + bsig;
                    } else if (luminance[i][j] >= mean) {
                        absciss = amax * luminance[i][j] + bmax;
                    } else {
                        absciss = amin * luminance[i][j] + bmin;
                    }

                    luminance[i][j] *= (-1.f + 4.f * wavRETCcurve[absciss]); //new transmission
                }

            // median filter on transmission  ==> reduce artifacts
            bool ty = false;

            if (ty) {//not used here to simplify interface
                int wid = W_L;
                int hei = H_L;
                float *tmL[hei] ALIGNED16;
                float *tmLBuffer = new float[wid * hei];
                int borderL = 1;

                for (int i = 0; i < hei; i++) {
                    tmL[i] = &tmLBuffer[i * wid];
                }

#ifdef _OPENMP
                #pragma omp parallel for
#endif

                for (int i = borderL; i < hei - borderL; i++) {
                    for (int j = borderL; j < wid - borderL; j++) {
                        tmL[i][j] = median (luminance[i][j], luminance[i - 1][j], luminance[i + 1][j], luminance[i][j + 1], luminance[i][j - 1], luminance[i - 1][j - 1], luminance[i - 1][j + 1], luminance[i + 1][j - 1], luminance[i + 1][j + 1]); //3x3
                    }
                }

#ifdef _OPENMP
                #pragma omp parallel for
#endif

                for (int i = borderL; i < hei - borderL; i++ ) {
                    for (int j = borderL; j < wid - borderL; j++) {
                        luminance[i][j] = tmL[i][j];
                    }
                }

                delete [] tmLBuffer;

            }

            // I call mean_stddv2 instead of mean_stddv ==> logBetaGain
            //  mean_stddv( luminance, mean, stddv, W_L, H_L, 1.f, maxtr, mintr);
            mean_stddv2 ( luminance, mean, stddv, W_L, H_L, maxtr, mintr);

        }

        float epsil = 0.1f;

        mini = mean - vart * stddv;

        if (mini < mintr) {
            mini = mintr + epsil;
        }

        maxi = mean + vart * stddv;

        if (maxi > maxtr) {
            maxi = maxtr - epsil;
        }

        delta = maxi - mini;
        //printf("maxi=%f mini=%f mean=%f std=%f delta=%f maxtr=%f mintr=%f\n", maxi, mini, mean, stddv, delta, maxtr, mintr);

        if ( !delta ) {
            delta = 1.0f;
        }

        float cdfactor = 32768.f / delta;
        maxCD = -9999999.f;
        minCD = 9999999.f;

//prepare work for curve gain
#ifdef _OPENMP
        #pragma omp parallel for
#endif

        for (int i = 0; i < H_L; i++) {
            for (int j = 0; j < W_L; j++) {
                luminance[i][j] = luminance[i][j] - mini;
            }
        }

        mean = 0.f;
        stddv = 0.f;
        // I call mean_stddv2 instead of mean_stddv ==> logBetaGain

        mean_stddv2 ( luminance, mean, stddv, W_L, H_L, maxtr, mintr);
        float asig = 0.f, bsig = 0.f, amax = 0.f, bmax = 0.f, amin = 0.f, bmin = 0.f;



        const bool hasWavRetGainCurve = wavRETgainCcurve && mean != 0.f && stddv != 0.f;

        if (hasWavRetGainCurve) { //if curve
            asig = 0.166666f / stddv;
            bsig = 0.5f - asig * mean;
            amax = 0.333333f / (maxtr - mean - stddv);
            bmax = 1.f - amax * maxtr;
            amin = 0.333333f / (mean - stddv - mintr);
            bmin = -amin * mintr;

            asig *= 500.f;
            bsig *= 500.f;
            amax *= 500.f;
            bmax *= 500.f;
            amin *= 500.f;
            bmin *= 500.f;
            cdfactor *= 2.f;
        }


        const float maxclip = (chrome == 0 ? 32768.f : 50000.f);
        const float str = strength * (chrome == 0 ? 1.f : chrT);
#ifdef _OPENMP
        #pragma omp parallel
#endif
        {
//            float absciss;
            float cdmax = -999999.f, cdmin = 999999.f;
            float gan = 0.5f;
#ifdef _OPENMP
            #pragma omp for schedule(dynamic,16)
#endif

            for ( int i = 0; i < H_L; i ++ )
                for (int j = 0; j < W_L; j++) {
                    if (hasWavRetGainCurve) {
                        float absciss;

                        if (LIKELY (fabsf (luminance[i][j] - mean) < stddv)) {
                            absciss = asig * luminance[i][j] + bsig;
                        } else if (luminance[i][j] >= mean) {
                            absciss = amax * luminance[i][j] + bmax;
                        } else { /*if(luminance[i][j] <= mean - stddv)*/
                            absciss = amin * luminance[i][j] + bmin;
                        }

                        gan = wavRETgainCcurve[absciss]; //new gain function transmission
                    }

                    float cd = gan * cdfactor * luminance[i][j] + offse;

                    cdmax = cd > cdmax ? cd : cdmax;
                    cdmin = cd < cdmin ? cd : cdmin;

                    luminance[i][j] = LIM ( cd, 0.f, maxclip ) * str + (1.f - str) * originalLuminance[i][j];
                }

#ifdef _OPENMP
            #pragma omp critical
#endif
            {
                maxCD = maxCD > cdmax ? maxCD : cdmax;
                minCD = minCD < cdmin ? minCD : cdmin;
            }

        }

        Tmean = mean;
        Tsigma = stddv;
        Tmin = mintr;
        Tmax = maxtr;


    }
}



}<|MERGE_RESOLUTION|>--- conflicted
+++ resolved
@@ -181,15 +181,6 @@
         float hig = ((float) deh.highl) / 100.f;
         scal = deh.skal;
 
-<<<<<<< HEAD
-        if (hl >= 2.71828f) {
-            elogt = 2.71828f + SQR (SQR (hl - 2.71828f));
-        } else {
-            elogt = hl;
-        }
-
-=======
->>>>>>> aab3a603
         int H_L = height;
         int W_L = width;
 
