/*
 *  This file is part of RawTherapee.
 *
 *  Copyright (c) 2004-2010 Gabor Horvath <hgabor@rawtherapee.com>
 *
 *  RawTherapee is free software: you can redistribute it and/or modify
 *  it under the terms of the GNU General Public License as published by
 *  it under the terms of the GNU General Public License as published by
 *  the Free Software Foundation, either version 3 of the License, or
 *  (at your option) any later version.
 *
 *  RawTherapee is distributed in the hope that it will be useful,
 *  but WITHOUT ANY WARRANTY; without even the implied warranty of
 *  MERCHANTABILITY or FITNESS FOR A PARTICULAR PURPOSE.  See the
 *  GNU General Public License for more details.
 *
 *  You should have received a copy of the GNU General Public License
 *  along with RawTherapee.  If not, see <http://www.gnu.org/licenses/>.
 */
#include "dcrop.h"
#include "curves.h"
#include "mytime.h"
#include "refreshmap.h"
#include "rt_math.h"
#include <iostream>
#include <fstream>
#include <string>
#include <unistd.h>
#include "../rtgui/cachemanager.h"
#include "../rtgui/cacheimagedata.h"

//#include <chrono>
// "ceil" rounding
//#define SKIPS(a,b) ((a) / (b) + ((a) % (b) > 0))

namespace
{

// "ceil" rounding
template<typename T>
constexpr T skips (T a, T b)
{
    return a / b + static_cast<bool> (a % b);
}

}

namespace rtengine
{

extern const Settings* settings;

Crop::Crop (ImProcCoordinator* parent, EditDataProvider *editDataProvider, bool isDetailWindow)
    : PipetteBuffer (editDataProvider), origCrop (nullptr), laboCrop (nullptr), labnCrop (nullptr),
      cropImg (nullptr), cbuf_real (nullptr),  shbuf_real (nullptr), cshmap (nullptr), transCrop (nullptr), cieCrop (nullptr), cbuffer (nullptr), shbuffer (nullptr),
      updating (false), newUpdatePending (false), skip (10),
      cropx (0), cropy (0), cropw (-1), croph (-1),
      trafx (0), trafy (0), trafw (-1), trafh (-1),
      rqcropx (0), rqcropy (0), rqcropw (-1), rqcroph (-1),
      borderRequested (32), upperBorder (0), leftBorder (0),
      cropAllocated (false),
      cropImageListener (nullptr), parent (parent), isDetailWindow (isDetailWindow)
{
    parent->crops.push_back (this);
}

Crop::~Crop ()
{

    MyMutex::MyLock cropLock (cropMutex);

    std::vector<Crop*>::iterator i = std::find (parent->crops.begin(), parent->crops.end(), this);

    if (i != parent->crops.end ()) {
        parent->crops.erase (i);
    }

    MyMutex::MyLock processingLock (parent->mProcessing);
    freeAll ();
}

void Crop::destroy ()
{
    MyMutex::MyLock lock (cropMutex);
    MyMutex::MyLock processingLock (parent->mProcessing);
    freeAll();
}

void Crop::setListener (DetailedCropListener* il)
{
    // We can make reads in the IF, because the mProcessing lock is only needed for change
    if (cropImageListener != il) {
        MyMutex::MyLock lock (cropMutex);
        cropImageListener = il;
    }
}

EditUniqueID Crop::getCurrEditID()
{
    EditSubscriber *subscriber = PipetteBuffer::dataProvider ? PipetteBuffer::dataProvider->getCurrSubscriber() : nullptr;
    return subscriber ? subscriber->getEditID() : EUID_None;
}

/*
 * Delete the edit image buffer if there's no subscriber anymore.
 * If allocation has to be done, it is deferred to Crop::update
 */
void Crop::setEditSubscriber (EditSubscriber* newSubscriber)
{
    MyMutex::MyLock lock (cropMutex);

    // At this point, editCrop.dataProvider->currSubscriber is the old subscriber
    EditSubscriber *oldSubscriber = PipetteBuffer::dataProvider ? PipetteBuffer::dataProvider->getCurrSubscriber() : nullptr;

    if (newSubscriber == nullptr || (oldSubscriber != nullptr && oldSubscriber->getPipetteBufferType() != newSubscriber->getPipetteBufferType())) {
        if (PipetteBuffer::imgFloatBuffer != nullptr) {
            delete PipetteBuffer::imgFloatBuffer;
            PipetteBuffer::imgFloatBuffer = nullptr;
        }

        if (PipetteBuffer::LabBuffer != nullptr) {
            delete PipetteBuffer::LabBuffer;
            PipetteBuffer::LabBuffer = nullptr;
        }

        if (PipetteBuffer::singlePlaneBuffer.getWidth() != -1) {
            PipetteBuffer::singlePlaneBuffer.flushData();
        }
    }

    // If oldSubscriber == NULL && newSubscriber != NULL && newSubscriber->getEditingType() == ET_PIPETTE-> the image will be allocated when necessary
}

bool Crop::hasListener()
{
    MyMutex::MyLock cropLock (cropMutex);
    return cropImageListener;
}

void Crop::update (int todo)
{
    MyMutex::MyLock cropLock (cropMutex);

    ProcParams& params = parent->params;
//       CropGUIListener* cropgl;

    // No need to update todo here, since it has already been changed in ImprocCoordinator::updatePreviewImage,
    // and Crop::update ask to do ALL anyway

    // give possibility to the listener to modify crop window (as the full image dimensions are already known at this point)
    int wx, wy, ww, wh, ws;
    bool overrideWindow = false;

    if (cropImageListener) {
        overrideWindow = cropImageListener->getWindow (wx, wy, ww, wh, ws);
    }

    // re-allocate sub-images and arrays if their dimensions changed
    bool needsinitupdate = false;

    if (!overrideWindow) {
        needsinitupdate = setCropSizes (rqcropx, rqcropy, rqcropw, rqcroph, skip, true);
    } else {
        needsinitupdate = setCropSizes (wx, wy, ww, wh, ws, true);    // this set skip=ws
    }

    // it something has been reallocated, all processing steps have to be performed
    if (needsinitupdate || (todo & M_HIGHQUAL)) {
        todo = ALL;
    }

    // Tells to the ImProcFunctions' tool what is the preview scale, which may lead to some simplifications
    parent->ipf.setScale (skip);

    Imagefloat* baseCrop = origCrop;
    int widIm = parent->fw;//full image
    int heiIm = parent->fh;

    bool needstransform  = parent->ipf.needsTransform();

    if (todo & (M_INIT | M_LINDENOISE)) {
        MyMutex::MyLock lock (parent->minit); // Also used in improccoord

        int tr = getCoarseBitMask (params.coarse);

        if (!needsinitupdate) {
            setCropSizes (rqcropx, rqcropy, rqcropw, rqcroph, skip, true);
        }

        //       printf("x=%d y=%d crow=%d croh=%d skip=%d\n",rqcropx, rqcropy, rqcropw, rqcroph, skip);
        //      printf("trafx=%d trafyy=%d trafwsk=%d trafHs=%d \n",trafx, trafy, trafw*skip, trafh*skip);

        Imagefloat *calclum = nullptr;//for Luminance denoise curve
        NoiseCurve noiseLCurve;
        NoiseCurve noiseCCurve;
        float autoNR = (float) settings->nrauto;//
        float autoNRmax = (float) settings->nrautomax;//

        params.dirpyrDenoise.getCurves (noiseLCurve, noiseCCurve);

        int tilesize;
        int overlap;

        if (settings->leveldnti == 0) {
            tilesize = 1024;
            overlap = 128;
        }

        if (settings->leveldnti == 1) {
            tilesize = 768;
            overlap = 96;
        }

        int numtiles_W, numtiles_H, tilewidth, tileheight, tileWskip, tileHskip;
        int kall = 2;

        parent->ipf.Tile_calc (tilesize, overlap, kall, widIm, heiIm, numtiles_W, numtiles_H, tilewidth, tileheight, tileWskip, tileHskip);
        kall = 0;

        float *min_b = new float [9];
        float *min_r = new float [9];
        float *lumL = new float [9];
        float *chromC = new float [9];
        float *ry = new float [9];
        float *sk = new float [9];
        float *pcsk = new float [9];
        int *centerTile_X = new int [numtiles_W];
        int *centerTile_Y = new int [numtiles_H];

        for (int cX = 0; cX < numtiles_W; cX++) {
            centerTile_X[cX] = tileWskip / 2 + tileWskip * cX;
        }

        for (int cY = 0; cY < numtiles_H; cY++) {
            centerTile_Y[cY] = tileHskip / 2 + tileHskip * cY;
        }

        if (settings->leveldnautsimpl == 1) {
            if (params.dirpyrDenoise.Cmethod == "MAN" || params.dirpyrDenoise.Cmethod == "PON" )  {
                PreviewProps pp (trafx, trafy, trafw * skip, trafh * skip, skip);
                parent->imgsrc->getImage (parent->currWB, tr, origCrop, pp, params.toneCurve, params.icm, params.raw );
            }
        } else {
            if (params.dirpyrDenoise.C2method == "MANU")  {
                PreviewProps pp (trafx, trafy, trafw * skip, trafh * skip, skip);
                parent->imgsrc->getImage (parent->currWB, tr, origCrop, pp, params.toneCurve, params.icm, params.raw );
            }
        }

        if ((settings->leveldnautsimpl == 1 && params.dirpyrDenoise.Cmethod == "PRE") || (settings->leveldnautsimpl == 0 && params.dirpyrDenoise.C2method == "PREV")) {
            PreviewProps pp (trafx, trafy, trafw * skip, trafh * skip, skip);
            parent->imgsrc->getImage (parent->currWB, tr, origCrop, pp, params.toneCurve, params.icm, params.raw );

            if ((!isDetailWindow) && parent->adnListener && skip == 1 && params.dirpyrDenoise.enabled) {
                float lowdenoise = 1.f;
                int levaut = settings->leveldnaut;

                if (levaut == 1) { //Standard
                    lowdenoise = 0.7f;
                }

                int CenterPreview_X = trafx + (trafw * skip) / 2;
                int CenterPreview_Y = trafy + (trafh * skip) / 2;
                int minimuX = 20000;
                int minimuY = 20000;
                int poscenterX = 0;
                int poscenterY = 0;

                for (int cc = 0; cc < numtiles_W; cc++) {
                    if (abs (centerTile_X[cc] - CenterPreview_X) < minimuX) {
                        minimuX = abs (centerTile_X[cc] - CenterPreview_X);
                        poscenterX = cc;
                    }
                }

                for (int cc = 0; cc < numtiles_H; cc++) {
                    if (abs (centerTile_Y[cc] - CenterPreview_Y) < minimuY) {
                        minimuY = abs (centerTile_Y[cc] - CenterPreview_Y);
                        poscenterY = cc;
                    }
                }

                //  printf("TileCX=%d  TileCY=%d  prevX=%d  prevY=%d \n",centerTile_X[poscenterX],centerTile_Y[poscenterY],CenterPreview_X,CenterPreview_Y);
                int crW;

                if (settings->leveldnv == 0) {
                    crW = 100;
                }

                if (settings->leveldnv == 1) {
                    crW = 250;
                }

                //  if(settings->leveldnv ==2) {crW=int(tileWskip/2);crH=int((tileWskip/2));}//adapted to scale of preview
                if (settings->leveldnv == 2) {
                    crW = int (tileWskip / 2);
                }

                if (settings->leveldnv == 3) {
                    crW = tileWskip - 10;
                }

                float adjustr = 1.f;

                if      (params.icm.working == "ProPhoto")   {
                    adjustr = 1.f;
                } else if (params.icm.working == "Adobe RGB")  {
                    adjustr = 1.f / 1.3f;
                } else if (params.icm.working == "sRGB")       {
                    adjustr = 1.f / 1.3f;
                } else if (params.icm.working == "WideGamut")  {
                    adjustr = 1.f / 1.1f;
                } else if (params.icm.working == "Beta RGB")   {
                    adjustr = 1.f / 1.2f;
                } else if (params.icm.working == "BestRGB")    {
                    adjustr = 1.f / 1.2f;
                } else if (params.icm.working == "BruceRGB")   {
                    adjustr = 1.f / 1.2f;
                }

                if (parent->adnListener) {
                    parent->adnListener->noiseTilePrev (centerTile_X[poscenterX], centerTile_Y[poscenterY], CenterPreview_X, CenterPreview_Y, crW, trafw * skip);
                }

                // I have tried "blind" some solutions..to move review ...but GUI is not my truc !
                //  int W,H;
                //  cropgl->cropMoved (centerTile_X[poscenterX],centerTile_Y[poscenterY] , W, H);
                //   cropImageListener->setPosition (int x, int y, bool update=true);
                //   bool update;
                //   cropImageListener->setPosition (centerTile_X[poscenterX],centerTile_Y[poscenterY] , true);
                //setCropSizes (centerTile_X[poscenterX], centerTile_Y[poscenterY], trafw*skip,trafh*skip , skip, true);

                // we only need image reduced to 1/4 here
                int W = origCrop->getWidth();
                int H = origCrop->getHeight();
                Imagefloat *provicalc = new Imagefloat ((W + 1) / 2, (H + 1) / 2); //for denoise curves

                for (int ii = 0; ii < H; ii += 2) {
                    for (int jj = 0; jj < W; jj += 2) {
                        provicalc->r (ii >> 1, jj >> 1) = origCrop->r (ii, jj);
                        provicalc->g (ii >> 1, jj >> 1) = origCrop->g (ii, jj);
                        provicalc->b (ii >> 1, jj >> 1) = origCrop->b (ii, jj);
                    }
                }

                parent->imgsrc->convertColorSpace (provicalc, params.icm, parent->currWB); //for denoise luminance curve

                float maxr = 0.f;
                float maxb = 0.f;
                float chaut, redaut, blueaut, maxredaut, maxblueaut, minredaut, minblueaut, chromina, sigma, lumema, sigma_L, redyel, skinc, nsknc;
                int Nb;

                chaut = 0.f;
                redaut = 0.f;
                blueaut = 0.f;
                maxredaut = 0.f;
                maxblueaut = 0.f;
                minredaut = 0.f;
                minblueaut = 0.f;
                LUTf gamcurve (65536, 0);
                float gam, gamthresh, gamslope;
                parent->ipf.RGB_denoise_infoGamCurve (params.dirpyrDenoise, parent->imgsrc->isRAW(), gamcurve, gam, gamthresh, gamslope);
                parent->ipf.RGB_denoise_info (origCrop, provicalc, parent->imgsrc->isRAW(), gamcurve, gam, gamthresh, gamslope, params.dirpyrDenoise, parent->imgsrc->getDirPyrDenoiseExpComp(), chaut, Nb, redaut, blueaut, maxredaut, maxblueaut, minredaut, minblueaut, chromina, sigma, lumema, sigma_L, redyel, skinc, nsknc, true);
//                  printf("redy=%f skin=%f pcskin=%f\n",redyel, skinc,nsknc);
//                  printf("DCROP skip=%d cha=%4.0f Nb=%d red=%4.0f bl=%4.0f redM=%4.0f bluM=%4.0f  L=%4.0f sigL=%4.0f Ch=%4.0f Si=%4.0f\n",skip, chaut,Nb, redaut,blueaut, maxredaut, maxblueaut, lumema, sigma_L, chromina, sigma);
                float multip = 1.f;

                if (!parent->imgsrc->isRAW()) {
                    multip = 2.f;    //take into account gamma for TIF / JPG approximate value...not good for gamma=1
                }

                float maxmax = max (maxredaut, maxblueaut);
                float delta;
                int mode = 0;
                //  float redyel, skinc, nsknc;
                int lissage = settings->leveldnliss;
                parent->ipf.calcautodn_info (chaut, delta, Nb, levaut, maxmax, lumema, chromina, mode, lissage, redyel, skinc, nsknc);


                if (maxredaut > maxblueaut) {
                    //  maxr=(maxredaut-chaut)/((autoNRmax*multip*adjustr)/2.f);
                    maxr = (delta) / ((autoNRmax * multip * adjustr * lowdenoise) / 2.f);

                    if (minblueaut <= minredaut  && minblueaut < chaut) {
                        maxb = (-chaut + minblueaut) / (autoNRmax * multip * adjustr * lowdenoise);
                    }
                } else {
                    //  maxb=(maxblueaut-chaut)/((autoNRmax*multip*adjustr)/2.f);
                    maxb = (delta) / ((autoNRmax * multip * adjustr * lowdenoise) / 2.f);

                    if (minredaut <= minblueaut  && minredaut < chaut) {
                        maxr = (-chaut + minredaut) / (autoNRmax * multip * adjustr * lowdenoise);
                    }
                }//maxb mxr - empirical evaluation red / blue


                params.dirpyrDenoise.chroma = chaut / (autoNR * multip * adjustr * lowdenoise);
                params.dirpyrDenoise.redchro = maxr;
                params.dirpyrDenoise.bluechro = maxb;
                parent->adnListener->chromaChanged (params.dirpyrDenoise.chroma, params.dirpyrDenoise.redchro, params.dirpyrDenoise.bluechro);

                delete provicalc;
            }
        }

        if (skip == 1 && params.dirpyrDenoise.enabled && !parent->denoiseInfoStore.valid && ((settings->leveldnautsimpl == 1 && params.dirpyrDenoise.Cmethod == "AUT")  || (settings->leveldnautsimpl == 0 && params.dirpyrDenoise.C2method == "AUTO"))) {
            MyTime t1aue, t2aue;
            t1aue.set();

            int crW, crH;

            if (settings->leveldnv == 0) {
                crW = 100;
                crH = 100;
            }

            if (settings->leveldnv == 1) {
                crW = 250;
                crH = 250;
            }

            //  if(settings->leveldnv ==2) {crW=int(tileWskip/2);crH=int((tileWskip/2));}//adapted to scale of preview
            if (settings->leveldnv == 2) {
                crW = int (tileWskip / 2);
                crH = int (tileHskip / 2);
            }

            if (settings->leveldnv == 3) {
                crW = tileWskip - 10;
                crH = tileHskip - 10;
            }

            float lowdenoise = 1.f;
            int levaut = settings->leveldnaut;

            if (levaut == 1) { //Standard
                lowdenoise = 0.7f;
            }

            LUTf gamcurve (65536, 0);
            float gam, gamthresh, gamslope;
            parent->ipf.RGB_denoise_infoGamCurve (params.dirpyrDenoise, parent->imgsrc->isRAW(), gamcurve, gam, gamthresh, gamslope);
            int Nb[9];
#ifdef _OPENMP
            #pragma omp parallel
#endif
            {
                Imagefloat *origCropPart = new Imagefloat (crW, crH);//allocate memory
                Imagefloat *provicalc = new Imagefloat ((crW + 1) / 2, (crH + 1) / 2); //for denoise curves

                int  coordW[3];//coordonate of part of image to mesure noise
                int  coordH[3];
                int begW = 50;
                int begH = 50;
                coordW[0] = begW;
                coordW[1] = widIm / 2 - crW / 2;
                coordW[2] = widIm - crW - begW;
                coordH[0] = begH;
                coordH[1] = heiIm / 2 - crH / 2;
                coordH[2] = heiIm - crH - begH;
#ifdef _OPENMP
                #pragma omp for schedule(dynamic) collapse(2) nowait
#endif

                for (int wcr = 0; wcr <= 2; wcr++) {
                    for (int hcr = 0; hcr <= 2; hcr++) {
                        PreviewProps ppP (coordW[wcr] , coordH[hcr], crW, crH, 1);
                        parent->imgsrc->getImage (parent->currWB, tr, origCropPart, ppP, params.toneCurve, params.icm, params.raw );

                        // we only need image reduced to 1/4 here
                        for (int ii = 0; ii < crH; ii += 2) {
                            for (int jj = 0; jj < crW; jj += 2) {
                                provicalc->r (ii >> 1, jj >> 1) = origCropPart->r (ii, jj);
                                provicalc->g (ii >> 1, jj >> 1) = origCropPart->g (ii, jj);
                                provicalc->b (ii >> 1, jj >> 1) = origCropPart->b (ii, jj);
                            }
                        }

                        parent->imgsrc->convertColorSpace (provicalc, params.icm, parent->currWB); //for denoise luminance curve

                        float pondcorrec = 1.0f;
                        float chaut = 0.f, redaut = 0.f, blueaut = 0.f, maxredaut = 0.f, maxblueaut = 0.f, minredaut = 0.f, minblueaut = 0.f, chromina = 0.f, sigma = 0.f, lumema = 0.f, sigma_L = 0.f, redyel = 0.f, skinc = 0.f, nsknc = 0.f;
                        int nb = 0;
                        parent->ipf.RGB_denoise_info (origCropPart, provicalc, parent->imgsrc->isRAW(), gamcurve, gam, gamthresh, gamslope, params.dirpyrDenoise, parent->imgsrc->getDirPyrDenoiseExpComp(), chaut, nb, redaut, blueaut, maxredaut, maxblueaut, minredaut, minblueaut, chromina, sigma, lumema, sigma_L, redyel, skinc, nsknc);

                        //printf("DCROP skip=%d cha=%f red=%f bl=%f redM=%f bluM=%f chrom=%f sigm=%f lum=%f\n",skip, chaut,redaut,blueaut, maxredaut, maxblueaut, chromina, sigma, lumema);
                        Nb[hcr * 3 + wcr] = nb;
                        parent->denoiseInfoStore.ch_M[hcr * 3 + wcr] = pondcorrec * chaut;
                        parent->denoiseInfoStore.max_r[hcr * 3 + wcr] = pondcorrec * maxredaut;
                        parent->denoiseInfoStore.max_b[hcr * 3 + wcr] = pondcorrec * maxblueaut;
                        min_r[hcr * 3 + wcr] = pondcorrec * minredaut;
                        min_b[hcr * 3 + wcr] = pondcorrec * minblueaut;
                        lumL[hcr * 3 + wcr] = lumema;
                        chromC[hcr * 3 + wcr] = chromina;
                        ry[hcr * 3 + wcr] = redyel;
                        sk[hcr * 3 + wcr] = skinc;
                        pcsk[hcr * 3 + wcr] = nsknc;

                    }
                }

                delete provicalc;
                delete origCropPart;
            }
            float chM = 0.f;
            float MaxR = 0.f;
            float MaxB = 0.f;
            float MinR = 100000000000.f;
            float MinB = 100000000000.f;
            float maxr = 0.f;
            float maxb = 0.f;
            float Max_R[9] = {0.f, 0.f, 0.f, 0.f, 0.f, 0.f, 0.f, 0.f, 0.f};
            float Max_B[9] = {0.f, 0.f, 0.f, 0.f, 0.f, 0.f, 0.f, 0.f, 0.f};
            float Min_R[9];
            float Min_B[9];
            float MaxRMoy = 0.f;
            float MaxBMoy = 0.f;
            float MinRMoy = 0.f;
            float MinBMoy = 0.f;

            float multip = 1.f;

            if (!parent->imgsrc->isRAW()) {
                multip = 2.f;    //take into account gamma for TIF / JPG approximate value...not good fot gamma=1
            }

            float adjustr = 1.f;

            if      (params.icm.working == "ProPhoto")   {
                adjustr = 1.f;   //
            } else if (params.icm.working == "Adobe RGB")  {
                adjustr = 1.f / 1.3f;
            } else if (params.icm.working == "sRGB")       {
                adjustr = 1.f / 1.3f;
            } else if (params.icm.working == "WideGamut")  {
                adjustr = 1.f / 1.1f;
            } else if (params.icm.working == "Beta RGB")   {
                adjustr = 1.f / 1.2f;
            } else if (params.icm.working == "BestRGB")    {
                adjustr = 1.f / 1.2f;
            } else if (params.icm.working == "BruceRGB")   {
                adjustr = 1.f / 1.2f;
            }

            float delta[9];
            int mode = 1;
            int lissage = settings->leveldnliss;

            for (int k = 0; k < 9; k++) {
                float maxmax = max (parent->denoiseInfoStore.max_r[k], parent->denoiseInfoStore.max_b[k]);
                parent->ipf.calcautodn_info (parent->denoiseInfoStore.ch_M[k], delta[k], Nb[k], levaut, maxmax, lumL[k], chromC[k], mode, lissage, ry[k], sk[k], pcsk[k]);
                //  printf("ch_M=%f delta=%f\n",ch_M[k], delta[k]);
            }

            for (int k = 0; k < 9; k++) {
                if (parent->denoiseInfoStore.max_r[k] > parent->denoiseInfoStore.max_b[k]) {
                    Max_R[k] = (delta[k]) / ((autoNRmax * multip * adjustr * lowdenoise) / 2.f);
                    Min_B[k] = - (parent->denoiseInfoStore.ch_M[k] - min_b[k]) / (autoNRmax * multip * adjustr * lowdenoise);
                    Max_B[k] = 0.f;
                    Min_R[k] = 0.f;
                } else {
                    Max_B[k] = (delta[k]) / ((autoNRmax * multip * adjustr * lowdenoise) / 2.f);
                    Min_R[k] = - (parent->denoiseInfoStore.ch_M[k] - min_r[k])   / (autoNRmax * multip * adjustr * lowdenoise);
                    Min_B[k] = 0.f;
                    Max_R[k] = 0.f;
                }
            }

            for (int k = 0; k < 9; k++) {
                //  printf("ch_M= %f Max_R=%f Max_B=%f min_r=%f min_b=%f\n",ch_M[k],Max_R[k], Max_B[k],Min_R[k], Min_B[k]);
                chM += parent->denoiseInfoStore.ch_M[k];
                MaxBMoy += Max_B[k];
                MaxRMoy += Max_R[k];
                MinRMoy += Min_R[k];
                MinBMoy += Min_B[k];

                if (Max_R[k] > MaxR) {
                    MaxR = Max_R[k];
                }

                if (Max_B[k] > MaxB) {
                    MaxB = Max_B[k];
                }

                if (Min_R[k] < MinR) {
                    MinR = Min_R[k];
                }

                if (Min_B[k] < MinB) {
                    MinB = Min_B[k];
                }
            }

            chM /= 9;
            MaxBMoy /= 9;
            MaxRMoy /= 9;
            MinBMoy /= 9;
            MinRMoy /= 9;

            if (MaxR > MaxB) {
                maxr = MaxRMoy + (MaxR - MaxRMoy) * 0.66f; //#std Dev
                //maxb=MinB;
                maxb = MinBMoy + (MinB - MinBMoy) * 0.66f;
            } else {
                maxb = MaxBMoy + (MaxB - MaxBMoy) * 0.66f;
                maxr = MinRMoy + (MinR - MinRMoy) * 0.66f;
            }

//                  printf("DCROP skip=%d cha=%f red=%f bl=%f \n",skip, chM,maxr,maxb);
            params.dirpyrDenoise.chroma = chM / (autoNR * multip * adjustr);
            params.dirpyrDenoise.redchro = maxr;
            params.dirpyrDenoise.bluechro = maxb;
            parent->denoiseInfoStore.valid = true;

            if (parent->adnListener) {
                parent->adnListener->chromaChanged (params.dirpyrDenoise.chroma, params.dirpyrDenoise.redchro, params.dirpyrDenoise.bluechro);
            }

            if (settings->verbose) {
                t2aue.set();
                printf ("Info denoise auto performed in %d usec:\n", t2aue.etime (t1aue));
            }

            //end evaluate noise
        }

        //  if(params.dirpyrDenoise.Cmethod=="AUT" || params.dirpyrDenoise.Cmethod=="PON") {//reinit origCrop after Auto
        if ((settings->leveldnautsimpl == 1 && params.dirpyrDenoise.Cmethod == "AUT")  || (settings->leveldnautsimpl == 0 && params.dirpyrDenoise.C2method == "AUTO")) { //reinit origCrop after Auto
            PreviewProps pp (trafx, trafy, trafw * skip, trafh * skip, skip);
            parent->imgsrc->getImage (parent->currWB, tr, origCrop, pp, params.toneCurve, params.icm, params.raw );
        }

        DirPyrDenoiseParams denoiseParams = params.dirpyrDenoise;

        if (params.dirpyrDenoise.Lmethod == "CUR") {
            if (noiseLCurve) {
                denoiseParams.luma = 0.5f;    //very small value to init process - select curve or slider
            } else {
                denoiseParams.luma = 0.0f;
            }
        } else if (denoiseParams.Lmethod == "SLI") {
            noiseLCurve.Reset();
        }

        if ((noiseLCurve || noiseCCurve ) && skip == 1 && denoiseParams.enabled)   { //only allocate memory if enabled and skip
            // we only need image reduced to 1/4 here
            int W = origCrop->getWidth();
            int H = origCrop->getHeight();
            calclum = new Imagefloat ((W + 1) / 2, (H + 1) / 2); //for denoise curves

            for (int ii = 0; ii < H; ii += 2) {
                for (int jj = 0; jj < W; jj += 2) {
                    calclum->r (ii >> 1, jj >> 1) = origCrop->r (ii, jj);
                    calclum->g (ii >> 1, jj >> 1) = origCrop->g (ii, jj);
                    calclum->b (ii >> 1, jj >> 1) = origCrop->b (ii, jj);
                }
            }

            parent->imgsrc->convertColorSpace (calclum, params.icm, parent->currWB); //for denoise luminance curve
        }

        if (skip != 1) if (parent->adnListener) {
                parent->adnListener->noiseChanged (0.f, 0.f);
            }

        if (todo & M_LINDENOISE) {
            if (skip == 1 && denoiseParams.enabled) {
                int kall = 0;

                float chaut, redaut, blueaut, maxredaut, maxblueaut, nresi, highresi;
                parent->ipf.RGB_denoise (kall, origCrop, origCrop, calclum, parent->denoiseInfoStore.ch_M, parent->denoiseInfoStore.max_r, parent->denoiseInfoStore.max_b, parent->imgsrc->isRAW(), /*Roffset,*/ denoiseParams, parent->imgsrc->getDirPyrDenoiseExpComp(), noiseLCurve, noiseCCurve, chaut, redaut, blueaut, maxredaut, maxblueaut, nresi, highresi);

                if (parent->adnListener) {
                    parent->adnListener->noiseChanged (nresi, highresi);
                }

                if (settings->leveldnautsimpl == 1) {
                    if ((denoiseParams.Cmethod == "AUT" || denoiseParams.Cmethod == "PRE") && (parent->adnListener)) { // force display value of sliders
                        parent->adnListener->chromaChanged (denoiseParams.chroma, denoiseParams.redchro, denoiseParams.bluechro);
                    }
                } else {
                    if ((denoiseParams.C2method == "AUTO" || denoiseParams.C2method == "PREV") && (parent->adnListener)) { // force display value of sliders
                        parent->adnListener->chromaChanged (denoiseParams.chroma, denoiseParams.redchro, denoiseParams.bluechro);
                    }
                }

            }
        }

        parent->imgsrc->convertColorSpace (origCrop, params.icm, parent->currWB);

        delete [] min_r;
        delete [] min_b;
        delete [] lumL;
        delete [] chromC;
        delete [] ry;
        delete [] sk;
        delete [] pcsk;
        delete [] centerTile_X;
        delete [] centerTile_Y;

    }

    // has to be called after setCropSizes! Tools prior to this point can't handle the Edit mechanism, but that shouldn't be a problem.
    createBuffer (cropw, croph);

    // transform
    if (needstransform || ((todo & (M_TRANSFORM | M_RGBCURVE))  && params.dirpyrequalizer.cbdlMethod == "bef" && params.dirpyrequalizer.enabled && !params.colorappearance.enabled)) {
        if (!transCrop) {
            transCrop = new Imagefloat (cropw, croph);
        }

        if (needstransform)
            parent->ipf.transform (baseCrop, transCrop, cropx / skip, cropy / skip, trafx / skip, trafy / skip, skips (parent->fw, skip), skips (parent->fh, skip), parent->getFullWidth(), parent->getFullHeight(),
                                   parent->imgsrc->getMetaData()->getFocalLen(), parent->imgsrc->getMetaData()->getFocalLen35mm(),
                                   parent->imgsrc->getMetaData()->getFocusDist(), parent->imgsrc->getRotateDegree(), false);
        else {
            baseCrop->copyData (transCrop);
        }

        if (transCrop) {
            baseCrop = transCrop;
        }
    } else {
        if (transCrop) {
            delete transCrop;
        }

        transCrop = nullptr;
    }

    if ((todo & (M_TRANSFORM | M_RGBCURVE))  && params.dirpyrequalizer.cbdlMethod == "bef" && params.dirpyrequalizer.enabled && !params.colorappearance.enabled) {

        const int W = baseCrop->getWidth();
        const int H = baseCrop->getHeight();
        LabImage labcbdl (W, H);
        parent->ipf.rgb2lab (*baseCrop, labcbdl, params.icm.working);
        parent->ipf.dirpyrequalizer (&labcbdl, skip);
        parent->ipf.lab2rgb (labcbdl, *baseCrop, params.icm.working);

    }

    // blurmap for shadow & highlights
    if ((todo & M_BLURMAP) && params.sh.enabled) {
        double radius = sqrt (double (skips (parent->fw, skip) * skips (parent->fw, skip) + skips (parent->fh, skip) * skips (parent->fh, skip))) / 2.0;
        double shradius = params.sh.radius;

        if (!params.sh.hq) {
            shradius *= radius / 1800.0;
        }

        if (!cshmap) {
            cshmap = new SHMap (cropw, croph, true);
        }

        cshmap->update (baseCrop, shradius, parent->ipf.lumimul, params.sh.hq, skip);

        if (parent->shmap->min_f < 65535.f) { // don't call forceStat with wrong values
            cshmap->forceStat (parent->shmap->max_f, parent->shmap->min_f, parent->shmap->avg);
        }
    }


    // shadows & highlights & tone curve & convert to cielab
    /*int xref,yref;
    xref=000;yref=000;
    if (colortest && cropw>115 && croph>115)
        for(int j=1;j<5;j++){
            xref+=j*30;yref+=j*30;
            if (settings->verbose) printf("before rgbProc RGB Xr%i Yr%i Skip=%d  R=%f  G=%f  B=%f gamma=%f  \n",xref,yref,skip,
                   baseCrop->r[(int)(xref/skip)][(int)(yref/skip)]/256,
                   baseCrop->g[(int)(xref/skip)][(int)(yref/skip)]/256,
                   baseCrop->b[(int)(xref/skip)][(int)(yref/skip)]/256,
                   parent->imgsrc->getGamma());
        }*/

    if (todo & M_RGBCURVE) {
        double rrm, ggm, bbm;
        DCPProfile::ApplyState as;
        DCPProfile *dcpProf = parent->imgsrc->getDCP (params.icm, parent->currWB, as);

        LUTu histToneCurve;
        parent->ipf.rgbProc (baseCrop, laboCrop, this, parent->hltonecurve, parent->shtonecurve, parent->tonecurve, cshmap,
                             params.toneCurve.saturation, parent->rCurve, parent->gCurve, parent->bCurve, parent->colourToningSatLimit , parent->colourToningSatLimitOpacity, parent->ctColorCurve, parent->ctOpacityCurve, parent->opautili, parent->clToningcurve, parent->cl2Toningcurve,
                             parent->customToneCurve1, parent->customToneCurve2, parent->beforeToneCurveBW, parent->afterToneCurveBW, rrm, ggm, bbm,
                             parent->bwAutoR, parent->bwAutoG, parent->bwAutoB, dcpProf, as, histToneCurve);
    }

    /*xref=000;yref=000;
    if (colortest && cropw>115 && croph>115)
    for(int j=1;j<5;j++){
        xref+=j*30;yref+=j*30;
        if (settings->verbose) {
            printf("after rgbProc RGB Xr%i Yr%i Skip=%d  R=%f  G=%f  B=%f  \n",xref,yref,skip,
                   baseCrop->r[(int)(xref/skip)][(int)(yref/skip)]/256,
                   baseCrop->g[(int)(xref/skip)][(int)(yref/skip)]/256,
                   baseCrop->b[(int)(xref/skip)][(int)(yref/skip)]/256);
            printf("after rgbProc Lab Xr%i Yr%i Skip=%d  l=%f  a=%f  b=%f  \n",xref,yref,skip,
                   laboCrop->L[(int)(xref/skip)][(int)(yref/skip)]/327,
                   laboCrop->a[(int)(xref/skip)][(int)(yref/skip)]/327,
                   laboCrop->b[(int)(xref/skip)][(int)(yref/skip)]/327);
        }
    }*/

    // apply luminance operations
    //bool tutu = true;
    if (todo & (M_LUMINANCE + M_COLOR)) { //
        //if (tutu) { //
        //I made a little change here. Rather than have luminanceCurve (and others) use in/out lab images, we can do more if we copy right here.
        labnCrop->CopyFrom (laboCrop);


        //parent->ipf.luminanceCurve (labnCrop, labnCrop, parent->lumacurve);
        bool utili = parent->utili;
        bool autili = parent->autili;
        bool butili = parent->butili;
        bool ccutili = parent->ccutili;
        bool clcutili = parent->clcutili;
        bool cclutili = parent->cclutili;
        bool wavcontlutili = parent->wavcontlutili;
        bool locallutili = parent->locallutili;
        LUTf lllocalcurve2 (65536, 0);
        bool localcutili = parent->locallutili;
        LUTf cclocalcurve2 (65536, 0);

        LUTu dummy;
        bool needslocal = params.locallab.enabled;
        LocretigainCurve locRETgainCurve;
        LocLHCurve loclhCurve;

        LocretigainCurverab locRETgainCurverab;
        locallutili = false;
        int sca = skip;

        bool tyty = false;
        int maxspot = settings->nspot + 1;

        if (needslocal ) {
            // if (tyty ) {

            CacheManager*   cachemgr;

            CacheImageData  cfs;
            cfs.md5 = cachemgr->getMD5 (parent->imgsrc->getFileName());
            std::string mdfive = cfs.md5;

            Glib::ustring pop = options.cacheBaseDir + "/mip/";

            Glib::ustring datalab;

            if (options.mip == MI_opt) {
                datalab = pop + Glib::path_get_basename (parent->imgsrc->getFileName () + "." + mdfive + ".mip");
            }

            if (options.mip == MI_prev) {
                datalab = parent->imgsrc->getFileName() + ".mip";
            }


            ifstream fich (datalab, ios::in);

            if (fich  && parent->versionmip != 0) {//to avoid crash in some cases
                int **dataspotd;

                int realspot = params.locallab.nbspot;
                bool tata = true;
                bool locutili = parent->locutili;


                for (int sp = 1; sp < maxspot; sp++) {
                    if (sp != realspot) {

                        params.locallab.circrad = parent->circrads[sp] ;
                        params.locallab.locX = parent->locx[sp] ;
                        params.locallab.locY = parent->locy[sp];
                        params.locallab.locYT = parent->locyt[sp];
                        params.locallab.locXL = parent->locxl[sp];
                        params.locallab.centerX = parent->centerx[sp];
                        params.locallab.centerY = parent->centery[sp];
                        params.locallab.lightness = parent->lights[sp];
                        params.locallab.contrast = parent->contrs[sp];
                        params.locallab.chroma = parent->chroms[sp];
                        params.locallab.sensi = parent->sensis[sp];
                        params.locallab.transit = parent->transits[sp];

                        if (parent->inverss[sp] ==  0) {
                            params.locallab.invers = false;
                        } else {
                            params.locallab.invers = true;
                        }

                        if (parent->smeths[sp] ==  0) {
                            params.locallab.Smethod = "IND" ;
                        } else if (parent->smeths[sp] ==  1) {
                            params.locallab.Smethod = "SYM" ;
                        } else if (parent->smeths[sp] ==  2) {
                            params.locallab.Smethod = "INDSL";
                        } else if (parent->smeths[sp] ==  3) {
                            params.locallab.Smethod = "SYMSL";
                        }

                        params.locallab.radius = parent->radiuss[sp];
                        params.locallab.strength = parent->strengths[sp];
                        params.locallab.sensibn = parent->sensibns[sp];

                        if ( parent->inversrads[sp] ==  0) {
                            params.locallab.inversrad = false;
                        } else {
                            params.locallab.inversrad = true;
                        }

                        params.locallab.str = parent->strs[sp];
                        params.locallab.chrrt = parent->chrrts[sp];
                        params.locallab.neigh = parent->neighs[sp];
                        params.locallab.vart = parent->varts[sp];
                        params.locallab.sensih = parent->sensihs[sp];

                        if (parent->inversrets[sp] ==  0) {
                            params.locallab.inversret = false;
                        } else {
                            params.locallab.inversret = true;
                        }

                        if (parent->retinexs[sp] ==  0) {
                            params.locallab.retinexMethod = "low" ;
                        } else if (parent->retinexs[sp] ==  1) {
                            params.locallab.retinexMethod = "uni" ;
                        } else if (parent->retinexs[sp] ==  2) {
                            params.locallab.retinexMethod = "high";
                        }

                        params.locallab.sharradius = parent->sharradiuss[sp];
                        params.locallab.sharamount = parent->sharamounts[sp];
                        params.locallab.shardamping = parent->shardampings[sp];
                        params.locallab.shariter = parent->shariters[sp];
                        params.locallab.sensisha = parent->sensishas[sp];

                        if (parent->inversshas[sp] ==  0) {
                            params.locallab.inverssha = false;
                        } else {
                            params.locallab.inverssha = true;
                        }

                        if (parent->qualitys[sp] ==  0) {
                            params.locallab.qualityMethod = "std" ;
                        } else if (parent->qualitys[sp] ==  1) {
                            params.locallab.qualityMethod = "enh" ;
                        } else if (parent->qualitys[sp] ==  2) {
                            params.locallab.qualityMethod = "enhden" ;
                        }

                        params.locallab.thres = parent->thress[sp];
                        params.locallab.proxi = parent->proxis[sp];

                        params.locallab.noiselumf = parent->noiselumfs[sp];
                        params.locallab.noiselumc = parent->noiselumcs[sp];
                        params.locallab.noisechrof = parent->noisechrofs[sp];
                        params.locallab.noisechroc = parent->noisechrocs[sp];
                        params.locallab.mult[0] = parent->mult0s[sp];
                        params.locallab.mult[1] = parent->mult1s[sp];
                        params.locallab.mult[2] = parent->mult2s[sp];
                        params.locallab.mult[3] = parent->mult3s[sp];
                        params.locallab.mult[4] = parent->mult4s[sp];
                        params.locallab.threshold = parent->thresholds[sp];
                        params.locallab.sensicb = parent->sensicbs[sp];

                        if (parent->activlums[sp] ==  0) {
                            params.locallab.activlum = false;
                        } else {
                            params.locallab.activlum = true;
                        }

                        params.locallab.stren = parent->strens[sp];
                        params.locallab.gamma = parent->gammas[sp];
                        params.locallab.estop = parent->estops[sp];
                        params.locallab.scaltm = parent->scaltms[sp];
                        params.locallab.rewei = parent->reweis[sp];
                        params.locallab.sensitm = parent->sensitms[sp];
                        params.locallab.retrab = parent->retrabs[sp];

                        if (parent->curvactivs[sp] ==  0) {
                            params.locallab.curvactiv = false;
                        } else {
                            params.locallab.curvactiv = true;
                        }

                        if (parent->qualitycurves[sp] ==  0) {
                            params.locallab.qualitycurveMethod = "none" ;
                        } else if (parent->qualitycurves[sp] ==  1) {
                            params.locallab.qualitycurveMethod = "std" ;
                        } else if (parent->qualitycurves[sp] ==  2) {
                            params.locallab.qualitycurveMethod = "enh" ;
                        }

                        std::vector<double>   cretie;

                        for (int j = 0; j < parent->sizeretics[sp]; j++) {
                            cretie.push_back ((double) (parent->reticurvs[sp * 500 + j]) / 1000.);
                        }

                        params.locallab.localTgaincurve.clear();
                        params.locallab.localTgaincurve = cretie;

                        std::vector<double>   llc;

                        for (int j = 0; j < parent->sizellcs[sp]; j++) {
                            llc.push_back ((double) (parent->llcurvs[sp * 500 + j]) / 1000.);
                        }

                        params.locallab.llcurve.clear();
                        params.locallab.llcurve = llc;

                        std::vector<double>   ccc;

                        for (int j = 0; j < parent->sizecccs[sp]; j++) {
                            ccc.push_back ((double) (parent->cccurvs[sp * 500 + j]) / 1000.);
                        }

                        params.locallab.cccurve.clear();
                        params.locallab.cccurve = ccc;

                        std::vector<double>   lhc;

                        for (int j = 0; j < parent->sizelhcs[sp]; j++) {
                            lhc.push_back ((double) (parent->lhcurvs[sp * 500 + j]) / 1000.);
                        }

                        params.locallab.LHcurve.clear();
                        params.locallab.LHcurve = lhc;

                        params.locallab.getCurves (locRETgainCurve, locRETgainCurverab, loclhCurve);
                        locallutili = false;
                        CurveFactory::curveLocal (locallutili, params.locallab.llcurve, lllocalcurve2, sca);
                        localcutili = false;
                        CurveFactory::curveCCLocal (localcutili, params.locallab.cccurve, cclocalcurve2, sca);

                        params.locallab.hueref = (parent->huerefs[sp]) / 100.f;
                        params.locallab.chromaref = parent->chromarefs[sp];
                        params.locallab.lumaref = parent->lumarefs[sp];

                        // printf ("dcr1 sp=%i huer=%f \n", sp, parent->huerefs[sp] / 100.f );

                        parent->ipf.Lab_Local (1, sp, (float**)shbuffer, labnCrop, labnCrop, trafx / skip, trafy / skip, cropx / skip, cropy / skip, skips (parent->fw, skip), skips (parent->fh, skip), parent->fw, parent->fh, locutili, skip,  locRETgainCurve, locallutili, lllocalcurve2, loclhCurve, cclocalcurve2, params.locallab.hueref, params.locallab.chromaref, params.locallab.lumaref);
                        lllocalcurve2.clear();
                        cclocalcurve2.clear();

                        if (skip <= 2) {
                            usleep (settings->cropsleep);   //wait to avoid crash when crop 100% and move window
                        }
                    }
                }



                int sp ;
                sp = realspot;
                bool locutili2 = parent->locutili;
                locallutili = false;

                parent->sps[sp] = sp;
                parent->circrads[sp] = params.locallab.circrad = parent->circrads[0];
                parent->locx[sp] = params.locallab.locX = parent->locx[0];
                parent->locy[sp] = params.locallab.locY = parent->locy[0];
                parent->locyt[sp] = params.locallab.locYT = parent->locyt[0];
                parent->locxl[sp] = params.locallab.locXL = parent->locxl[0];
                parent->centerx[sp] = params.locallab.centerX = parent->centerx[0];
                parent->centery[sp] = params.locallab.centerY = parent->centery[0];
                parent->lights[sp] = params.locallab.lightness = parent->lights[0];
                parent->contrs[sp] = params.locallab.contrast = parent->contrs[0];
                parent->chroms[sp] = params.locallab.chroma = parent->chroms[0];
                parent->sensis[sp] = params.locallab.sensi = parent->sensis[0];
                parent->transits[sp] = params.locallab.transit = parent->transits[0];

                if (parent->inverss[0] ==  0) {
                    params.locallab.invers = false;
                    parent->inverss[sp] = 0;

                } else {
                    params.locallab.invers = true;
                    parent->inverss[sp] = 1;

                }

                if (parent->smeths[0] ==  0) {
                    params.locallab.Smethod = "IND" ;
                    parent->smeths[sp] = 0;

                } else if (parent->smeths[0] ==  1) {
                    params.locallab.Smethod = "SYM" ;
                    parent->smeths[sp] = 1;

                } else if (parent->smeths[0] ==  2) {
                    params.locallab.Smethod = "INDSL";
                    parent->smeths[2] = 0;


                } else if (parent->smeths[0] ==  3) {
                    params.locallab.Smethod = "SYMSL";
                    parent->smeths[sp] = 3;

                }

                params.locallab.radius = parent->radiuss[0];
                params.locallab.strength = parent->strengths[0];
                params.locallab.sensibn = parent->sensibns[0];

                parent->radiuss[sp] = params.locallab.radius;
                parent->strengths[sp] = params.locallab.strength;
                parent->sensibns[sp] = params.locallab.sensibn;

                if ( parent->inversrads[0] ==  0) {
                    params.locallab.inversrad = false;
                    parent->inversrads[sp] =  0;
                } else {
                    params.locallab.inversrad = true;
                    parent->inversrads[sp] =  1;
                }

                parent->strs[sp] = params.locallab.str = parent->strs[0];
                parent->chrrts[sp] = params.locallab.chrrt = parent->chrrts[0];
                parent->neighs[sp] = params.locallab.neigh = parent->neighs[0];
                parent->varts[sp] = params.locallab.vart = parent->varts[0];
                parent->sensihs[sp] = params.locallab.sensih = parent->sensihs[0];

                if (parent->inversrets[0] ==  0) {
                    params.locallab.inversret = false;
                    parent->inversrets[sp] =  0;
                } else {
                    params.locallab.inversret = true;
                    parent->inversrets[sp] =  1;

                }

                if (parent->retinexs[sp] ==  0) {
                    params.locallab.retinexMethod = "low" ;
                    parent->retinexs[sp] =  0;
                } else if (parent->retinexs[sp] ==  1) {
                    params.locallab.retinexMethod = "uni" ;
                    parent->retinexs[sp] =  1;

                } else if (parent->retinexs[sp] ==  2) {
                    params.locallab.retinexMethod = "high";
                    parent->retinexs[sp] =  2;

                }

                parent->sharradiuss[sp] = params.locallab.sharradius = parent->sharradiuss[0];

                parent->sharamounts[sp] = params.locallab.sharamount = parent->sharamounts[0];
                parent->shardampings[sp] = params.locallab.shardamping = parent->shardampings[0];
                parent->shariters[sp] = params.locallab.shariter = parent->shariters[0];
                parent->sensishas[sp] = params.locallab.sensisha = parent->sensishas[0];

                if (parent->inversshas[0] ==  0) {
                    params.locallab.inverssha = false;
                    parent->inversshas[sp] =  0;
                } else {
                    params.locallab.inverssha = true;
                    parent->inversshas[sp] =  1;

                }

                if (parent->qualitys[sp] ==  0) {
                    params.locallab.qualityMethod = "std" ;
                    parent->qualitys[sp] =  0;
                } else if (parent->qualitys[sp] ==  1) {
                    params.locallab.qualityMethod = "enh" ;
                    parent->qualitys[sp] =  1;
                } else if (parent->qualitys[sp] ==  2) {
                    params.locallab.qualityMethod = "enhden" ;
                    parent->qualitys[sp] =  2;
                }

                parent->thress[sp] = params.locallab.thres = parent->thress[0];
                parent->proxis[sp] = params.locallab.proxi = parent->proxis[0];

                parent->noiselumfs[sp] = params.locallab.noiselumf = parent->noiselumfs[0];
                parent->noiselumcs[sp] = params.locallab.noiselumc = parent->noiselumcs[0];
                parent->noisechrofs[sp] = params.locallab.noisechrof = parent->noisechrofs[0];
                parent->noisechrocs[sp] = params.locallab.noisechroc = parent->noisechrocs[0];
                parent->mult0s[sp] = params.locallab.mult[0] = parent->mult0s[0];
                parent->mult1s[sp] = params.locallab.mult[1] = parent->mult1s[0];
                parent->mult2s[sp] = params.locallab.mult[2] = parent->mult2s[0];
                parent->mult3s[sp] = params.locallab.mult[3] = parent->mult3s[0];
                parent->mult4s[sp] = params.locallab.mult[4] = parent->mult4s[0];
                parent->thresholds[sp] = params.locallab.threshold = parent->thresholds[0];
                parent->sensicbs[sp] = params.locallab.sensicb = parent->sensicbs[0];

                if (parent->activlums[0] ==  0) {
                    params.locallab.activlum = false;
                    parent->activlums[sp] =  0;
                } else {
                    params.locallab.activlum = true;
                    parent->activlums[sp] =  1;

                }

                parent->strens[sp] = params.locallab.stren = parent->strens[0];
                parent->gammas[sp] = params.locallab.gamma = parent->gammas[0];
                parent->estops[sp] = params.locallab.estop = parent->estops[0];
                parent->scaltms[sp] = params.locallab.scaltm = parent->scaltms[0];
                parent->reweis[sp] = params.locallab.rewei = parent->reweis[0];
                parent->sensitms[sp] = params.locallab.sensitm = parent->sensitms[0];
                parent->retrabs[sp] = params.locallab.retrab = parent->retrabs[0];

                if (parent->curvactivs[0] ==  0) {
                    params.locallab.curvactiv = false;
                    parent->curvactivs[sp] = 0;

                } else {
                    params.locallab.curvactiv = true;
                    parent->curvactivs[sp] = 1;

                }

                if (parent->qualitycurves[sp] ==  0) {
                    params.locallab.qualitycurveMethod = "none" ;
                    parent->qualitycurves[sp] =  0;
                } else if (parent->qualitycurves[sp] ==  1) {
                    params.locallab.qualitycurveMethod = "std" ;
                    parent->qualitycurves[sp] =  1;
                } else if (parent->qualitycurves[sp] ==  2) {
                    params.locallab.qualitycurveMethod = "enh" ;
                    parent->qualitycurves[sp] =  2;
                }

                std::vector<double>   ccret;

                for (int j = 0; j < parent->sizeretics[sp]; j++) {
                    ccret.push_back ((double) (parent->reticurvs[0 * 500 + j]) / 1000.);
                    parent->reticurvs[sp * 500 + j] = parent->reticurvs[0 * 500 + j];
                }

                params.locallab.localTgaincurve.clear();
                params.locallab.localTgaincurve = ccret;

                std::vector<double>   llcL;

                for (int j = 0; j < parent->sizellcs[sp]; j++) {
                    llcL.push_back ((double) (parent->llcurvs[0 * 500 + j]) / 1000.);
                    parent->llcurvs[sp * 500 + j] = parent->llcurvs[0 * 500 + j] ;
                }

                params.locallab.llcurve.clear();
                params.locallab.llcurve = llcL;

                std::vector<double>   cccL;

                for (int j = 0; j < parent->sizecccs[sp]; j++) {
                    cccL.push_back ((double) (parent->cccurvs[0 * 500 + j]) / 1000.);
                    parent->cccurvs[sp * 500 + j] = parent->cccurvs[0 * 500 + j] ;
                }

                params.locallab.cccurve.clear();
                params.locallab.cccurve = cccL;

                std::vector<double>   lhcL;

                for (int j = 0; j < parent->sizelhcs[sp]; j++) {
                    lhcL.push_back ((double) (parent->lhcurvs[0 * 500 + j]) / 1000.);
                    parent->lhcurvs[sp * 500 + j] = parent->lhcurvs[0 * 500 + j] ;
                }

                params.locallab.LHcurve.clear();
                params.locallab.LHcurve = lhcL;

                params.locallab.getCurves (locRETgainCurve, locRETgainCurverab, loclhCurve);
                locallutili = false;
                localcutili = false;

                CurveFactory::curveLocal (locallutili, params.locallab.llcurve, lllocalcurve2, sca); // skip == 1 ? 1 : 16);
                CurveFactory::curveCCLocal (localcutili, params.locallab.cccurve, cclocalcurve2, sca); // skip == 1 ? 1 : 16);


                params.locallab.hueref = (parent->huerefs[sp]) / 100.f;
                params.locallab.chromaref = parent->chromarefs[sp];
                params.locallab.lumaref = parent->lumarefs[sp];
                // printf ("dcr2   sp=%i huer=%f \n", sp, parent->huerefs[sp] / 100.f);
                parent->ipf.Lab_Local (1, sp, (float**)shbuffer, labnCrop, labnCrop, trafx / skip, trafy / skip, cropx / skip, cropy / skip, skips (parent->fw, skip), skips (parent->fh, skip), parent->fw, parent->fh, locutili, skip,  locRETgainCurve, locallutili, lllocalcurve2, loclhCurve, cclocalcurve2, params.locallab.hueref, params.locallab.chromaref, params.locallab.lumaref);

                lllocalcurve2.clear();
                cclocalcurve2.clear();


            }
        }

        int moderetinex;
        //    parent->ipf.MSR(labnCrop, labnCrop->W, labnCrop->H, 1);
        parent->ipf.chromiLuminanceCurve (this, 1, labnCrop, labnCrop, parent->chroma_acurve, parent->chroma_bcurve, parent->satcurve, parent->lhskcurve,  parent->clcurve, parent->lumacurve, utili, autili, butili, ccutili, cclutili, clcutili, dummy, dummy);
        parent->ipf.vibrance (labnCrop);

        if ((params.colorappearance.enabled && !params.colorappearance.tonecie) ||  (!params.colorappearance.enabled)) {
            parent->ipf.EPDToneMap (labnCrop, 5, 1);
        }

        //parent->ipf.EPDToneMap(labnCrop, 5, 1);    //Go with much fewer than normal iterates for fast redisplay.
        // for all treatments Defringe, Sharpening, Contrast detail , Microcontrast they are activated if "CIECAM" function are disabled
        if (skip == 1) {
            if ((params.colorappearance.enabled && !settings->autocielab)  || (!params.colorappearance.enabled)) {
                parent->ipf.impulsedenoise (labnCrop);
            }

            if ((params.colorappearance.enabled && !settings->autocielab) || (!params.colorappearance.enabled) ) {
                parent->ipf.defringe (labnCrop);
            }

            parent->ipf.MLsharpen (labnCrop);

            if ((params.colorappearance.enabled && !settings->autocielab)  || (!params.colorappearance.enabled)) {
                parent->ipf.MLmicrocontrast (labnCrop);
                parent->ipf.sharpening (labnCrop, (float**)cbuffer, params.sharpening);
            }
        }

        //   if (skip==1) {
        WaveletParams WaveParams = params.wavelet;

        if (params.dirpyrequalizer.cbdlMethod == "aft") {
            if (((params.colorappearance.enabled && !settings->autocielab)  || (!params.colorappearance.enabled))) {
                parent->ipf.dirpyrequalizer (labnCrop, skip);
                //  parent->ipf.Lanczoslab (labnCrop,labnCrop , 1.f/skip);
            }
        }

        int kall = 0;
        int minwin = min (labnCrop->W, labnCrop->H);
        int maxlevelcrop = 10;

        //  if(cp.mul[9]!=0)maxlevelcrop=10;
        // adap maximum level wavelet to size of crop
        if (minwin * skip < 1024) {
            maxlevelcrop = 9;    //sampling wavelet 512
        }

        if (minwin * skip < 512) {
            maxlevelcrop = 8;    //sampling wavelet 256
        }

        if (minwin * skip < 256) {
            maxlevelcrop = 7;    //sampling 128
        }

        if (minwin * skip < 128) {
            maxlevelcrop = 6;
        }

        if (minwin < 64) {
            maxlevelcrop = 5;
        }

        int realtile;

        if (params.wavelet.Tilesmethod == "big") {
            realtile = 22;
        }

        if (params.wavelet.Tilesmethod == "lit") {
            realtile = 12;
        }

        int tilesize = 128 * realtile;
        int overlap = (int) tilesize * 0.125f;

        int numtiles_W, numtiles_H, tilewidth, tileheight, tileWskip, tileHskip;

        parent->ipf.Tile_calc (tilesize, overlap, kall, labnCrop->W, labnCrop->H, numtiles_W, numtiles_H, tilewidth, tileheight, tileWskip, tileHskip);
        //now we have tile dimensions, overlaps
        //%%%%%%%%%%%%%%%%%%%%%%%%%%%%%%%%%%%%%%%%%%%%%%%%%%%%%%
        int minsizetile = min (tilewidth, tileheight);
        int maxlev2 = 10;

        if (minsizetile < 1024 && maxlevelcrop == 10) {
            maxlev2 = 9;
        }

        if (minsizetile < 512) {
            maxlev2 = 8;
        }

        if (minsizetile < 256) {
            maxlev2 = 7;
        }

        if (minsizetile < 128) {
            maxlev2 = 6;
        }

        int maxL = min (maxlev2, maxlevelcrop);

        if (parent->awavListener) {
            parent->awavListener->wavChanged (float (maxL));
        }

        if ((params.wavelet.enabled)) {
            WavCurve wavCLVCurve;
            WavOpacityCurveRG waOpacityCurveRG;
            WavOpacityCurveBY waOpacityCurveBY;
            WavOpacityCurveW waOpacityCurveW;
            WavOpacityCurveWL waOpacityCurveWL;

            LUTf wavclCurve;
            LUTu dummy;

            params.wavelet.getCurves (wavCLVCurve, waOpacityCurveRG, waOpacityCurveBY, waOpacityCurveW, waOpacityCurveWL);

            parent->ipf.ip_wavelet (labnCrop, labnCrop, kall, WaveParams, wavCLVCurve, waOpacityCurveRG, waOpacityCurveBY, waOpacityCurveW, waOpacityCurveWL, parent->wavclCurve, wavcontlutili, skip);
        }

        //     }

        //   }
        if (params.colorappearance.enabled) {
            float fnum = parent->imgsrc->getMetaData()->getFNumber  ();        // F number
            float fiso = parent->imgsrc->getMetaData()->getISOSpeed () ;       // ISO
            float fspeed = parent->imgsrc->getMetaData()->getShutterSpeed () ; // Speed
            double fcomp = parent->imgsrc->getMetaData()->getExpComp  ();      // Compensation +/-
            double adap; // Scene's luminosity adaptation factor

            if (fnum < 0.3f || fiso < 5.f || fspeed < 0.00001f) { //if no exif data or wrong
                adap = 2000.;
            } else {
                double E_V = fcomp + log2 (double ((fnum * fnum) / fspeed / (fiso / 100.f)));
                E_V += params.toneCurve.expcomp;// exposure compensation in tonecurve ==> direct EV
                E_V += log2 (params.raw.expos); // exposure raw white point ; log2 ==> linear to EV
                adap = pow (2., E_V - 3.); // cd / m2
                // end calculation adaptation scene luminosity
            }

            int begh = 0, endh = labnCrop->H;
            bool execsharp = false;

            if (skip == 1) {
                execsharp = true;
            }

            if (!cieCrop) {
                cieCrop = new CieImage (cropw, croph);
            }

            if (settings->ciecamfloat) {
                float d; // not used after this block
                parent->ipf.ciecam_02float (cieCrop, float (adap), begh, endh, 1, 2, labnCrop, &params, parent->customColCurve1, parent->customColCurve2, parent->customColCurve3,
                                            dummy, dummy, parent->CAMBrightCurveJ, parent->CAMBrightCurveQ, parent->CAMMean, 5, 1, execsharp, d, skip, 1);
            } else {
                double dd; // not used after this block

                parent->ipf.ciecam_02 (cieCrop, adap, begh, endh, 1, 2, labnCrop, &params, parent->customColCurve1, parent->customColCurve2, parent->customColCurve3,
                                       dummy, dummy, parent->CAMBrightCurveJ, parent->CAMBrightCurveQ, parent->CAMMean, 5, 1, execsharp, dd, skip, 1);
            }
        } else {
            // CIECAM is disbaled, we free up its image buffer to save some space
            if (cieCrop) {
                delete cieCrop;
            }

            cieCrop = nullptr;
        }
    }

    // all pipette buffer processing should be finished now
    PipetteBuffer::setReady();

    // Computing the preview image, i.e. converting from lab->Monitor color space (soft-proofing disabled) or lab->Output profile->Monitor color space (soft-proofing enabled)
    parent->ipf.lab2monitorRgb (labnCrop, cropImg);

    if (cropImageListener) {
        // Computing the internal image for analysis, i.e. conversion from lab->Output profile (rtSettings.HistogramWorking disabled) or lab->WCS (rtSettings.HistogramWorking enabled)

        // internal image in output color space for analysis
        Image8 *cropImgtrue = parent->ipf.lab2rgb (labnCrop, 0, 0, cropw, croph, params.icm);

        int finalW = rqcropw;

        if (cropImg->getWidth() - leftBorder < finalW) {
            finalW = cropImg->getWidth() - leftBorder;
        }

        int finalH = rqcroph;

        if (cropImg->getHeight() - upperBorder < finalH) {
            finalH = cropImg->getHeight() - upperBorder;
        }

        Image8* final = new Image8 (finalW, finalH);
        Image8* finaltrue = new Image8 (finalW, finalH);

        for (int i = 0; i < finalH; i++) {
            memcpy (final->data + 3 * i * finalW, cropImg->data + 3 * (i + upperBorder)*cropw + 3 * leftBorder, 3 * finalW);
            memcpy (finaltrue->data + 3 * i * finalW, cropImgtrue->data + 3 * (i + upperBorder)*cropw + 3 * leftBorder, 3 * finalW);
        }

        cropImageListener->setDetailedCrop (final, finaltrue, params.icm, params.crop, rqcropx, rqcropy, rqcropw, rqcroph, skip);
        delete final;
        delete finaltrue;
        delete cropImgtrue;
    }
}

void Crop::freeAll ()
{

    if (settings->verbose) {
        printf ("freeallcrop starts %d\n", (int)cropAllocated);
    }

    if (cropAllocated) {
        if (origCrop ) {
            delete    origCrop;
            origCrop = nullptr;
        }

        if (transCrop) {
            delete    transCrop;
            transCrop = nullptr;
        }

        if (laboCrop ) {
            delete    laboCrop;
            laboCrop = nullptr;
        }


        if (labnCrop ) {
            delete    labnCrop;
            labnCrop = nullptr;
        }

        /*        if (lablocCrop ) {
                    delete    lablocCrop;
                    lablocCrop = NULL;
                }
        */
        if (cropImg  ) {
            delete    cropImg;
            cropImg = nullptr;
        }

        if (cieCrop  ) {
            delete    cieCrop;
            cieCrop = nullptr;
        }

        if (cbuf_real) {
            delete [] cbuf_real;
            cbuf_real = nullptr;
        }

        if (cbuffer  ) {
            delete [] cbuffer;
            cbuffer = nullptr;
        }

        if (shbuffer  ) {
            delete [] shbuffer;
            shbuffer = nullptr;
        }

        if (cshmap   ) {
            delete    cshmap;
            cshmap = nullptr;
        }

        PipetteBuffer::flush();
    }

    cropAllocated = false;
}


namespace {

bool check_need_larger_crop_for_lcp_distortion(const ProcParams &params)
{
    return (params.lensProf.lcpFile.length() > 0 &&
            params.lensProf.useDist);
}

} // namespace

/** @brief Handles crop's image buffer reallocation and trigger sizeChanged of SizeListener[s]
 * If the scale changes, this method will free all buffers and reallocate ones of the new size.
 * It will then tell to the SizeListener that size has changed (sizeChanged)
 */
bool Crop::setCropSizes (int rcx, int rcy, int rcw, int rch, int skip, bool internal)
{

    if (settings->verbose) {
        printf ("setcropsizes before lock\n");
    }

    if (!internal) {
        cropMutex.lock ();
    }

    bool changed = false;

    rqcropx = rcx;
    rqcropy = rcy;
    rqcropw = rcw;
    rqcroph = rch;

    // store and set requested crop size
    int rqx1 = LIM (rqcropx, 0, parent->fullw - 1);
    int rqy1 = LIM (rqcropy, 0, parent->fullh - 1);
    int rqx2 = rqx1 + rqcropw - 1;
    int rqy2 = rqy1 + rqcroph - 1;
    rqx2 = LIM (rqx2, 0, parent->fullw - 1);
    rqy2 = LIM (rqy2, 0, parent->fullh - 1);

    this->skip = skip;

    // add border, if possible
    int bx1 = rqx1 - skip * borderRequested;
    int by1 = rqy1 - skip * borderRequested;
    int bx2 = rqx2 + skip * borderRequested;
    int by2 = rqy2 + skip * borderRequested;
    // clip it to fit into image area
    bx1 = LIM (bx1, 0, parent->fullw - 1);
    by1 = LIM (by1, 0, parent->fullh - 1);
    bx2 = LIM (bx2, 0, parent->fullw - 1);
    by2 = LIM (by2, 0, parent->fullh - 1);
    int bw = bx2 - bx1 + 1;
    int bh = by2 - by1 + 1;

    // determine which part of the source image is required to compute the crop rectangle
    int orx, ory, orw, orh;
    ProcParams& params = parent->params;
    parent->ipf.transCoord (parent->fw, parent->fh, bx1, by1, bw, bh, orx, ory, orw, orh);

    PreviewProps cp (orx, ory, orw, orh, skip);
    int orW, orH;
    parent->imgsrc->getSize (cp, orW, orH);
    int cw = skips (bw, skip);
    int ch = skips (bh, skip);

<<<<<<< HEAD
    leftBorder  = skips (rqx1 - bx1, skip);
    upperBorder = skips (rqy1 - by1, skip);
=======
    if (check_need_larger_crop_for_lcp_distortion(parent->params)) {
        int fW, fH;
        parent->imgsrc->getFullSize(fW, fH);
        double dW = double(fW) * 0.15; // TODO  - this is hardcoded ATM!
        double dH = double(fH) * 0.15; // this is an estimate of the max
                                       // distortion relative to the image
                                       // size. BUT IS 15% REALLY ENOUGH?
                                       // In fact, is there a better way??
        orW = min(int(orW + dW), fW);
        orH = min(int(orH + dH), fH);
        trafx = max(int(orx - dW/2.0), 0);
        trafy = max(int(ory - dH/2.0), 0);
    } else {
        trafx = orx;
        trafy = ory;
    }

    int cw = skips(bw, skip);
    int ch = skips(bh, skip);

    leftBorder  = skips(rqx1 - bx1, skip);
    upperBorder = skips(rqy1 - by1, skip);
>>>>>>> ba7adbce

    if (settings->verbose) {
        printf ("setsizes starts (%d, %d, %d, %d, %d, %d)\n", orW, orH, trafw, trafh, cw, ch);
    }

    EditType editType = ET_PIPETTE;

    if (const auto editProvider = PipetteBuffer::getDataProvider ()) {
        if (const auto editSubscriber = editProvider->getCurrSubscriber ()) {
            editType = editSubscriber->getEditingType ();
        }
    }

    if (cw != cropw || ch != croph || orW != trafw || orH != trafh) {

        cropw = cw;
        croph = ch;
        trafw = orW;
        trafh = orH;

        if (!origCrop) {
            origCrop = new Imagefloat;
        }

        origCrop->allocate (trafw, trafh); // Resizing the buffer (optimization)

        // if transCrop doesn't exist yet, it'll be created where necessary
        if (transCrop) {
            transCrop->allocate (cropw, croph);
        }

        if (laboCrop) {
            delete laboCrop;    // laboCrop can't be resized
        }

        laboCrop = new LabImage (cropw, croph);

        //     if (translabCrop) translabCrop->reallocLab();

        if (labnCrop) {
            delete labnCrop;    // labnCrop can't be resized
        }

        labnCrop = new LabImage (cropw, croph);

        /*        if (lablocCrop) {
                    delete lablocCrop;    // labnCrop can't be resized
                }

                lablocCrop = new LabImage (cropw, croph);
        */
        if (!cropImg) {
            cropImg = new Image8;
        }

        cropImg->allocate (cropw, croph); // Resizing the buffer (optimization)

        //cieCrop is only used in Crop::update, it is destroyed now but will be allocated on first use
        if (cieCrop) {
            delete cieCrop;
            cieCrop = nullptr;
        }

        if (cbuffer  ) {
            delete [] cbuffer;
        }

        if (shbuffer  ) {
            delete [] shbuffer;
        }

        if (cbuf_real) {
            delete [] cbuf_real;
        }

        if (shbuf_real) {
            delete [] shbuf_real;
        }

        if (cshmap   ) {
            delete    cshmap;
            cshmap = nullptr;
        }

        cbuffer = new float*[croph];
        cbuf_real = new float[ (croph + 2)*cropw];

        for (int i = 0; i < croph; i++) {
            cbuffer[i] = cbuf_real + cropw * i + cropw;
        }

        shbuffer = new float*[croph];
        shbuf_real = new float[ (croph + 2)*cropw];

        for (int i = 0; i < croph; i++) {
            shbuffer[i] = shbuf_real + cropw * i + cropw;
        }

        if (params.sh.enabled) {
            cshmap = new SHMap (cropw, croph, true);
        }

        if (editType == ET_PIPETTE) {
            PipetteBuffer::resize (cropw, croph);
        } else if (PipetteBuffer::bufferCreated()) {
            PipetteBuffer::flush();
        }

        cropAllocated = true;

        changed = true;
    }

    cropx = bx1;
    cropy = by1;

    if (settings->verbose) {
        printf ("setsizes ends\n");
    }

    if (!internal) {
        cropMutex.unlock ();
    }

    return changed;
}

/** @brief Look out if a new thread has to be started to process the update
  *
  * @return If true, a new updating thread has to be created. If false, the current updating thread will be used
  */
bool Crop::tryUpdate()
{
    bool needsNewThread = true;

    if (updating) {
        // tells to the updater thread that a new update is pending
        newUpdatePending = true;
        // no need for a new thread, the current one will do the job
        needsNewThread = false;
    } else
        // the crop is now being updated ...well, when fullUpdate will be called
    {
        updating = true;
    }

    return needsNewThread;
}

/* @brief Handles Crop updating in its own thread
 *
 * This method will cycle updates as long as Crop::newUpdatePending will be true. During the processing,
 * intermediary update will be automatically flushed by Crop::tryUpdate.
 *
 * This method is called when the visible part of the crop has changed (resize, zoom, etc..), so it needs a full update
 */
void Crop::fullUpdate ()
{

    parent->updaterThreadStart.lock ();

    if (parent->updaterRunning && parent->thread) {
        // Do NOT reset changes here, since in a long chain of events it will lead to chroma_scale not being updated,
        // causing Color::lab2rgb to return a black image on some opens
        //parent->changeSinceLast = 0;
        parent->thread->join ();
    }

    if (parent->plistener) {
        parent->plistener->setProgressState (true);
    }

    // If there are more update request, the following WHILE will collect it
    newUpdatePending = true;

    while (newUpdatePending) {
        newUpdatePending = false;
        update (ALL);
    }

    updating = false;  // end of crop update

    if (parent->plistener) {
        parent->plistener->setProgressState (false);
    }

    parent->updaterThreadStart.unlock ();
}

int Crop::get_skip()
{
    MyMutex::MyLock lock (cropMutex);
    return skip;
}

int Crop::getLeftBorder()
{
    MyMutex::MyLock lock (cropMutex);
    return leftBorder;
}

int Crop::getUpperBorder()
{
    MyMutex::MyLock lock (cropMutex);
    return upperBorder;
}

}<|MERGE_RESOLUTION|>--- conflicted
+++ resolved
@@ -1631,13 +1631,7 @@
     PreviewProps cp (orx, ory, orw, orh, skip);
     int orW, orH;
     parent->imgsrc->getSize (cp, orW, orH);
-    int cw = skips (bw, skip);
-    int ch = skips (bh, skip);
-
-<<<<<<< HEAD
-    leftBorder  = skips (rqx1 - bx1, skip);
-    upperBorder = skips (rqy1 - by1, skip);
-=======
+
     if (check_need_larger_crop_for_lcp_distortion(parent->params)) {
         int fW, fH;
         parent->imgsrc->getFullSize(fW, fH);
@@ -1660,7 +1654,6 @@
 
     leftBorder  = skips(rqx1 - bx1, skip);
     upperBorder = skips(rqy1 - by1, skip);
->>>>>>> ba7adbce
 
     if (settings->verbose) {
         printf ("setsizes starts (%d, %d, %d, %d, %d, %d)\n", orW, orH, trafw, trafh, cw, ch);
