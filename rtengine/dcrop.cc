--- conflicted
+++ resolved
@@ -1156,11 +1156,7 @@
             parent->ipf.ip_wavelet(labnCrop, labnCrop, kall, WaveParams, wavCLVCurve, waOpacityCurveRG, waOpacityCurveBY, waOpacityCurveW, waOpacityCurveWL, parent->wavclCurve, skip);
         }
 
-<<<<<<< HEAD
         parent->ipf.softLight(labnCrop, params.softlight);
-=======
-        parent->ipf.softLight(labnCrop);
->>>>>>> 3b78a5c2
 
         if (params.colorappearance.enabled) {
             float fnum = parent->imgsrc->getMetaData()->getFNumber();          // F number
