--- conflicted
+++ resolved
@@ -862,11 +862,7 @@
         DCPProfile *dcpProf = parent->imgsrc->getDCP(params.icm, as);
 
         LUTu histToneCurve;
-<<<<<<< HEAD
-        parent->ipf.rgbProc(baseCrop, laboCrop, this, parent->hltonecurve, parent->shtonecurve, parent->tonecurve,
-=======
         parent->ipf.rgbProc (workingCrop, laboCrop, this, parent->hltonecurve, parent->shtonecurve, parent->tonecurve, 
->>>>>>> d1571658
                             params.toneCurve.saturation, parent->rCurve, parent->gCurve, parent->bCurve, parent->colourToningSatLimit, parent->colourToningSatLimitOpacity, parent->ctColorCurve, parent->ctOpacityCurve, parent->opautili, parent->clToningcurve, parent->cl2Toningcurve,
                             parent->customToneCurve1, parent->customToneCurve2, parent->beforeToneCurveBW, parent->afterToneCurveBW, rrm, ggm, bbm,
                             parent->bwAutoR, parent->bwAutoG, parent->bwAutoB, dcpProf, as, histToneCurve);
