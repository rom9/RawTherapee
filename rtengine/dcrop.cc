/*
 *  This file is part of RawTherapee.
 *
 *  Copyright (c) 2004-2010 Gabor Horvath <hgabor@rawtherapee.com>
 *
 *  RawTherapee is free software: you can redistribute it and/or modify
 *  it under the terms of the GNU General Public License as published by
 *  it under the terms of the GNU General Public License as published by
 *  the Free Software Foundation, either version 3 of the License, or
 *  (at your option) any later version.
 *
 *  RawTherapee is distributed in the hope that it will be useful,
 *  but WITHOUT ANY WARRANTY; without even the implied warranty of
 *  MERCHANTABILITY or FITNESS FOR A PARTICULAR PURPOSE.  See the
 *  GNU General Public License for more details.
 *
 *  You should have received a copy of the GNU General Public License
 *  along with RawTherapee.  If not, see <https://www.gnu.org/licenses/>.
 */

#include "cieimage.h"
#include "curves.h"
#include "dcp.h"
#include "dcrop.h"
#include "image8.h"
#include "imagefloat.h"
#include "improccoordinator.h"
#include "labimage.h"
#include "mytime.h"
#include "procparams.h"
#include "refreshmap.h"
#include "rt_math.h"
#include "color.h"
#include "../rtgui/editcallbacks.h"
#include "guidedfilter.h"

#pragma GCC diagnostic warning "-Wall"
#pragma GCC diagnostic warning "-Wextra"
namespace
{

// "ceil" rounding
template<typename T>
constexpr T skips(T a, T b)
{
    return a / b + static_cast<bool>(a % b);
}

}

namespace rtengine
{

Crop::Crop(ImProcCoordinator* parent, EditDataProvider *editDataProvider, bool isDetailWindow)
    : PipetteBuffer(editDataProvider), origCrop(nullptr), laboCrop(nullptr), labnCrop(nullptr), reservCrop(nullptr), lastorigCrop(nullptr), 
      cropImg(nullptr), shbuf_real(nullptr), transCrop(nullptr), cieCrop(nullptr), shbuffer(nullptr),
      updating(false), newUpdatePending(false), skip(10),
      cropx(0), cropy(0), cropw(-1), croph(-1),
      trafx(0), trafy(0), trafw(-1), trafh(-1),
      rqcropx(0), rqcropy(0), rqcropw(-1), rqcroph(-1),
      borderRequested(32), upperBorder(0), leftBorder(0),
      cropAllocated(false),
      cropImageListener(nullptr), parent(parent), isDetailWindow(isDetailWindow)
{
    parent->crops.push_back(this);
}

Crop::~Crop()
{

    MyMutex::MyLock cropLock(cropMutex);

    std::vector<Crop*>::iterator i = std::find(parent->crops.begin(), parent->crops.end(), this);

    if (i != parent->crops.end()) {
        parent->crops.erase(i);
    }

    MyMutex::MyLock processingLock(parent->mProcessing);
    freeAll();
}

void Crop::destroy()
{
    MyMutex::MyLock lock(cropMutex);
    MyMutex::MyLock processingLock(parent->mProcessing);
    freeAll();
}

void Crop::setListener(DetailedCropListener* il)
{
    // We can make reads in the IF, because the mProcessing lock is only needed for change
    if (cropImageListener != il) {
        MyMutex::MyLock lock(cropMutex);
        cropImageListener = il;
    }
}

EditUniqueID Crop::getCurrEditID()
{
    const EditSubscriber *subscriber = PipetteBuffer::dataProvider ? PipetteBuffer::dataProvider->getCurrSubscriber() : nullptr;
    return subscriber ? subscriber->getEditID() : EUID_None;
}

/*
 * Delete the edit image buffer if there's no subscriber anymore.
 * If allocation has to be done, it is deferred to Crop::update
 */
void Crop::setEditSubscriber(EditSubscriber* newSubscriber)
{
    MyMutex::MyLock lock(cropMutex);

    // At this point, editCrop.dataProvider->currSubscriber is the old subscriber
    const EditSubscriber *oldSubscriber = PipetteBuffer::dataProvider ? PipetteBuffer::dataProvider->getCurrSubscriber() : nullptr;

    if (newSubscriber == nullptr || (oldSubscriber != nullptr && oldSubscriber->getPipetteBufferType() != newSubscriber->getPipetteBufferType())) {
        if (PipetteBuffer::imgFloatBuffer != nullptr) {
            delete PipetteBuffer::imgFloatBuffer;
            PipetteBuffer::imgFloatBuffer = nullptr;
        }

        if (PipetteBuffer::LabBuffer != nullptr) {
            delete PipetteBuffer::LabBuffer;
            PipetteBuffer::LabBuffer = nullptr;
        }

        if (PipetteBuffer::singlePlaneBuffer.getWidth() != -1) {
            PipetteBuffer::singlePlaneBuffer.flushData();
        }
    }

    // If oldSubscriber == NULL && newSubscriber != NULL && newSubscriber->getEditingType() == ET_PIPETTE-> the image will be allocated when necessary
}

bool Crop::hasListener()
{
    MyMutex::MyLock cropLock(cropMutex);
    return cropImageListener;
}

void Crop::update(int todo)
{
    MyMutex::MyLock cropLock(cropMutex);

    ProcParams& params = *parent->params;
//       CropGUIListener* cropgl;

    // No need to update todo here, since it has already been changed in ImprocCoordinator::updatePreviewImage,
    // and Crop::update ask to do ALL anyway

    // give possibility to the listener to modify crop window (as the full image dimensions are already known at this point)
    int wx, wy, ww, wh, ws;
    const bool overrideWindow = cropImageListener;

    if (overrideWindow) {
        cropImageListener->getWindow(wx, wy, ww, wh, ws);
    }

    // re-allocate sub-images and arrays if their dimensions changed
    bool needsinitupdate = false;

    if (!overrideWindow) {
        needsinitupdate = setCropSizes(rqcropx, rqcropy, rqcropw, rqcroph, skip, true);
    } else {
        needsinitupdate = setCropSizes(wx, wy, ww, wh, ws, true);     // this set skip=ws
    }

    // it something has been reallocated, all processing steps have to be performed
    if (needsinitupdate || (todo & M_HIGHQUAL)) {
        todo = ALL;
    }

    // Tells to the ImProcFunctions' tool what is the preview scale, which may lead to some simplifications
    parent->ipf.setScale(skip);

    Imagefloat* baseCrop = origCrop;
    int widIm = parent->fw;//full image
    int heiIm = parent->fh;

    if (todo & (M_INIT | M_LINDENOISE | M_HDR)) {
        MyMutex::MyLock lock(parent->minit);  // Also used in improccoord

        int tr = getCoarseBitMask(params.coarse);

        if (!needsinitupdate) {
            setCropSizes(rqcropx, rqcropy, rqcropw, rqcroph, skip, true);
        }

        //       printf("x=%d y=%d crow=%d croh=%d skip=%d\n",rqcropx, rqcropy, rqcropw, rqcroph, skip);
        //      printf("trafx=%d trafyy=%d trafwsk=%d trafHs=%d \n",trafx, trafy, trafw*skip, trafh*skip);

        Imagefloat *calclum = nullptr;//for Luminance denoise curve
        NoiseCurve noiseLCurve;
        NoiseCurve noiseCCurve;
        float autoNR = (float) settings->nrauto;//
        float autoNRmax = (float) settings->nrautomax;//

        params.dirpyrDenoise.getCurves(noiseLCurve, noiseCCurve);

        const int tilesize = settings->leveldnti == 0 ? 1024 : 768;
        const int overlap = settings->leveldnti == 0 ? 128 : 96;

        int numtiles_W, numtiles_H, tilewidth, tileheight, tileWskip, tileHskip;

        parent->ipf.Tile_calc(tilesize, overlap, 2, widIm, heiIm, numtiles_W, numtiles_H, tilewidth, tileheight, tileWskip, tileHskip);

        float *min_b = new float [9];
        float *min_r = new float [9];
        float *lumL = new float [9];
        float *chromC = new float [9];
        float *ry = new float [9];
        float *sk = new float [9];
        float *pcsk = new float [9];
        int *centerTile_X = new int [numtiles_W];
        int *centerTile_Y = new int [numtiles_H];

        for (int cX = 0; cX < numtiles_W; cX++) {
            centerTile_X[cX] = tileWskip / 2 + tileWskip * cX;
        }

        for (int cY = 0; cY < numtiles_H; cY++) {
            centerTile_Y[cY] = tileHskip / 2 + tileHskip * cY;
        }

        if (settings->leveldnautsimpl == 1) {
            if (params.dirpyrDenoise.Cmethod == "MAN" || params.dirpyrDenoise.Cmethod == "PON")  {
                PreviewProps pp(trafx, trafy, trafw * skip, trafh * skip, skip);
                parent->imgsrc->getImage(parent->currWB, tr, origCrop, pp, params.toneCurve, params.raw);
            }
        } else {
            if (params.dirpyrDenoise.C2method == "MANU")  {
                PreviewProps pp(trafx, trafy, trafw * skip, trafh * skip, skip);
                parent->imgsrc->getImage(parent->currWB, tr, origCrop, pp, params.toneCurve, params.raw);
            }
        }

        if ((settings->leveldnautsimpl == 1 && params.dirpyrDenoise.Cmethod == "PRE") || (settings->leveldnautsimpl == 0 && params.dirpyrDenoise.C2method == "PREV")) {
            PreviewProps pp(trafx, trafy, trafw * skip, trafh * skip, skip);
            parent->imgsrc->getImage(parent->currWB, tr, origCrop, pp, params.toneCurve, params.raw);

            if ((!isDetailWindow) && parent->adnListener && skip == 1 && params.dirpyrDenoise.enabled) {
                float lowdenoise = 1.f;
                int levaut = settings->leveldnaut;

                if (levaut == 1) { //Standard
                    lowdenoise = 0.7f;
                }

                int CenterPreview_X = trafx + (trafw * skip) / 2;
                int CenterPreview_Y = trafy + (trafh * skip) / 2;
                int minimuX = 20000;
                int minimuY = 20000;
                int poscenterX = 0;
                int poscenterY = 0;

                for (int cc = 0; cc < numtiles_W; cc++) {
                    if (abs(centerTile_X[cc] - CenterPreview_X) < minimuX) {
                        minimuX = abs(centerTile_X[cc] - CenterPreview_X);
                        poscenterX = cc;
                    }
                }

                for (int cc = 0; cc < numtiles_H; cc++) {
                    if (abs(centerTile_Y[cc] - CenterPreview_Y) < minimuY) {
                        minimuY = abs(centerTile_Y[cc] - CenterPreview_Y);
                        poscenterY = cc;
                    }
                }

                //  printf("TileCX=%d  TileCY=%d  prevX=%d  prevY=%d \n",centerTile_X[poscenterX],centerTile_Y[poscenterY],CenterPreview_X,CenterPreview_Y);
                int crW;

                if (settings->leveldnv == 0) {
                    crW = 100;
                }

                if (settings->leveldnv == 1) {
                    crW = 250;
                }

                //  if(settings->leveldnv ==2) {crW=int(tileWskip/2);crH=int((tileWskip/2));}//adapted to scale of preview
                if (settings->leveldnv == 2) {
                    crW = int (tileWskip / 2);
                }

                if (settings->leveldnv == 3) {
                    crW = tileWskip - 10;
                }

                float adjustr = 1.f;

                if (params.icm.workingProfile == "ProPhoto")   {
                    adjustr = 1.f;
                } else if (params.icm.workingProfile == "Adobe RGB")  {
                    adjustr = 1.f / 1.3f;
                } else if (params.icm.workingProfile == "sRGB")       {
                    adjustr = 1.f / 1.3f;
                } else if (params.icm.workingProfile == "WideGamut")  {
                    adjustr = 1.f / 1.1f;
                } else if (params.icm.workingProfile == "Beta RGB")   {
                    adjustr = 1.f / 1.2f;
                } else if (params.icm.workingProfile == "BestRGB")    {
                    adjustr = 1.f / 1.2f;
                } else if (params.icm.workingProfile == "BruceRGB")   {
                    adjustr = 1.f / 1.2f;
                }

                if (parent->adnListener) {
                    parent->adnListener->noiseTilePrev(centerTile_X[poscenterX], centerTile_Y[poscenterY], CenterPreview_X, CenterPreview_Y, crW, trafw * skip);
                }

                // I have tried "blind" some solutions..to move review ...but GUI is not my truc !
                //  int W,H;
                //  cropgl->cropMoved (centerTile_X[poscenterX],centerTile_Y[poscenterY] , W, H);
                //   cropImageListener->setPosition (int x, int y, bool update=true);
                //   bool update;
                //   cropImageListener->setPosition (centerTile_X[poscenterX],centerTile_Y[poscenterY] , true);
                //setCropSizes (centerTile_X[poscenterX], centerTile_Y[poscenterY], trafw*skip,trafh*skip , skip, true);

                // we only need image reduced to 1/4 here
                int W = origCrop->getWidth();
                int H = origCrop->getHeight();
                Imagefloat *provicalc = new Imagefloat((W + 1) / 2, (H + 1) / 2);  //for denoise curves

                for (int ii = 0; ii < H; ii += 2) {
                    for (int jj = 0; jj < W; jj += 2) {
                        provicalc->r(ii >> 1, jj >> 1) = origCrop->r(ii, jj);
                        provicalc->g(ii >> 1, jj >> 1) = origCrop->g(ii, jj);
                        provicalc->b(ii >> 1, jj >> 1) = origCrop->b(ii, jj);
                    }
                }

                parent->imgsrc->convertColorSpace(provicalc, params.icm, parent->currWB);  //for denoise luminance curve

                float maxr = 0.f;
                float maxb = 0.f;
                float chaut, redaut, blueaut, maxredaut, maxblueaut, minredaut, minblueaut, chromina, sigma, lumema, sigma_L, redyel, skinc, nsknc;
                int Nb;

                chaut = 0.f;
                redaut = 0.f;
                blueaut = 0.f;
                maxredaut = 0.f;
                maxblueaut = 0.f;
                minredaut = 0.f;
                minblueaut = 0.f;
                LUTf gamcurve(65536, 0);
                float gam, gamthresh, gamslope;
                parent->ipf.RGB_denoise_infoGamCurve(params.dirpyrDenoise, parent->imgsrc->isRAW(), gamcurve, gam, gamthresh, gamslope);
                parent->ipf.RGB_denoise_info(origCrop, provicalc, parent->imgsrc->isRAW(), gamcurve, gam, gamthresh, gamslope, params.dirpyrDenoise, parent->imgsrc->getDirPyrDenoiseExpComp(), chaut, Nb, redaut, blueaut, maxredaut, maxblueaut, minredaut, minblueaut, chromina, sigma, lumema, sigma_L, redyel, skinc, nsknc, true);
//                  printf("redy=%f skin=%f pcskin=%f\n",redyel, skinc,nsknc);
//                  printf("DCROP skip=%d cha=%4.0f Nb=%d red=%4.0f bl=%4.0f redM=%4.0f bluM=%4.0f  L=%4.0f sigL=%4.0f Ch=%4.0f Si=%4.0f\n",skip, chaut,Nb, redaut,blueaut, maxredaut, maxblueaut, lumema, sigma_L, chromina, sigma);
                float multip = 1.f;

                if (!parent->imgsrc->isRAW()) {
                    multip = 2.f;    //take into account gamma for TIF / JPG approximate value...not good for gamma=1
                }

                float maxmax = max(maxredaut, maxblueaut);
                float delta;
                int mode = 0;
                //  float redyel, skinc, nsknc;
                int lissage = settings->leveldnliss;
                parent->ipf.calcautodn_info(chaut, delta, Nb, levaut, maxmax, lumema, chromina, mode, lissage, redyel, skinc, nsknc);


                if (maxredaut > maxblueaut) {
                    //  maxr=(maxredaut-chaut)/((autoNRmax*multip*adjustr)/2.f);
                    maxr = (delta) / ((autoNRmax * multip * adjustr * lowdenoise) / 2.f);

                    if (minblueaut <= minredaut  && minblueaut < chaut) {
                        maxb = (-chaut + minblueaut) / (autoNRmax * multip * adjustr * lowdenoise);
                    }
                } else {
                    //  maxb=(maxblueaut-chaut)/((autoNRmax*multip*adjustr)/2.f);
                    maxb = (delta) / ((autoNRmax * multip * adjustr * lowdenoise) / 2.f);

                    if (minredaut <= minblueaut  && minredaut < chaut) {
                        maxr = (-chaut + minredaut) / (autoNRmax * multip * adjustr * lowdenoise);
                    }
                }//maxb mxr - empirical evaluation red / blue


                params.dirpyrDenoise.chroma = chaut / (autoNR * multip * adjustr * lowdenoise);
                params.dirpyrDenoise.redchro = maxr;
                params.dirpyrDenoise.bluechro = maxb;
                parent->adnListener->chromaChanged(params.dirpyrDenoise.chroma, params.dirpyrDenoise.redchro, params.dirpyrDenoise.bluechro);

                delete provicalc;
            }
        }

        if (skip == 1 && params.dirpyrDenoise.enabled && !parent->denoiseInfoStore.valid && ((settings->leveldnautsimpl == 1 && params.dirpyrDenoise.Cmethod == "AUT")  || (settings->leveldnautsimpl == 0 && params.dirpyrDenoise.C2method == "AUTO"))) {
            MyTime t1aue, t2aue;
            t1aue.set();

            int crW = 100; // settings->leveldnv == 0
            int crH = 100; // settings->leveldnv == 0

            if (settings->leveldnv == 1) {
                crW = 250;
                crH = 250;
            }

            //  if(settings->leveldnv ==2) {crW=int(tileWskip/2);crH=int((tileWskip/2));}//adapted to scale of preview
            if (settings->leveldnv == 2) {
                crW = int (tileWskip / 2);
                crH = int (tileHskip / 2);
            }

            if (settings->leveldnv == 3) {
                crW = tileWskip - 10;
                crH = tileHskip - 10;
            }

            float lowdenoise = 1.f;
            int levaut = settings->leveldnaut;

            if (levaut == 1) { //Standard
                lowdenoise = 0.7f;
            }

            LUTf gamcurve(65536, 0);
            float gam, gamthresh, gamslope;
            parent->ipf.RGB_denoise_infoGamCurve(params.dirpyrDenoise, parent->imgsrc->isRAW(), gamcurve, gam, gamthresh, gamslope);
            int Nb[9];
#ifdef _OPENMP
            #pragma omp parallel
#endif
            {
                Imagefloat *origCropPart = new Imagefloat(crW, crH); //allocate memory
                Imagefloat *provicalc = new Imagefloat((crW + 1) / 2, (crH + 1) / 2);  //for denoise curves

                int  coordW[3];//coordinate of part of image to measure noise
                int  coordH[3];
                int begW = 50;
                int begH = 50;
                coordW[0] = begW;
                coordW[1] = widIm / 2 - crW / 2;
                coordW[2] = widIm - crW - begW;
                coordH[0] = begH;
                coordH[1] = heiIm / 2 - crH / 2;
                coordH[2] = heiIm - crH - begH;
#ifdef _OPENMP
                #pragma omp for schedule(dynamic) collapse(2) nowait
#endif

                for (int wcr = 0; wcr <= 2; wcr++) {
                    for (int hcr = 0; hcr <= 2; hcr++) {
                        PreviewProps ppP(coordW[wcr], coordH[hcr], crW, crH, 1);
                        parent->imgsrc->getImage(parent->currWB, tr, origCropPart, ppP, params.toneCurve, params.raw);

                        // we only need image reduced to 1/4 here
                        for (int ii = 0; ii < crH; ii += 2) {
                            for (int jj = 0; jj < crW; jj += 2) {
                                provicalc->r(ii >> 1, jj >> 1) = origCropPart->r(ii, jj);
                                provicalc->g(ii >> 1, jj >> 1) = origCropPart->g(ii, jj);
                                provicalc->b(ii >> 1, jj >> 1) = origCropPart->b(ii, jj);
                            }
                        }

                        parent->imgsrc->convertColorSpace(provicalc, params.icm, parent->currWB);  //for denoise luminance curve

                        float pondcorrec = 1.0f;
                        float chaut = 0.f, redaut = 0.f, blueaut = 0.f, maxredaut = 0.f, maxblueaut = 0.f, minredaut = 0.f, minblueaut = 0.f, chromina = 0.f, sigma = 0.f, lumema = 0.f, sigma_L = 0.f, redyel = 0.f, skinc = 0.f, nsknc = 0.f;
                        int nb = 0;
                        parent->ipf.RGB_denoise_info(origCropPart, provicalc, parent->imgsrc->isRAW(), gamcurve, gam, gamthresh, gamslope, params.dirpyrDenoise, parent->imgsrc->getDirPyrDenoiseExpComp(), chaut, nb, redaut, blueaut, maxredaut, maxblueaut, minredaut, minblueaut, chromina, sigma, lumema, sigma_L, redyel, skinc, nsknc);

                        //printf("DCROP skip=%d cha=%f red=%f bl=%f redM=%f bluM=%f chrom=%f sigm=%f lum=%f\n",skip, chaut,redaut,blueaut, maxredaut, maxblueaut, chromina, sigma, lumema);
                        Nb[hcr * 3 + wcr] = nb;
                        parent->denoiseInfoStore.ch_M[hcr * 3 + wcr] = pondcorrec * chaut;
                        parent->denoiseInfoStore.max_r[hcr * 3 + wcr] = pondcorrec * maxredaut;
                        parent->denoiseInfoStore.max_b[hcr * 3 + wcr] = pondcorrec * maxblueaut;
                        min_r[hcr * 3 + wcr] = pondcorrec * minredaut;
                        min_b[hcr * 3 + wcr] = pondcorrec * minblueaut;
                        lumL[hcr * 3 + wcr] = lumema;
                        chromC[hcr * 3 + wcr] = chromina;
                        ry[hcr * 3 + wcr] = redyel;
                        sk[hcr * 3 + wcr] = skinc;
                        pcsk[hcr * 3 + wcr] = nsknc;

                    }
                }

                delete provicalc;
                delete origCropPart;
            }
            float chM = 0.f;
            float MaxR = 0.f;
            float MaxB = 0.f;
            float MinR = 100000000000.f;
            float MinB = 100000000000.f;
            float maxr = 0.f;
            float maxb = 0.f;
            float Max_R[9] = {0.f, 0.f, 0.f, 0.f, 0.f, 0.f, 0.f, 0.f, 0.f};
            float Max_B[9] = {0.f, 0.f, 0.f, 0.f, 0.f, 0.f, 0.f, 0.f, 0.f};
            float Min_R[9];
            float Min_B[9];
            float MaxRMoy = 0.f;
            float MaxBMoy = 0.f;
            float MinRMoy = 0.f;
            float MinBMoy = 0.f;

            float multip = 1.f;

            if (!parent->imgsrc->isRAW()) {
                multip = 2.f;    //take into account gamma for TIF / JPG approximate value...not good for gamma=1
            }

            float adjustr = 1.f;

            if (params.icm.workingProfile == "ProPhoto")   {
                adjustr = 1.f;   //
            } else if (params.icm.workingProfile == "Adobe RGB")  {
                adjustr = 1.f / 1.3f;
            } else if (params.icm.workingProfile == "sRGB")       {
                adjustr = 1.f / 1.3f;
            } else if (params.icm.workingProfile == "WideGamut")  {
                adjustr = 1.f / 1.1f;
            } else if (params.icm.workingProfile == "Beta RGB")   {
                adjustr = 1.f / 1.2f;
            } else if (params.icm.workingProfile == "BestRGB")    {
                adjustr = 1.f / 1.2f;
            } else if (params.icm.workingProfile == "BruceRGB")   {
                adjustr = 1.f / 1.2f;
            }

            float delta[9];
            int mode = 1;
            int lissage = settings->leveldnliss;

            for (int k = 0; k < 9; k++) {
                float maxmax = max(parent->denoiseInfoStore.max_r[k], parent->denoiseInfoStore.max_b[k]);
                parent->ipf.calcautodn_info(parent->denoiseInfoStore.ch_M[k], delta[k], Nb[k], levaut, maxmax, lumL[k], chromC[k], mode, lissage, ry[k], sk[k], pcsk[k]);
                //  printf("ch_M=%f delta=%f\n",ch_M[k], delta[k]);
            }

            for (int k = 0; k < 9; k++) {
                if (parent->denoiseInfoStore.max_r[k] > parent->denoiseInfoStore.max_b[k]) {
                    Max_R[k] = (delta[k]) / ((autoNRmax * multip * adjustr * lowdenoise) / 2.f);
                    Min_B[k] = - (parent->denoiseInfoStore.ch_M[k] - min_b[k]) / (autoNRmax * multip * adjustr * lowdenoise);
                    Max_B[k] = 0.f;
                    Min_R[k] = 0.f;
                } else {
                    Max_B[k] = (delta[k]) / ((autoNRmax * multip * adjustr * lowdenoise) / 2.f);
                    Min_R[k] = - (parent->denoiseInfoStore.ch_M[k] - min_r[k])   / (autoNRmax * multip * adjustr * lowdenoise);
                    Min_B[k] = 0.f;
                    Max_R[k] = 0.f;
                }
            }

            for (int k = 0; k < 9; k++) {
                //  printf("ch_M= %f Max_R=%f Max_B=%f min_r=%f min_b=%f\n",ch_M[k],Max_R[k], Max_B[k],Min_R[k], Min_B[k]);
                chM += parent->denoiseInfoStore.ch_M[k];
                MaxBMoy += Max_B[k];
                MaxRMoy += Max_R[k];
                MinRMoy += Min_R[k];
                MinBMoy += Min_B[k];

                if (Max_R[k] > MaxR) {
                    MaxR = Max_R[k];
                }

                if (Max_B[k] > MaxB) {
                    MaxB = Max_B[k];
                }

                if (Min_R[k] < MinR) {
                    MinR = Min_R[k];
                }

                if (Min_B[k] < MinB) {
                    MinB = Min_B[k];
                }
            }

            chM /= 9;
            MaxBMoy /= 9;
            MaxRMoy /= 9;
            MinBMoy /= 9;
            MinRMoy /= 9;

            if (MaxR > MaxB) {
                maxr = MaxRMoy + (MaxR - MaxRMoy) * 0.66f; //#std Dev
                //maxb=MinB;
                maxb = MinBMoy + (MinB - MinBMoy) * 0.66f;
            } else {
                maxb = MaxBMoy + (MaxB - MaxBMoy) * 0.66f;
                maxr = MinRMoy + (MinR - MinRMoy) * 0.66f;
            }

//                  printf("DCROP skip=%d cha=%f red=%f bl=%f \n",skip, chM,maxr,maxb);
            params.dirpyrDenoise.chroma = chM / (autoNR * multip * adjustr);
            params.dirpyrDenoise.redchro = maxr;
            params.dirpyrDenoise.bluechro = maxb;
            parent->denoiseInfoStore.valid = true;

            if (parent->adnListener) {
                parent->adnListener->chromaChanged(params.dirpyrDenoise.chroma, params.dirpyrDenoise.redchro, params.dirpyrDenoise.bluechro);
            }

            if (settings->verbose) {
                t2aue.set();
                printf("Info denoise auto performed in %d usec:\n", t2aue.etime(t1aue));
            }

            //end evaluate noise
        }

        //  if(params.dirpyrDenoise.Cmethod=="AUT" || params.dirpyrDenoise.Cmethod=="PON") {//reinit origCrop after Auto
        if ((settings->leveldnautsimpl == 1 && params.dirpyrDenoise.Cmethod == "AUT")  || (settings->leveldnautsimpl == 0 && params.dirpyrDenoise.C2method == "AUTO")) { //reinit origCrop after Auto
            PreviewProps pp(trafx, trafy, trafw * skip, trafh * skip, skip);
            parent->imgsrc->getImage(parent->currWB, tr, origCrop, pp, params.toneCurve, params.raw);
        }

        DirPyrDenoiseParams denoiseParams = params.dirpyrDenoise;

        if (params.dirpyrDenoise.Lmethod == "CUR") {
            if (noiseLCurve) {
                denoiseParams.luma = 0.5f;    //very small value to init process - select curve or slider
            } else {
                denoiseParams.luma = 0.0f;
            }
        } else if (denoiseParams.Lmethod == "SLI") {
            noiseLCurve.Reset();
        }

        if ((noiseLCurve || noiseCCurve) && skip == 1 && denoiseParams.enabled)   {  //only allocate memory if enabled and skip
            // we only need image reduced to 1/4 here
            int W = origCrop->getWidth();
            int H = origCrop->getHeight();
            calclum = new Imagefloat((W + 1) / 2, (H + 1) / 2);  //for denoise curves

            for (int ii = 0; ii < H; ii += 2) {
                for (int jj = 0; jj < W; jj += 2) {
                    calclum->r(ii >> 1, jj >> 1) = origCrop->r(ii, jj);
                    calclum->g(ii >> 1, jj >> 1) = origCrop->g(ii, jj);
                    calclum->b(ii >> 1, jj >> 1) = origCrop->b(ii, jj);
                }
            }

            parent->imgsrc->convertColorSpace(calclum, params.icm, parent->currWB);  //for denoise luminance curve
        }

        if (skip != 1) if (parent->adnListener) {
                parent->adnListener->noiseChanged(0.f, 0.f);
            }

        if (todo & M_LINDENOISE) {
            if (skip == 1 && denoiseParams.enabled) {

                float nresi, highresi;
                parent->ipf.RGB_denoise(0, origCrop, origCrop, calclum, parent->denoiseInfoStore.ch_M, parent->denoiseInfoStore.max_r, parent->denoiseInfoStore.max_b, parent->imgsrc->isRAW(), /*Roffset,*/ denoiseParams, parent->imgsrc->getDirPyrDenoiseExpComp(), noiseLCurve, noiseCCurve, nresi, highresi);

                if (parent->adnListener) {
                    parent->adnListener->noiseChanged(nresi, highresi);
                }

                if (settings->leveldnautsimpl == 1) {
                    if ((denoiseParams.Cmethod == "AUT" || denoiseParams.Cmethod == "PRE") && (parent->adnListener)) { // force display value of sliders
                        parent->adnListener->chromaChanged(denoiseParams.chroma, denoiseParams.redchro, denoiseParams.bluechro);
                    }
                } else {
                    if ((denoiseParams.C2method == "AUTO" || denoiseParams.C2method == "PREV") && (parent->adnListener)) { // force display value of sliders
                        parent->adnListener->chromaChanged(denoiseParams.chroma, denoiseParams.redchro, denoiseParams.bluechro);
                    }
                }

            }
        }

        parent->imgsrc->convertColorSpace(origCrop, params.icm, parent->currWB);

        delete [] min_r;
        delete [] min_b;
        delete [] lumL;
        delete [] chromC;
        delete [] ry;
        delete [] sk;
        delete [] pcsk;
        delete [] centerTile_X;
        delete [] centerTile_Y;

    }

    // has to be called after setCropSizes! Tools prior to this point can't handle the Edit mechanism, but that shouldn't be a problem.
    createBuffer(cropw, croph);

    std::unique_ptr<Imagefloat> fattalCrop;

    if ((todo & M_HDR) && (params.fattal.enabled || params.dehaze.enabled)) {
        Imagefloat *f = origCrop;
        int fw = skips(parent->fw, skip);
        int fh = skips(parent->fh, skip);
        bool need_cropping = false;
        bool need_fattal = true;

        if (trafx || trafy || trafw != fw || trafh != fh) {
            need_cropping = true;

            // fattal needs to work on the full image. So here we get the full
            // image from imgsrc, and replace the denoised crop in case
            if (!params.dirpyrDenoise.enabled && skip == 1 && parent->fattal_11_dcrop_cache) {
                f = parent->fattal_11_dcrop_cache;
                need_fattal = false;
            } else {
                f = new Imagefloat(fw, fh);
                fattalCrop.reset(f);
                PreviewProps pp(0, 0, parent->fw, parent->fh, skip);
                int tr = getCoarseBitMask(params.coarse);
                parent->imgsrc->getImage(parent->currWB, tr, f, pp, params.toneCurve, params.raw);
                parent->imgsrc->convertColorSpace(f, params.icm, parent->currWB);

                if (params.dirpyrDenoise.enabled) {
                    // copy the denoised crop
                    int oy = trafy / skip;
                    int ox = trafx / skip;
#ifdef _OPENMP
                    #pragma omp parallel for
#endif

                    for (int y = 0; y < baseCrop->getHeight(); ++y) {
                        int dy = oy + y;

                        for (int x = 0; x < baseCrop->getWidth(); ++x) {
                            int dx = ox + x;
                            f->r(dy, dx) = baseCrop->r(y, x);
                            f->g(dy, dx) = baseCrop->g(y, x);
                            f->b(dy, dx) = baseCrop->b(y, x);
                        }
                    }
                } else if (skip == 1) {
                    parent->fattal_11_dcrop_cache = f; // cache this globally
                    fattalCrop.release();
                }
            }
        }

        if (need_fattal) {
            parent->ipf.dehaze(f, params.dehaze);
            parent->ipf.ToneMapFattal02(f, params.fattal, 3, 0, nullptr, 0, 0, 0);
        }

        // crop back to the size expected by the rest of the pipeline
        if (need_cropping) {
            Imagefloat *c = origCrop;

            int oy = trafy / skip;
            int ox = trafx / skip;
#ifdef _OPENMP
            #pragma omp parallel for
#endif

            for (int y = 0; y < trafh; ++y) {
                int cy = y + oy;

                for (int x = 0; x < trafw; ++x) {
                    int cx = x + ox;
                    c->r(y, x) = f->r(cy, cx);
                    c->g(y, x) = f->g(cy, cx);
                    c->b(y, x) = f->b(cy, cx);
                }
            }

            baseCrop = c;
        } else {
            baseCrop = f;
        }
    }

    const bool needstransform  = parent->ipf.needsTransform(skips(parent->fw, skip), skips(parent->fh, skip), parent->imgsrc->getRotateDegree(), parent->imgsrc->getMetaData());
    // transform
    if (needstransform || ((todo & (M_TRANSFORM | M_RGBCURVE)) && params.dirpyrequalizer.cbdlMethod == "bef" && params.dirpyrequalizer.enabled && !params.colorappearance.enabled)) {
        if (!transCrop) {
            transCrop = new Imagefloat(cropw, croph);
        }

        if (needstransform)
            parent->ipf.transform(baseCrop, transCrop, cropx / skip, cropy / skip, trafx / skip, trafy / skip, skips(parent->fw, skip), skips(parent->fh, skip), parent->getFullWidth(), parent->getFullHeight(),
                                  parent->imgsrc->getMetaData(),
                                  parent->imgsrc->getRotateDegree(), false);
        else {
            baseCrop->copyData(transCrop);
        }

        if (transCrop) {
            baseCrop = transCrop;
        }
    } else {
        delete transCrop;
        transCrop = nullptr;
    }

    if ((todo & (M_TRANSFORM | M_RGBCURVE))  && params.dirpyrequalizer.cbdlMethod == "bef" && params.dirpyrequalizer.enabled && !params.colorappearance.enabled) {

        const int W = baseCrop->getWidth();
        const int H = baseCrop->getHeight();
        LabImage labcbdl(W, H);
        parent->ipf.rgb2lab(*baseCrop, labcbdl, params.icm.workingProfile);
        parent->ipf.dirpyrequalizer(&labcbdl, skip);
        parent->ipf.lab2rgb(labcbdl, *baseCrop, params.icm.workingProfile);

    }

    if (todo & M_RGBCURVE) {
        Imagefloat *workingCrop = baseCrop;

        if (params.icm.workingTRC == "Custom") { //exec TRC IN free
            const Glib::ustring profile = params.icm.workingProfile;

            if (profile == "sRGB" || profile == "Adobe RGB" || profile == "ProPhoto" || profile == "WideGamut" || profile == "BruceRGB" || profile == "Beta RGB" || profile == "BestRGB" || profile == "Rec2020" || profile == "ACESp0" || profile == "ACESp1") {
                const int cw = baseCrop->getWidth();
                const int ch = baseCrop->getHeight();
                workingCrop = new Imagefloat(cw, ch);
                //first put gamma TRC to 1
                parent->ipf.workingtrc(baseCrop, workingCrop, cw, ch, -5, params.icm.workingProfile, 2.4, 12.92310, parent->getCustomTransformIn(), true, false, true);
                //adjust gamma TRC
                parent->ipf.workingtrc(workingCrop, workingCrop, cw, ch, 5, params.icm.workingProfile, params.icm.workingTRCGamma, params.icm.workingTRCSlope, parent->getCustomTransformOut(), false, true, true);
            }
        }

        double rrm, ggm, bbm;
        DCPProfileApplyState as;
        DCPProfile *dcpProf = parent->imgsrc->getDCP(params.icm, as);

        LUTu histToneCurve;
        parent->ipf.rgbProc (workingCrop, laboCrop, this, parent->hltonecurve, parent->shtonecurve, parent->tonecurve,
                            params.toneCurve.saturation, parent->rCurve, parent->gCurve, parent->bCurve, parent->colourToningSatLimit, parent->colourToningSatLimitOpacity, parent->ctColorCurve, parent->ctOpacityCurve, parent->opautili, parent->clToningcurve, parent->cl2Toningcurve,
                            parent->customToneCurve1, parent->customToneCurve2, parent->beforeToneCurveBW, parent->afterToneCurveBW, rrm, ggm, bbm,
                            parent->bwAutoR, parent->bwAutoG, parent->bwAutoB, dcpProf, as, histToneCurve);

        if (workingCrop != baseCrop) {
            delete workingCrop;
        }
    }

    /*xref=000;yref=000;
    if (colortest && cropw>115 && croph>115)
    for(int j=1;j<5;j++){
        xref+=j*30;yref+=j*30;
        if (settings->verbose) {
            printf("after rgbProc RGB Xr%i Yr%i Skip=%d  R=%f  G=%f  B=%f  \n",xref,yref,skip,
                   baseCrop->r[(int)(xref/skip)][(int)(yref/skip)]/256,
                   baseCrop->g[(int)(xref/skip)][(int)(yref/skip)]/256,
                   baseCrop->b[(int)(xref/skip)][(int)(yref/skip)]/256);
            printf("after rgbProc Lab Xr%i Yr%i Skip=%d  l=%f  a=%f  b=%f  \n",xref,yref,skip,
                   laboCrop->L[(int)(xref/skip)][(int)(yref/skip)]/327,
                   laboCrop->a[(int)(xref/skip)][(int)(yref/skip)]/327,
                   laboCrop->b[(int)(xref/skip)][(int)(yref/skip)]/327);
        }
    }*/

    // apply luminance operations
    //bool tutu = true;
    if (todo & (M_LUMINANCE + M_COLOR)) { //
        //if (tutu) { //
        //I made a little change here. Rather than have luminanceCurve (and others) use in/out lab images, we can do more if we copy right here.
        labnCrop->CopyFrom(laboCrop);
        reservCrop->CopyFrom(laboCrop);
        lastorigCrop->CopyFrom(laboCrop);


        //parent->ipf.luminanceCurve (labnCrop, labnCrop, parent->lumacurve);
        bool utili = parent->utili;
        bool autili = parent->autili;
        bool butili = parent->butili;
        bool ccutili = parent->ccutili;
        bool clcutili = parent->clcutili;
        bool cclutili = parent->cclutili;

        bool locallutili = parent->locallutili;
        LUTf lllocalcurve2(65536, 0);
        bool localclutili = parent->localclutili;
        LUTf cllocalcurve2(65536, 0);
        bool locallcutili = parent->locallcutili;
        LUTf lclocalcurve2(65536, 0);
        bool localcutili = parent->locallutili;
        LUTf cclocalcurve2(65536, 0);
        bool localrgbutili = parent->localrgbutili;
        LUTf rgblocalcurve2(65536, 0);
        bool localexutili = parent->localexutili;
        LUTf exlocalcurve2(65536, 0);
        bool localmaskutili = parent->localmaskutili;
        bool localmaskexputili = parent->localmaskexputili;
        bool localmaskSHutili = parent->localmaskSHutili;
        bool localmaskvibutili = parent->localmaskvibutili;
        bool localmasktmutili = parent->localmasktmutili;
        bool localmaskretiutili = parent->localmaskretiutili;
        bool localmaskcbutili = parent->localmaskcbutili;
        bool localmaskblutili = parent->localmaskblutili;
        bool localmasklcutili = parent->localmasklcutili;
        LUTf lmasklocalcurve2(65536, 0);
        LUTf lmaskexplocalcurve2(65536, 0);
        LUTf lmaskSHlocalcurve2(65536, 0);
        LUTf lmaskviblocalcurve2(65536, 0);
        LUTf lmasktmlocalcurve2(65536, 0);
        LUTf lmaskretilocalcurve2(65536, 0);
        LUTf lmaskcblocalcurve2(65536, 0);
        LUTf lmaskbllocalcurve2(65536, 0);
        LUTf lmasklclocalcurve2(65536, 0);
        LUTf hltonecurveloc2(65536, 0); //65536
        LUTf shtonecurveloc2(65536, 0);
        LUTf tonecurveloc2(65536, 0);
        LUTf lightCurveloc2(32770, 0);
        bool LHutili = parent->LHutili;
        bool HHutili = parent->HHutili;
        bool llmasutili = parent->llmasutili;
        bool lhmasutili = parent->lhmasutili;
        bool lhhmasutili = parent->lhhmasutili;
        bool lcmasutili = parent->lcmasutili;
        bool lhmasexputili = parent->lhmasexputili;
        bool lcmasexputili = parent->lcmasexputili;
        bool llmasexputili = parent->llmasexputili;
        bool lhmasSHutili = parent->lhmasSHutili;
        bool lcmasSHutili = parent->lcmasSHutili;
        bool llmasSHutili = parent->llmasSHutili;
        bool lhmasvibutili = parent->lhmasvibutili;
        bool lcmasvibutili = parent->lcmasvibutili;
        bool llmasvibutili = parent->llmasvibutili;
        bool lhmaslcutili = parent->lhmaslcutili;
        bool lcmaslcutili = parent->lcmaslcutili;
        bool llmaslcutili = parent->llmaslcutili;
        bool lhmascbutili = parent->lhmascbutili;
        bool lcmascbutili = parent->lcmascbutili;
        bool llmascbutili = parent->llmascbutili;
        bool lhmasretiutili = parent->lhmasretiutili;
        bool lcmasretiutili = parent->lcmasretiutili;
        bool llmasretiutili = parent->llmasretiutili;
        bool lhmastmutili = parent->lhmastmutili;
        bool lcmastmutili = parent->lcmastmutili;
        bool llmastmutili = parent->llmastmutili;
        bool lhmasblutili = parent->lhmasblutili;
        bool lcmasblutili = parent->lcmasblutili;
        bool llmasblutili = parent->llmasblutili;
        bool locwavutili = parent->locwavutili;
        bool locwavdenutili = parent->locwavdenutili;
        bool loclevwavutili = parent->loclevwavutili;
        bool locconwavutili = parent->locconwavutili;
        bool loccompwavutili = parent->loccompwavutili;
        bool loccomprewavutili = parent->loccomprewavutili;
        bool locedgwavutili = parent->locedgwavutili;
        bool lmasutiliblwav = parent->lmasutiliblwav;
        bool lmasutilicolwav = parent->lmasutilicolwav;

     //   float avg = parent->avg;
        LUTu dummy;
        bool needslocal = params.locallab.enabled;
        LocretigainCurve locRETgainCurve;
        LocretitransCurve locRETtransCurve;
        LocLHCurve loclhCurve;
        LocHHCurve lochhCurve;
        LocCCmaskCurve locccmasCurve;
        LocLLmaskCurve locllmasCurve;
        LocHHmaskCurve lochhmasCurve;
        LocHHmaskCurve lochhhmasCurve;
        LocCCmaskCurve locccmasexpCurve;
        LocLLmaskCurve locllmasexpCurve;
        LocHHmaskCurve lochhmasexpCurve;
        LocCCmaskCurve locccmasSHCurve;
        LocLLmaskCurve locllmasSHCurve;
        LocHHmaskCurve lochhmasSHCurve;
 //       LocHHmaskCurve lochhhmasSHCurve;
        LocCCmaskCurve locccmasvibCurve;
        LocLLmaskCurve locllmasvibCurve;
        LocHHmaskCurve lochhmasvibCurve;
        LocCCmaskCurve locccmaslcCurve;
        LocLLmaskCurve locllmaslcCurve;
        LocHHmaskCurve lochhmaslcCurve;
        LocCCmaskCurve locccmascbCurve;
        LocLLmaskCurve locllmascbCurve;
        LocHHmaskCurve lochhmascbCurve;
        LocCCmaskCurve locccmasretiCurve;
        LocLLmaskCurve locllmasretiCurve;
        LocHHmaskCurve lochhmasretiCurve;
        LocCCmaskCurve locccmastmCurve;
        LocLLmaskCurve locllmastmCurve;
        LocHHmaskCurve lochhmastmCurve;
        LocCCmaskCurve locccmasblCurve;
        LocLLmaskCurve locllmasblCurve;
        LocHHmaskCurve lochhmasblCurve;
        LocwavCurve locwavCurve;
        LocwavCurve loclmasCurveblwav;
        LocwavCurve loclmasCurvecolwav;
        LocwavCurve loclevwavCurve;
        LocwavCurve locconwavCurve;
        LocwavCurve loccompwavCurve;
        LocwavCurve loccomprewavCurve;
        LocwavCurve locedgwavCurve;
        LocwavCurve locwavCurveden;

        LocretigainCurverab locRETgainCurverab;
        locallutili = false;
        int sca = skip;

        //     bool tyty = false;
     //   int maxspot = 1;

        if (needslocal) {
            for (int sp = 0; sp < params.locallab.nbspot && sp < (int)params.locallab.spots.size(); sp++) {
                locRETgainCurve.Set(params.locallab.spots.at(sp).localTgaincurve);
                locRETtransCurve.Set(params.locallab.spots.at(sp).localTtranscurve);
                loclhCurve.Set(params.locallab.spots.at(sp).LHcurve, LHutili);
                lochhCurve.Set(params.locallab.spots.at(sp).HHcurve, HHutili);
                locccmasCurve.Set(params.locallab.spots.at(sp).CCmaskcurve, lcmasutili);
                locllmasCurve.Set(params.locallab.spots.at(sp).LLmaskcurve, llmasutili);
                lochhmasCurve.Set(params.locallab.spots.at(sp).HHmaskcurve, lhmasutili);
                lochhhmasCurve.Set(params.locallab.spots.at(sp).HHhmaskcurve, lhhmasutili);
                locccmasexpCurve.Set(params.locallab.spots.at(sp).CCmaskexpcurve, lcmasexputili);
                locllmasexpCurve.Set(params.locallab.spots.at(sp).LLmaskexpcurve, llmasexputili);
                lochhmasexpCurve.Set(params.locallab.spots.at(sp).HHmaskexpcurve, lhmasexputili);
                locccmasSHCurve.Set(params.locallab.spots.at(sp).CCmaskSHcurve, lcmasSHutili);
                locllmasSHCurve.Set(params.locallab.spots.at(sp).LLmaskSHcurve, llmasSHutili);
                lochhmasSHCurve.Set(params.locallab.spots.at(sp).HHmaskSHcurve, lhmasSHutili);
                locccmasvibCurve.Set(params.locallab.spots.at(sp).CCmaskvibcurve, lcmasvibutili);
                locllmasvibCurve.Set(params.locallab.spots.at(sp).LLmaskvibcurve, llmasvibutili);
                lochhmasvibCurve.Set(params.locallab.spots.at(sp).HHmaskvibcurve, lhmasvibutili);
                locccmascbCurve.Set(params.locallab.spots.at(sp).CCmaskcbcurve, lcmascbutili);
                locllmascbCurve.Set(params.locallab.spots.at(sp).LLmaskcbcurve, llmascbutili);
                lochhmascbCurve.Set(params.locallab.spots.at(sp).HHmaskcbcurve, lhmascbutili);
                locccmasretiCurve.Set(params.locallab.spots.at(sp).CCmaskreticurve, lcmasretiutili);
                locllmasretiCurve.Set(params.locallab.spots.at(sp).LLmaskreticurve, llmasretiutili);
                lochhmasretiCurve.Set(params.locallab.spots.at(sp).HHmaskreticurve, lhmasretiutili);
                locccmastmCurve.Set(params.locallab.spots.at(sp).CCmasktmcurve, lcmastmutili);
                locllmastmCurve.Set(params.locallab.spots.at(sp).LLmasktmcurve, llmastmutili);
                lochhmastmCurve.Set(params.locallab.spots.at(sp).HHmasktmcurve, lhmastmutili);
                locccmasblCurve.Set(params.locallab.spots.at(sp).CCmaskblcurve, lcmasblutili);
                locllmasblCurve.Set(params.locallab.spots.at(sp).LLmaskblcurve, llmasblutili);
                lochhmasblCurve.Set(params.locallab.spots.at(sp).HHmaskblcurve, lhmasblutili);
                loclmasCurveblwav.Set(params.locallab.spots.at(sp).LLmaskblcurvewav, lmasutiliblwav);
                loclmasCurvecolwav.Set(params.locallab.spots.at(sp).LLmaskcolcurvewav, lmasutilicolwav);
                locccmaslcCurve.Set(params.locallab.spots.at(sp).CCmasklccurve, lcmaslcutili);
                locllmaslcCurve.Set(params.locallab.spots.at(sp).LLmasklccurve, llmaslcutili);
                lochhmaslcCurve.Set(params.locallab.spots.at(sp).HHmasklccurve, lhmaslcutili);

                locwavCurve.Set(params.locallab.spots.at(sp).locwavcurve, locwavutili);
                locwavCurveden.Set(params.locallab.spots.at(sp).locwavcurveden, locwavdenutili);
                loclevwavCurve.Set(params.locallab.spots.at(sp).loclevwavcurve, loclevwavutili);
                locconwavCurve.Set(params.locallab.spots.at(sp).locconwavcurve, locconwavutili);
                loccompwavCurve.Set(params.locallab.spots.at(sp).loccompwavcurve, loccompwavutili);
                loccomprewavCurve.Set(params.locallab.spots.at(sp).loccomprewavcurve, loccomprewavutili);
                locedgwavCurve.Set(params.locallab.spots.at(sp).locedgwavcurve, locedgwavutili);
                locallutili = false;
                CurveFactory::curveLocal(locallutili, params.locallab.spots.at(sp).llcurve, lllocalcurve2, sca);
                localclutili = false;
                CurveFactory::curveLocal(localclutili, params.locallab.spots.at(sp).clcurve, cllocalcurve2, sca);
                locallcutili = false;
                CurveFactory::curveLocal(locallcutili, params.locallab.spots.at(sp).lccurve, lclocalcurve2, sca);
                localrgbutili = false;
                CurveFactory::curveLocal(localrgbutili, params.locallab.spots.at(sp).rgbcurve, rgblocalcurve2, sca);
                localcutili = false;
                CurveFactory::curveCCLocal(localcutili, params.locallab.spots.at(sp).cccurve, cclocalcurve2, sca);
                localexutili = false;
                CurveFactory::curveexLocal(localexutili, params.locallab.spots.at(sp).excurve, exlocalcurve2, sca);
                localmaskutili = false;
                CurveFactory::curvemaskLocal(localmaskutili, params.locallab.spots.at(sp).Lmaskcurve, lmasklocalcurve2, sca);
                localmaskexputili = false;
                CurveFactory::curvemaskLocal(localmaskexputili, params.locallab.spots.at(sp).Lmaskexpcurve, lmaskexplocalcurve2, sca);
                localmaskSHutili = false;
                CurveFactory::curvemaskLocal(localmaskSHutili, params.locallab.spots.at(sp).LmaskSHcurve, lmaskSHlocalcurve2, sca);
                localmaskvibutili = false;
                CurveFactory::curvemaskLocal(localmaskvibutili, params.locallab.spots.at(sp).Lmaskvibcurve, lmaskviblocalcurve2, sca);
                localmasktmutili = false;
                CurveFactory::curvemaskLocal(localmasktmutili, params.locallab.spots.at(sp).Lmasktmcurve, lmasktmlocalcurve2, sca);
                localmaskretiutili = false;
                CurveFactory::curvemaskLocal(localmaskretiutili, params.locallab.spots.at(sp).Lmaskreticurve, lmaskretilocalcurve2, sca);
                localmaskcbutili = false;
                CurveFactory::curvemaskLocal(localmaskcbutili, params.locallab.spots.at(sp).Lmaskcbcurve, lmaskcblocalcurve2, sca);
                localmasklcutili = false;
                CurveFactory::curvemaskLocal(localmasklcutili, params.locallab.spots.at(sp).Lmasklccurve, lmasklclocalcurve2, sca);


                double ecomp = params.locallab.spots.at(sp).expcomp;
                double black = params.locallab.spots.at(sp).black;
                double hlcompr = params.locallab.spots.at(sp).hlcompr;
                double hlcomprthresh = params.locallab.spots.at(sp).hlcomprthresh;
                double shcompr = params.locallab.spots.at(sp).shcompr;
                double br = params.locallab.spots.at(sp).lightness;
                if(black < 0. && params.locallab.spots.at(sp).expMethod == "pde" ) {
                    black *= 1.5;
                }

                double cont = params.locallab.spots.at(sp).contrast;
                double huere, chromare, lumare, huerefblu, chromarefblu, lumarefblu, sobelre;
                int lastsav;
                float avge;
                huerefblu = parent->huerefblurs[sp];
                chromarefblu = parent->chromarefblurs[sp];
                lumarefblu = parent->lumarefblurs[sp];
                huere = parent->huerefs[sp];
                chromare = parent->chromarefs[sp];
                lumare = parent->lumarefs[sp];
                sobelre = parent->sobelrefs[sp];
                avge = parent->avgs[sp];
                
                lastsav = parent->lastsavrests[sp];
                
                float minCD;
                float maxCD;
                float mini;
                float maxi;
                float Tmean;
                float Tsigma;
                float Tmin;
                float Tmax;
                CurveFactory::complexCurvelocal(ecomp, black / 65535., hlcompr, hlcomprthresh, shcompr, br, cont, lumare,
                                                hltonecurveloc2, shtonecurveloc2, tonecurveloc2, lightCurveloc2, avge,
                                                sca);
                // Locallab mask are only shown for selected spot
                if (sp == params.locallab.selspot) {
                    parent->ipf.Lab_Local(1, sp, (float**)shbuffer, labnCrop, labnCrop, reservCrop, lastorigCrop, cropx / skip, cropy / skip, skips(parent->fw, skip), skips(parent->fh, skip), skip, locRETgainCurve, locRETtransCurve, 
                            lllocalcurve2,locallutili, 
                            cllocalcurve2, localclutili,
                            lclocalcurve2, locallcutili,
                            loclhCurve, lochhCurve, 
                            lmasklocalcurve2, localmaskutili, 
                            lmaskexplocalcurve2, localmaskexputili, 
                            lmaskSHlocalcurve2, localmaskSHutili, 
                            lmaskviblocalcurve2, localmaskvibutili, 
                            lmasktmlocalcurve2, localmasktmutili, 
                            lmaskretilocalcurve2, localmaskretiutili, 
                            lmaskcblocalcurve2, localmaskcbutili, 
                            lmaskbllocalcurve2, localmaskblutili, 
                            lmasklclocalcurve2, localmasklcutili, 
                            locccmasCurve, lcmasutili, locllmasCurve, llmasutili, lochhmasCurve, lhmasutili, lochhhmasCurve, lhhmasutili, locccmasexpCurve, lcmasexputili, locllmasexpCurve, llmasexputili, lochhmasexpCurve, lhmasexputili,
                            locccmasSHCurve, lcmasSHutili, locllmasSHCurve, llmasSHutili, lochhmasSHCurve, lhmasSHutili,
                            locccmasvibCurve, lcmasvibutili, locllmasvibCurve, llmasvibutili, lochhmasvibCurve, lhmasvibutili,
                            locccmascbCurve, lcmascbutili, locllmascbCurve, llmascbutili, lochhmascbCurve, lhmascbutili,
                            locccmasretiCurve, lcmasretiutili, locllmasretiCurve, llmasretiutili, lochhmasretiCurve, lhmasretiutili,
                            locccmastmCurve, lcmastmutili, locllmastmCurve, llmastmutili, lochhmastmCurve, lhmastmutili,
                            locccmasblCurve, lcmasblutili, locllmasblCurve, llmasblutili, lochhmasblCurve, lhmasblutili,
                            locccmaslcCurve, lcmaslcutili, locllmaslcCurve, llmaslcutili, lochhmaslcCurve, lhmaslcutili,
                            loclmasCurveblwav,lmasutiliblwav,
                            loclmasCurvecolwav,lmasutilicolwav,
                            locwavCurve, locwavutili,
                            loclevwavCurve, loclevwavutili,
                            locconwavCurve, locconwavutili,
                            loccompwavCurve, loccompwavutili,
                            loccomprewavCurve, loccomprewavutili,
                            locwavCurveden, locwavdenutili,
                            locedgwavCurve, locedgwavutili,
                            LHutili, HHutili, cclocalcurve2, localcutili, rgblocalcurve2, localrgbutili, localexutili, exlocalcurve2, hltonecurveloc2, shtonecurveloc2, tonecurveloc2, lightCurveloc2,
                            huerefblu, chromarefblu, lumarefblu, huere, chromare, lumare, sobelre, lastsav, 
                            parent->locallColorMask, parent->locallColorMaskinv, parent->locallExpMask, parent->locallExpMaskinv, parent->locallSHMask, parent->locallSHMaskinv, parent->locallvibMask,  parent->localllcMask, parent->locallsharMask, parent->locallcbMask, parent->locallretiMask, parent->locallsoftMask, parent->localltmMask, parent->locallblMask,
                            minCD, maxCD, mini, maxi, Tmean, Tsigma, Tmin, Tmax);
                    if (parent->locallListener) {
                        parent->locallListener->minmaxChanged(maxCD, minCD, mini, maxi, Tmean, Tsigma, Tmin, Tmax);
                    }
                } else {
                    parent->ipf.Lab_Local(1, sp, (float**)shbuffer, labnCrop, labnCrop, reservCrop, lastorigCrop, cropx / skip, cropy / skip, skips(parent->fw, skip), skips(parent->fh, skip), skip, locRETgainCurve, locRETtransCurve, 
                            lllocalcurve2,locallutili, 
                            cllocalcurve2, localclutili,
                            lclocalcurve2, locallcutili,
                            loclhCurve, lochhCurve,
                            lmasklocalcurve2, localmaskutili,
                            lmaskexplocalcurve2, localmaskexputili, 
                            lmaskSHlocalcurve2, localmaskSHutili, 
                            lmaskviblocalcurve2, localmaskvibutili, 
                            lmasktmlocalcurve2, localmasktmutili, 
                            lmaskretilocalcurve2, localmaskretiutili, 
                            lmaskcblocalcurve2, localmaskcbutili, 
                            lmaskbllocalcurve2, localmaskblutili, 
                            lmasklclocalcurve2, localmasklcutili, 
                            locccmasCurve, lcmasutili, locllmasCurve, llmasutili, lochhmasCurve, lhmasutili,lochhhmasCurve, lhhmasutili, locccmasexpCurve, lcmasexputili, locllmasexpCurve, llmasexputili, lochhmasexpCurve, lhmasexputili, 
                            locccmasSHCurve, lcmasSHutili, locllmasSHCurve, llmasSHutili, lochhmasSHCurve, lhmasSHutili,
                            locccmasvibCurve, lcmasvibutili, locllmasvibCurve, llmasvibutili, lochhmasvibCurve, lhmasvibutili,
                            locccmascbCurve, lcmascbutili, locllmascbCurve, llmascbutili, lochhmascbCurve, lhmascbutili,
                            locccmasretiCurve, lcmasretiutili, locllmasretiCurve, llmasretiutili, lochhmasretiCurve, lhmasretiutili,
                            locccmastmCurve, lcmastmutili, locllmastmCurve, llmastmutili, lochhmastmCurve, lhmastmutili,
                            locccmasblCurve, lcmasblutili, locllmasblCurve, llmasblutili, lochhmasblCurve, lhmasblutili,
                            locccmaslcCurve, lcmaslcutili, locllmaslcCurve, llmaslcutili, lochhmaslcCurve, lhmaslcutili,
                            loclmasCurveblwav,lmasutiliblwav,
                            loclmasCurvecolwav,lmasutilicolwav,
                            locwavCurve, locwavutili,
                            loclevwavCurve, loclevwavutili,
                            locconwavCurve, locconwavutili,
                            loccompwavCurve, loccompwavutili,
                            loccomprewavCurve, loccomprewavutili,
                            locwavCurveden, locwavdenutili,
                            locedgwavCurve, locedgwavutili,
                            LHutili, HHutili, cclocalcurve2, localcutili, rgblocalcurve2, localrgbutili, localexutili, exlocalcurve2, hltonecurveloc2, shtonecurveloc2, tonecurveloc2, lightCurveloc2,
                            huerefblu, chromarefblu, lumarefblu, huere, chromare, lumare, sobelre, lastsav, 0, 0, 0, 0, 0, 0, 0, 0, 0, 0, 0, 0, 0, 0,
                            minCD, maxCD, mini, maxi, Tmean, Tsigma, Tmin, Tmax);
                }

                lastorigCrop->CopyFrom(labnCrop);

                lllocalcurve2.clear();
                lclocalcurve2.clear();
                cllocalcurve2.clear();
                lightCurveloc2.clear();
                rgblocalcurve2.clear();
                cclocalcurve2.clear();
                exlocalcurve2.clear();
                lmasklocalcurve2.clear();
                lmaskexplocalcurve2.clear();
                lmaskSHlocalcurve2.clear();
                lmaskviblocalcurve2.clear();
                lmasktmlocalcurve2.clear();
                lmaskretilocalcurve2.clear();
                lmaskcblocalcurve2.clear();
                lmaskbllocalcurve2.clear();
                hltonecurveloc2.clear();
                shtonecurveloc2.clear();
                tonecurveloc2.clear();
                locRETgainCurve.Reset();
                locRETtransCurve.Reset();
                loclhCurve.Reset();
                lochhCurve.Reset();
                locccmasCurve.Reset();
                locllmasCurve.Reset();
                lochhmasCurve.Reset();
                lochhhmasCurve.Reset();
                locllmasexpCurve.Reset();
                locccmasexpCurve.Reset();
                lochhmasexpCurve.Reset();
                locllmasSHCurve.Reset();
                locccmasSHCurve.Reset();
                lochhmasSHCurve.Reset();
                locllmasvibCurve.Reset();
                locccmasvibCurve.Reset();
                lochhmasvibCurve.Reset();
                locllmascbCurve.Reset();
                locccmascbCurve.Reset();
                lochhmascbCurve.Reset();
                locllmasretiCurve.Reset();
                locccmasretiCurve.Reset();
                lochhmasretiCurve.Reset();
                locllmastmCurve.Reset();
                locccmastmCurve.Reset();
                lochhmastmCurve.Reset();
                locllmasblCurve.Reset();
                locccmasblCurve.Reset();
                lochhmasblCurve.Reset();
                locllmaslcCurve.Reset();
                locccmaslcCurve.Reset();
                lochhmaslcCurve.Reset();
                locwavCurve.Reset();
                loclevwavCurve.Reset();
                locconwavCurve.Reset();
                locconwavCurve.Reset();
                locwavCurveden.Reset();
                loclmasCurveblwav.Reset();
                loclmasCurvecolwav.Reset();

                if (skip <= 2) {
                    Glib::usleep(settings->cropsleep);    //wait to avoid crash when crop 100% and move window
                }
            }
        }

        //   int moderetinex;
        parent->ipf.chromiLuminanceCurve(this, 1, labnCrop, labnCrop, parent->chroma_acurve, parent->chroma_bcurve, parent->satcurve, parent->lhskcurve,  parent->clcurve, parent->lumacurve, utili, autili, butili, ccutili, cclutili, clcutili, dummy, dummy);
        parent->ipf.vibrance(labnCrop, params.vibrance, params.toneCurve.hrenabled, params.icm.workingProfile);
        parent->ipf.labColorCorrectionRegions(labnCrop);

        if ((params.colorappearance.enabled && !params.colorappearance.tonecie) || (!params.colorappearance.enabled)) {
            parent->ipf.EPDToneMap(labnCrop, 0, skip);
        }

        //parent->ipf.EPDToneMap(labnCrop, 5, 1);    //Go with much fewer than normal iterates for fast redisplay.
        // for all treatments Defringe, Sharpening, Contrast detail , Microcontrast they are activated if "CIECAM" function are disabled
        if (skip == 1) {
            if ((params.colorappearance.enabled && !settings->autocielab)  || (!params.colorappearance.enabled)) {
                parent->ipf.impulsedenoise(labnCrop);
                parent->ipf.defringe(labnCrop);
            }

            parent->ipf.MLsharpen(labnCrop);

            if ((params.colorappearance.enabled && !settings->autocielab)  || (!params.colorappearance.enabled)) {
                parent->ipf.MLmicrocontrast(labnCrop);
                parent->ipf.sharpening(labnCrop, params.sharpening, parent->sharpMask);
            }
        }

        //   if (skip==1) {

        if (params.dirpyrequalizer.cbdlMethod == "aft") {
            if (((params.colorappearance.enabled && !settings->autocielab)  || (!params.colorappearance.enabled))) {
                parent->ipf.dirpyrequalizer(labnCrop, skip);
                //  parent->ipf.Lanczoslab (labnCrop,labnCrop , 1.f/skip);
            }
        }

        if ((params.wavelet.enabled)) {
            WaveletParams WaveParams = params.wavelet;
            int kall = 0;
            int minwin = min(labnCrop->W, labnCrop->H);
            int maxlevelcrop = 10;

            //  if(cp.mul[9]!=0)maxlevelcrop=10;
            // adap maximum level wavelet to size of crop
            if (minwin * skip < 1024) {
                maxlevelcrop = 9;    //sampling wavelet 512
            }

            if (minwin * skip < 512) {
                maxlevelcrop = 8;    //sampling wavelet 256
            }

            if (minwin * skip < 256) {
                maxlevelcrop = 7;    //sampling 128
            }

            if (minwin * skip < 128) {
                maxlevelcrop = 6;
            }

            if (minwin < 64) {
                maxlevelcrop = 5;
            }

            int realtile;

            if (params.wavelet.Tilesmethod == "big") {
                realtile = 22;
            } else /*if (params.wavelet.Tilesmethod == "lit")*/ {
                realtile = 12;
            }

            int tilesize = 128 * realtile;
            int overlap = (int) tilesize * 0.125f;

            int numtiles_W, numtiles_H, tilewidth, tileheight, tileWskip, tileHskip;

            parent->ipf.Tile_calc(tilesize, overlap, kall, labnCrop->W, labnCrop->H, numtiles_W, numtiles_H, tilewidth, tileheight, tileWskip, tileHskip);
            //now we have tile dimensions, overlaps
            //%%%%%%%%%%%%%%%%%%%%%%%%%%%%%%%%%%%%%%%%%%%%%%%%%%%%%%
            int minsizetile = min(tilewidth, tileheight);
            int maxlev2 = 10;

            if (minsizetile < 1024 && maxlevelcrop == 10) {
                maxlev2 = 9;
            }

            if (minsizetile < 512) {
                maxlev2 = 8;
            }

            if (minsizetile < 256) {
                maxlev2 = 7;
            }

            if (minsizetile < 128) {
                maxlev2 = 6;
            }

            int maxL = min(maxlev2, maxlevelcrop);

            if (parent->awavListener) {
                parent->awavListener->wavChanged(float (maxL));
            }

            WavCurve wavCLVCurve;
            Wavblcurve wavblcurve;
            WavOpacityCurveRG waOpacityCurveRG;
            WavOpacityCurveBY waOpacityCurveBY;
            WavOpacityCurveW waOpacityCurveW;
            WavOpacityCurveWL waOpacityCurveWL;

            LUTf wavclCurve;

            params.wavelet.getCurves(wavCLVCurve, wavblcurve, waOpacityCurveRG, waOpacityCurveBY, waOpacityCurveW, waOpacityCurveWL);
            LabImage *unshar = nullptr;
            Glib::ustring provis;
            LabImage *provradius = nullptr;
            bool procont = WaveParams.expcontrast;
            bool prochro = WaveParams.expchroma;
            bool proedge = WaveParams.expedge;
            bool profin = WaveParams.expfinal;
            bool proton = WaveParams.exptoning;
            bool pronois = WaveParams.expnoise; 

            if(WaveParams.showmask) {
           //     WaveParams.showmask = false;
           //     WaveParams.expclari = true;
            }


            if (WaveParams.softrad > 0.f) {
                provradius = new LabImage(labnCrop->W, labnCrop->H);
                provradius->CopyFrom(labnCrop);
            }



            if ((WaveParams.ushamethod == "sharp" || WaveParams.ushamethod == "clari") && WaveParams.expclari && WaveParams.CLmethod != "all") {

                unshar = new LabImage(labnCrop->W, labnCrop->H);
                provis = params.wavelet.CLmethod;
                params.wavelet.CLmethod = "all";
                parent->ipf.ip_wavelet(labnCrop, labnCrop, kall, WaveParams, wavCLVCurve, wavblcurve, waOpacityCurveRG, waOpacityCurveBY, waOpacityCurveW, waOpacityCurveWL, parent->wavclCurve, skip);
                unshar->CopyFrom(labnCrop);

                params.wavelet.CLmethod = provis;

                WaveParams.expcontrast = false;
                WaveParams.expchroma = false;
                WaveParams.expedge = false;
                WaveParams.expfinal = false;
                WaveParams.exptoning = false;
                WaveParams.expnoise = false; 
            }

<<<<<<< HEAD
        parent->ipf.softLight(labnCrop, params.softlight);
        
        parent->ipf.ip_wavelet(labnCrop, labnCrop, kall, WaveParams, wavCLVCurve, waOpacityCurveRG, waOpacityCurveBY, waOpacityCurveW, waOpacityCurveWL, parent->wavclCurve, skip);
=======
            parent->ipf.ip_wavelet(labnCrop, labnCrop, kall, WaveParams, wavCLVCurve, wavblcurve, waOpacityCurveRG, waOpacityCurveBY, waOpacityCurveW, waOpacityCurveWL, parent->wavclCurve, skip);
>>>>>>> bae1897b

            if ((WaveParams.ushamethod == "sharp" || WaveParams.ushamethod == "clari") && WaveParams.expclari && WaveParams.CLmethod != "all") {
                WaveParams.expcontrast = procont;
                WaveParams.expchroma = prochro;
                WaveParams.expedge = proedge;
                WaveParams.expfinal = profin;
                WaveParams.exptoning = proton;
                WaveParams.expnoise = pronois;
                if (WaveParams.softrad > 0.f) {
                    array2D<float> ble(labnCrop->W, labnCrop->H);
                    array2D<float> guid(labnCrop->W, labnCrop->H);
                    Imagefloat *tmpImage = nullptr;
                    tmpImage = new Imagefloat(labnCrop->W, labnCrop->H);

#ifdef _OPENMP
                    #pragma omp parallel for
#endif

                    for (int ir = 0; ir < labnCrop->H ; ir++)
                        for (int jr = 0; jr < labnCrop->W; jr++) {
                            float X, Y, Z;
                            float L = provradius->L[ir][jr];
                            float a = provradius->a[ir][jr];
                            float b = provradius->b[ir][jr];
                            Color::Lab2XYZ(L, a, b, X, Y, Z);

                            guid[ir][jr] = Y / 32768.f;
                            float La = labnCrop->L[ir][jr];
                            float aa = labnCrop->a[ir][jr];
                            float ba = labnCrop->b[ir][jr];
                            Color::Lab2XYZ(La, aa, ba, X, Y, Z);
                            tmpImage->r(ir, jr) = X;
                            tmpImage->g(ir, jr) = Y;
                            tmpImage->b(ir, jr) = Z;
                            ble[ir][jr] = Y / 32768.f;
                        }
                    double epsilmax = 0.0001;
                    double epsilmin = 0.00001;
                    double aepsil = (epsilmax - epsilmin) / 90.f;
                    double bepsil = epsilmax - 100.f * aepsil;
                    double epsil = aepsil * WaveParams.softrad + bepsil;
                    
                    float blur = 10.f / skip * (0.0001f + 0.8f * WaveParams.softrad);
                    rtengine::guidedFilter(guid, ble, ble, blur, epsil, false);



#ifdef _OPENMP
                    #pragma omp parallel for
#endif

                    for (int ir = 0; ir < labnCrop->H; ir++)
                        for (int jr = 0; jr < labnCrop->W; jr++) {
                            float X = tmpImage->r(ir, jr);
                            float Y = 32768.f * ble[ir][jr];
                            float Z = tmpImage->b(ir, jr);
                            float L, a, b;
                            Color::XYZ2Lab(X, Y, Z, L, a, b);
                            labnCrop->L[ir][jr] = L;
                        }
                    delete tmpImage;
                }
                
            }


            if ((WaveParams.ushamethod == "sharp" || WaveParams.ushamethod == "clari")  && WaveParams.expclari && WaveParams.CLmethod != "all") {

                float mL = (float)(WaveParams.mergeL / 100.f);
                float mC = (float)(WaveParams.mergeC / 100.f);
                float mL0;
                float mC0;
                float background = 0.f;
                int show = 0; 

                if ((WaveParams.CLmethod == "one" || WaveParams.CLmethod == "inf")  && WaveParams.Backmethod == "black") {
                    mL0 = mC0 = 0.f;
                    mL = -1.5f * mL;
                    mC = -mC;
                    background = 12000.f;
                    show = 0;
                } else if (WaveParams.CLmethod == "sup" && WaveParams.Backmethod == "resid") {
                    mL0 = mL;
                    mC0 = mC;
                    background = 0.f;
                    show = 0;
                } else {
                    mL0 = mL = mC0 = mC = 0.f;
                    background = 0.f;
                    show = 0;
                }

                float indic = 1.f;
                if(WaveParams.showmask){
                    mL0 = mC0 = -1.f;
                    indic = -1.f;
                    mL = fabs(mL);
                    mC = fabs(mC);
                    show = 1;
                }

#ifdef _OPENMP
                #pragma omp parallel for
#endif

                for (int x = 0; x < labnCrop->H; x++)
                    for (int y = 0; y < labnCrop->W; y++) {
                        labnCrop->L[x][y] = LIM((1.f + mL0) * (unshar->L[x][y]) + show * background - mL * indic * labnCrop->L[x][y], 0.f, 32768.f);
                        labnCrop->a[x][y] = (1.f + mC0) * (unshar->a[x][y]) - mC * indic * labnCrop->a[x][y];
                        labnCrop->b[x][y] = (1.f + mC0) * (unshar->b[x][y]) - mC * indic * labnCrop->b[x][y];
                    }

                delete unshar;
                unshar    = NULL;
                if (WaveParams.softrad > 0.f) {
                    delete provradius;
                    provradius    = NULL;
                }


            }


        }

        if (params.colorappearance.enabled) {
            float fnum = parent->imgsrc->getMetaData()->getFNumber();          // F number
            float fiso = parent->imgsrc->getMetaData()->getISOSpeed() ;        // ISO
            float fspeed = parent->imgsrc->getMetaData()->getShutterSpeed() ;  // Speed
            double fcomp = parent->imgsrc->getMetaData()->getExpComp();        // Compensation +/-
            double adap; // Scene's luminosity adaptation factor

            if (fnum < 0.3f || fiso < 5.f || fspeed < 0.00001f) { //if no exif data or wrong
                adap = 2000.;
            } else {
                double E_V = fcomp + log2(double ((fnum * fnum) / fspeed / (fiso / 100.f)));
                E_V += params.toneCurve.expcomp;// exposure compensation in tonecurve ==> direct EV
                E_V += log2(params.raw.expos);  // exposure raw white point ; log2 ==> linear to EV
                adap = pow(2., E_V - 3.);  // cd / m2
                // end calculation adaptation scene luminosity
            }

            bool execsharp = false;

            if (skip == 1) {
                execsharp = true;
            }

            if (!cieCrop) {
                cieCrop = new CieImage(cropw, croph);
            }

            float d, dj, yb; // not used after this block
            parent->ipf.ciecam_02float(cieCrop, float (adap), 1, 2, labnCrop, &params, parent->customColCurve1, parent->customColCurve2, parent->customColCurve3,
                                       dummy, dummy, parent->CAMBrightCurveJ, parent->CAMBrightCurveQ, parent->CAMMean, 0, skip, execsharp, d, dj, yb, 1, parent->sharpMask);
        } else {
            // CIECAM is disabled, we free up its image buffer to save some space
            if (cieCrop) {
                delete cieCrop;
            }

            cieCrop = nullptr;
        }
    }

    // all pipette buffer processing should be finished now
    PipetteBuffer::setReady();

    // Computing the preview image, i.e. converting from lab->Monitor color space (soft-proofing disabled) or lab->Output profile->Monitor color space (soft-proofing enabled)
    parent->ipf.lab2monitorRgb(labnCrop, cropImg);

    if (cropImageListener) {
        // Computing the internal image for analysis, i.e. conversion from lab->Output profile (rtSettings.HistogramWorking disabled) or lab->WCS (rtSettings.HistogramWorking enabled)

        // internal image in output color space for analysis
        Image8 *cropImgtrue = parent->ipf.lab2rgb(labnCrop, 0, 0, cropw, croph, params.icm);

        int finalW = rqcropw;

        if (cropImg->getWidth() - leftBorder < finalW) {
            finalW = cropImg->getWidth() - leftBorder;
        }

        int finalH = rqcroph;

        if (cropImg->getHeight() - upperBorder < finalH) {
            finalH = cropImg->getHeight() - upperBorder;
        }

        Image8* final = new Image8(finalW, finalH);
        Image8* finaltrue = new Image8(finalW, finalH);

        for (int i = 0; i < finalH; i++) {
            memcpy(final->data + 3 * i * finalW, cropImg->data + 3 * (i + upperBorder)*cropw + 3 * leftBorder, 3 * finalW);
            memcpy(finaltrue->data + 3 * i * finalW, cropImgtrue->data + 3 * (i + upperBorder)*cropw + 3 * leftBorder, 3 * finalW);
        }

        cropImageListener->setDetailedCrop(final, finaltrue, params.icm, params.crop, rqcropx, rqcropy, rqcropw, rqcroph, skip);
        delete final;
        delete finaltrue;
        delete cropImgtrue;
    }
}

void Crop::freeAll()
{

    if (cropAllocated) {
        if (origCrop) {
            delete    origCrop;
            origCrop = nullptr;
        }

        if (transCrop) {
            delete    transCrop;
            transCrop = nullptr;
        }

        if (laboCrop) {
            delete    laboCrop;
            laboCrop = nullptr;
        }


        if (labnCrop) {
            delete    labnCrop;
            labnCrop = nullptr;
        }

        if (reservCrop) {
            delete    reservCrop;
            reservCrop = nullptr;
        }

        if (lastorigCrop) {
            delete    lastorigCrop;
            lastorigCrop = nullptr;
        }


        /*        if (lablocCrop ) {
                    delete    lablocCrop;
                    lablocCrop = NULL;
                }
        */
        if (cropImg) {
            delete    cropImg;
            cropImg = nullptr;
        }

        if (cieCrop) {
            delete    cieCrop;
            cieCrop = nullptr;
        }

        if (shbuffer) {
            delete [] shbuffer;
            shbuffer = nullptr;
        }

        PipetteBuffer::flush();
    }

    cropAllocated = false;
}


namespace
{

bool check_need_larger_crop_for_lcp_distortion(int fw, int fh, int x, int y, int w, int h, const procparams::ProcParams &params)
{
    if (x == 0 && y == 0 && w == fw && h == fh) {
        return false;
    }

    return (params.lensProf.useDist && (params.lensProf.useLensfun() || params.lensProf.useLcp()));
}

} // namespace

/** @brief Handles crop's image buffer reallocation and trigger sizeChanged of SizeListener[s]
 * If the scale changes, this method will free all buffers and reallocate ones of the new size.
 * It will then tell to the SizeListener that size has changed (sizeChanged)
 */
bool Crop::setCropSizes(int rcx, int rcy, int rcw, int rch, int skip, bool internal)
{

    if (!internal) {
        cropMutex.lock();
    }

    bool changed = false;

    rqcropx = rcx;
    rqcropy = rcy;
    rqcropw = rcw;
    rqcroph = rch;

    // store and set requested crop size
    int rqx1 = LIM(rqcropx, 0, parent->fullw - 1);
    int rqy1 = LIM(rqcropy, 0, parent->fullh - 1);
    int rqx2 = rqx1 + rqcropw - 1;
    int rqy2 = rqy1 + rqcroph - 1;
    rqx2 = LIM(rqx2, 0, parent->fullw - 1);
    rqy2 = LIM(rqy2, 0, parent->fullh - 1);

    this->skip = skip;

    // add border, if possible
    int bx1 = rqx1 - skip * borderRequested;
    int by1 = rqy1 - skip * borderRequested;
    int bx2 = rqx2 + skip * borderRequested;
    int by2 = rqy2 + skip * borderRequested;
    // clip it to fit into image area
    bx1 = LIM(bx1, 0, parent->fullw - 1);
    by1 = LIM(by1, 0, parent->fullh - 1);
    bx2 = LIM(bx2, 0, parent->fullw - 1);
    by2 = LIM(by2, 0, parent->fullh - 1);
    int bw = bx2 - bx1 + 1;
    int bh = by2 - by1 + 1;

    // determine which part of the source image is required to compute the crop rectangle
    int orx, ory, orw, orh;
    orx = bx1;
    ory = by1;
    orw = bw;
    orh = bh;

    parent->ipf.transCoord(parent->fw, parent->fh, bx1, by1, bw, bh, orx, ory, orw, orh);

    if (parent->ipf.needsTransform(skips(parent->fw, skip), skips(parent->fh, skip), parent->imgsrc->getRotateDegree(), parent->imgsrc->getMetaData())) {
        if (check_need_larger_crop_for_lcp_distortion(parent->fw, parent->fh, orx, ory, orw, orh, *parent->params)) {
            // TODO - this is an estimate of the max distortion relative to the image size. ATM it is hardcoded to be 15%, which seems enough. If not, need to revise
            int dW = int (double (parent->fw) * 0.15 / (2 * skip));
            int dH = int (double (parent->fh) * 0.15 / (2 * skip));
            int x1 = orx - dW;
            int x2 = orx + orw + dW;
            int y1 = ory - dH;
            int y2 = ory + orh + dH;

            if (x1 < 0) {
                x2 += -x1;
                x1 = 0;
            }

            if (x2 > parent->fw) {
                x1 -= x2 - parent->fw;
                x2 = parent->fw;
            }

            if (y1 < 0) {
                y2 += -y1;
                y1 = 0;
            }

            if (y2 > parent->fh) {
                y1 -= y2 - parent->fh;
                y2 = parent->fh;
            }

            orx = max(x1, 0);
            ory = max(y1, 0);
            orw = min(x2 - x1, parent->fw - orx);
            orh = min(y2 - y1, parent->fh - ory);
        }
    }
    leftBorder  = skips(rqx1 - bx1, skip);
    upperBorder = skips(rqy1 - by1, skip);

    PreviewProps cp(orx, ory, orw, orh, skip);
    int orW, orH;
    parent->imgsrc->getSize(cp, orW, orH);

    trafx = orx;
    trafy = ory;

    int cw = skips(bw, skip);
    int ch = skips(bh, skip);

    EditType editType = ET_PIPETTE;

    if (const auto editProvider = PipetteBuffer::getDataProvider()) {
        if (const auto editSubscriber = editProvider->getCurrSubscriber()) {
            editType = editSubscriber->getEditingType();
        }
    }

    if (cw != cropw || ch != croph || orW != trafw || orH != trafh) {

        cropw = cw;
        croph = ch;
        trafw = orW;
        trafh = orH;

        if (!origCrop) {
            origCrop = new Imagefloat;
        }

        origCrop->allocate(trafw, trafh);  // Resizing the buffer (optimization)

        // if transCrop doesn't exist yet, it'll be created where necessary
        if (transCrop) {
            transCrop->allocate(cropw, croph);
        }

        if (laboCrop) {
            delete laboCrop;    // laboCrop can't be resized
        }

        laboCrop = new LabImage(cropw, croph);

        //     if (translabCrop) translabCrop->reallocLab();

        if (labnCrop) {
            delete labnCrop;    // labnCrop can't be resized
        }

        labnCrop = new LabImage(cropw, croph);

        if (reservCrop) {
            delete reservCrop;    // labnCrop can't be resized
        }

        reservCrop = new LabImage(cropw, croph);

        if (lastorigCrop) {
            delete lastorigCrop;    // labnCrop can't be resized
        }

        lastorigCrop = new LabImage(cropw, croph);

        /*        if (lablocCrop) {
                    delete lablocCrop;    // labnCrop can't be resized
                }

                lablocCrop = new LabImage (cropw, croph);
        */
        if (!cropImg) {
            cropImg = new Image8;
        }

        cropImg->allocate(cropw, croph);  // Resizing the buffer (optimization)

        //cieCrop is only used in Crop::update, it is destroyed now but will be allocated on first use
        if (cieCrop) {
            delete cieCrop;
            cieCrop = nullptr;
        }

        if (shbuffer) {
            delete [] shbuffer;
        }

        if (shbuf_real) {
            delete [] shbuf_real;
        }

        shbuffer = new float*[croph];
        shbuf_real = new float[(croph + 2)*cropw];

        for (int i = 0; i < croph; i++) {
            shbuffer[i] = shbuf_real + cropw * i + cropw;
        }

        if (editType == ET_PIPETTE) {
            PipetteBuffer::resize(cropw, croph);
        } else if (PipetteBuffer::bufferCreated()) {
            PipetteBuffer::flush();
        }

        cropAllocated = true;

        changed = true;
    }

    cropx = bx1;
    cropy = by1;

    if (!internal) {
        cropMutex.unlock();
    }

    return changed;
}

/** @brief Look out if a new thread has to be started to process the update
  *
  * @return If true, a new updating thread has to be created. If false, the current updating thread will be used
  */
bool Crop::tryUpdate()
{
    bool needsNewThread = true;

    if (updating) {
        // tells to the updater thread that a new update is pending
        newUpdatePending = true;
        // no need for a new thread, the current one will do the job
        needsNewThread = false;
    } else
        // the crop is now being updated ...well, when fullUpdate will be called
    {
        updating = true;
    }

    return needsNewThread;
}

/* @brief Handles Crop updating in its own thread
 *
 * This method will cycle updates as long as Crop::newUpdatePending will be true. During the processing,
 * intermediary update will be automatically flushed by Crop::tryUpdate.
 *
 * This method is called when the visible part of the crop has changed (resize, zoom, etc..), so it needs a full update
 */
void Crop::fullUpdate()
{

    parent->updaterThreadStart.lock();

    if (parent->updaterRunning && parent->thread) {
        // Do NOT reset changes here, since in a long chain of events it will lead to chroma_scale not being updated,
        // causing Color::lab2rgb to return a black image on some opens
        //parent->changeSinceLast = 0;
        parent->thread->join();
    }

    if (parent->plistener) {
        parent->plistener->setProgressState(true);
    }

    // If there are more update request, the following WHILE will collect it
    newUpdatePending = true;

    while (newUpdatePending) {
        newUpdatePending = false;
        update(ALL);
    }

    updating = false;  // end of crop update

    if (parent->plistener) {
        parent->plistener->setProgressState(false);
    }

    parent->updaterThreadStart.unlock();
}

int Crop::get_skip()
{
    MyMutex::MyLock lock(cropMutex);
    return skip;
}

int Crop::getLeftBorder()
{
    MyMutex::MyLock lock(cropMutex);
    return leftBorder;
}

int Crop::getUpperBorder()
{
    MyMutex::MyLock lock(cropMutex);
    return upperBorder;
}

}<|MERGE_RESOLUTION|>--- conflicted
+++ resolved
@@ -1402,13 +1402,10 @@
                 WaveParams.expnoise = false; 
             }
 
-<<<<<<< HEAD
         parent->ipf.softLight(labnCrop, params.softlight);
         
-        parent->ipf.ip_wavelet(labnCrop, labnCrop, kall, WaveParams, wavCLVCurve, waOpacityCurveRG, waOpacityCurveBY, waOpacityCurveW, waOpacityCurveWL, parent->wavclCurve, skip);
-=======
-            parent->ipf.ip_wavelet(labnCrop, labnCrop, kall, WaveParams, wavCLVCurve, wavblcurve, waOpacityCurveRG, waOpacityCurveBY, waOpacityCurveW, waOpacityCurveWL, parent->wavclCurve, skip);
->>>>>>> bae1897b
+        parent->ipf.ip_wavelet(labnCrop, labnCrop, kall, WaveParams, wavCLVCurve, wavblcurve, waOpacityCurveRG, waOpacityCurveBY, waOpacityCurveW, waOpacityCurveWL, parent->wavclCurve, skip);
+        
 
             if ((WaveParams.ushamethod == "sharp" || WaveParams.ushamethod == "clari") && WaveParams.expclari && WaveParams.CLmethod != "all") {
                 WaveParams.expcontrast = procont;
