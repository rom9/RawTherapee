--- conflicted
+++ resolved
@@ -1637,49 +1637,40 @@
     ProcParams& params = parent->params;
 
     parent->ipf.transCoord (parent->fw, parent->fh, bx1, by1, bw, bh, orx, ory, orw, orh);
-<<<<<<< HEAD
 
     if (check_need_larger_crop_for_lcp_distortion (parent->fw, parent->fh, orx, ory, orw, orh, parent->params)) {
-        double dW = double (parent->fw) * 0.15 / skip; // TODO  - this is hardcoded ATM!
-        double dH = double (parent->fh) * 0.15 / skip; // this is an estimate of the max
-        // distortion relative to the image
-        // size. BUT IS 15% REALLY ENOUGH?
-        // In fact, is there a better way??
-        orx = max (int (orx - dW / 2.0), 0);
-        ory = max (int (ory - dH / 2.0), 0);
-        orw = min (int (orw + dW), parent->fw - orx);
-        orh = min (int (orh + dH), parent->fh - ory);
-=======
-    
-    if (check_need_larger_crop_for_lcp_distortion(parent->fw, parent->fh, orx, ory, orw, orh, parent->params)) {
         // TODO - this is an estimate of the max distortion relative to the image size. ATM it is hardcoded to be 15%, which seems enough. If not, need to revise
-        int dW = int(double(parent->fw) * 0.15 / (2 * skip));
-        int dH = int(double(parent->fh) * 0.15 / (2 * skip));
+        int dW = int (double (parent->fw) * 0.15 / (2 * skip));
+        int dH = int (double (parent->fh) * 0.15 / (2 * skip));
         int x1 = orx - dW;
         int x2 = orx + orw + dW;
         int y1 = ory - dH;
         int y2 = ory + orh + dH;
+
         if (x1 < 0) {
             x2 += -x1;
             x1 = 0;
         }
+
         if (x2 > parent->fw) {
             x1 -= x2 - parent->fw;
             x2 = parent->fw;
         }
+
         if (y1 < 0) {
             y2 += -y1;
             y1 = 0;
         }
+
         if (y2 > parent->fh) {
             y1 -= y2 - parent->fh;
             y2 = parent->fh;
         }
-        orx = max(x1, 0);
-        ory = max(y1, 0);
-        orw = min(x2 - x1, parent->fw - orx);
-        orh = min(y2 - y1, parent->fh - ory);
->>>>>>> 3ff25193
+
+        orx = max (x1, 0);
+        ory = max (y1, 0);
+        orw = min (x2 - x1, parent->fw - orx);
+        orh = min (y2 - y1, parent->fh - ory);
     }
 
 
