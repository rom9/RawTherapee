--- conflicted
+++ resolved
@@ -1800,9 +1800,6 @@
 }
 #endif // __SSE2__
 
-<<<<<<< HEAD
-void Color::XYZ2Lab (float X, float Y, float Z, float &L, float &a, float &b)
-=======
 void Color::RGB2Lab(float *R, float *G, float *B, float *L, float *a, float *b, const float wp[3][3], int width)
 {
 
@@ -1869,7 +1866,6 @@
 }
 
 void Color::XYZ2Lab(float X, float Y, float Z, float &L, float &a, float &b)
->>>>>>> e229b951
 {
 
     float x = X / D50x;
