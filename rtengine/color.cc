/*
*  This file is part of RawTherapee.
*
*  Copyright (c) 2004-2010 Gabor Horvath <hgabor@rawtherapee.com>
*
*  RawTherapee is free software: you can redistribute it and/or modify
*  it under the terms of the GNU General Public License as published by
*  the Free Software Foundation, either version 3 of the License, or
*  (at your option) any later version.
*
*  RawTherapee is distributed in the hope that it will be useful,
*  but WITHOUT ANY WARRANTY; without even the implied warranty of
*  MERCHANTABILITY or FITNESS FOR A PARTICULAR PURPOSE.  See the
*  GNU General Public License for more details.
*
*  You should have received a copy of the GNU General Public License
*  along with RawTherapee.  If not, see <http://www.gnu.org/licenses/>.
*/

#include "rtengine.h"
#include "color.h"
#include "iccmatrices.h"
#include "mytime.h"
#include "sleef.c"
#include "opthelper.h"
#include "iccstore.h"

using namespace std;

namespace rtengine
{

extern const Settings* settings;

cmsToneCurve* Color::linearGammaTRC;
LUTf Color::cachef;
LUTf Color::gamma2curve;

LUTf Color::gammatab;
LUTuc Color::gammatabThumb;
LUTf Color::igammatab_srgb;
LUTf Color::igammatab_srgb1;
LUTf Color::gammatab_srgb;
LUTf Color::gammatab_srgb1;
LUTf Color::gammatab_srgb327;

LUTf Color::denoiseGammaTab;
LUTf Color::denoiseIGammaTab;

LUTf Color::igammatab_24_17;
LUTf Color::gammatab_24_17a;
LUTf Color::gammatab_13_2;
LUTf Color::igammatab_13_2;
LUTf Color::gammatab_115_2;
LUTf Color::igammatab_115_2;
LUTf Color::gammatab_145_3;
LUTf Color::igammatab_145_3;

// Wikipedia sRGB: Unlike most other RGB color spaces, the sRGB gamma cannot be expressed as a single numerical value.
// The overall gamma is approximately 2.2, consisting of a linear (gamma 1.0) section near black, and a non-linear section elsewhere involving a 2.4 exponent
// and a gamma (slope of log output versus log input) changing from 1.0 through about 2.3.
const double Color::sRGBGamma = 2.2;
const double Color::sRGBGammaCurve = 2.4;

const double Color::eps_max = 580.40756; //(MAXVALF* 216.0f/24389.0);
const double Color::eps = 216.0f / 24389.0; //0.008856
const double Color::kappa = 24389.0 / 27.0; //903.29630;

const float Color::D50x = 0.9642f; //0.96422;
const float Color::D50z = 0.8249f; //0.82521;
const double Color::u0 = 4.0 * D50x / (D50x + 15 + 3 * D50z);
const double Color::v0 = 9.0 / (D50x + 15 + 3 * D50z);
const double Color::epskap = 8.0;
/*
 * Munsell Lch correction
 * Copyright (c) 2011  Jacques Desmis <jdesmis@gmail.com>
*/
// Munsell Lch LUTf : 195 LUT
// about 70% data are corrected with significative corrections
// almost all data are taken for BG, YR, G excepted a few extreme values with a slight correction
// No LUTf for BG and Y : low corrections
// Only between 5B and 5PB for L > 40 : under very low corrections for L < 40

//give hue in function of L and C : Munsell  correction
LUTf Color::_4P10, Color::_4P20, Color::_4P30, Color::_4P40, Color::_4P50, Color::_4P60;
LUTf Color::_1P10, Color::_1P20, Color::_1P30, Color::_1P40, Color::_1P50, Color::_1P60;
LUTf Color::_10PB10, Color::_10PB20, Color::_10PB30, Color::_10PB40, Color::_10PB50, Color::_10PB60;
LUTf Color::_9PB10, Color::_9PB20, Color::_9PB30, Color::_9PB40, Color::_9PB50, Color::_9PB60, Color::_9PB70, Color::_9PB80;
LUTf Color::_75PB10, Color::_75PB20, Color::_75PB30, Color::_75PB40, Color::_75PB50, Color::_75PB60, Color::_75PB70, Color::_75PB80;
LUTf Color::_6PB10, Color::_6PB20, Color::_6PB30, Color::_6PB40, Color::_6PB50, Color::_6PB60, Color::_6PB70, Color::_6PB80;
LUTf Color::_45PB10, Color::_45PB20, Color::_45PB30, Color::_45PB40, Color::_45PB50, Color::_45PB60, Color::_45PB70, Color::_45PB80;
LUTf Color::_3PB10, Color::_3PB20, Color::_3PB30, Color::_3PB40, Color::_3PB50, Color::_3PB60, Color::_3PB70, Color::_3PB80;
LUTf Color::_15PB10, Color::_15PB20, Color::_15PB30, Color::_15PB40, Color::_15PB50, Color::_15PB60, Color::_15PB70, Color::_15PB80;
LUTf Color::_05PB40, Color::_05PB50, Color::_05PB60, Color::_05PB70, Color::_05PB80;
LUTf Color::_10B40, Color::_10B50, Color::_10B60, Color::_10B70, Color::_10B80;
LUTf Color::_9B40, Color::_9B50, Color::_9B60, Color::_9B70, Color::_9B80;
LUTf Color::_7B40, Color::_7B50, Color::_7B60, Color::_7B70, Color::_7B80;
LUTf Color::_5B40, Color::_5B50, Color::_5B60, Color::_5B70, Color::_5B80;
LUTf Color::_10YR20, Color::_10YR30, Color::_10YR40, Color::_10YR50, Color::_10YR60, Color::_10YR70, Color::_10YR80, Color::_10YR90;
LUTf Color::_85YR20, Color::_85YR30, Color::_85YR40, Color::_85YR50, Color::_85YR60, Color::_85YR70, Color::_85YR80, Color::_85YR90;
LUTf Color::_7YR30, Color::_7YR40, Color::_7YR50, Color::_7YR60, Color::_7YR70, Color::_7YR80;
LUTf Color::_55YR30, Color::_55YR40, Color::_55YR50, Color::_55YR60, Color::_55YR70, Color::_55YR80, Color::_55YR90;
LUTf Color::_4YR30, Color::_4YR40, Color::_4YR50, Color::_4YR60, Color::_4YR70, Color::_4YR80;
LUTf Color::_25YR30, Color::_25YR40, Color::_25YR50, Color::_25YR60, Color::_25YR70;
LUTf Color::_10R30, Color::_10R40, Color::_10R50, Color::_10R60, Color::_10R70;
LUTf Color::_9R30, Color::_9R40, Color::_9R50, Color::_9R60, Color::_9R70;
LUTf Color::_7R30, Color::_7R40, Color::_7R50, Color::_7R60, Color::_7R70;
LUTf Color::_5R10, Color::_5R20, Color::_5R30;
LUTf Color::_25R10, Color::_25R20, Color::_25R30;
LUTf Color::_10RP10, Color::_10RP20, Color::_10RP30;
LUTf Color::_7G30, Color::_7G40, Color::_7G50, Color::_7G60, Color::_7G70, Color::_7G80;
LUTf Color::_5G30, Color::_5G40, Color::_5G50, Color::_5G60, Color::_5G70, Color::_5G80;
LUTf Color::_25G30, Color::_25G40, Color::_25G50, Color::_25G60, Color::_25G70, Color::_25G80;
LUTf Color::_1G30, Color::_1G40, Color::_1G50, Color::_1G60, Color::_1G70, Color::_1G80;
LUTf Color::_10GY30, Color::_10GY40, Color::_10GY50, Color::_10GY60, Color::_10GY70, Color::_10GY80;
LUTf Color::_75GY30, Color::_75GY40, Color::_75GY50, Color::_75GY60, Color::_75GY70, Color::_75GY80;
LUTf Color::_5GY30, Color::_5GY40, Color::_5GY50, Color::_5GY60, Color::_5GY70, Color::_5GY80;

#ifdef _DEBUG
MunsellDebugInfo::MunsellDebugInfo()
{
    reinitValues();
}
void MunsellDebugInfo::reinitValues()
{
    maxdhue[0] = maxdhue[1] = maxdhue[2] = maxdhue[3] = 0.0f;
    maxdhuelum[0] = maxdhuelum[1] = maxdhuelum[2] = maxdhuelum[3] = 0.0f;
    depass = depassLum = 0;
}
#endif


void Color::init()
{

    /*******************************************/

    constexpr auto maxindex = 65536;

    cachef(maxindex, LUT_CLIP_BELOW);
    gammatab(maxindex, 0);
    gammatabThumb(maxindex, 0);

    igammatab_srgb(maxindex, 0);
    igammatab_srgb1(maxindex, 0);
    gammatab_srgb(maxindex, 0);
    gammatab_srgb1(maxindex, 0);
    gammatab_srgb327(32768, 0);

    denoiseGammaTab(maxindex, 0);
    denoiseIGammaTab(maxindex, 0);

    igammatab_24_17(maxindex, 0);
    gammatab_24_17a(maxindex, LUT_CLIP_ABOVE | LUT_CLIP_BELOW);
    gammatab_13_2(maxindex, 0);
    igammatab_13_2(maxindex, 0);
    gammatab_115_2(maxindex, 0);
    igammatab_115_2(maxindex, 0);
    gammatab_145_3(maxindex, 0);
    igammatab_145_3(maxindex, 0);

#ifdef _OPENMP
    #pragma omp parallel sections
#endif
    {
#ifdef _OPENMP
        #pragma omp section
#endif
        {
            int i = 0;
            int epsmaxint = eps_max;

            for (; i <= epsmaxint; i++)
            {
                cachef[i] = 327.68 * ((kappa * i / MAXVALF + 16.0) / 116.0);
            }

            for (; i < maxindex; i++)
            {
                cachef[i] = 327.68 * std::cbrt((double)i / MAXVALF);
            }
        }
#ifdef _OPENMP
        #pragma omp section
#endif
        {
            for (int i = 0; i < maxindex; i++)
            {
                gammatab_srgb[i] = gammatab_srgb1[i] = gamma2(i / 65535.0);
            }

            gammatab_srgb *= 65535.f;
            gamma2curve.share(gammatab_srgb, LUT_CLIP_BELOW | LUT_CLIP_ABOVE);  // shares the buffer with gammatab_srgb but has different clip flags
        }
#ifdef _OPENMP
        #pragma omp section
#endif
        {
            for (int i = 0; i < 32768; i++)
            {
                gammatab_srgb327[i] = gamma2(i / 32767.0);
            }

            gammatab_srgb327 *= 32767.f;
            //  gamma2curve.share(gammatab_srgb, LUT_CLIP_BELOW | LUT_CLIP_ABOVE); // shares the buffer with gammatab_srgb but has different clip flags
        }

#ifdef _OPENMP
        #pragma omp section
#endif
        {
            for (int i = 0; i < maxindex; i++)
            {
                igammatab_srgb[i] = igammatab_srgb1[i] = igamma2(i / 65535.0);
            }

            igammatab_srgb *= 65535.f;
        }
#ifdef _OPENMP
        #pragma omp section
#endif
        {
            double rsRGBGamma = 1.0 / sRGBGamma;

            for (int i = 0; i < maxindex; i++)
            {
                double val = pow(i / 65535.0, rsRGBGamma);
                gammatab[i] = 65535.0 * val;
                gammatabThumb[i] = (unsigned char)(255.0 * val);
            }
        }

#ifdef _OPENMP
        #pragma omp section
#endif
        // modify arbitrary data for Lab..I have test : nothing, gamma 2.6 11 - gamma 4 5 - gamma 5.5 10
        // we can put other as gamma g=2.6 slope=11, etc.
        // but noting to do with real gamma !!!: it's only for data Lab # data RGB
        // finally I opted for gamma55 and with options we can change

        switch (settings->denoiselabgamma) {
            case 0:
                for (int i = 0; i < maxindex; i++) {
                    denoiseGammaTab[i] = 65535.0 * gamma26_11(i / 65535.0);
                }

                break;

            case 1:
                for (int i = 0; i < maxindex; i++) {
                    denoiseGammaTab[i] = 65535.0 * gamma4(i / 65535.0);
                }

                break;

            default:
                for (int i = 0; i < maxindex; i++) {
                    denoiseGammaTab[i] = 65535.0 * gamma55(i / 65535.0);
                }

                break;
        }

#ifdef _OPENMP
        #pragma omp section
#endif
        // modify arbitrary data for Lab..I have test : nothing, gamma 2.6 11 - gamma 4 5 - gamma 5.5 10
        // we can put other as gamma g=2.6 slope=11, etc.
        // but noting to do with real gamma !!!: it's only for data Lab # data RGB
        // finally I opted for gamma55 and with options we can change

        switch (settings->denoiselabgamma) {
            case 0:
                for (int i = 0; i < maxindex; i++) {
                    denoiseIGammaTab[i] = 65535.0 * igamma26_11(i / 65535.0);
                }

                break;

            case 1:
                for (int i = 0; i < maxindex; i++) {
                    denoiseIGammaTab[i] = 65535.0 * igamma4(i / 65535.0);
                }

                break;

            default:
                for (int i = 0; i < maxindex; i++) {
                    denoiseIGammaTab[i] = 65535.0 * igamma55(i / 65535.0);
                }

                break;
        }

#ifdef _OPENMP
        #pragma omp section
#endif

        for (int i = 0; i < maxindex; i++) {
            gammatab_13_2[i] = 65535.0 * gamma13_2(i / 65535.0);
        }

#ifdef _OPENMP
        #pragma omp section
#endif

        for (int i = 0; i < maxindex; i++) {
            igammatab_13_2[i] = 65535.0 * igamma13_2(i / 65535.0);
        }

#ifdef _OPENMP
        #pragma omp section
#endif

        for (int i = 0; i < maxindex; i++) {
            gammatab_115_2[i] = 65535.0 * gamma115_2(i / 65535.0);
        }

#ifdef _OPENMP
        #pragma omp section
#endif

        for (int i = 0; i < maxindex; i++) {
            igammatab_115_2[i] = 65535.0 * igamma115_2(i / 65535.0);
        }

#ifdef _OPENMP
        #pragma omp section
#endif

        for (int i = 0; i < maxindex; i++) {
            gammatab_145_3[i] = 65535.0 * gamma145_3(i / 65535.0);
        }

#ifdef _OPENMP
        #pragma omp section
#endif

        for (int i = 0; i < maxindex; i++) {
            igammatab_145_3[i] = 65535.0 * igamma145_3(i / 65535.0);
        }

#ifdef _OPENMP
        #pragma omp section
#endif

        for (int i = 0; i < maxindex; i++) {
            gammatab_24_17a[i] = gamma24_17(i / 65535.0);
        }

#ifdef _OPENMP
        #pragma omp section
#endif

        for (int i = 0; i < maxindex; i++) {
            igammatab_24_17[i] = 65535.0 * igamma24_17(i / 65535.0);
        }

#ifdef _OPENMP
        #pragma omp section
#endif
        initMunsell();

#ifdef _OPENMP
        #pragma omp section
#endif
        linearGammaTRC = cmsBuildGamma(nullptr, 1.0);
    }
}

void Color::cleanup()
{
    if (linearGammaTRC) {
        cmsFreeToneCurve(linearGammaTRC);
    }
}

void Color::rgb2lab(Glib::ustring profile, Glib::ustring profileW, int r, int g, int b, float &LAB_l, float &LAB_a, float &LAB_b, bool workingSpace)
{
    double xyz_rgb[3][3];
    const double ep = 216.0 / 24389.0;
    const double ka = 24389.0 / 27.0;

    double var_R = r / 65535.0;
    double var_G = g / 65535.0;
    double var_B = b / 65535.0;

    Glib::ustring profileCalc;
    profileCalc = "sRGB"; //default

    if (workingSpace) {
        profileCalc = profileW;    //display working
    }

    else {// if you want display = output space
        if (profile == "RT_sRGB" || profile == "RT_sRGB_gBT709" || profile == "RT_sRGB_g10") {
            profileCalc = "sRGB";
        }

        if (profile == "ProPhoto" || profile == "RT_Large_gBT709" || profile == "RT_Large_g10"  || profile == "RT_Large_gsRGB") {
            profileCalc = "ProPhoto";
        }

        if (profile == "AdobeRGB1998" || profile == "RT_Medium_gsRGB") {
            profileCalc = "Adobe RGB";
        }

        if (profile == "WideGamutRGB") {
            profileCalc = "WideGamut";
        }
    }

    if (workingSpace) {//display working
        if (profileW == "sRGB") { //apply sRGB inverse gamma

            if (var_R > 0.04045) {
                var_R = pow(((var_R + 0.055) / 1.055), rtengine::Color::sRGBGammaCurve);
            } else {
                var_R = var_R / 12.92;
            }

            if (var_G > 0.04045) {
                var_G = pow(((var_G + 0.055) / 1.055), rtengine::Color::sRGBGammaCurve);
            } else {
                var_G = var_G / 12.92;
            }

            if (var_B > 0.04045) {
                var_B = pow(((var_B + 0.055) / 1.055), rtengine::Color::sRGBGammaCurve);
            } else {
                var_B = var_B / 12.92;
            }
        } else if (profileW == "ProPhoto") { // apply inverse gamma 1.8
            var_R = pow(var_R, 1.8);
            var_G = pow(var_G, 1.8);
            var_B = pow(var_B, 1.8);
        } else { // apply inverse gamma 2.2
            var_R = pow(var_R, 2.2);
            var_G = pow(var_G, 2.2);
            var_B = pow(var_B, 2.2);
        }
    } else { //display outout profile

        if (profile == "RT_sRGB" || profile == "RT_Large_gsRGB"  || profile == "RT_Medium_gsRGB") { //apply sRGB inverse gamma
            if (var_R > 0.04045) {
                var_R = pow(((var_R + 0.055) / 1.055), rtengine::Color::sRGBGammaCurve);
            } else {
                var_R = var_R / 12.92;
            }

            if (var_G > 0.04045) {
                var_G = pow(((var_G + 0.055) / 1.055), rtengine::Color::sRGBGammaCurve);
            } else {
                var_G = var_G / 12.92;
            }

            if (var_B > 0.04045) {
                var_B = pow(((var_B + 0.055) / 1.055), rtengine::Color::sRGBGammaCurve);
            } else {
                var_B = var_B / 12.92;
            }
        }

        else if (profile == "RT_sRGB_gBT709"  || profile == "RT_Large_gBT709") { //
            if (var_R > 0.0795) {
                var_R = pow(((var_R + 0.0954) / 1.0954), 2.2);
            } else {
                var_R = var_R / 4.5;
            }

            if (var_G > 0.0795) {
                var_G = pow(((var_G + 0.0954) / 1.0954), 2.2);
            } else {
                var_G = var_G / 4.5;
            }

            if (var_B > 0.0795) {
                var_B = pow(((var_B + 0.0954) / 1.0954), 2.2);
            } else {
                var_B = var_B / 4.5;
            }

        } else if (profile == "ProPhoto") { // apply inverse gamma 1.8

            var_R = pow(var_R, 1.8);
            var_G = pow(var_G, 1.8);
            var_B = pow(var_B, 1.8);
        } else if (profile == "RT_sRGB_g10"  || profile == "RT_Large_g10") { // apply inverse gamma 1.8

            var_R = pow(var_R, 1.);
            var_G = pow(var_G, 1.);
            var_B = pow(var_B, 1.);
        }

        else {// apply inverse gamma 2.2
            var_R = pow(var_R, 2.2);
            var_G = pow(var_G, 2.2);
            var_B = pow(var_B, 2.2);
        }
    }

    // TMatrix wprof = rtengine::ICCStore::getInstance()->workingSpaceMatrix (profileW);

    TMatrix wprof = rtengine::ICCStore::getInstance()->workingSpaceMatrix(profileCalc);

    for (int m = 0; m < 3; m++)
        for (int n = 0; n < 3; n++) {
            xyz_rgb[m][n] = wprof[m][n];
        }

    double varxx, varyy, varzz;
    double var_X = (xyz_rgb[0][0] * var_R + xyz_rgb[0][1] * var_G + xyz_rgb[0][2] * var_B) / Color::D50x;
    double var_Y = (xyz_rgb[1][0] * var_R + xyz_rgb[1][1] * var_G + xyz_rgb[1][2] * var_B) ;
    double var_Z = (xyz_rgb[2][0] * var_R + xyz_rgb[2][1] * var_G + xyz_rgb[2][2] * var_B) / Color::D50z;

    varxx = var_X > ep ? cbrt(var_X) : (ka * var_X  +  16.0) / 116.0 ;
    varyy = var_Y > ep ? cbrt(var_Y) : (ka * var_Y  +  16.0) / 116.0 ;
    varzz = var_Z > ep ? cbrt(var_Z) : (ka * var_Z  +  16.0) / 116.0 ;
    LAB_l = (116 * varyy) - 16;
    LAB_a = 500 * (varxx - varyy);
    LAB_b = 200 * (varyy - varzz);

}

void Color::rgb2hsl(float r, float g, float b, float &h, float &s, float &l)
{

    double var_R = double (r) / 65535.0;
    double var_G = double (g) / 65535.0;
    double var_B = double (b) / 65535.0;

    double m = min(var_R, var_G, var_B);
    double M = max(var_R, var_G, var_B);
    double C = M - m;

    double l_ = (M + m) / 2.;
    l = float (l_);

    if (C < 0.00001 && C > -0.00001) { // no fabs, slow!
        h = 0.f;
        s = 0.f;
    } else {
        double h_;

        if (l_ <= 0.5) {
            s = float ((M - m) / (M + m));
        } else {
            s = float ((M - m) / (2.0 - M - m));
        }

        if (var_R == M) {
            h_ = (var_G - var_B) / C;
        } else if (var_G == M) {
            h_ = 2. + (var_B - var_R) / C;
        } else {
            h_ = 4. + (var_R - var_G) / C;
        }

        h = float (h_ / 6.0);

        if (h < 0.f) {
            h += 1.f;
        }

        if (h > 1.f) {
            h -= 1.f;
        }
    }
}

void Color::rgb2hslfloat(float r, float g, float b, float &h, float &s, float &l)
{

    float m = min(r, g, b);
    float M = max(r, g, b);
    float C = M - m;

    l = (M + m) * 7.6295109e-6f; // (0.5f / 65535.f)

    if (fabsf(C) < 0.65535f) {  // 0.00001f * 65535.f
        h = 0.f;
        s = 0.f;
    } else {

        if (l <= 0.5f) {
            s = (M - m) / (M + m);
        } else {
            s = (M - m) / (131070.f - M - m); // 131070.f = 2.f * 65535.f
        }

        if (r == M) {
            h = (g - b);
        } else if (g == M) {
            h = (2.f * C) + (b - r);
        } else {
            h = (4.f * C) + (r - g);
        }

        h /= (6.f * C);

        if (h < 0.f) {
            h += 1.f;
        } else if (h > 1.f) {
            h -= 1.f;
        }
    }
}

#ifdef __SSE2__
void Color::rgb2hsl(vfloat r, vfloat g, vfloat b, vfloat &h, vfloat &s, vfloat &l)
{
    vfloat maxv = _mm_max_ps(r, _mm_max_ps(g, b));
    vfloat minv = _mm_min_ps(r, _mm_min_ps(g, b));
    vfloat C = maxv - minv;
    vfloat tempv = maxv + minv;
    l = (tempv) * F2V(7.6295109e-6f);
    s = (maxv - minv);
    s /= vself(vmaskf_gt(l, F2V(0.5f)), F2V(131070.f) - tempv, tempv);

    h = F2V(4.f) * C + r - g;
    h = vself(vmaskf_eq(g, maxv), F2V(2.f) * C + b - r, h);
    h = vself(vmaskf_eq(r, maxv), g - b, h);

    h /= (F2V(6.f) * C);
    vfloat onev = F2V(1.f);
    h = vself(vmaskf_lt(h, ZEROV), h + onev, h);
    h = vself(vmaskf_gt(h, onev), h - onev, h);

    vmask zeromask = vmaskf_lt(vabsf(C), F2V(0.65535f));
    h = vself(zeromask, ZEROV, h);
    s = vself(zeromask, ZEROV, s);
}
#endif

double Color::hue2rgb(double p, double q, double t)
{
    if (t < 0.) {
        t += 6.;
    } else if (t > 6.) {
        t -= 6.;
    }

    if (t < 1.) {
        return p + (q - p) * t;
    } else if (t < 3.) {
        return q;
    } else if (t < 4.) {
        return p + (q - p) * (4. - t);
    } else {
        return p;
    }
}

float Color::hue2rgbfloat(float p, float q, float t)
{
    if (t < 0.f) {
        t += 6.f;
    } else if (t > 6.f) {
        t -= 6.f;
    }

    if (t < 1.f) {
        return p + (q - p) * t;
    } else if (t < 3.f) {
        return q;
    } else if (t < 4.f) {
        return p + (q - p) * (4.f - t);
    } else {
        return p;
    }
}

#ifdef __SSE2__
vfloat Color::hue2rgb(vfloat p, vfloat q, vfloat t)
{
    vfloat fourv = F2V(4.f);
    vfloat threev = F2V(3.f);
    vfloat sixv = threev + threev;
    t = vself(vmaskf_lt(t, ZEROV), t + sixv, t);
    t = vself(vmaskf_gt(t, sixv), t - sixv, t);

    vfloat temp1 = p + (q - p) * t;
    vfloat temp2 = p + (q - p) * (fourv - t);
    vfloat result = vself(vmaskf_lt(t, fourv), temp2, p);
    result = vself(vmaskf_lt(t, threev), q, result);
    return vself(vmaskf_lt(t, fourv - threev), temp1, result);
}
#endif

void Color::hsl2rgb(float h, float s, float l, float &r, float &g, float &b)
{

    if (s == 0) {
        r = g = b = 65535.0f * l;    //  achromatic
    } else {
        double m2;
        double h_ = double (h);
        double s_ = double (s);
        double l_ = double (l);

        if (l <= 0.5f) {
            m2 = l_ * (1.0 + s_);
        } else {
            m2 = l_ + s_ - l_ * s_;
        }

        double m1 = 2.0 * l_ - m2;

        r = float (65535.0 * hue2rgb(m1, m2, h_ * 6.0 + 2.0));
        g = float (65535.0 * hue2rgb(m1, m2, h_ * 6.0));
        b = float (65535.0 * hue2rgb(m1, m2, h_ * 6.0 - 2.0));
    }
}

void Color::hsl2rgbfloat(float h, float s, float l, float &r, float &g, float &b)
{

    if (s == 0.f) {
        r = g = b = 65535.f * l;    //  achromatic
    } else {
        float m2;

        if (l <= 0.5f) {
            m2 = l * (1.f + s);
        } else {
            m2 = l + s - l * s;
        }

        float m1 = 2.f * l - m2;

        r = 65535.f * hue2rgbfloat(m1, m2, h * 6.f + 2.f);
        g = 65535.f * hue2rgbfloat(m1, m2, h * 6.f);
        b = 65535.f * hue2rgbfloat(m1, m2, h * 6.f - 2.f);
    }
}

#ifdef __SSE2__
void Color::hsl2rgb(vfloat h, vfloat s, vfloat l, vfloat &r, vfloat &g, vfloat &b)
{

    vfloat m2 = s * l;
    m2 = vself(vmaskf_gt(l, F2V(0.5f)), s - m2, m2);
    m2 += l;

    vfloat twov = F2V(2.f);
    vfloat c65535v = F2V(65535.f);
    vfloat m1 = l + l - m2;

    h *= F2V(6.f);
    r = c65535v * hue2rgb(m1, m2, h + twov);
    g = c65535v * hue2rgb(m1, m2, h);
    b = c65535v * hue2rgb(m1, m2, h - twov);

    vmask selectsMask = vmaskf_eq(ZEROV, s);
    vfloat lc65535v = c65535v * l;
    r = vself(selectsMask, lc65535v, r);
    g = vself(selectsMask, lc65535v, g);
    b = vself(selectsMask, lc65535v, b);
}
#endif

void Color::hsl2rgb01(float h, float s, float l, float &r, float &g, float &b)
{

    if (s == 0) {
        r = g = b = l;    //  achromatic
    } else {
        double m2;
        double h_ = double (h);
        double s_ = double (s);
        double l_ = double (l);

        if (l <= 0.5f) {
            m2 = l_ * (1.0 + s_);
        } else {
            m2 = l_ + s_ - l_ * s_;
        }

        double m1 = 2.0 * l_ - m2;

        r = float (hue2rgb(m1, m2, h_ * 6.0 + 2.0));
        g = float (hue2rgb(m1, m2, h_ * 6.0));
        b = float (hue2rgb(m1, m2, h_ * 6.0 - 2.0));
    }
}

void Color::rgb2hsv(float r, float g, float b, float &h, float &s, float &v)
{
    const double var_R = r / 65535.0;
    const double var_G = g / 65535.0;
    const double var_B = b / 65535.0;

    const double var_Min = min(var_R, var_G, var_B);
    const double var_Max = max(var_R, var_G, var_B);
    const double del_Max = var_Max - var_Min;

    h = 0.f;
    v = var_Max;

    if (del_Max < 0.00001 && del_Max > -0.00001) { // no fabs, slow!
        s = 0.f;
    } else {
        s = del_Max / var_Max;

        if (var_R == var_Max) {
            h = (var_G - var_B) / del_Max;
        } else if (var_G == var_Max) {
            h = 2.0 + (var_B - var_R) / del_Max;
        } else if (var_B == var_Max) {
            h = 4.0 + (var_R - var_G) / del_Max;
        }

        h /= 6.f;

        if (h < 0.f) {
            h += 1.f;
        }

        if (h > 1.f) {
            h -= 1.f;
        }
    }
}

void Color::hsv2rgb(float h, float s, float v, float &r, float &g, float &b)
{

    float h1 = h * 6.f; // sector 0 to 5
    int i = (int)h1;  // floor() is very slow, and h1 is always >0
    float f = h1 - i; // fractional part of h

    float p = v * (1.f - s);
    float q = v * (1.f - s * f);
    float t = v * (1.f - s * (1.f - f));

    float r1, g1, b1;

    if (i == 1)    {
        r1 = q;
        g1 = v;
        b1 = p;
    } else if (i == 2)    {
        r1 = p;
        g1 = v;
        b1 = t;
    } else if (i == 3)    {
        r1 = p;
        g1 = q;
        b1 = v;
    } else if (i == 4)    {
        r1 = t;
        g1 = p;
        b1 = v;
    } else if (i == 5)    {
        r1 = v;
        g1 = p;
        b1 = q;
    } else { /*i==(0|6)*/
        r1 = v;
        g1 = t;
        b1 = p;
    }

    r = ((r1) * 65535.0f);
    g = ((g1) * 65535.0f);
    b = ((b1) * 65535.0f);
}

// Function copied for speed concerns
// Not exactly the same as above ; this one return a result in the [0.0 ; 1.0] range
void Color::hsv2rgb01(float h, float s, float v, float &r, float &g, float &b)
{
    float h1 = h * 6; // sector 0 to 5
    int i = int (h1);
    float f = h1 - i; // fractional part of h

    float p = v * (1 - s);
    float q = v * (1 - s * f);
    float t = v * (1 - s * (1 - f));

    if (i == 1)    {
        r = q;
        g = v;
        b = p;
    } else if (i == 2)    {
        r = p;
        g = v;
        b = t;
    } else if (i == 3)    {
        r = p;
        g = q;
        b = v;
    } else if (i == 4)    {
        r = t;
        g = p;
        b = v;
    } else if (i == 5)    {
        r = v;
        g = p;
        b = q;
    } else { /*(i==0|6)*/
        r = v;
        g = t;
        b = p;
    }
}

void Color::hsv2rgb(float h, float s, float v, int &r, int &g, int &b)
{

    float h1 = h * 6; // sector 0 to 5
    int i = floor(h1);
    float f = h1 - i; // fractional part of h

    float p = v * (1 - s);
    float q = v * (1 - s * f);
    float t = v * (1 - s * (1 - f));

    float r1, g1, b1;

    if (i == 0) {
        r1 = v;
        g1 = t;
        b1 = p;
    } else if (i == 1) {
        r1 = q;
        g1 = v;
        b1 = p;
    } else if (i == 2) {
        r1 = p;
        g1 = v;
        b1 = t;
    } else if (i == 3) {
        r1 = p;
        g1 = q;
        b1 = v;
    } else if (i == 4) {
        r1 = t;
        g1 = p;
        b1 = v;
    } else { /*if (i == 5)*/
        r1 = v;
        g1 = p;
        b1 = q;
    }

    r = (int)(r1 * 65535);
    g = (int)(g1 * 65535);
    b = (int)(b1 * 65535);
}

//%%%%%%%%%%%%%%%%%%%%%%%%%%%%%%%%%%%%%%%

void Color::xyz2srgb(float x, float y, float z, float &r, float &g, float &b)
{

    //Transform to output color.  Standard sRGB is D65, but internal representation is D50
    //Note that it is only at this point that we should have need of clipping color data

    /*float x65 = d65_d50[0][0]*x + d65_d50[0][1]*y + d65_d50[0][2]*z ;
    float y65 = d65_d50[1][0]*x + d65_d50[1][1]*y + d65_d50[1][2]*z ;
    float z65 = d65_d50[2][0]*x + d65_d50[2][1]*y + d65_d50[2][2]*z ;

    r = sRGB_xyz[0][0]*x65 + sRGB_xyz[0][1]*y65 + sRGB_xyz[0][2]*z65;
    g = sRGB_xyz[1][0]*x65 + sRGB_xyz[1][1]*y65 + sRGB_xyz[1][2]*z65;
    b = sRGB_xyz[2][0]*x65 + sRGB_xyz[2][1]*y65 + sRGB_xyz[2][2]*z65;*/

    /*r = sRGBd65_xyz[0][0]*x + sRGBd65_xyz[0][1]*y + sRGBd65_xyz[0][2]*z ;
    g = sRGBd65_xyz[1][0]*x + sRGBd65_xyz[1][1]*y + sRGBd65_xyz[1][2]*z ;
    b = sRGBd65_xyz[2][0]*x + sRGBd65_xyz[2][1]*y + sRGBd65_xyz[2][2]*z ;*/

    r = ((sRGB_xyz[0][0] * x + sRGB_xyz[0][1] * y + sRGB_xyz[0][2] * z)) ;
    g = ((sRGB_xyz[1][0] * x + sRGB_xyz[1][1] * y + sRGB_xyz[1][2] * z)) ;
    b = ((sRGB_xyz[2][0] * x + sRGB_xyz[2][1] * y + sRGB_xyz[2][2] * z)) ;

}
void Color::xyz2Prophoto(float x, float y, float z, float &r, float &g, float &b)
{
    r = ((prophoto_xyz[0][0] * x + prophoto_xyz[0][1] * y + prophoto_xyz[0][2] * z)) ;
    g = ((prophoto_xyz[1][0] * x + prophoto_xyz[1][1] * y + prophoto_xyz[1][2] * z)) ;
    b = ((prophoto_xyz[2][0] * x + prophoto_xyz[2][1] * y + prophoto_xyz[2][2] * z)) ;
}
void Color::Prophotoxyz(float r, float g, float b, float &x, float &y, float &z)
{
    x = ((xyz_prophoto[0][0] * r + xyz_prophoto[0][1] * g + xyz_prophoto[0][2] * b)) ;
    y = ((xyz_prophoto[1][0] * r + xyz_prophoto[1][1] * g + xyz_prophoto[1][2] * b)) ;
    z = ((xyz_prophoto[2][0] * r + xyz_prophoto[2][1] * g + xyz_prophoto[2][2] * b)) ;
}

void Color::rgbxyz(float r, float g, float b, float &x, float &y, float &z, const double xyz_rgb[3][3])
{
    x = ((xyz_rgb[0][0] * r + xyz_rgb[0][1] * g + xyz_rgb[0][2] * b)) ;
    y = ((xyz_rgb[1][0] * r + xyz_rgb[1][1] * g + xyz_rgb[1][2] * b)) ;
    z = ((xyz_rgb[2][0] * r + xyz_rgb[2][1] * g + xyz_rgb[2][2] * b)) ;
}

void Color::rgbxyz(float r, float g, float b, float &x, float &y, float &z, const float xyz_rgb[3][3])
{
    x = ((xyz_rgb[0][0] * r + xyz_rgb[0][1] * g + xyz_rgb[0][2] * b)) ;
    y = ((xyz_rgb[1][0] * r + xyz_rgb[1][1] * g + xyz_rgb[1][2] * b)) ;
    z = ((xyz_rgb[2][0] * r + xyz_rgb[2][1] * g + xyz_rgb[2][2] * b)) ;
}

#ifdef __SSE2__
void Color::rgbxyz(vfloat r, vfloat g, vfloat b, vfloat &x, vfloat &y, vfloat &z, const vfloat xyz_rgb[3][3])
{
    x = ((xyz_rgb[0][0] * r + xyz_rgb[0][1] * g + xyz_rgb[0][2] * b)) ;
    y = ((xyz_rgb[1][0] * r + xyz_rgb[1][1] * g + xyz_rgb[1][2] * b)) ;
    z = ((xyz_rgb[2][0] * r + xyz_rgb[2][1] * g + xyz_rgb[2][2] * b)) ;
}
#endif

void Color::xyz2rgb(float x, float y, float z, float &r, float &g, float &b, const double rgb_xyz[3][3])
{
    //Transform to output color.  Standard sRGB is D65, but internal representation is D50
    //Note that it is only at this point that we should have need of clipping color data

    /*float x65 = d65_d50[0][0]*x + d65_d50[0][1]*y + d65_d50[0][2]*z ;
    float y65 = d65_d50[1][0]*x + d65_d50[1][1]*y + d65_d50[1][2]*z ;
    float z65 = d65_d50[2][0]*x + d65_d50[2][1]*y + d65_d50[2][2]*z ;

    r = sRGB_xyz[0][0]*x65 + sRGB_xyz[0][1]*y65 + sRGB_xyz[0][2]*z65;
    g = sRGB_xyz[1][0]*x65 + sRGB_xyz[1][1]*y65 + sRGB_xyz[1][2]*z65;
    b = sRGB_xyz[2][0]*x65 + sRGB_xyz[2][1]*y65 + sRGB_xyz[2][2]*z65;*/

    /*r = sRGBd65_xyz[0][0]*x + sRGBd65_xyz[0][1]*y + sRGBd65_xyz[0][2]*z ;
    g = sRGBd65_xyz[1][0]*x + sRGBd65_xyz[1][1]*y + sRGBd65_xyz[1][2]*z ;
    b = sRGBd65_xyz[2][0]*x + sRGBd65_xyz[2][1]*y + sRGBd65_xyz[2][2]*z ;*/

    r = ((rgb_xyz[0][0] * x + rgb_xyz[0][1] * y + rgb_xyz[0][2] * z)) ;
    g = ((rgb_xyz[1][0] * x + rgb_xyz[1][1] * y + rgb_xyz[1][2] * z)) ;
    b = ((rgb_xyz[2][0] * x + rgb_xyz[2][1] * y + rgb_xyz[2][2] * z)) ;
}

void Color::xyz2r(float x, float y, float z, float &r, const double rgb_xyz[3][3])  // for black & white we need only r channel
{
    //Transform to output color.  Standard sRGB is D65, but internal representation is D50
    //Note that it is only at this point that we should have need of clipping color data

    r = ((rgb_xyz[0][0] * x + rgb_xyz[0][1] * y + rgb_xyz[0][2] * z)) ;
}

// same for float
void Color::xyz2rgb(float x, float y, float z, float &r, float &g, float &b, const float rgb_xyz[3][3])
{
    r = ((rgb_xyz[0][0] * x + rgb_xyz[0][1] * y + rgb_xyz[0][2] * z)) ;
    g = ((rgb_xyz[1][0] * x + rgb_xyz[1][1] * y + rgb_xyz[1][2] * z)) ;
    b = ((rgb_xyz[2][0] * x + rgb_xyz[2][1] * y + rgb_xyz[2][2] * z)) ;
}

#ifdef __SSE2__
void Color::xyz2rgb(vfloat x, vfloat y, vfloat z, vfloat &r, vfloat &g, vfloat &b, const vfloat rgb_xyz[3][3])
{
    r = ((rgb_xyz[0][0] * x + rgb_xyz[0][1] * y + rgb_xyz[0][2] * z)) ;
    g = ((rgb_xyz[1][0] * x + rgb_xyz[1][1] * y + rgb_xyz[1][2] * z)) ;
    b = ((rgb_xyz[2][0] * x + rgb_xyz[2][1] * y + rgb_xyz[2][2] * z)) ;
}
#endif // __SSE2__

#ifdef __SSE2__
void Color::trcGammaBW(float &r, float &g, float &b, float gammabwr, float gammabwg, float gammabwb)
{
    // correct gamma for black and white image : pseudo TRC curve of ICC profile
    vfloat rgbv = _mm_set_ps(0.f, r, r, r);  // input channel is always r
    vfloat gammabwv = _mm_set_ps(0.f, gammabwb, gammabwg, gammabwr);
    vfloat c65535v = F2V(65535.f);
    rgbv /= c65535v;
    rgbv = vmaxf(rgbv, ZEROV);
    rgbv = pow_F(rgbv, gammabwv);
    rgbv *= c65535v;
    float temp[4] ALIGNED16;
    STVF(temp[0], rgbv);
    r = temp[0];
    g = temp[1];
    b = temp[2];
}
void Color::trcGammaBWRow(float *r, float *g, float *b, int width, float gammabwr, float gammabwg, float gammabwb)
{
    // correct gamma for black and white image : pseudo TRC curve of ICC profile
    vfloat c65535v = F2V(65535.f);
    vfloat gammabwrv = F2V(gammabwr);
    vfloat gammabwgv = F2V(gammabwg);
    vfloat gammabwbv = F2V(gammabwb);
    int i = 0;

    for (; i < width - 3; i += 4) {
        vfloat inv = _mm_loadu_ps(&r[i]);  // input channel is always r
        inv /= c65535v;
        inv = vmaxf(inv, ZEROV);
        vfloat rv = pow_F(inv, gammabwrv);
        vfloat gv = pow_F(inv, gammabwgv);
        vfloat bv = pow_F(inv, gammabwbv);
        rv *= c65535v;
        gv *= c65535v;
        bv *= c65535v;
        _mm_storeu_ps(&r[i], rv);
        _mm_storeu_ps(&g[i], gv);
        _mm_storeu_ps(&b[i], bv);
    }

    for (; i < width; i++) {
        trcGammaBW(r[i], g[i], b[i], gammabwr, gammabwg, gammabwb);
    }
}

#else
void Color::trcGammaBW(float &r, float &g, float &b, float gammabwr, float gammabwg, float gammabwb)
{
    // correct gamma for black and white image : pseudo TRC curve of ICC profile
    float in = r; // input channel is always r
    in /= 65535.0f;
    in = max(in, 0.f);
    b = pow_F(in, gammabwb);
    b *= 65535.0f;
    r = pow_F(in, gammabwr);
    r *= 65535.0f;
    g = pow_F(in, gammabwg);
    g *= 65535.0f;
}
#endif

/** @brief Compute the B&W constants for the B&W processing and its tool's GUI
 *
 * @param setting BlackWhite::setting
 * @param setting BlackWhite::filter
 */
void Color::computeBWMixerConstants(const Glib::ustring &setting, const Glib::ustring &filter,  const Glib::ustring &algo, float &filcor, float &mixerRed, float &mixerGreen,
                                    float &mixerBlue, float mixerOrange, float mixerYellow, float mixerCyan, float mixerPurple, float mixerMagenta,
                                    bool autoc, bool complement, float &kcorec, double &rrm, double &ggm, double &bbm)
{
    float somm;
    float som = mixerRed + mixerGreen + mixerBlue;

    if (som >= 0.f && som < 1.f) {
        som = 1.f;
    }

    if (som < 0.f && som > -1.f) {
        som = -1.f;
    }


    // rM = mixerRed, gM = mixerGreen, bM = mixerBlue !
    //presets
    if (setting == "RGB-Abs" || setting == "ROYGCBPM-Abs") {
        kcorec = som / 100.f;
    }

    if (!autoc) {
        //if     (setting=="RGB-Abs" || setting=="ROYGCBPM-Abs")  {} //Keep the RGB mixer values as is!
        //else if(setting=="RGB-Rel" || setting=="ROYGCBPM-Rel")  {} //Keep the RGB mixer values as is!
        if (setting == "NormalContrast")    {
            mixerRed = 43.f ;
            mixerGreen = 33.f;
            mixerBlue = 30.f;
        } else if (setting == "Panchromatic")      {
            mixerRed = 33.3f;
            mixerGreen = 33.3f;
            mixerBlue = 33.3f;
        } else if (setting == "HyperPanchromatic") {
            mixerRed = 41.f ;
            mixerGreen = 25.f;
            mixerBlue = 34.f;
        } else if (setting == "LowSensitivity")    {
            mixerRed = 27.f ;
            mixerGreen = 27.f;
            mixerBlue = 46.f;
        } else if (setting == "HighSensitivity")   {
            mixerRed = 30.f ;
            mixerGreen = 28.f;
            mixerBlue = 42.f;
        } else if (setting == "Orthochromatic")    {
            mixerRed = 0.f  ;
            mixerGreen = 42.f;
            mixerBlue = 58.f;
        } else if (setting == "HighContrast")      {
            mixerRed = 40.f ;
            mixerGreen = 34.f;
            mixerBlue = 60.f;
        } else if (setting == "Luminance")         {
            mixerRed = 30.f ;
            mixerGreen = 59.f;
            mixerBlue = 11.f;
        } else if (setting == "Landscape")         {
            mixerRed = 66.f ;
            mixerGreen = 24.f;
            mixerBlue = 10.f;
        } else if (setting == "Portrait")          {
            mixerRed = 54.f ;
            mixerGreen = 44.f;
            mixerBlue = 12.f;
        } else if (setting == "InfraRed")          {
            mixerRed = -40.f;
            mixerGreen = 200.f;
            mixerBlue = -17.f;
        }
    }

    rrm = mixerRed;
    ggm = mixerGreen;
    bbm = mixerBlue;

    somm = mixerRed + mixerGreen + mixerBlue;

    if (somm >= 0.f && somm < 1.f) {
        somm = 1.f;
    }

    if (somm < 0.f && somm > -1.f) {
        somm = -1.f;
    }

    mixerRed = mixerRed / somm;
    mixerGreen = mixerGreen / somm;
    mixerBlue = mixerBlue / somm;
    float koymcp = 0.f;

    if (setting == "ROYGCBPM-Abs" || setting == "ROYGCBPM-Rel") {
        float obM = 0.f;
        float ogM = 0.f;
        float orM = 0.f;

        float ybM = 0.f;
        float yrM = 0.f;
        float ygM = 0.f;

        float mgM = 0.f;
        float mrM = 0.f;
        float mbM = 0.f;

        float pgM = 0.f;
        float prM = 0.f;
        float pbM = 0.f;

        float crM = 0.f;
        float cgM = 0.f;
        float cbM = 0.f;
        //printf("mixred=%f\n",mixerRed);

        float fcompl = 1.f;

        if (complement && algo == "SP") {
            fcompl = 3.f;    //special
        } else if (complement && algo == "LI") {
            fcompl = 1.5f;    //linear
        }

        // ponderate filters: report to R=G=B=33
        // I ponder RGB channel, not only orange or yellow or cyan, etc...it's my choice !
        if (mixerOrange != 33) {
            if (algo == "SP") { //special
                if (mixerOrange >= 33) {
                    orM = fcompl * (mixerOrange * 0.67f - 22.11f) / 100.f;
                } else {
                    orM = fcompl * (-0.3f * mixerOrange + 9.9f) / 100.f;
                }

                if (mixerOrange >= 33) {
                    ogM = fcompl * (-0.164f * mixerOrange + 5.412f) / 100.f;
                } else {
                    ogM = fcompl * (0.4f * mixerOrange - 13.2f) / 100.f;
                }
            } else if (algo == "LI") { //linear
                orM = fcompl * (mixerOrange - 33.f) / 100.f;
                ogM = fcompl * (0.5f * mixerOrange - 16.5f) / 100.f;
            }

            if (complement) {
                obM = (-0.492f * mixerOrange + 16.236f) / 100.f;
            }

            mixerRed   += orM;
            mixerGreen += ogM;
            mixerBlue  += obM;
            koymcp += (orM + ogM + obM);
            //  printf("mixred+ORange=%f\n",mixerRed);

        }

        if (mixerYellow != 33) {
            if (algo == "SP") {
                yrM = fcompl * (-0.134f * mixerYellow + 4.422f) / 100.f;    //22.4
            } else if (algo == "LI") {
                yrM = fcompl * (0.5f * mixerYellow - 16.5f) / 100.f;    //22.4
            }

            ygM = fcompl * (0.5f  * mixerYellow - 16.5f) / 100.f;

            if (complement) {
                ybM = (-0.492f * mixerYellow + 16.236f) / 100.f;
            }

            mixerRed   += yrM;
            mixerGreen += ygM;
            mixerBlue  += ybM;
            koymcp += (yrM + ygM + ybM);
        }

        if (mixerMagenta != 33) {
            if (algo == "SP") {
                if (mixerMagenta >= 33) {
                    mrM = fcompl * (0.67f * mixerMagenta - 22.11f) / 100.f;
                } else {
                    mrM = fcompl * (-0.3f * mixerMagenta + 9.9f) / 100.f;
                }

                if (mixerMagenta >= 33) {
                    mbM = fcompl * (-0.164f * mixerMagenta + 5.412f) / 100.f;
                } else {
                    mbM = fcompl * (0.4f * mixerMagenta - 13.2f) / 100.f;
                }
            } else if (algo == "LI") {
                mrM = fcompl * (mixerMagenta - 33.f) / 100.f;
                mbM = fcompl * (0.5f * mixerMagenta - 16.5f) / 100.f;
            }

            if (complement) {
                mgM = (-0.492f * mixerMagenta + 16.236f) / 100.f;
            }

            mixerRed   += mrM;
            mixerGreen += mgM;
            mixerBlue  += mbM;
            koymcp += (mrM + mgM + mbM);
        }

        if (mixerPurple != 33) {
            if (algo == "SP") {
                prM = fcompl * (-0.134f * mixerPurple + 4.422f) / 100.f;
            } else if (algo == "LI") {
                prM = fcompl * (0.5f * mixerPurple - 16.5f) / 100.f;
            }

            pbM = fcompl * (0.5f * mixerPurple - 16.5f) / 100.f;

            if (complement) {
                pgM = (-0.492f * mixerPurple + 16.236f) / 100.f;
            }

            mixerRed   += prM;
            mixerGreen += pgM;
            mixerBlue  += pbM;
            koymcp += (prM + pgM + pbM);
        }

        if (mixerCyan != 33) {
            if (algo == "SP") {
                cgM = fcompl * (-0.134f * mixerCyan + 4.422f) / 100.f;
            } else if (algo == "LI") {
                cgM = fcompl * (0.5f * mixerCyan - 16.5f) / 100.f;
            }

            cbM = fcompl * (0.5f * mixerCyan - 16.5f) / 100.f;

            if (complement) {
                crM = (-0.492f * mixerCyan + 16.236f) / 100.f;
            }

            mixerRed   += crM;
            mixerGreen += cgM;
            mixerBlue  += cbM;
            koymcp += (crM + cgM + cbM);
        }
    }

    if (setting == "ROYGCBPM-Abs") {
        kcorec = koymcp + som / 100.f;
    }

    //Color filters
    float filred, filgreen, filblue;
    filred = 1.f;
    filgreen = 1.f;
    filblue = 1.f;
    filcor = 1.f;

    if (filter == "None")        {
        filred = 1.f;
        filgreen = 1.f;
        filblue = 1.f;
        filcor = 1.f;
    } else if (filter == "Red")         {
        filred = 1.f;
        filgreen = 0.05f;
        filblue = 0.f;
        filcor = 1.08f;
    } else if (filter == "Orange")      {
        filred = 1.f;
        filgreen = 0.6f;
        filblue = 0.f;
        filcor = 1.35f;
    } else if (filter == "Yellow")      {
        filred = 1.f;
        filgreen = 1.f;
        filblue = 0.05f;
        filcor = 1.23f;
    } else if (filter == "YellowGreen") {
        filred = 0.6f;
        filgreen = 1.f;
        filblue = 0.3f;
        filcor = 1.32f;
    } else if (filter == "Green")       {
        filred = 0.2f;
        filgreen = 1.f;
        filblue = 0.3f;
        filcor = 1.41f;
    } else if (filter == "Cyan")        {
        filred = 0.05f;
        filgreen = 1.f;
        filblue = 1.f;
        filcor = 1.23f;
    } else if (filter == "Blue")        {
        filred = 0.f;
        filgreen = 0.05f;
        filblue = 1.f;
        filcor = 1.20f;
    } else if (filter == "Purple")      {
        filred = 1.f;
        filgreen = 0.05f;
        filblue = 1.f;
        filcor = 1.23f;
    }

    mixerRed   = mixerRed * filred;
    mixerGreen = mixerGreen * filgreen;
    mixerBlue  = mixerBlue  * filblue;

    if (mixerRed + mixerGreen + mixerBlue == 0) {
        mixerRed += 1.f;
    }

    mixerRed   = filcor * mixerRed   / (mixerRed + mixerGreen + mixerBlue);
    mixerGreen = filcor * mixerGreen / (mixerRed + mixerGreen + mixerBlue);
    mixerBlue  = filcor * mixerBlue  / (mixerRed + mixerGreen + mixerBlue);

    if (filter != "None") {
        som = mixerRed + mixerGreen + mixerBlue;

        if (som >= 0.f && som < 1.f) {
            som = 1.f;
        }

        if (som < 0.f && som > -1.f) {
            som = -1.f;
        }

        if (setting == "RGB-Abs" || setting == "ROYGCBPM-Abs") {
            kcorec = kcorec * som;
        }
    }

}

void Color::interpolateRGBColor(const float balance, const float r1, const float g1, const float b1, const float r2, const float g2, const float b2, int toDo, const double xyz_rgb[3][3], const double rgb_xyz[3][3], float &ro, float &go, float &bo)
{
    float X1, Y1, Z1, X2, Y2, Z2, X, Y, Z;
    float L1, L2, a_1, b_1, a_2, b_2, a, b;
    float c1, c2, h1, h2;
    float RR, GG, BB;
    float Lr;

    // converting color 1 to Lch
    Color::rgbxyz(r1, g1, b1, X1, Y1, Z1, xyz_rgb);
    Color::XYZ2Lab(X1, Y1, Z1, L1, a_1, b_1);
    Color::Lab2Lch(a_1, b_1, c1, h1);
    Lr = L1 / 327.68f; //for gamutlch
    //gamut control on r1 g1 b1
#ifndef NDEBUG
    bool neg = false;
    bool more_rgb = false;

    //gamut control : Lab values are in gamut
    Color::gamutLchonly(h1, Lr, c1, RR, GG, BB, xyz_rgb, false, 0.15f, 0.96f, neg, more_rgb);
#else
    Color::gamutLchonly(h1, Lr, c1, RR, GG, BB, xyz_rgb, false, 0.15f, 0.96f);
#endif

    L1 = Lr * 327.68f;

    // converting color 2 to Lch
    Color::rgbxyz(r2, g2, b2, X2, Y2, Z2, xyz_rgb);
    Color::XYZ2Lab(X2, Y2, Z2, L2, a_2, b_2);
    Color::Lab2Lch(a_2, b_2, c2, h2);

    Lr = L2 / 327.68f; //for gamutlch
    //gamut control on r2 g2 b2
#ifndef NDEBUG
    neg = false;
    more_rgb = false;
    //gamut control : Lab values are in gamut
    Color::gamutLchonly(h2, Lr, c2, RR, GG, BB, xyz_rgb, false, 0.15f, 0.96f, neg, more_rgb);
#else
    Color::gamutLchonly(h2, Lr, c2, RR, GG, BB, xyz_rgb, false, 0.15f, 0.96f);
#endif
    L2 = Lr * 327.68f;

    // interpolating Lch values
    if (toDo & CHANNEL_LIGHTNESS)     {
        L1 = L1 + (L2 - L1) * balance;    //do not allow negative L

        if (L1 < 0.f) {
            L1 = 0.f;
        }
    }

    if (toDo & CHANNEL_CHROMATICITY)  {
        c1 = c1 + (c2 - c1) * balance;    //limit C to reasonable value

        if (c1 < 0.f) {
            c1 = 0.f;
        }

        if (c1 > 180.f) {
            c1 = 180.f;
        }
    }

    if (toDo & CHANNEL_HUE) {
        h1 = interpolatePolarHue_PI<float, float> (h1, h2, balance);
    }

    // here I have put gamut control with gamutlchonly  on final process
    Lr = L1 / 327.68f; //for gamutlch
#ifndef NDEBUG
    neg = false;
    more_rgb = false;
    //gamut control : Lab values are in gamut
    Color::gamutLchonly(h1, Lr, c1, RR, GG, BB, xyz_rgb, false, 0.15f, 0.96f, neg, more_rgb);
#else
    //gamut control : Lab values are in gamut
    Color::gamutLchonly(h1, Lr, c1, RR, GG, BB, xyz_rgb, false, 0.15f, 0.96f);
#endif
    //convert CH ==> ab
    L1 = Lr * 327.68f;

    // converting back to rgb
    Color::Lch2Lab(c1, h1, a, b);
    Color::Lab2XYZ(L1, a, b, X, Y, Z);
    Color::xyz2rgb(X, Y, Z, ro, go, bo, rgb_xyz);
}


void Color::interpolateRGBColor(float realL, float iplow, float iphigh, int algm, const float balance, int twoc, int metchrom,
                                float chromat, float luma, const float r1, const float g1, const float b1,
                                const float xl, const float yl, const float zl, const float x2, const float y2, const float z2,
                                const double xyz_rgb[3][3], const double rgb_xyz[3][3], float &ro, float &go, float &bo)
{
    float X1, Y1, Z1, X2, Y2, Z2, X, Y, Z, XL, YL, ZL;
    float L1 = 0.f, L2, LL, a_1 = 0.f, b_1 = 0.f, a_2 = 0.f, b_2 = 0.f, a_L, b_L;

    // converting color 1 to Lab  (image)
    Color::rgbxyz(r1, g1, b1, X1, Y1, Z1, xyz_rgb);

    if (algm == 1) { //use H interpolate
        Color::XYZ2Lab(X1, Y1, Z1, L1, a_1, b_1);
        //Color::Lab2Lch(a_1, b_1, c_1, h_1) ;
    }

    // converting color l lab(low) first color
    if (twoc == 0) { // 2 colours
        //Color::rgbxyz(rl, gl, bl, XL, YL, ZL, xyz_rgb);
        XL = xl;
        YL = yl;
        ZL = zl;

        if (algm <= 1) { //use H interpolate
            Color::XYZ2Lab(XL, YL, ZL, LL, a_L, b_L);
        }
    }

    // converting color 2 to lab (universal or high)
    X2 = x2;
    Y2 = y2;
    Z2 = z2;

    if (algm == 1) {
        Color::XYZ2Lab(X2, Y2, Z2, L2, a_2, b_2);
        //Color::Lab2Lch(a_2, b_2, c_2, h_2) ;
    }

    float cal, calH, calm;
    cal = calH = calm = 1.f - chromat;
    float med = 1.f;
    float medH = 0.f;

    float calan;
    calan = chromat;

    float calby;
    calby = luma;

    if (twoc == 0) { // 2 colours
        calan = chromat;

        //calculate new balance chroma
        if (realL > iplow && realL <= med) {
            cal = realL * calan / (iplow - med) - med * calan / (iplow - med);
        } else if (realL <= iplow) {
            cal = realL * calan / iplow;
        }

        if (realL > medH && realL <= iphigh) {
            calH = realL * calan / (iphigh - medH) - medH * calan / (iphigh - medH);
        } else if (realL > iphigh) {
            calH = realL * calan;    //*(iphigh-1.f) - calan*(iphigh-1.f);//it is better without transition in highlight
        }
    }

    float aaH, bbH;

    if (algm <= 1) {
        if (twoc == 0  && metchrom == 3) { // 2 colours  only with special "ab"
            if (algm == 1) {
                aaH = a_1 + (a_2 - a_1) * calH;
                bbH = b_1 + (b_2 - b_1) * calH; //pass to line after
                a_1 = aaH + (a_L - aaH) * cal * balance;
                b_1 = bbH + (b_L - bbH) * cal * balance;
            }
        } else if (twoc == 1) {
            if (metchrom == 0) {
                a_1 = a_1 + (a_2 - a_1) * balance;
                b_1 = b_1 + (b_2 - b_1) * balance;
            } else if (metchrom == 1) {
                a_1 = a_1 + (a_2 - a_1) * calan * balance;
                b_1 = b_1 + (b_2 - b_1) * calan * balance;
            } else if (metchrom == 2) {
                a_1 = a_1 + (a_2 - a_1) * calan * balance;
                b_1 = b_1 + (b_2 - b_1) * calby * balance;
            }
        }
    }

    Color::Lab2XYZ(L1, a_1, b_1, X, Y, Z);

    Color::xyz2rgb(X, Y, Z, ro, go, bo, rgb_xyz);  // ro go bo in gamut
}

void Color::calcGamma(double pwr, double ts, int mode, GammaValues &gamma)
{
    //from Dcraw (D.Coffin)
    int i;
    double g[6], bnd[2] = {0., 0.};

    g[0] = pwr;
    g[1] = ts;
    g[2] = g[3] = g[4] = 0.;
    bnd[g[1] >= 1.] = 1.;

    if (g[1] && (g[1] - 1.) * (g[0] - 1.) <= 0.) {
        for (i = 0; i < 48; i++) {
            g[2] = (bnd[0] + bnd[1]) / 2.;

            if (g[0]) {
                bnd[(pow(g[2] / g[1], -g[0]) - 1.) / g[0] - 1. / g[2] > -1.] = g[2];
            } else {
                bnd[g[2] / exp(1. - 1. / g[2]) < g[1]] = g[2];
            }
        }

        g[3] = g[2] / g[1];

        if (g[0]) {
            g[4] = g[2] * (1. / g[0] - 1.);
        }
    }

    if (g[0]) {
        g[5] = 1. / (g[1] * SQR(g[3]) / 2. - g[4] * (1. - g[3]) + (1. - pow(g[3], 1. + g[0])) * (1. + g[4]) / (1. + g[0])) - 1.;
    } else {
        g[5] = 1. / (g[1] * SQR(g[3]) / 2. + 1. - g[2] - g[3] - g[2] * g[3] * (log(g[3]) - 1.)) - 1.;
    }

    if (!mode--) {
        gamma[0] = g[0];
        gamma[1] = g[1];
        gamma[2] = g[2];
        gamma[3] = g[3];
        gamma[4] = g[4];
        gamma[5] = g[5];
        gamma[6] = 0.;
        return;
    }
}
void Color::gammaf2lut(LUTf &gammacurve, float gamma, float start, float slope, float divisor, float factor)
{
#ifdef __SSE2__
    // SSE2 version is more than 6 times faster than scalar version
    vfloat iv = _mm_set_ps(3.f, 2.f, 1.f, 0.f);
    vfloat fourv = F2V(4.f);
    vfloat gammav = F2V(1.f / gamma);
    vfloat slopev = F2V((slope / divisor) * factor);
    vfloat divisorv = F2V(xlogf(divisor));
    vfloat factorv = F2V(factor);
    vfloat comparev = F2V(start * divisor);
    int border = start * divisor;
    int border1 = border - (border & 3);
    int border2 = border1 + 4;
    int i = 0;

    for (; i < border1; i += 4) {
        vfloat resultv = iv * slopev;
        STVFU(gammacurve[i], resultv);
        iv += fourv;
    }

    for (; i < border2; i += 4) {
        vfloat result0v = iv * slopev;
        vfloat result1v = xexpf((xlogf(iv) - divisorv) * gammav) * factorv;
        STVFU(gammacurve[i], vself(vmaskf_le(iv, comparev), result0v, result1v));
        iv += fourv;
    }

    for (; i < 65536; i += 4) {
        vfloat resultv = xexpfNoCheck((xlogfNoCheck(iv) - divisorv) * gammav) * factorv;
        STVFU(gammacurve[i], resultv);
        iv += fourv;
    }

#else

    for (int i = 0; i < 65536; ++i) {
        gammacurve[i] = gammaf(static_cast<float>(i) / divisor, gamma, start, slope) * factor;
    }

#endif
}

void Color::gammanf2lut(LUTf &gammacurve, float gamma, float divisor, float factor)            //standard gamma without slope...
{
#ifdef __SSE2__
    // SSE2 version is more than 6 times faster than scalar version
    vfloat iv = _mm_set_ps(3.f, 2.f, 1.f, 0.f);
    vfloat fourv = F2V(4.f);
    vfloat gammav = F2V(1.f / gamma);
    vfloat divisorv = F2V(xlogf(divisor));
    vfloat factorv = F2V(factor);

    // first input value is zero => we have to use the xlogf function which checks this
    vfloat resultv = xexpf((xlogf(iv) - divisorv) * gammav) * factorv;
    STVFU(gammacurve[0], resultv);
    iv += fourv;

    // inside the loop we can use xlogfNoCheck and xexpfNoCheck because we know about the input values
    for (int i = 4; i < 65536; i += 4) {
        resultv = xexpfNoCheck((xlogfNoCheck(iv) - divisorv) * gammav) * factorv;
        STVFU(gammacurve[i], resultv);
        iv += fourv;
    }

#else

    for (int i = 0; i < 65536; ++i) {
        gammacurve[i] = Color::gammanf(static_cast<float>(i) / divisor, gamma) * factor;
    }

#endif
}

void Color::Lab2XYZ(float L, float a, float b, float &x, float &y, float &z)
{
    float LL = L / 327.68f;
    float aa = a / 327.68f;
    float bb = b / 327.68f;
    float fy = (0.00862069f * LL) + 0.137932f; // (L+16)/116
    float fx = (0.002f * aa) + fy;
    float fz = fy - (0.005f * bb);
    x = 65535.0f * f2xyz(fx) * D50x;
    z = 65535.0f * f2xyz(fz) * D50z;
    y = (LL > epskap) ? 65535.0f * fy * fy * fy : 65535.0f * LL / kappa;
}

void Color::L2XYZ(float L, float &x, float &y, float &z)  // for black & white
{
    float LL = L / 327.68f;
    float fy = (0.00862069f * LL) + 0.137932f; // (L+16)/116
    float fxz = 65535.f * f2xyz(fy);
    x = fxz * D50x;
    z = fxz * D50z;
    y = (LL > epskap) ? 65535.0f * fy * fy * fy : 65535.0f * LL / kappa;
}


#ifdef __SSE2__
void Color::Lab2XYZ(vfloat L, vfloat a, vfloat b, vfloat &x, vfloat &y, vfloat &z)
{
    vfloat c327d68 = F2V(327.68f);
    L /= c327d68;
    a /= c327d68;
    b /= c327d68;
    vfloat fy = F2V(0.00862069f) * L + F2V(0.137932f);
    vfloat fx = F2V(0.002f) * a + fy;
    vfloat fz = fy - (F2V(0.005f) * b);
    vfloat c65535 = F2V(65535.f);
    x = c65535 * f2xyz(fx) * F2V(D50x);
    z = c65535 * f2xyz(fz) * F2V(D50z);
    vfloat res1 = fy * fy * fy;
    vfloat res2 = L / F2V(kappa);
    y = vself(vmaskf_gt(L, F2V(epskap)), res1, res2);
    y *= c65535;
}
#endif // __SSE2__

void Color::RGB2Lab(float *R, float *G, float *B, float *L, float *a, float *b, const float wp[3][3], int width)
{

#if defined( __SSE2__ ) && defined( __x86_64__ )
    vfloat maxvalfv = F2V(MAXVALF);
    vfloat c116v = F2V(116.f);
    vfloat c5242d88v = F2V(5242.88f);
    vfloat c500v = F2V(500.f);
    vfloat c200v = F2V(200.f);
#endif
    int i = 0;
<<<<<<< HEAD
#ifdef __SSE2__

    for (; i < width - 3; i += 4) {
=======
#if defined( __SSE2__ ) && defined( __x86_64__ )
    for(;i < width - 3; i+=4) {
>>>>>>> 91e494a7
        const vfloat rv = LVFU(R[i]);
        const vfloat gv = LVFU(G[i]);
        const vfloat bv = LVFU(B[i]);
        const vfloat xv = F2V(wp[0][0]) * rv + F2V(wp[0][1]) * gv + F2V(wp[0][2]) * bv;
        const vfloat yv = F2V(wp[1][0]) * rv + F2V(wp[1][1]) * gv + F2V(wp[1][2]) * bv;
        const vfloat zv = F2V(wp[2][0]) * rv + F2V(wp[2][1]) * gv + F2V(wp[2][2]) * bv;

        vmask maxMask = vmaskf_gt(vmaxf(xv, vmaxf(yv, zv)), maxvalfv);

        if (_mm_movemask_ps((vfloat)maxMask)) {
            // take slower code path for all 4 pixels if one of the values is > MAXVALF. Still faster than non SSE2 version
            for (int k = 0; k < 4; ++k) {
                float x = xv[k];
                float y = yv[k];
                float z = zv[k];
                float fx = (x <= 65535.f ? cachef[x] : (327.68f * xcbrtf(x / MAXVALF)));
                float fy = (y <= 65535.f ? cachef[y] : (327.68f * xcbrtf(y / MAXVALF)));
                float fz = (z <= 65535.f ? cachef[z] : (327.68f * xcbrtf(z / MAXVALF)));

                L[i + k] = (116.f *  fy - 5242.88f); //5242.88=16.0*327.68;
                a[i + k] = (500.f * (fx - fy));
                b[i + k] = (200.f * (fy - fz));
            }
        } else {
            const vfloat fx = cachef[xv];
            const vfloat fy = cachef[yv];
            const vfloat fz = cachef[zv];

            STVFU(L[i], c116v *  fy - c5242d88v); //5242.88=16.0*327.68;
            STVFU(a[i], c500v * (fx - fy));
            STVFU(b[i], c200v * (fy - fz));
        }
    }

#endif

    for (; i < width; ++i) {
        const float rv = R[i];
        const float gv = G[i];
        const float bv = B[i];
        float x = wp[0][0] * rv + wp[0][1] * gv + wp[0][2] * bv;
        float y = wp[1][0] * rv + wp[1][1] * gv + wp[1][2] * bv;
        float z = wp[2][0] * rv + wp[2][1] * gv + wp[2][2] * bv;
        float fx, fy, fz;

        fx = (x <= 65535.0f ? cachef[x] : (327.68f * xcbrtf(x / MAXVALF)));
        fy = (y <= 65535.0f ? cachef[y] : (327.68f * xcbrtf(y / MAXVALF)));
        fz = (z <= 65535.0f ? cachef[z] : (327.68f * xcbrtf(z / MAXVALF)));

        L[i] = 116.0f *  fy - 5242.88f; //5242.88=16.0*327.68;
        a[i] = 500.0f * (fx - fy);
        b[i] = 200.0f * (fy - fz);
    }
}

void Color::XYZ2Lab(float X, float Y, float Z, float &L, float &a, float &b)
{

    float x = X / D50x;
    float z = Z / D50z;
    float y = Y;
    float fx, fy, fz;

    fx = (x <= 65535.0f ? cachef[x] : (327.68f * xcbrtf(x / MAXVALF)));
    fy = (y <= 65535.0f ? cachef[y] : (327.68f * xcbrtf(y / MAXVALF)));
    fz = (z <= 65535.0f ? cachef[z] : (327.68f * xcbrtf(z / MAXVALF)));

    L = (116.0f *  fy - 5242.88f); //5242.88=16.0*327.68;
    a = (500.0f * (fx - fy));
    b = (200.0f * (fy - fz));
}

void Color::Lab2Yuv(float L, float a, float b, float &Y, float &u, float &v)
{
    float fy = (0.00862069 * L / 327.68) + 0.137932; // (L+16)/116
    float fx = (0.002 * a / 327.68) + fy;
    float fz = fy - (0.005 * b / 327.68);
    float LL = L / 327.68;

    float X = 65535.0 * f2xyz(fx) * D50x;
    // Y = 65535.0*f2xyz(fy);
    float Z = 65535.0 * f2xyz(fz) * D50z;
    Y = (LL / 327.68f > epskap) ? 65535.0 * fy * fy * fy : 65535.0 * LL / kappa;

    u = 4.0 * X / (X + 15 * Y + 3 * Z) - u0;
    v = 9.0 * Y / (X + 15 * Y + 3 * Z) - v0;
}

void Color::Yuv2Lab(float Yin, float u, float v, float &L, float &a, float &b, const double wp[3][3])
{
    float u1 = u + u0;
    float v1 = v + v0;

    float Y = Yin;
    float X = (9 * u1 * Y) / (4 * v1 * D50x);
    float Z = (12 - 3 * u1 - 20 * v1) * Y / (4 * v1 * D50z);

    gamutmap(X, Y, Z, wp);

    float fx = (X <= 65535.0 ? cachef[X] : (327.68 * std::cbrt(X / MAXVALF)));
    float fy = (Y <= 65535.0 ? cachef[Y] : (327.68 * std::cbrt(Y / MAXVALF)));
    float fz = (Z <= 65535.0 ? cachef[Z] : (327.68 * std::cbrt(Z / MAXVALF)));

    L = (116.0 * fy - 5242.88); //5242.88=16.0*327.68;
    a = (500.0 * (fx - fy));
    b = (200.0 * (fy - fz));
}

void Color::Lab2Lch(float a, float b, float &c, float &h)
{
    c = (sqrtf(a * a + b * b)) / 327.68f;
    h = xatan2f(b, a);
}

void Color::Lch2Lab(float c, float h, float &a, float &b)
{
    float2 sincosval = xsincosf(h);
    a = 327.68f * c * sincosval.y;
    b = 327.68f * c * sincosval.x;
}

void Color::Luv2Lch(float u, float v, float &c, float &h)
{
    c = sqrtf(u * u + v * v);
    h = xatan2f(v, u);  //WARNING: should we care of division by zero here?

    if (h < 0.f) {
        h += 1.f;
    }
}

void Color::Lch2Luv(float c, float h, float &u, float &v)
{
    float2 sincosval = xsincosf(h);
    u = c * sincosval.x;
    v = c * sincosval.y;
}

// NOT TESTED
void Color::XYZ2Luv(float X, float Y, float Z, float &L, float &u, float &v)
{

    X /= 65535.f;
    Y /= 65535.f;
    Z /= 65535.f;

    if (Y > float (eps)) {
        L = 116.f * std::cbrt(Y) - 16.f;
    } else {
        L = float (kappa) * Y;
    }

    u = 13.f * L * float (u0);
    v = 13.f * L * float (v0);
}

// NOT TESTED
void Color::Luv2XYZ(float L, float u, float v, float &X, float &Y, float &Z)
{
    if (L > float (epskap)) {
        float t = (L + 16.f) / 116.f;
        Y = t * t * t;
    } else {
        Y = L / float (kappa);
    }

    float a = ((52.f * L) / (u + 13.f * L * float (u0)) - 1.f) / 3.f;
    float d = Y * (((39 * L) / (v + 13 * float (v0))) - 5.f);
    float b = -5.f * Y;
    X = (d - b) / (a + 1.f / 3.f);

    Z = X * a + b;

    X *= 65535.f;
    Y *= 65535.f;
    Z *= 65535.f;
}

/*
 * Gamut mapping algorithm
 * Copyright (c) 2010-2011  Emil Martinec <ejmartin@uchicago.edu>
 *
 * Solutions to scaling u and v to XYZ paralleliped boundaries
 * Some equations:
 *
 *    fu(X,Y,Z) = 4 X/(X + 15 Y + 3 Z);
 *    fv(X,Y,Z) = 9 Y/(X + 15 Y + 3 Z);
 *
 * take the plane spanned by X=a*Xr+b*Xg+c*Xb etc with one of a,b,c equal to 0 or 1,
 * and itersect with the line u0+lam*u, or in other words solve
 *
 *    u0+lam*u=fu(X,Y,Z)
 *    v0+lam*v=fv(X,Y,Z)
 *
 * The value of lam is the scale factor that takes the color to the gamut boundary
 * columns of the matrix p=xyz_rgb are RGB tristimulus primaries in XYZ
 * c is the color fixed on the boundary; and m=0 for c=0, m=1 for c=255
 */
void Color::gamutmap(float &X, float &Y, float &Z, const double p[3][3])
{
    float u = 4 * X / (X + 15 * Y + 3 * Z) - u0;
    float v = 9 * Y / (X + 15 * Y + 3 * Z) - v0;

    float lam[3][2];
    float lam_min = 1.0;

    for (int c = 0; c < 3; c++)
        for (int m = 0; m < 2; m++) {

            int c1 = (c + 1) % 3;
            int c2 = (c + 2) % 3;

            lam[c][m] = (- (p[0][c1] * p[1][c] * ((-12 + 3 * u0 + 20 * v0) * Y + 4 * m * 65535 * v0 * p[2][c2])) +
                         p[0][c] * p[1][c1] * ((-12 + 3 * u0 + 20 * v0) * Y + 4 * m * 65535 * v0 * p[2][c2]) -
                         4 * v0 * p[0][c1] * (Y - m * 65535 * p[1][c2]) * p[2][c] + 4 * v0 * p[0][c] * (Y - m * 65535 * p[1][c2]) * p[2][c1] -
                         (4 * m * 65535 * v0 * p[0][c2] - 9 * u0 * Y) * (p[1][c1] * p[2][c] - p[1][c] * p[2][c1]));

            lam[c][m] /= (3 * u * Y * (p[0][c1] * p[1][c] - p[1][c1] * (p[0][c] + 3 * p[2][c]) + 3 * p[1][c] * p[2][c1]) +
                          4 * v * (p[0][c1] * (5 * Y * p[1][c] + m * 65535 * p[1][c] * p[2][c2] + Y * p[2][c] - m * 65535 * p[1][c2] * p[2][c]) -
                                   p[0][c] * (5 * Y * p[1][c1] + m * 65535 * p[1][c1] * p[2][c2] + Y * p[2][c1] - m * 65535 * p[1][c2] * p[2][c1]) +
                                   m * 65535 * p[0][c2] * (p[1][c1] * p[2][c] - p[1][c] * p[2][c1])));

            if (lam[c][m] < lam_min && lam[c][m] > 0) {
                lam_min = lam[c][m];
            }

        }

    u = u * lam_min + u0;
    v = v * lam_min + v0;

    X = (9 * u * Y) / (4 * v);
    Z = (12 - 3 * u - 20 * v) * Y / (4 * v);
}

void Color::skinred(double J, double h, double sres, double Sp, float dred, float protect_red, int sk, float rstprotection, float ko, double &s)
{
    float factorskin, factorsat, factor, factorskinext, interm;
    float scale = 100.0f / 100.1f; //reduction in normal zone
    float scaleext = 1.0f; //reduction in transition zone
    float deltaHH = 0.3f; //HH value transition : I have choice 0.3 radians
    float HH;
    bool doskin = false;

    //rough correspondence between h (JC) and H (lab) that has relatively little importance because transitions that blur the correspondence is not linear
    if ((float)h > 8.6f  && (float)h <= 74.f) {
        HH = (1.15f / 65.4f) * (float)h - 0.0012f;     //H > 0.15   H<1.3
        doskin = true;
    } else if ((float)h > 0.f   && (float)h <= 8.6f) {
        HH = (0.19f / 8.6f) * (float)h - 0.04f;        //H>-0.04 H < 0.15
        doskin = true;
    } else if ((float)h > 355.f && (float)h <= 360.f) {
        HH = (0.11f / 5.0f) * (float)h - 7.96f;        //H>-0.15 <-0.04
        doskin = true;
    } else if ((float)h > 74.f  && (float)h < 95.f) {
        HH = (0.30f / 21.0f) * (float)h + 0.24285f;    //H>1.3  H<1.6
        doskin = true;
    }

    if (doskin) {
        float chromapro = sres / Sp;

        if (sk == 1) { //in C mode to adapt dred to J
            if (J < 16.0) {
                dred = 40.0f;
            } else if (J < 22.0) {
                dred = 2.5f * (float)J;
            } else if (J < 60.0) {
                dred = 55.0f;
            } else if (J < 70.0) {
                dred = -1.5f * (float)J + 145.0f;
            } else {
                dred = 40.0f;
            }
        }

        if (chromapro > 0.0) {
            Color::scalered(rstprotection, chromapro, 0.0, HH, deltaHH, scale, scaleext);      //Scale factor
        }

        if (chromapro > 1.0) {
            interm = (chromapro - 1.0f) * 100.0f;
            factorskin = 1.0f + (interm * scale) / 100.0f;
            factorskinext = 1.0f + (interm * scaleext) / 100.0f;
        } else {
            factorskin = chromapro ;
            factorskinext = chromapro ;
        }

        factorsat = chromapro;
        factor = factorsat;
        Color::transitred(HH, s, dred, factorskin, protect_red, factorskinext, deltaHH, factorsat, factor);     //transition
        s *= factor;
    } else {
        s = ko * sres;
    }

}
void Color::skinredfloat(float J, float h, float sres, float Sp, float dred, float protect_red, int sk, float rstprotection, float ko, float &s)
{
    float HH;
    bool doskin = false;

    //rough correspondence between h (JC) and H (lab) that has relatively little importance because transitions that blur the correspondence is not linear
    if ((float)h > 8.6f  && (float)h <= 74.f) {
        HH = (1.15f / 65.4f) * (float)h - 0.0012f;     //H > 0.15   H<1.3
        doskin = true;
    } else if ((float)h > 0.f   && (float)h <= 8.6f) {
        HH = (0.19f / 8.6f) * (float)h - 0.04f;        //H>-0.04 H < 0.15
        doskin = true;
    } else if ((float)h > 355.f && (float)h <= 360.f) {
        HH = (0.11f / 5.0f) * (float)h - 7.96f;        //H>-0.15 <-0.04
        doskin = true;
    } else if ((float)h > 74.f  && (float)h < 95.f) {
        HH = (0.30f / 21.0f) * (float)h + 0.24285f;    //H>1.3  H<1.6
        doskin = true;
    }

    if (doskin) {
        float factorskin, factorsat, factor, factorskinext;
        float deltaHH = 0.3f; //HH value transition : I have choice 0.3 radians
        float chromapro = sres / Sp;

        if (sk == 1) { //in C mode to adapt dred to J
            if (J < 16.f) {
                dred = 40.f;
            } else if (J < 22.f) {
                dred = 2.5f * J;
            } else if (J < 60.f) {
                dred = 55.f;
            } else if (J < 70.f) {
                dred = 145.f - 1.5f * J;
            } else {
                dred = 40.f;
            }
        }

        if (chromapro > 1.0) {
            float scale = 0.999000999f;  // 100.0f/100.1f; reduction in normal zone
            float scaleext = 1.0f; //reduction in transition zone
            Color::scalered(rstprotection, chromapro, 0.0, HH, deltaHH, scale, scaleext);  //Scale factor
            float interm = (chromapro - 1.0f);
            factorskin = 1.0f + (interm * scale);
            factorskinext = 1.0f + (interm * scaleext);
        } else {
            factorskin = chromapro ;
            factorskinext = chromapro ;
        }

        factorsat = chromapro;
        factor = factorsat;
        Color::transitred(HH, s, dred, factorskin, protect_red, factorskinext, deltaHH, factorsat, factor);     //transition
        s *= factor;
    } else {
        s = ko * sres;
    }

}






void Color::scalered(const float rstprotection, const float param, const float limit, const float HH, const float deltaHH, float &scale, float &scaleext)
{
    if (rstprotection < 99.9999f) {
        if (param > limit) {
            scale = rstprotection / 100.1f;
        }

        if ((HH < (1.3f + deltaHH) && HH >= 1.3f))
            // scaleext=HH*(1.0f-scale)/deltaHH + 1.0f - (1.3f+deltaHH)*(1.0f-scale)/deltaHH;    //transition for Hue (red - yellow)
            // optimized formula
        {
            scaleext = (HH * (1.0f - scale) + deltaHH - (1.3f + deltaHH) * (1.0f - scale)) / deltaHH;    //transition for Hue (red - yellow)
        } else if ((HH < 0.15f && HH > (0.15f - deltaHH)))
            // scaleext=HH*(scale-1.0f)/deltaHH + 1.0f - (0.15f-deltaHH)*(scale-1.0f)/deltaHH;   //transition for hue (red purple)
            // optimized formula
        {
            scaleext = (HH * (scale - 1.0f) + deltaHH - (0.15f - deltaHH) * (scale - 1.0f)) / deltaHH;    //transition for hue (red purple)
        }
    }
}

void Color::transitred(const float HH, float const Chprov1, const float dred, const float factorskin, const float protect_red, const float factorskinext, const float deltaHH, const float factorsat, float &factor)
{
    if (HH >= 0.15f && HH < 1.3f) {
        if (Chprov1 < dred) {
            factor = factorskin;
        } else if (Chprov1 < (dred + protect_red)) {
            factor = ((factorsat - factorskin) * Chprov1 + factorsat * protect_red - (dred + protect_red) * (factorsat - factorskin)) / protect_red;
        }
    } else if (HH > (0.15f - deltaHH) && HH < (1.3f + deltaHH)) {   // test if chroma is in the extended range
        if (Chprov1 < dred) {
            factor = factorskinext;    // C=dred=55 => real max of skin tones
        } else if (Chprov1 < (dred + protect_red)) {// transition
            factor = ((factorsat - factorskinext) * Chprov1 + factorsat * protect_red - (dred + protect_red) * (factorsat - factorskinext)) / protect_red;
        }
    }
}

/*
 * AllMunsellLch correction
 * Copyright (c) 2012  Jacques Desmis <jdesmis@gmail.com>
 *
 * This function corrects the color (hue) for changes in chromaticity and luminance
 * to use in a "for" or "do while" statement
 *
 * Parameters:
 *    bool lumaMuns : true => luminance correction (for delta L > 10) and chroma correction ; false : only chroma
 *    float Lprov1 , Loldd : luminance after and before
 *    float HH: hue before
 *    float Chprov1, CC : chroma after and before
 *    float coorectionHuechroma : correction Hue for chromaticity (saturation)
 *    float correctlum : correction Hue for luminance (brigtness, contrast,...)
 *    MunsellDebugInfo* munsDbgInfo: (Debug target only) object to collect information.
 */
#ifdef _DEBUG
void Color::AllMunsellLch(bool lumaMuns, float Lprov1, float Loldd, float HH, float Chprov1, float CC, float &correctionHuechroma, float &correctlum, MunsellDebugInfo* munsDbgInfo)
#else
void Color::AllMunsellLch(bool lumaMuns, float Lprov1, float Loldd, float HH, float Chprov1, float CC, float &correctionHuechroma, float &correctlum)
#endif
{

    bool contin1, contin2;
    float correctionHue = 0.0, correctionHueLum = 0.0;
    bool correctL;

    if (CC >= 6.0 && CC < 140) {         //if C > 140 we say C=140 (only in Prophoto ...with very large saturation)
        static const float huelimit[8] = { -2.48, -0.55, 0.44, 1.52, 1.87, 3.09, -0.27, 0.44}; //limits hue of blue-purple, red-yellow, green-yellow, red-purple

        if (Chprov1 > 140.f) {
            Chprov1 = 139.f;    //limits of LUTf
        }

        if (Chprov1 < 6.f) {
            Chprov1 = 6.f;
        }

        for (int zo = 1; zo <= 4; zo++) {
            if (HH > huelimit[2 * zo - 2] && HH < huelimit[2 * zo - 1]) {
                //zone=zo;
                contin1 = contin2 = false;
                correctL = false;
                MunsellLch(Lprov1, HH, Chprov1, CC, correctionHue, zo, correctionHueLum, correctL);        //munsell chroma correction
#ifdef _DEBUG
                float absCorrectionHue = fabs(correctionHue);

                if (correctionHue != 0.0) {
                    int idx = zo - 1;
                    #pragma omp critical (maxdhue)
                    {
                        munsDbgInfo->maxdhue[idx] = MAX(munsDbgInfo->maxdhue[idx], absCorrectionHue);
                    }
                }

                if (absCorrectionHue > 0.45)
                    #pragma omp atomic
                    munsDbgInfo->depass++;        //verify if no bug in calculation

#endif
                correctionHuechroma = correctionHue;  //preserve

                if (lumaMuns) {
                    float correctlumprov = 0.f;
                    float correctlumprov2 = 0.f;

                    if (correctL) {
                        //for Munsell luminance correction
                        correctlumprov = correctionHueLum;
                        contin1 = true;
                        correctL = false;
                    }

                    correctionHueLum = 0.0;
                    correctionHue = 0.0;

                    if (fabs(Lprov1 - Loldd) > 6.0) {
                        // correction if delta L significative..Munsell luminance
                        MunsellLch(Loldd, HH, Chprov1, Chprov1, correctionHue, zo, correctionHueLum, correctL);

                        if (correctL) {
                            correctlumprov2 = correctionHueLum;
                            contin2 = true;
                            correctL = false;
                        }

                        correctionHueLum = 0.0;

                        if (contin1 && contin2) {
                            correctlum = correctlumprov2 - correctlumprov;
                        }

#ifdef _DEBUG
                        float absCorrectLum = fabs(correctlum);

                        if (correctlum != 0.0) {
                            int idx = zo - 1;
                            #pragma omp critical (maxdhuelum)
                            {
                                munsDbgInfo->maxdhuelum[idx] = MAX(munsDbgInfo->maxdhuelum[idx], absCorrectLum);
                            }
                        }

                        if (absCorrectLum > 0.35)
                            #pragma omp atomic
                            munsDbgInfo->depassLum++;    //verify if no bug in calculation

#endif
                    }
                }
            }
        }

    }

#ifdef _DEBUG

    if (correctlum < -0.35f) {
        correctlum = -0.35f;
    } else if (correctlum >  0.35f) {
        correctlum = 0.35f;
    }

    if (correctionHuechroma < -0.45f) {
        correctionHuechroma = -0.45f;
    } else if (correctionHuechroma > 0.45f) {
        correctionHuechroma = 0.45f;
    }

#endif

}

/*
 * GamutLchonly correction
 * Copyright (c)2012  Jacques Desmis <jdesmis@gmail.com> and Jean-Christophe Frisch <natureh@free.fr>
 *
 * This function puts the data (Lab) in the gamut of "working profile":
 * it returns the corrected values of the chromaticity and luminance
 *
 * float HH : hue
 * float Lprov1 : input luminance value, sent back corrected
 * float Chprov1: input chroma value, sent back corrected
 * float R,G,B : red, green and blue value of the corrected color
 * double wip : working profile
 * bool isHLEnabled : if "highlight reconstruction " is enabled
 * float coef : a float number between [0.95 ; 1.0[... the nearest it is from 1.0, the more precise it will be... and the longer too as more iteration will be necessary)
 * bool neg and moreRGB : only in DEBUG mode to calculate iterations for negatives values and > 65535
 */
#ifdef _DEBUG
void Color::gamutLchonly(float HH, float &Lprov1, float &Chprov1, float &R, float &G, float &B, const double wip[3][3], const bool isHLEnabled, const float lowerCoef, const float higherCoef, bool &neg, bool &more_rgb)
#else
void Color::gamutLchonly(float HH, float &Lprov1, float &Chprov1, float &R, float &G, float &B, const double wip[3][3], const bool isHLEnabled, const float lowerCoef, const float higherCoef)
#endif
{
    const float ClipLevel = 65535.0f;
    bool inGamut;
#ifdef _DEBUG
    neg = false, more_rgb = false;
#endif
    float2  sincosval = xsincosf(HH);

    do {
        inGamut = true;

        //Lprov1=LL;
        float aprov1 = Chprov1 * sincosval.y;
        float bprov1 = Chprov1 * sincosval.x;

        //conversion Lab RGB to limit Lab values - this conversion is useful before Munsell correction
        float fy = (0.00862069f * Lprov1) + 0.137932f;
        float fx = (0.002f * aprov1) + fy;
        float fz = fy - (0.005f * bprov1);

        float x_ = 65535.0f * f2xyz(fx) * D50x;
        // float y_ = 65535.0f * f2xyz(fy);
        float z_ = 65535.0f * f2xyz(fz) * D50z;
        float y_ = (Lprov1 > epskap) ? 65535.0 * fy * fy * fy : 65535.0 * Lprov1 / kappa;

        xyz2rgb(x_, y_, z_, R, G, B, wip);

        // gamut control before saturation to put Lab values in future gamut, but not RGB
        if (R < 0.0f || G < 0.0f || B < 0.0f) {
#ifdef _DEBUG
            neg = true;
#endif

            if (Lprov1 < 0.1f) {
                Lprov1 = 0.1f;
            }

            //gamut for L with ultra blue : we can improve the algorithm ... thinner, and other color ???
            if (HH < -0.9f && HH > -1.55f) {  //ultra blue
                if (Chprov1 > 160.f) if (Lprov1 < 5.f) {
                        Lprov1 = 5.f;    //very very very very high chroma
                    }

                if (Chprov1 > 140.f) if (Lprov1 < 3.5f) {
                        Lprov1 = 3.5f;
                    }

                if (Chprov1 > 120.f) if (Lprov1 < 2.f) {
                        Lprov1 = 2.f;
                    }

                if (Chprov1 > 105.f) if (Lprov1 < 1.f) {
                        Lprov1 = 1.f;
                    }

                if (Chprov1 > 90.f) if (Lprov1 < 0.7f) {
                        Lprov1 = 0.7f;
                    }

                if (Chprov1 > 50.f) if (Lprov1 < 0.5f) {
                        Lprov1 = 0.5f;
                    }

                if (Chprov1 > 20.f) if (Lprov1 < 0.4f) {
                        Lprov1 = 0.4f;
                    }
            }

            Chprov1 *= higherCoef; // decrease the chromaticity value

            if (Chprov1 <= 3.0f) {
                Lprov1 += lowerCoef;
            }

            inGamut = false;
        } else if (!isHLEnabled && (R > ClipLevel || G > ClipLevel || B > ClipLevel)) {

            // if "highlight reconstruction" is enabled or the point is completely white (clipped, no color), don't control Gamut
#ifdef _DEBUG
            more_rgb = true;
#endif

            if (Lprov1 > 99.999f) {
                Lprov1 = 99.98f;
            }

            Chprov1 *= higherCoef;

            if (Chprov1 <= 3.0f) {
                Lprov1 -= lowerCoef;
            }

            inGamut = false;
        }
    } while (!inGamut);

    //end first gamut control
}

/*
 * GamutLchonly correction
 * Copyright (c)2012  Jacques Desmis <jdesmis@gmail.com> and Jean-Christophe Frisch <natureh@free.fr>
 *
 * This function puts the data (Lab) in the gamut of "working profile":
 * it returns the corrected values of the chromaticity and luminance
 *
 * float HH : hue
 * float2 sincosval : sin and cos of HH
 * float Lprov1 : input luminance value, sent back corrected
 * float Chprov1: input chroma value, sent back corrected
 * float R,G,B : red, green and blue value of the corrected color
 * double wip : working profile
 * bool isHLEnabled : if "highlight reconstruction " is enabled
 * float coef : a float number between [0.95 ; 1.0[... the nearest it is from 1.0, the more precise it will be... and the longer too as more iteration will be necessary)
 * bool neg and moreRGB : only in DEBUG mode to calculate iterations for negatives values and > 65535
 */
#ifdef _DEBUG
void Color::gamutLchonly(float HH, float2 sincosval, float &Lprov1, float &Chprov1, float &R, float &G, float &B, const double wip[3][3], const bool isHLEnabled, const float lowerCoef, const float higherCoef, bool &neg, bool &more_rgb)
#else
void Color::gamutLchonly(float HH, float2 sincosval, float &Lprov1, float &Chprov1, float &R, float &G, float &B, const double wip[3][3], const bool isHLEnabled, const float lowerCoef, const float higherCoef)
#endif
{
    constexpr float ClipLevel = 65535.0f;
    bool inGamut;
#ifdef _DEBUG
    neg = false, more_rgb = false;
#endif
    float ChprovSave = Chprov1;

    do {
        inGamut = true;

        float aprov1 = Chprov1 * sincosval.y;
        float bprov1 = Chprov1 * sincosval.x;

        //conversion Lab RGB to limit Lab values - this conversion is useful before Munsell correction
        float fy = (0.00862069f * Lprov1) + 0.137932f;
        float fx = (0.002f * aprov1) + fy;
        float fz = fy - (0.005f * bprov1);

        float x_ = 65535.0f * f2xyz(fx) * D50x;
        float z_ = 65535.0f * f2xyz(fz) * D50z;
        float y_ = (Lprov1 > epskap) ? 65535.0f * fy * fy * fy : 65535.0f * Lprov1 / kappa;

        xyz2rgb(x_, y_, z_, R, G, B, wip);

        // gamut control before saturation to put Lab values in future gamut, but not RGB
        if (R < 0.0f || G < 0.0f || B < 0.0f) {
#ifdef _DEBUG
            neg = true;
#endif

            if (isnan(HH)) {
                float atemp = ChprovSave * sincosval.y * 327.68;
                float btemp = ChprovSave * sincosval.x * 327.68;
                HH = xatan2f(btemp, atemp);
            }

            if (Lprov1 < 0.1f) {
                Lprov1 = 0.1f;
            }

            //gamut for L with ultra blue : we can improve the algorithm ... thinner, and other color ???
            if (HH < -0.9f && HH > -1.55f) {  //ultra blue
                if (Chprov1 > 160.f) if (Lprov1 < 5.f) {
                        Lprov1 = 5.f;    //very very very very high chroma
                    }

                if (Chprov1 > 140.f) if (Lprov1 < 3.5f) {
                        Lprov1 = 3.5f;
                    }

                if (Chprov1 > 120.f) if (Lprov1 < 2.f) {
                        Lprov1 = 2.f;
                    }

                if (Chprov1 > 105.f) if (Lprov1 < 1.f) {
                        Lprov1 = 1.f;
                    }

                if (Chprov1 > 90.f) if (Lprov1 < 0.7f) {
                        Lprov1 = 0.7f;
                    }

                if (Chprov1 > 50.f) if (Lprov1 < 0.5f) {
                        Lprov1 = 0.5f;
                    }

                if (Chprov1 > 20.f) if (Lprov1 < 0.4f) {
                        Lprov1 = 0.4f;
                    }
            }

            Chprov1 *= higherCoef; // decrease the chromaticity value

            if (Chprov1 <= 3.0f) {
                Lprov1 += lowerCoef;
            }

            inGamut = false;
        } else if (!isHLEnabled && (R > ClipLevel || G > ClipLevel || B > ClipLevel)) {

            // if "highlight reconstruction" is enabled or the point is completely white (clipped, no color), don't control Gamut
#ifdef _DEBUG
            more_rgb = true;
#endif

            if (Lprov1 > 99.999f) {
                Lprov1 = 99.98f;
            }

            Chprov1 *= higherCoef;

            if (Chprov1 <= 3.0f) {
                Lprov1 -= lowerCoef;
            }

            inGamut = false;
        }
    } while (!inGamut);

    //end first gamut control
}


#ifdef _DEBUG
void Color::gamutLchonly(float2 sincosval, float &Lprov1, float &Chprov1, const float wip[3][3], const bool isHLEnabled, const float lowerCoef, const float higherCoef, bool &neg, bool &more_rgb)
#else
void Color::gamutLchonly(float2 sincosval, float &Lprov1, float &Chprov1, const float wip[3][3], const bool isHLEnabled, const float lowerCoef, const float higherCoef)
#endif
{
    const float ClipLevel = 65535.0f;
    bool inGamut;
#ifdef _DEBUG
    neg = false, more_rgb = false;
#endif

    do {
        inGamut = true;

        //Lprov1=LL;
        float aprov1 = Chprov1 * sincosval.y;
        float bprov1 = Chprov1 * sincosval.x;

        //conversion Lab RGB to limit Lab values - this conversion is useful before Munsell correction
        float fy = (0.00862069f * Lprov1) + 0.137932f;
        float fx = (0.002f * aprov1) + fy;
        float fz = fy - (0.005f * bprov1);

        float x_ = 65535.0f * f2xyz(fx) * D50x;
        // float y_ = 65535.0f * f2xyz(fy);
        float z_ = 65535.0f * f2xyz(fz) * D50z;
        float y_ = (Lprov1 > epskap) ? 65535.0 * fy * fy * fy : 65535.0 * Lprov1 / kappa;

        float R, G, B;
        xyz2rgb(x_, y_, z_, R, G, B, wip);

        // gamut control before saturation to put Lab values in future gamut, but not RGB
        if (R < 0.0f || G < 0.0f || B < 0.0f) {
#ifdef _DEBUG
            neg = true;
#endif

            if (Lprov1 < 0.01f) {
                Lprov1 = 0.01f;
            }

            Chprov1 *= higherCoef; // decrease the chromaticity value

            if (Chprov1 <= 3.0f) {
                Lprov1 += lowerCoef;
            }

            inGamut = false;
        } else if (!isHLEnabled && (R > ClipLevel || G > ClipLevel || B > ClipLevel)) {

            // if "highlight reconstruction" is enabled or the point is completely white (clipped, no color), don't control Gamut
#ifdef _DEBUG
            more_rgb = true;
#endif

            if (Lprov1 > 99.999f) {
                Lprov1 = 99.98f;
            }

            Chprov1 *= higherCoef;

            if (Chprov1 <= 3.0f) {
                Lprov1 -= lowerCoef;
            }

            inGamut = false;
        }
    } while (!inGamut);

    //end first gamut control
}
/*
 * LabGamutMunsell
 * Copyright (c) 2012  Jacques Desmis <jdesmis@gmail.com>
 *
 * This function is the overall Munsell's corrections, but only on global statement: I think it's better to use local statement with AllMunsellLch
 * not for use in a "for" or "do while" loop
 * they are named accordingly :  gamutLchonly and AllMunsellLch
 * it can be used before and after treatment (saturation, gamma, luminance, ...)
 *
 * Parameters:
 *    float *labL     :       RT Lab L channel data
 *    float *laba     :       RT Lab a channel data
 *    float *labb     :       RT Lab b channel data
 *    bool corMunsell :       performs Munsell correction
 *    bool lumaMuns   :       (used only if corMuns=true)
 *                            true:  apply luma + chroma Munsell correction if delta L > 10;
 *                            false: only chroma correction only
 *    bool gamut            : performs gamutLch
 *    const double wip[3][3]: matrix for working profile
 *    bool multiThread      : parallelize the loop
 */
SSEFUNCTION  void Color::LabGamutMunsell(float *labL, float *laba, float *labb, const int N, bool corMunsell, bool lumaMuns, bool isHLEnabled, bool gamut, const double wip[3][3])
{
#ifdef _DEBUG
    MyTime t1e, t2e;
    t1e.set();
    int negat = 0, moreRGB = 0;
    MunsellDebugInfo* MunsDebugInfo = nullptr;

    if (corMunsell) {
        MunsDebugInfo = new MunsellDebugInfo();
    }

#endif
    float correctlum = 0.f;
    float correctionHuechroma = 0.f;
#ifdef __SSE2__
    // precalculate H and C using SSE
    float HHBuffer[N];
    float CCBuffer[N];
    __m128 c327d68v = _mm_set1_ps(327.68f);
    __m128 av, bv;
    int k;

    for (k = 0; k < N - 3; k += 4) {
        av = LVFU(laba[k]);
        bv = LVFU(labb[k]);
        _mm_storeu_ps(&HHBuffer[k], xatan2f(bv, av));
        _mm_storeu_ps(&CCBuffer[k], _mm_sqrt_ps(SQRV(av) + SQRV(bv)) / c327d68v);
    }

    for (; k < N; k++) {
        HHBuffer[k] = xatan2f(labb[k], laba[k]);
        CCBuffer[k] = sqrt(SQR(laba[k]) + SQR(labb[k])) / 327.68f;
    }

#endif // __SSE2__

    for (int j = 0; j < N; j++) {
#ifdef __SSE2__
        float HH  = HHBuffer[j];
        float Chprov1 = CCBuffer[j];
#else
        float HH = xatan2f(labb[j], laba[j]);
        float Chprov1 = sqrtf(SQR(laba[j]) + SQR(labb[j])) / 327.68f;
#endif
        float Lprov1 = labL[j] / 327.68f;
        float Loldd = Lprov1;
        float Coldd = Chprov1;
        float2 sincosval;

        if (gamut) {
#ifdef _DEBUG
            bool neg, more_rgb;
#endif
            // According to mathematical laws we can get the sin and cos of HH by simple operations
            float R, G, B;

            if (Chprov1 == 0.f) {
                sincosval.y = 1.f;
                sincosval.x = 0.f;
            } else {
                sincosval.y = laba[j] / (Chprov1 * 327.68f);
                sincosval.x = labb[j] / (Chprov1 * 327.68f);
            }

            //gamut control : Lab values are in gamut
#ifdef _DEBUG
            gamutLchonly(HH, sincosval, Lprov1, Chprov1, R, G, B, wip, isHLEnabled, 0.15f, 0.96f, neg, more_rgb);
#else
            gamutLchonly(HH, sincosval, Lprov1, Chprov1, R, G, B, wip, isHLEnabled, 0.15f, 0.96f);
#endif

#ifdef _DEBUG

            if (neg) {
                negat++;
            }

            if (more_rgb) {
                moreRGB++;
            }

#endif
        }

        labL[j] = Lprov1 * 327.68f;
        correctionHuechroma = 0.f;
        correctlum = 0.f;

        if (corMunsell)
#ifdef _DEBUG
            AllMunsellLch(lumaMuns, Lprov1, Loldd, HH, Chprov1, Coldd, correctionHuechroma, correctlum, MunsDebugInfo);

#else
            AllMunsellLch(lumaMuns, Lprov1, Loldd, HH, Chprov1, Coldd, correctionHuechroma, correctlum);
#endif

        if (correctlum == 0.f && correctionHuechroma == 0.f) {
            if (!gamut) {
                if (Coldd == 0.f) {
                    sincosval.y = 1.f;
                    sincosval.x = 0.f;
                } else {
                    sincosval.y = laba[j] / (Coldd * 327.68f);
                    sincosval.x = labb[j] / (Coldd * 327.68f);
                }
            }

        } else {
            HH += correctlum;      //hue Munsell luminance correction
            sincosval = xsincosf(HH + correctionHuechroma);
        }

        laba[j] = Chprov1 * sincosval.y * 327.68f;
        labb[j] = Chprov1 * sincosval.x * 327.68f;
    }

#ifdef _DEBUG
    t2e.set();

    if (settings->verbose) {
        printf("Color::LabGamutMunsell (correction performed in %d usec):\n", t2e.etime(t1e));
        printf("   Gamut              : G1negat=%iiter G165535=%iiter \n", negat, moreRGB);

        if (MunsDebugInfo) {
            printf("   Munsell chrominance: MaxBP=%1.2frad  MaxRY=%1.2frad  MaxGY=%1.2frad  MaxRP=%1.2frad  depass=%u\n", MunsDebugInfo->maxdhue[0],    MunsDebugInfo->maxdhue[1],    MunsDebugInfo->maxdhue[2],    MunsDebugInfo->maxdhue[3],    MunsDebugInfo->depass);
            printf("   Munsell luminance  : MaxBP=%1.2frad  MaxRY=%1.2frad  MaxGY=%1.2frad  MaxRP=%1.2frad  depass=%u\n", MunsDebugInfo->maxdhuelum[0], MunsDebugInfo->maxdhuelum[1], MunsDebugInfo->maxdhuelum[2], MunsDebugInfo->maxdhuelum[3], MunsDebugInfo->depassLum);
        } else {
            printf("   Munsell correction wasn't requested\n");
        }
    }

    if (MunsDebugInfo) {
        delete MunsDebugInfo;
    }

#endif

}

/*
 * MunsellLch correction
 * Copyright (c) 2012  Jacques Desmis <jdesmis@gmail.com>
 *
 * Find the right LUT and calculate the correction
 */
void Color::MunsellLch(float lum, float hue, float chrom, float memChprov, float &correction, int zone, float &lbe, bool &correctL)
{

    int x = int (memChprov);
    int y = int (chrom);

    //begin PB correction + sky
    if (zone == 1) {
        if (lum > 5.0) {
            if (lum < 15.0) {
                if ((hue >= (_15PB10[x] - 0.035)) && (hue < (_15PB10[x] + 0.052) && x <= 45)) {
                    if (y > 49) {
                        y = 49;
                    }

                    correction =  _15PB10[y] - _15PB10[x] ;
                    lbe = _15PB10[y];
                    correctL = true;
                } else if ((hue >= (_3PB10[x] - 0.052))  && (hue < (_45PB10[x] + _3PB10[x]) / 2.0) && x <= 85) {
                    if (y > 89) {
                        y = 89;
                    }

                    correction =  _3PB10[y] - _3PB10[x];
                    lbe = _3PB10[y];
                    correctL = true;
                } else if ((hue >= (_45PB10[x] + _3PB10[x]) / 2.0)  && (hue < (_45PB10[x] + 0.052)) && x <= 85) {
                    if (y > 89) {
                        y = 89;
                    }

                    correction =  _45PB10[y] - _45PB10[x] ;
                    lbe = _45PB10[y];
                    correctL = true;
                } else if ((hue >= (_6PB10[x] - 0.052)  && (hue < (_6PB10[x] + _75PB10[x]) / 2.0))) {
                    correction =  _6PB10[y] - _6PB10[x] ;
                    lbe = _6PB10[y];
                    correctL = true;
                } else if ((hue >= (_6PB10[x] + _75PB10[x]) / 2.0)  && (hue < (_9PB10[x] + _75PB10[x]) / 2.0)) {
                    correction =  _75PB10[y] - _75PB10[x] ;
                    lbe = _75PB10[y];
                    correctL = true;
                } else if ((hue >= (_9PB10[x] + _75PB10[x]) / 2.0)  && (hue < (_9PB10[x] + _10PB10[x]) / 2.0)) {
                    correction =  _9PB10[y] - _9PB10[x] ;
                    lbe = _9PB10[y];
                    correctL = true;
                } else if ((hue >= (_10PB10[x] + _9PB10[x]) / 2.0)  && (hue < (_1P10[x] + _10PB10[x]) / 2.0)) {
                    correction =  _10PB10[y] - _10PB10[x] ;
                    lbe = _10PB10[y];
                    correctL = true;
                } else if ((hue >= (_10PB10[x] + _1P10[x]) / 2.0)  && (hue < (_1P10[x] + _4P10[x]) / 2.0)) {
                    correction =  _1P10[y] - _1P10[x];
                    lbe = _1P10[y];
                    correctL = true;
                } else if ((hue >= (_1P10[x] + _4P10[x]) / 2.0)  && (hue < (0.035 + _4P10[x]) / 2.0)) {
                    correction =  _4P10[y] - _4P10[x] ;
                    lbe = _4P10[y];
                    correctL = true;
                }
            } else if (lum < 25.0) {
                if ((hue >= (_15PB20[x] - 0.035)) && (hue < (_15PB20[x] + _3PB20[x]) / 2.0) && x <= 85) {
                    if (y > 89) {
                        y = 89;
                    }

                    correction =  _15PB20[y] - _15PB20[x] ;
                    lbe = _15PB20[y];
                    correctL = true;
                } else if ((hue >= (_15PB20[x] + _3PB20[x]) / 2.0)  && (hue < (_45PB20[x] + _3PB20[x]) / 2.0) && x <= 85) {
                    if (y > 89) {
                        y = 89;
                    }

                    correction =  _3PB20[y] - _3PB20[x] ;
                    lbe = _3PB20[y];
                    correctL = true;
                } else if ((hue >= (_45PB20[x] + _3PB20[x]) / 2.0)  && (hue < (_45PB20[x] + 0.052)) && x <= 85) {
                    if (y > 89) {
                        y = 89;
                    }

                    correction =  _45PB20[y] - _45PB20[x] ;
                    lbe = _45PB20[y];
                    correctL = true;
                } else if ((hue >= (_45PB20[x] + 0.052))  && (hue < (_6PB20[x] + _75PB20[x]) / 2.0)) {
                    correction =  _6PB20[y] - _6PB20[x];
                    lbe = _6PB20[y];
                    correctL = true;
                } else if ((hue >= (_6PB20[x] + _75PB20[x]) / 2.0)  && (hue < (_9PB20[x] + _75PB20[x]) / 2.0)) {
                    correction =  _75PB20[y] - _75PB20[x] ;
                    lbe = _75PB20[y];
                    correctL = true;
                } else if ((hue >= (_9PB20[x] + _75PB20[x]) / 2.0)  && (hue < (_9PB20[x] + _10PB20[x]) / 2.0)) {
                    correction =  _9PB20[y] - _9PB20[x] ;
                    lbe = _9PB20[y];
                    correctL = true;
                } else if ((hue >= (_10PB20[x] + _9PB20[x]) / 2.0)  && (hue < (_1P20[x] + _10PB20[x]) / 2.0)) {
                    correction =  _10PB20[y] - _10PB20[x] ;
                    lbe = _10PB20[y];
                    correctL = true;
                } else if ((hue >= (_10PB20[x] + _1P20[x]) / 2.0)  && (hue < (_1P20[x] + _4P20[x]) / 2.0)) {
                    correction =  _1P20[y] - _1P20[x] ;
                    lbe = _1P20[y];
                    correctL = true;
                } else if ((hue >= (_1P20[x] + _4P20[x]) / 2.0)  && (hue < (0.035 + _4P20[x]) / 2.0)) {
                    correction =  _4P20[y] - _4P20[x] ;
                    lbe = _4P20[y];
                    correctL = true;
                }
            } else if (lum < 35.0) {
                if ((hue >= (_15PB30[x] - 0.035)) && (hue < (_15PB30[x] + _3PB30[x]) / 2.0) && x <= 85) {
                    if (y > 89) {
                        y = 89;
                    }

                    correction =  _15PB30[y] - _15PB30[x] ;
                    lbe = _15PB30[y];
                    correctL = true;
                } else if ((hue >= (_15PB30[x] + _3PB30[x]) / 2.0)  && (hue < (_45PB30[x] + _3PB30[x]) / 2.0) && x <= 85) {
                    if (y > 89) {
                        y = 89;
                    }

                    correction =  _3PB30[y] - _3PB30[x] ;
                    lbe = _3PB30[y];
                    correctL = true;
                } else if ((hue >= (_45PB30[x] + _3PB30[x]) / 2.0)  && (hue < (_45PB30[x] + 0.052)) && x <= 85) {
                    if (y > 89) {
                        y = 89;
                    }

                    correction =  _45PB30[y] - _45PB30[x] ;
                    lbe = _45PB30[y];
                    correctL = true;
                } else if ((hue >= (_45PB30[x] + 0.052))  && (hue < (_6PB30[x] + _75PB30[x]) / 2.0)) {
                    correction =  _6PB30[y] - _6PB30[x] ;
                    lbe = _6PB30[y];
                    correctL = true;
                } else if ((hue >= (_6PB30[x] + _75PB30[x]) / 2.0)  && (hue < (_9PB30[x] + _75PB30[x]) / 2.0)) {
                    correction =  _75PB30[y] - _75PB30[x] ;
                    lbe = _75PB30[y] ;
                    correctL = true;
                } else if ((hue >= (_9PB30[x] + _75PB30[x]) / 2.0)  && (hue < (_9PB30[x] + _10PB30[x]) / 2.0)) {
                    correction =  _9PB30[y] - _9PB30[x] ;
                    lbe = _9PB30[y];
                    correctL = true;
                } else if ((hue >= (_10PB30[x] + _9PB30[x]) / 2.0)  && (hue < (_1P30[x] + _10PB30[x]) / 2.0)) {
                    correction =  _10PB30[y] - _10PB30[x] ;
                    lbe = _10PB30[y];
                    correctL = true;
                } else if ((hue >= (_10PB30[x] + _1P30[x]) / 2.0)  && (hue < (_1P30[x] + _4P30[x]) / 2.0)) {
                    correction =  _1P30[y] - _1P30[x] ;
                    lbe = _1P30[y];
                    correctL = true;
                } else if ((hue >= (_1P30[x] + _4P30[x]) / 2.0)  && (hue < (0.035 + _4P30[x]) / 2.0)) {
                    correction =  _4P30[y] - _4P30[x] ;
                    lbe = _4P30[y];
                    correctL = true;
                }
            } else if (lum < 45.0) {
                if ((hue <= (_05PB40[x] + _15PB40[x]) / 2.0) && (hue > (_05PB40[x] + _10B40[x]) / 2.0) && x < 75) {
                    if (y > 75) {
                        y = 75;
                    }

                    correction =  _05PB40[y] - _05PB40[x] ;
                    lbe = _05PB40[y];
                    correctL = true;
                } else if ((hue <= (_05PB40[x] + _10B40[x]) / 2.0) && (hue > (_10B40[x] + _9B40[x]) / 2.0) && x < 70) {
                    if (y > 70) {
                        y = 70;
                    }

                    correction =  _10B40[y] - _10B40[x] ;
                    lbe = _10B40[y];
                    correctL = true;
                } else if ((hue <= (_10B40[x] + _9B40[x]) / 2.0) && (hue > (_9B40[x] + _7B40[x]) / 2.0) && x < 70) {
                    if (y > 70) {
                        y = 70;
                    }

                    correction =  _9B40[y] - _9B40[x] ;
                    lbe = _9B40[y];
                    correctL = true;
                } else if ((hue <= (_9B40[x] + _7B40[x]) / 2.0) && (hue > (_5B40[x] + _7B40[x]) / 2.0) && x < 70) {
                    if (y > 70) {
                        y = 70;
                    }

                    correction =  _7B40[y] - _7B40[x] ;
                    lbe = _7B40[y];
                    correctL = true;
                } else if ((hue <= (_5B40[x] + _7B40[x]) / 2.0)  && (hue > (_5B40[x] - 0.035)) && x < 70) {
                    if (y > 70) {
                        y = 70;    //
                    }

                    correction =  _5B40[y] - _5B40[x] ;
                    lbe =  _5B40[y];
                    correctL = true;
                }

                else if ((hue >= (_15PB40[x] - 0.035)) && (hue < (_15PB40[x] + _3PB40[x]) / 2.0) && x <= 85) {
                    if (y > 89) {
                        y = 89;
                    }

                    correction =  _15PB40[y] - _15PB40[x] ;
                    lbe = _15PB40[y];
                    correctL = true;
                } else if ((hue >= (_15PB40[x] + _3PB40[x]) / 2.0)  && (hue < (_45PB40[x] + _3PB40[x]) / 2.0) && x <= 85) {
                    if (y > 89) {
                        y = 89;
                    }

                    correction =  _3PB40[y] - _3PB40[x] ;
                    lbe = _3PB40[y];
                    correctL = true;
                } else if ((hue >= (_45PB40[x] + _3PB40[x]) / 2.0)  && (hue < (_45PB40[x] + 0.052)) && x <= 85) {
                    if (y > 89) {
                        y = 89;
                    }

                    correction =  _45PB40[y] - _45PB40[x] ;
                    lbe = _45PB40[y] ;
                    correctL = true;
                } else if ((hue >= (_45PB40[x] + 0.052))  && (hue < (_6PB40[x] + _75PB40[x]) / 2.0)) {
                    correction =  _6PB40[y] - _6PB40[x] ;
                    lbe = _6PB40[y];
                    correctL = true;
                } else if ((hue >= (_6PB40[x] + _75PB40[x]) / 2.0)  && (hue < (_9PB40[x] + _75PB40[x]) / 2.0)) {
                    correction =  _75PB40[y] - _75PB40[x] ;
                    lbe = _75PB40[y];
                    correctL = true;
                } else if ((hue >= (_9PB40[x] + _75PB40[x]) / 2.0)  && (hue < (_9PB40[x] + _10PB40[x]) / 2.0)) {
                    correction =  _9PB40[y] - _9PB40[x] ;
                    lbe = _9PB40[y];
                    correctL = true;
                } else if ((hue >= (_10PB40[x] + _9PB40[x]) / 2.0)  && (hue < (_1P40[x] + _10PB40[x]) / 2.0)) {
                    correction =  _10PB40[y] - _10PB40[x] ;
                    lbe = _10PB40[y];
                    correctL = true;
                } else if ((hue >= (_10PB40[x] + _1P40[x]) / 2.0)  && (hue < (_1P40[x] + _4P40[x]) / 2.0)) {
                    correction =  _1P40[y] - _1P40[x] ;
                    lbe = _1P40[y];
                    correctL = true;
                } else if ((hue >= (_1P40[x] + _4P40[x]) / 2.0)  && (hue < (0.035 + _4P40[x]) / 2.0)) {
                    correction =  _4P40[y] - _4P40[x] ;
                    lbe = _4P40[y];
                    correctL = true;
                }
            } else if (lum < 55.0) {
                if ((hue <= (_05PB50[x] + _15PB50[x]) / 2.0) && (hue > (_05PB50[x] + _10B50[x]) / 2.0) && x < 79) {
                    if (y > 79) {
                        y = 79;
                    }

                    correction =  _05PB50[y] - _05PB50[x] ;
                    lbe = _05PB50[y];
                    correctL = true;
                } else if ((hue <= (_05PB50[x] + _10B50[x]) / 2.0) && (hue > (_10B50[x] + _9B50[x]) / 2.0) && x < 79) {
                    if (y > 79) {
                        y = 79;
                    }

                    correction =  _10B50[y] - _10B50[x] ;
                    lbe = _10B50[y];
                    correctL = true;
                } else if ((hue <= (_10B50[x] + _9B50[x]) / 2.0) && (hue > (_9B50[x] + _7B50[x]) / 2.0) && x < 79) {
                    if (y > 79) {
                        y = 79;
                    }

                    correction =  _9B50[y] - _9B50[x] ;
                    lbe = _9B50[y];
                    correctL = true;
                } else if ((hue <= (_9B50[x] + _7B50[x]) / 2.0) && (hue > (_5B50[x] + _7B50[x]) / 2.0) && x < 79) {
                    if (y > 79) {
                        y = 79;
                    }

                    correction =  _7B50[y] - _7B50[x] ;
                    lbe = _7B50[y];
                    correctL = true;
                } else if ((hue <= (_5B50[x] + _7B50[x]) / 2.0)  && (hue > (_5B50[x] - 0.035)) && x < 79) {
                    if (y > 79) {
                        y = 79;    //
                    }

                    correction =  _5B50[y] - _5B50[x] ;
                    lbe = _5B50[y];
                    correctL = true;
                }

                else if ((hue >= (_15PB50[x] - 0.035)) && (hue < (_15PB50[x] + _3PB50[x]) / 2.0) && x <= 85) {
                    if (y > 89) {
                        y = 89;
                    }

                    correction =  _15PB50[y] - _15PB50[x] ;
                    lbe = _15PB50[y];
                    correctL = true;
                } else if ((hue >= (_15PB50[x] + _3PB50[x]) / 2.0)  && (hue < (_45PB50[x] + _3PB50[x]) / 2.0) && x <= 85) {
                    if (y > 89) {
                        y = 89;
                    }

                    correction =  _3PB50[y] - _3PB50[x] ;
                    lbe = _3PB50[y];
                    correctL = true;
                } else if ((hue >= (_45PB50[x] + _3PB50[x]) / 2.0)  && (hue < (_6PB50[x] + _45PB50[x]) / 2.0) && x <= 85) {
                    if (y > 89) {
                        y = 89;
                    }

                    correction =  _45PB50[y] - _45PB50[x] ;
                    lbe = _45PB50[y];
                    correctL = true;
                } else if ((hue >= (_6PB50[x] + _45PB50[x]) / 2.0)  && (hue < (_6PB50[x] + _75PB50[x]) / 2.0) && x <= 85) {
                    if (y > 89) {
                        y = 89;
                    }

                    correction =  _6PB50[y] - _6PB50[x] ;
                    lbe = _6PB50[y];
                    correctL = true;
                } else if ((hue >= (_6PB50[x] + _75PB50[x]) / 2.0)  && (hue < (_9PB50[x] + _75PB50[x]) / 2.0) && x <= 85) {
                    if (y > 89) {
                        y = 89;
                    }

                    correction =  _75PB50[y] - _75PB50[x] ;
                    lbe = _75PB50[y];
                    correctL = true;
                } else if ((hue >= (_9PB50[x] + _75PB50[x]) / 2.0)  && (hue < (_9PB50[x] + _10PB50[x]) / 2.0) && x <= 85) {
                    if (y > 89) {
                        y = 89;
                    }

                    correction =  _9PB50[y] - _9PB50[x] ;
                    lbe = _9PB50[y];
                    correctL = true;
                } else if ((hue >= (_10PB50[x] + _9PB50[x]) / 2.0)  && (hue < (_1P50[x] + _10PB50[x]) / 2.0) && x <= 85) {
                    if (y > 89) {
                        y = 89;
                    }

                    correction =  _10PB50[y] - _10PB50[x] ;
                    lbe = _10PB50[y];
                    correctL = true;
                } else if ((hue >= (_10PB50[x] + _1P50[x]) / 2.0)  && (hue < (_1P50[x] + _4P50[x]) / 2.0) && x <= 85) {
                    if (y > 89) {
                        y = 89;
                    }

                    correction =  _1P50[y] - _1P50[x] ;
                    lbe = _1P50[y];
                    correctL = true;
                } else if ((hue >= (_1P50[x] + _4P50[x]) / 2.0)  && (hue < (0.035 + _4P50[x]) / 2.0) && x <= 85) {
                    if (y > 89) {
                        y = 89;
                    }

                    correction =  _4P50[y] - _4P50[x] ;
                    lbe = _4P50[y];
                    correctL = true;
                }
            } else if (lum < 65.0) {
                if ((hue <= (_05PB60[x] + _15PB60[x]) / 2.0) && (hue > (_05PB60[x] + _10B60[x]) / 2.0) && x < 79) {
                    if (y > 79) {
                        y = 79;
                    }

                    correction =  _05PB60[y] - _05PB60[x] ;
                    lbe = _05PB60[y];
                    correctL = true;
                } else if ((hue <= (_05PB60[x] + _10B60[x]) / 2.0) && (hue > (_10B60[x] + _9B60[x]) / 2.0) && x < 79) {
                    if (y > 79) {
                        y = 79;
                    }

                    correction =  _10B60[y] - _10B60[x] ;
                    lbe = _10B60[y];
                    correctL = true;
                } else if ((hue <= (_10B60[x] + _9B60[x]) / 2.0) && (hue > (_9B60[x] + _7B60[x]) / 2.0) && x < 79) {
                    if (y > 79) {
                        y = 79;
                    }

                    correction =  _9B60[y] - _9B60[x] ;
                    lbe = _9B60[y];
                    correctL = true;
                } else if ((hue <= (_9B60[x] + _7B60[x]) / 2.0) && (hue > (_5B60[x] + _7B60[x]) / 2.0) && x < 79) {
                    if (y > 79) {
                        y = 79;
                    }

                    correction =  _7B60[y] - _7B60[x] ;
                    lbe = _7B60[y];
                    correctL = true;
                } else if ((hue <= (_5B60[x] + _7B60[x]) / 2.0)  && (hue > (_5B60[x] - 0.035)) && x < 79) {
                    if (y > 79) {
                        y = 79;    //
                    }

                    correction =  _5B60[y] - _5B60[x] ;
                    lbe = _5B60[y];
                    correctL = true;
                }

                else if ((hue >= (_15PB60[x] - 0.035)) && (hue < (_15PB60[x] + _3PB60[x]) / 2.0) && x <= 85) {
                    if (y > 89) {
                        y = 89;
                    }

                    correction =  _15PB60[y] - _15PB60[x] ;
                    lbe = _15PB60[y];
                    correctL = true;
                } else if ((hue >= (_15PB60[x] + _3PB60[x]) / 2.0)  && (hue < (_45PB60[x] + _3PB60[x]) / 2.0) && x <= 85) {
                    if (y > 89) {
                        y = 89;
                    }

                    correction =  _3PB60[y] - _3PB60[x] ;
                    lbe = _3PB60[y];
                    correctL = true;
                } else if ((hue >= (_45PB60[x] + _3PB60[x]) / 2.0)  && (hue < (_6PB60[x] + _45PB60[x]) / 2.0) && x <= 85) {
                    if (y > 89) {
                        y = 89;
                    }

                    correction =  _45PB60[y] - _45PB60[x] ;
                    lbe = _45PB60[y];
                    correctL = true;
                } else if ((hue >= (_6PB60[x] + _45PB60[x]) / 2.0)  && (hue < (_6PB60[x] + _75PB60[x]) / 2.0) && x <= 85) {
                    if (y > 89) {
                        y = 89;
                    }

                    correction =  _6PB60[y] - _6PB60[x] ;
                    lbe = _6PB60[y];
                    correctL = true;
                } else if ((hue >= (_6PB60[x] + _75PB60[x]) / 2.0)  && (hue < (_9PB60[x] + _75PB60[x]) / 2.0) && x <= 85) {
                    if (y > 89) {
                        y = 89;
                    }

                    correction =  _75PB60[y] - _75PB60[x] ;
                    lbe = _75PB60[y];
                    correctL = true;
                } else if ((hue >= (_9PB60[x] + _75PB60[x]) / 2.0)  && (hue < (_9PB60[x] + _10PB60[x]) / 2.0) && x <= 85) {
                    if (y > 89) {
                        y = 89;
                    }

                    correction =  _9PB60[y] - _9PB60[x] ;
                    lbe = _9PB60[y];
                    correctL = true;
                } else if ((hue >= (_10PB60[x] + _9PB60[x]) / 2.0)  && (hue < (_1P60[x] + _10PB60[x]) / 2.0) && x <= 85) {
                    if (y > 89) {
                        y = 89;
                    }

                    correction =  _10PB60[y] - _10PB60[x] ;
                    lbe = _10PB60[y];
                    correctL = true;
                } else if ((hue >= (_10PB60[x] + _1P60[x]) / 2.0)  && (hue < (_1P60[x] + _4P60[x]) / 2.0) && x <= 85) {
                    if (y > 89) {
                        y = 89;
                    }

                    correction =  _1P60[y] - _1P60[x] ;
                    lbe = _1P60[y];
                    correctL = true;
                } else if ((hue >= (_1P60[x] + _4P60[x]) / 2.0)  && (hue < (0.035 + _4P60[x]) / 2.0) && x <= 85) {
                    if (y > 89) {
                        y = 89;
                    }

                    correction =  _4P60[y] - _4P60[x] ;
                    lbe = _4P60[y];
                    correctL = true;
                }
            } else if (lum < 75.0) {
                if ((hue <= (_05PB70[x] + _15PB70[x]) / 2.0) && (hue > (_05PB70[x] + _10B70[x]) / 2.0) && x < 50) {
                    if (y > 49) {
                        y = 49;
                    }

                    correction =  _05PB70[y] - _05PB70[x] ;
                    lbe = _05PB70[y];
                    correctL = true;
                } else if ((hue <= (_05PB70[x] + _10B70[x]) / 2.0) && (hue > (_10B70[x] + _9B70[x]) / 2.0) && x < 50) {
                    if (y > 49) {
                        y = 49;
                    }

                    correction =  _10B70[y] - _10B70[x] ;
                    lbe = _10B70[y];
                    correctL = true;
                } else if ((hue <= (_10B70[x] + _9B70[x]) / 2.0) && (hue > (_9B70[x] + _7B70[x]) / 2.0) && x < 50) {
                    if (y > 49) {
                        y = 49;
                    }

                    correction =  _9B70[y] - _9B70[x] ;
                    lbe = _9B70[y];
                    correctL = true;
                } else if ((hue <= (_9B70[x] + _7B70[x]) / 2.0) && (hue > (_5B70[x] + _7B70[x]) / 2.0) && x < 50) {
                    if (y > 49) {
                        y = 49;
                    }

                    correction =  _7B70[y] - _7B70[x] ;
                    lbe = _7B70[y];
                    correctL = true;
                } else if ((hue <= (_5B70[x] + _7B70[x]) / 2.0)  && (hue > (_5B70[x] - 0.035)) && x < 50) {
                    if (y > 49) {
                        y = 49;    //
                    }

                    correction =  _5B70[y] - _5B70[x] ;
                    lbe =  _5B70[y];
                    correctL = true;
                }

                else if ((hue >= (_15PB70[x] - 0.035)) && (hue < (_15PB70[x] + _3PB70[x]) / 2.0) && x < 50) {
                    if (y > 49) {
                        y = 49;
                    }

                    correction =  _15PB70[y] - _15PB70[x] ;
                    lbe = _15PB70[y];
                    correctL = true;
                } else if ((hue >= (_45PB70[x] + _3PB70[x]) / 2.0)  && (hue < (_6PB70[x] + _45PB70[x]) / 2.0) && x < 50) {
                    if (y > 49) {
                        y = 49;
                    }

                    correction =  _45PB70[y] - _45PB70[x] ;
                    lbe = _45PB70[y];
                    correctL = true;
                } else if ((hue >= (_6PB70[x] + _45PB70[x]) / 2.0)  && (hue < (_6PB70[x] + _75PB70[x]) / 2.0) && x < 50) {
                    if (y > 49) {
                        y = 49;
                    }

                    correction =  _6PB70[y] - _6PB70[x] ;
                    lbe = _6PB70[y];
                    correctL = true;
                } else if ((hue >= (_6PB70[x] + _75PB70[x]) / 2.0)  && (hue < (_9PB70[x] + _75PB70[x]) / 2.0) && x < 50) {
                    if (y > 49) {
                        y = 49;
                    }

                    correction =  _75PB70[y] - _75PB70[x] ;
                    lbe = _75PB70[y];
                    correctL = true;
                } else if ((hue >= (_9PB70[x] + _75PB70[x]) / 2.0)  && (hue < (_9PB70[x] + 0.035)) && x < 50) {
                    if (y > 49) {
                        y = 49;
                    }

                    correction =  _9PB70[y] - _9PB70[x] ;
                    lbe = _9PB70[y];
                    correctL = true;
                }
            } else if (lum < 85.0) {
                if ((hue <= (_05PB80[x] + _15PB80[x]) / 2.0) && (hue > (_05PB80[x] + _10B80[x]) / 2.0) && x < 40) {
                    if (y > 39) {
                        y = 39;
                    }

                    correction =  _05PB80[y] - _05PB80[x] ;
                    lbe = _05PB80[y] ;
                    correctL = true;
                } else if ((hue <= (_05PB80[x] + _10B80[x]) / 2.0) && (hue > (_10B80[x] + _9B80[x]) / 2.0) && x < 40) {
                    if (y > 39) {
                        y = 39;
                    }

                    correction =  _10B80[y] - _10B80[x] ;
                    lbe = _10B80[y];
                    correctL = true;
                } else if ((hue <= (_10B80[x] + _9B80[x]) / 2.0) && (hue > (_9B80[x] + _7B80[x]) / 2.0) && x < 40) {
                    if (y > 39) {
                        y = 39;
                    }

                    correction =  _9B80[y] - _9B80[x] ;
                    lbe = _9B80[y];
                    correctL = true;
                } else if ((hue <= (_9B80[x] + _7B80[x]) / 2.0) && (hue > (_5B80[x] + _7B80[x]) / 2.0) && x < 50) {
                    if (y > 49) {
                        y = 49;
                    }

                    correction =  _7B80[y] - _7B80[x] ;
                    lbe = _7B80[y];
                    correctL = true;
                } else if ((hue <= (_5B80[x] + _7B80[x]) / 2.0)  && (hue > (_5B80[x] - 0.035)) && x < 50) {
                    if (y > 49) {
                        y = 49;    //
                    }

                    correction =  _5B80[y] - _5B80[x] ;
                    lbe = _5B80[y];
                    correctL = true;
                }

                else if ((hue >= (_15PB80[x] - 0.035)) && (hue < (_15PB80[x] + _3PB80[x]) / 2.0) && x < 50) {
                    if (y > 49) {
                        y = 49;
                    }

                    correction =  _15PB80[y] - _15PB80[x] ;
                    lbe = _15PB80[y];
                    correctL = true;
                } else if ((hue >= (_45PB80[x] + _3PB80[x]) / 2.0)  && (hue < (_6PB80[x] + _45PB80[x]) / 2.0) && x < 50) {
                    if (y > 49) {
                        y = 49;
                    }

                    correction =  _45PB80[y] - _45PB80[x] ;
                    lbe = _45PB80[y];
                    correctL = true;
                } else if ((hue >= (_6PB80[x] + _45PB80[x]) / 2.0)  && (hue < (_6PB80[x] + _75PB80[x]) / 2.0) && x < 50) {
                    if (y > 49) {
                        y = 49;
                    }

                    correction =  _6PB80[y] - _6PB80[x] ;
                    lbe = _6PB80[y];
                    correctL = true;
                } else if ((hue >= (_6PB80[x] + _75PB80[x]) / 2.0)  && (hue < (_9PB80[x] + _75PB80[x]) / 2.0) && x < 50) {
                    if (y > 49) {
                        y = 49;
                    }

                    correction =  _75PB80[y] - _75PB80[x] ;
                    lbe = _75PB80[y];
                    correctL = true;
                } else if ((hue >= (_9PB80[x] + _75PB80[x]) / 2.0)  && (hue < (_9PB80[x] + 0.035)) && x < 50) {
                    if (y > 49) {
                        y = 49;
                    }

                    correction =  _9PB80[y] - _9PB80[x] ;
                    lbe = _9PB80[y];
                    correctL = true;
                }
            }
        }
    }
    // end PB correction

    //red yellow correction
    else if (zone == 2) {
        if (lum > 15.0) {
            if (lum < 25.0) {
                if ((hue <= (_10YR20[x] + 0.035)) && (hue > (_10YR20[x] + _85YR20[x]) / 2.0) && x <= 45) {
                    if (y > 49) {
                        y = 49;
                    }

                    correction =  _10YR20[y] - _10YR20[x] ;
                    lbe = _10YR20[y];
                    correctL = true;
                } else if ((hue <= (_85YR20[x] + _10YR20[x]) / 2.0)  && (hue > (_85YR20[x] + 0.035) && x <= 45)) {
                    if (y > 49) {
                        y = 49;
                    }

                    correction =  _85YR20[y] - _85YR20[x] ;
                    lbe = _85YR20[y];
                    correctL = true;
                }
            } else if (lum < 35.0) {
                if ((hue <= (_10YR30[x] + 0.035)) && (hue > (_10YR30[x] + _85YR30[x]) / 2.0) && x < 85) {
                    if (y > 89) {
                        y = 89;
                    }

                    correction =  _10YR30[y] - _10YR30[x] ;
                    lbe = _10YR30[y];
                    correctL = true;
                } else if ((hue <= (_10YR30[x] + _85YR30[x]) / 2.0) && (hue > (_85YR30[x] + _7YR30[x]) / 2.0) && x < 85) {
                    if (y > 89) {
                        y = 89;
                    }

                    correction =  _85YR30[y] - _85YR30[x] ;
                    lbe = _85YR30[y];
                    correctL = true;
                } else if ((hue <= (_85YR30[x] + _7YR30[x]) / 2.0)  && (hue > (_7YR30[x] + _55YR30[x]) / 2.0) && x < 85) {
                    if (y > 89) {
                        y = 89;
                    }

                    correction =  _7YR30[y] - _7YR30[x] ;
                    lbe = _7YR30[y];
                    correctL = true;
                } else if ((hue <= (_7YR30[x] + _55YR30[x]) / 2.0)  && (hue > (_55YR30[x] + _4YR30[x]) / 2.0) && x < 85) {
                    if (y > 89) {
                        y = 89;
                    }

                    correction =  _55YR30[y] - _55YR30[x] ;
                    lbe = _55YR30[y];
                    correctL = true;
                } else if ((hue <= (_55YR30[x] + _4YR30[x]) / 2.0)  && (hue > (_4YR30[x] + _25YR30[x]) / 2.0) && x < 85) {
                    if (y > 89) {
                        y = 89;
                    }

                    correction =  _4YR30[y] - _4YR30[x] ;
                    lbe = _4YR30[y];
                    correctL = true;
                } else if ((hue <= (_4YR30[x] + _25YR30[x]) / 2.0)  && (hue > (_25YR30[x] + _10R30[x]) / 2.0) && x < 85) {
                    if (y > 89) {
                        y = 89;
                    }

                    correction =  _25YR30[y] - _25YR30[x] ;
                    lbe = _25YR30[y];
                    correctL = true;
                } else if ((hue <= (_25YR30[x] + _10R30[x]) / 2.0)  && (hue > (_10R30[x] + _9R30[x]) / 2.0) && x < 85) {
                    if (y > 89) {
                        y = 89;
                    }

                    correction =  _10R30[y] - _10R30[x] ;
                    lbe = _10R30[y];
                    correctL = true;
                } else if ((hue <= (_10R30[x] + _9R30[x]) / 2.0)  && (hue > (_9R30[x] + _7R30[x]) / 2.0) && x < 85) {
                    if (y > 89) {
                        y = 89;
                    }

                    correction =  _9R30[y] - _9R30[x] ;
                    lbe = _9R30[y];
                    correctL = true;
                } else if ((hue <= (_9R30[x] + _7R30[x]) / 2.0)  && (hue > (_7R30[x] - 0.035)) && x < 85) {
                    if (y > 89) {
                        y = 89;
                    }

                    correction =  _7R30[y] - _7R30[x] ;
                    lbe = _7R30[y] ;
                    correctL = true;
                }
            } else if (lum < 45.0) {
                if ((hue <= (_10YR40[x] + 0.035)) && (hue > (_10YR40[x] + _85YR40[x]) / 2.0) && x < 85) {
                    if (y > 89) {
                        y = 89;
                    }

                    correction =  _10YR40[y] - _10YR40[x] ;
                    lbe = _10YR40[y];
                    correctL = true;
                } else if ((hue <= (_10YR40[x] + _85YR40[x]) / 2.0) && (hue > (_85YR40[x] + _7YR40[x]) / 2.0) && x < 85) {
                    if (y > 89) {
                        y = 89;
                    }

                    correction =  _85YR40[y] - _85YR40[x] ;
                    lbe = _85YR40[y];
                    correctL = true;
                } else if ((hue <= (_85YR40[x] + _7YR40[x]) / 2.0)  && (hue > (_7YR40[x] + _55YR40[x]) / 2.0) && x < 85) {
                    if (y > 89) {
                        y = 89;
                    }

                    correction =  _7YR40[y] - _7YR40[x] ;
                    lbe = _7YR40[y];
                    correctL = true;
                } else if ((hue <= (_7YR40[x] + _55YR40[x]) / 2.0)  && (hue > (_55YR40[x] + _4YR40[x]) / 2.0) && x < 85) {
                    if (y > 89) {
                        y = 89;
                    }

                    correction =  _55YR40[y] - _55YR40[x] ;
                    lbe = _55YR40[y];
                    correctL = true;
                } else if ((hue <= (_55YR40[x] + _4YR40[x]) / 2.0)  && (hue > (_4YR40[x] + _25YR40[x]) / 2.0) && x < 85) {
                    if (y > 89) {
                        y = 89;
                    }

                    correction =  _4YR40[y] - _4YR40[x] ;
                    lbe = _4YR40[y];
                    correctL = true;
                } else if ((hue <= (_4YR40[x] + _25YR40[x]) / 2.0)  && (hue > (_25YR40[x] + _10R40[x]) / 2.0) && x < 85) {
                    if (y > 89) {
                        y = 89;
                    }

                    correction =  _25YR40[y] - _25YR40[x] ;
                    lbe = _25YR40[y] ;
                    correctL = true;
                } else if ((hue <= (_25YR40[x] + _10R40[x]) / 2.0)  && (hue > (_10R40[x] + _9R40[x]) / 2.0) && x < 85) {
                    if (y > 89) {
                        y = 89;
                    }

                    correction =  _10R40[y] - _10R40[x] ;
                    lbe = _10R40[y];
                    correctL = true;
                } else if ((hue <= (_10R40[x] + _9R40[x]) / 2.0)  && (hue > (_9R40[x] + _7R40[x]) / 2.0) && x < 85) {
                    if (y > 89) {
                        y = 89;
                    }

                    correction =  _9R40[y] - _9R40[x] ;
                    lbe = _9R40[y];
                    correctL = true;
                } else if ((hue <= (_9R40[x] + _7R40[x]) / 2.0)  && (hue > (_7R40[x] - 0.035)) && x < 85) {
                    if (y > 89) {
                        y = 89;
                    }

                    correction =  _7R40[y] - _7R40[x] ;
                    lbe = _7R40[y];
                    correctL = true;
                }
            } else if (lum < 55.0) {
                if ((hue <= (_10YR50[x] + 0.035)) && (hue > (_10YR50[x] + _85YR50[x]) / 2.0) && x < 85) {
                    if (y > 89) {
                        y = 89;
                    }

                    correction =  _10YR50[y] - _10YR50[x] ;
                    lbe = _10YR50[y];
                    correctL = true;
                } else if ((hue <= (_10YR50[x] + _85YR50[x]) / 2.0) && (hue > (_85YR50[x] + _7YR50[x]) / 2.0) && x < 85) {
                    if (y > 89) {
                        y = 89;
                    }

                    correction =  _85YR50[y] - _85YR50[x] ;
                    lbe = _85YR50[y];
                    correctL = true;
                } else if ((hue <= (_85YR50[x] + _7YR50[x]) / 2.0)  && (hue > (_7YR50[x] + _55YR50[x]) / 2.0) && x < 85) {
                    if (y > 89) {
                        y = 89;
                    }

                    correction =  _7YR50[y] - _7YR50[x] ;
                    lbe = _7YR50[y];
                    correctL = true;
                } else if ((hue <= (_7YR50[x] + _55YR50[x]) / 2.0)  && (hue > (_55YR50[x] + _4YR50[x]) / 2.0) && x < 85) {
                    if (y > 89) {
                        y = 89;
                    }

                    correction =  _55YR50[y] - _55YR50[x] ;
                    lbe = _55YR50[y];
                    correctL = true;
                } else if ((hue <= (_55YR50[x] + _4YR50[x]) / 2.0)  && (hue > (_4YR50[x] + _25YR50[x]) / 2.0) && x < 85) {
                    if (y > 89) {
                        y = 89;
                    }

                    correction =  _4YR50[y] - _4YR50[x] ;
                    lbe = _4YR50[y];
                    correctL = true;
                } else if ((hue <= (_4YR50[x] + _25YR50[x]) / 2.0)  && (hue > (_25YR50[x] + _10R50[x]) / 2.0) && x < 85) {
                    if (y > 89) {
                        y = 89;
                    }

                    correction =  _25YR50[y] - _25YR50[x] ;
                    lbe = _25YR50[y];
                    correctL = true;
                } else if ((hue <= (_25YR50[x] + _10R50[x]) / 2.0)  && (hue > (_10R50[x] + _9R50[x]) / 2.0) && x < 85) {
                    if (y > 89) {
                        y = 89;
                    }

                    correction =  _10R50[y] - _10R50[x] ;
                    lbe = _10R50[y];
                    correctL = true;
                } else if ((hue <= (_10R50[x] + _9R50[x]) / 2.0)  && (hue > (_9R50[x] + _7R50[x]) / 2.0) && x < 85) {
                    if (y > 89) {
                        y = 89;
                    }

                    correction =  _9R50[y] - _9R50[x] ;
                    lbe = _9R50[y];
                    correctL = true;
                } else if ((hue <= (_9R50[x] + _7R50[x]) / 2.0)  && (hue > (_7R50[x] - 0.035)) && x < 85) {
                    if (y > 89) {
                        y = 89;
                    }

                    correction =  _7R50[y] - _7R50[x] ;
                    lbe = _7R50[y];
                    correctL = true;
                }
            } else if (lum < 65.0) {
                if ((hue <= (_10YR60[x] + 0.035)) && (hue > (_10YR60[x] + _85YR60[x]) / 2.0)) {
                    ;
                    correction =  _10YR60[y] - _10YR60[x] ;
                    lbe = _10YR60[y];
                    correctL = true;
                } else if ((hue <= (_10YR60[x] + _85YR60[x]) / 2.0) && (hue > (_85YR60[x] + _7YR60[x]) / 2.0)) {
                    ;
                    correction =  _85YR60[y] - _85YR60[x] ;
                    lbe = _85YR60[y];
                    correctL = true;
                } else if ((hue <= (_85YR60[x] + _7YR60[x]) / 2.0)  && (hue > (_7YR60[x] + _55YR60[x]) / 2.0)) {
                    correction =  _7YR60[y] - _7YR60[x] ;
                    lbe = _7YR60[y];
                    correctL = true;
                } else if ((hue <= (_7YR60[x] + _55YR60[x]) / 2.0)  && (hue > (_55YR60[x] + _4YR60[x]) / 2.0)) {
                    correction =  _55YR60[y] - _55YR60[x] ;
                    lbe = _55YR60[y];
                    correctL = true;
                } else if ((hue <= (_55YR60[x] + _4YR60[x]) / 2.0)  && (hue > (_4YR60[x] + _25YR60[x]) / 2.0)) {
                    correction =  _4YR60[y] - _4YR60[x] ;
                    lbe = _4YR60[y];
                    correctL = true;
                } else if ((hue <= (_4YR60[x] + _25YR60[x]) / 2.0)  && (hue > (_25YR60[x] + _10R60[x]) / 2.0) && x < 85) {
                    if (y > 89) {
                        y = 89;
                    }

                    correction =  _25YR60[y] - _25YR60[x] ;
                    lbe = _25YR60[y];
                    correctL = true;
                } else if ((hue <= (_25YR60[x] + _10R60[x]) / 2.0)  && (hue > (_10R60[x] + _9R60[x]) / 2.0) && x < 85) {
                    if (y > 89) {
                        y = 89;
                    }

                    correction =  _10R60[y] - _10R60[x] ;
                    lbe = _10R60[y];
                    correctL = true;
                } else if ((hue <= (_10R60[x] + _9R60[x]) / 2.0)  && (hue > (_9R60[x] + _7R60[x]) / 2.0) && x < 85) {
                    if (y > 89) {
                        y = 89;
                    }

                    correction =  _9R60[y] - _9R60[x] ;
                    lbe = _9R60[y];
                    correctL = true;
                } else if ((hue <= (_9R60[x] + _7R60[x]) / 2.0)  && (hue > (_7R60[x] - 0.035)) && x < 85) {
                    if (y > 89) {
                        y = 89;
                    }

                    correction =  _7R60[y] - _7R60[x] ;
                    lbe = _7R60[y];
                    correctL = true;
                }
            } else if (lum < 75.0) {
                if ((hue <= (_10YR70[x] + 0.035)) && (hue > (_10YR70[x] + _85YR70[x]) / 2.0)) {
                    correction =  _10YR70[y] - _10YR70[x] ;
                    lbe = _10YR70[y];
                    correctL = true;
                } else if ((hue <= (_10YR70[x] + _85YR70[x]) / 2.0) && (hue > (_85YR70[x] + _7YR70[x]) / 2.0)) {
                    correction =  _85YR70[y] - _85YR70[x] ;
                    lbe = _85YR70[y];
                    correctL = true;
                }

                if ((hue <= (_85YR70[x] + _7YR70[x]) / 2.0)  && (hue > (_7YR70[x] + _55YR70[x]) / 2.0)) {
                    correction =  _7YR70[y] - _7YR70[x] ;
                    lbe = _7YR70[y];
                    correctL = true;
                } else if ((hue <= (_7YR70[x] + _55YR70[x]) / 2.0)  && (hue > (_55YR70[x] + _4YR70[x]) / 2.0)) {
                    correction =  _55YR70[y] - _55YR70[x] ;
                    lbe = _55YR70[y];
                    correctL = true;
                } else if ((hue <= (_55YR70[x] + _4YR70[x]) / 2.0)  && (hue > (_4YR70[x] + _25YR70[x]) / 2.0)) {
                    correction =  _4YR70[y] - _4YR70[x] ;
                    lbe = _4YR70[y];
                    correctL = true;
                } else if ((hue <= (_4YR70[x] + _25YR70[x]) / 2.0)  && (hue > (_25YR70[x] + _10R70[x]) / 2.0) && x < 85) {
                    if (y > 89) {
                        y = 89;
                    }

                    correction =  _25YR70[y] - _25YR70[x] ;
                    lbe = _25YR70[y];
                    correctL = true;
                } else if ((hue <= (_25YR70[x] + _10R70[x]) / 2.0)  && (hue > (_10R70[x] + _9R70[x]) / 2.0) && x < 85) {
                    if (y > 89) {
                        y = 89;
                    }

                    correction =  _10R70[y] - _10R70[x] ;
                    lbe = _10R70[y];
                    correctL = true;
                } else if ((hue <= (_10R70[x] + _9R70[x]) / 2.0)  && (hue > (_9R70[x] + _7R70[x]) / 2.0) && x < 85) {
                    if (y > 89) {
                        y = 89;
                    }

                    correction =  _9R70[y] - _9R70[x] ;
                    lbe = _9R70[y] ;
                    correctL = true;
                } else if ((hue <= (_9R70[x] + _7R70[x]) / 2.0)  && (hue > (_7R70[x] - 0.035)) && x < 85) {
                    if (y > 89) {
                        y = 89;
                    }

                    correction =  _7R70[y] - _7R70[x] ;
                    lbe = _7R70[y];
                    correctL = true;
                }
            } else if (lum < 85.0) {
                if ((hue <= (_10YR80[x] + 0.035)) && (hue > (_10YR80[x] + _85YR80[x]) / 2.0)) {
                    correction =  _10YR80[y] - _10YR80[x] ;
                    lbe = _10YR80[y];
                    correctL = true;
                } else if ((hue <= (_10YR80[x] + _85YR80[x]) / 2.0) && (hue > (_85YR80[x] + _7YR80[x]) / 2.0)) {
                    correction =  _85YR80[y] - _85YR80[x] ;
                    lbe = _85YR80[y];
                } else if ((hue <= (_85YR80[x] + _7YR80[x]) / 2.0)  && (hue > (_7YR80[x] + _55YR80[x]) / 2.0) && x < 85) {
                    if (y > 89) {
                        y = 89;
                    }

                    correction =  _7YR80[y] - _7YR80[x] ;
                    lbe = _7YR80[y];
                    correctL = true;
                } else if ((hue <= (_7YR80[x] + _55YR80[x]) / 2.0)  && (hue > (_55YR80[x] + _4YR80[x]) / 2.0) && x < 45) {
                    correction =  _55YR80[y] - _55YR80[x] ;
                    lbe = _55YR80[y];
                    correctL = true;
                } else if ((hue <= (_55YR80[x] + _4YR80[x]) / 2.0)  && (hue > (_4YR80[x] - 0.035) && x < 45)) {
                    if (y > 49) {
                        y = 49;
                    }

                    correction =  _4YR80[y] - _4YR80[x] ;
                    lbe = _4YR80[y] ;
                    correctL = true;
                }
            } else if (lum < 95.0) {
                if ((hue <= (_10YR90[x] + 0.035)) && (hue > (_10YR90[x] - 0.035) && x < 85)) {
                    if (y > 89) {
                        y = 89;
                    }

                    correction =  _10YR90[y] - _10YR90[x] ;
                    lbe = _10YR90[y];
                    correctL = true;
                } else if (hue <= (_85YR90[x] + 0.035)  && hue > (_85YR90[x] - 0.035) && x < 85) {
                    if (y > 89) {
                        y = 89;
                    }

                    correction =  _85YR90[y] - _85YR90[x] ;
                    lbe = _85YR90[y];
                    correctL = true;
                } else if ((hue <= (_55YR90[x] + 0.035)  && (hue > (_55YR90[x] - 0.035) && x < 45))) {
                    if (y > 49) {
                        y = 49;
                    }

                    correction =  _55YR90[y] - _55YR90[x] ;
                    lbe = _55YR90[y];
                    correctL = true;
                }
            }
        }
    }
    //end red yellow

    //Green yellow correction
    else if (zone == 3) {
        if (lum >= 25.0) {
            if (lum < 35.0) {
                if ((hue <= (_7G30[x] + 0.035)) && (hue > (_7G30[x] + _5G30[x]) / 2.0)) {
                    correction =  _7G30[y] - _7G30[x] ;
                    lbe = _7G30[y];
                    correctL = true;
                } else if ((hue <= (_7G30[x] + _5G30[x]) / 2.0) && (hue > (_5G30[x] + _25G30[x]) / 2.0)) {
                    correction =  _5G30[y] - _5G30[x] ;
                    lbe = _5G30[y];
                    correctL = true;
                } else if ((hue <= (_25G30[x] + _5G30[x]) / 2.0)  && (hue > (_25G30[x] + _1G30[x]) / 2.0)) {
                    correction =  _25G30[y] - _25G30[x] ;
                    lbe = _25G30[y];
                    correctL = true;
                } else if ((hue <= (_1G30[x] + _25G30[x]) / 2.0)  && (hue > (_1G30[x] + _10GY30[x]) / 2.0)) {
                    correction =  _1G30[y] - _1G30[x] ;
                    lbe = _1G30[y];
                    correctL = true;
                } else if ((hue <= (_1G30[x] + _10GY30[x]) / 2.0)  && (hue > (_10GY30[x] + _75GY30[x]) / 2.0) && x < 85) {
                    if (y > 89) {
                        y = 89;
                    }

                    correction =  _10GY30[y] - _10GY30[x] ;
                    lbe =  _10GY30[y];
                    correctL = true;
                } else if ((hue <= (_10GY30[x] + _75GY30[x]) / 2.0)  && (hue > (_75GY30[x] + _5GY30[x]) / 2.0) && x < 85) {
                    if (y > 89) {
                        y = 89;
                    }

                    correction =  _75GY30[y] - _75GY30[x] ;
                    lbe = _75GY30[y];
                    correctL = true;
                } else if ((hue <= (_5GY30[x] + _75GY30[x]) / 2.0)  && (hue > (_5GY30[x] - 0.035)) && x < 85) {
                    if (y > 89) {
                        y = 89;
                    }

                    correction =  _5GY30[y] - _5GY30[x] ;
                    lbe = _5GY30[y] ;
                    correctL = true;
                }
            } else if (lum < 45.0) {
                if ((hue <= (_7G40[x] + 0.035)) && (hue > (_7G40[x] + _5G40[x]) / 2.0)) {
                    correction =  _7G40[y] - _7G40[x] ;
                    lbe = _7G40[y];
                    correctL = true;
                } else if ((hue <= (_7G40[x] + _5G40[x]) / 2.0) && (hue > (_5G40[x] + _25G40[x]) / 2.0)) {
                    correction =  _5G40[y] - _5G40[x] ;
                    lbe = _5G40[y];
                    correctL = true;
                } else if ((hue <= (_25G40[x] + _5G40[x]) / 2.0)  && (hue > (_25G40[x] + _1G40[x]) / 2.0)) {
                    correction =  _25G40[y] - _25G40[x] ;
                    lbe = _25G40[y];
                    correctL = true;
                } else if ((hue <= (_1G40[x] + _25G40[x]) / 2.0)  && (hue > (_1G40[x] + _10GY40[x]) / 2.0)) {
                    correction =  _1G40[y] - _1G40[x] ;
                    lbe = _1G40[y];
                    correctL = true;
                } else if ((hue <= (_1G40[x] + _10GY40[x]) / 2.0)  && (hue > (_10GY40[x] + _75GY40[x]) / 2.0) && x < 85) {
                    if (y > 89) {
                        y = 89;
                    }

                    correction =  _10GY40[y] - _10GY40[x] ;
                    lbe = _10GY40[y];
                    correctL = true;
                } else if ((hue <= (_10GY40[x] + _75GY40[x]) / 2.0)  && (hue > (_75GY40[x] + _5GY40[x]) / 2.0) && x < 85) {
                    if (y > 89) {
                        y = 89;
                    }

                    correction =  _75GY40[y] - _75GY40[x] ;
                    lbe = _75GY40[y];
                    correctL = true;
                } else if ((hue <= (_5GY40[x] + _75GY40[x]) / 2.0)  && (hue > (_5GY40[x] - 0.035)) && x < 85) {
                    if (y > 89) {
                        y = 89;    //
                    }

                    correction =  _5GY40[y] - _5GY40[x] ;
                    lbe = _5GY40[y];
                    correctL = true;
                }
            } else if (lum < 55.0) {
                if ((hue <= (_7G50[x] + 0.035)) && (hue > (_7G50[x] + _5G50[x]) / 2.0)) {
                    correction =  _7G50[y] - _7G50[x] ;
                    lbe = _7G50[y];
                    correctL = true;
                } else if ((hue <= (_7G50[x] + _5G50[x]) / 2.0) && (hue > (_5G50[x] + _25G50[x]) / 2.0)) {
                    correction =  _5G50[y] - _5G50[x] ;
                    lbe = _5G50[y];
                    correctL = true;
                } else if ((hue <= (_25G50[x] + _5G50[x]) / 2.0)  && (hue > (_25G50[x] + _1G50[x]) / 2.0)) {
                    correction =  _25G50[y] - _25G50[x] ;
                    lbe = _25G50[y];
                    correctL = true;
                } else if ((hue <= (_1G50[x] + _25G50[x]) / 2.0)  && (hue > (_1G50[x] + _10GY50[x]) / 2.0)) {
                    correction =  _1G50[y] - _1G50[x] ;
                    lbe = _1G50[y];
                    correctL = true;
                } else if ((hue <= (_1G50[x] + _10GY50[x]) / 2.0)  && (hue > (_10GY50[x] + _75GY50[x]) / 2.0)) {
                    correction =  _10GY50[y] - _10GY50[x] ;
                    lbe = _10GY50[y];
                    correctL = true;
                } else if ((hue <= (_10GY50[x] + _75GY50[x]) / 2.0)  && (hue > (_75GY50[x] + _5GY50[x]) / 2.0)) {
                    correction =  _75GY50[y] - _75GY50[x] ;
                    lbe = _75GY50[y];
                    correctL = true;
                } else if ((hue <= (_5GY50[x] + _75GY50[x]) / 2.0)  && (hue > (_5GY50[x] - 0.035))) {
                    correction =  _5GY50[y] - _5GY50[x] ;
                    lbe = _5GY50[y];
                    correctL = true;
                }
            } else if (lum < 65.0) {
                if ((hue <= (_7G60[x] + 0.035)) && (hue > (_7G60[x] + _5G60[x]) / 2.0)) {
                    correction =  _7G60[y] - _7G60[x] ;
                    lbe = _7G60[y];
                    correctL = true;
                } else if ((hue <= (_7G60[x] + _5G60[x]) / 2.0) && (hue > (_5G60[x] + _25G60[x]) / 2.0)) {
                    correction =  _5G60[y] - _5G60[x] ;
                    lbe = _5G60[y];
                    correctL = true;
                } else if ((hue <= (_25G60[x] + _5G60[x]) / 2.0)  && (hue > (_25G60[x] + _1G60[x]) / 2.0)) {
                    correction =  _25G60[y] - _25G60[x] ;
                    lbe = _25G60[y];
                    correctL = true;
                } else if ((hue <= (_1G60[x] + _25G60[x]) / 2.0)  && (hue > (_1G60[x] + _10GY60[x]) / 2.0)) {
                    correction =  _1G60[y] - _1G60[x] ;
                    lbe = _1G60[y];
                    correctL = true;
                } else if ((hue <= (_1G60[x] + _10GY60[x]) / 2.0)  && (hue > (_10GY60[x] + _75GY60[x]) / 2.0)) {
                    correction =  _10GY60[y] - _10GY60[x] ;
                    lbe = _10GY60[y];
                    correctL = true;
                } else if ((hue <= (_10GY60[x] + _75GY60[x]) / 2.0)  && (hue > (_75GY60[x] + _5GY60[x]) / 2.0)) {
                    correction =  _75GY60[y] - _75GY60[x] ;
                    lbe = _75GY60[y] ;
                    correctL = true;
                } else if ((hue <= (_5GY60[x] + _75GY60[x]) / 2.0)  && (hue > (_5GY60[x] - 0.035))) {
                    correction =  _5GY60[y] - _5GY60[x] ;
                    lbe = _5GY60[y];
                    correctL = true;
                }
            } else if (lum < 75.0) {
                if ((hue <= (_7G70[x] + 0.035)) && (hue > (_7G70[x] + _5G70[x]) / 2.0)) {
                    correction =  _7G70[y] - _7G70[x] ;
                    lbe = _7G70[y];
                    correctL = true;
                } else if ((hue <= (_7G70[x] + _5G70[x]) / 2.0) && (hue > (_5G70[x] + _25G70[x]) / 2.0)) {
                    correction =  _5G70[y] - _5G70[x] ;
                    lbe = _5G70[y];
                    correctL = true;
                } else if ((hue <= (_25G70[x] + _5G70[x]) / 2.0)  && (hue > (_25G70[x] + _1G70[x]) / 2.0)) {
                    correction =  _25G70[y] - _25G70[x] ;
                    lbe = _25G70[y];
                    correctL = true;
                } else if ((hue <= (_1G70[x] + _25G70[x]) / 2.0)  && (hue > (_1G70[x] + _10GY70[x]) / 2.0)) {
                    correction =  _1G70[y] - _1G70[x] ;
                    lbe = _1G70[y] ;
                    correctL = true;
                } else if ((hue <= (_1G70[x] + _10GY70[x]) / 2.0)  && (hue > (_10GY70[x] + _75GY70[x]) / 2.0)) {
                    correction =  _10GY70[y] - _10GY70[x] ;
                    lbe = _10GY70[y];
                    correctL = true;
                } else if ((hue <= (_10GY70[x] + _75GY70[x]) / 2.0)  && (hue > (_75GY70[x] + _5GY70[x]) / 2.0)) {
                    correction =  _75GY70[y] - _75GY70[x] ;
                    lbe = _75GY70[y];
                    correctL = true;
                } else if ((hue <= (_5GY70[x] + _75GY70[x]) / 2.0)  && (hue > (_5GY70[x] - 0.035))) {
                    correction =  _5GY70[y] - _5GY70[x] ;
                    lbe =  _5GY70[y];
                    correctL = true;
                }
            } else if (lum < 85.0) {
                if ((hue <= (_7G80[x] + 0.035)) && (hue > (_7G80[x] + _5G80[x]) / 2.0)) {
                    correction =  _7G80[y] - _7G80[x] ;
                    lbe = _7G80[y];
                    correctL = true;
                } else if ((hue <= (_7G80[x] + _5G80[x]) / 2.0) && (hue > (_5G80[x] + _25G80[x]) / 2.0)) {
                    correction =  _5G80[y] - _5G80[x] ;
                    lbe = _5G80[y];
                    correctL = true;
                } else if ((hue <= (_25G80[x] + _5G80[x]) / 2.0)  && (hue > (_25G80[x] + _1G80[x]) / 2.0)) {
                    correction =  _25G80[y] - _25G80[x] ;
                    lbe = _25G80[y];
                    correctL = true;
                } else if ((hue <= (_1G80[x] + _25G80[x]) / 2.0)  && (hue > (_1G80[x] + _10GY80[x]) / 2.0)) {
                    correction =  _1G80[y] - _1G80[x] ;
                    lbe = _1G80[y];
                    correctL = true;
                } else if ((hue <= (_1G80[x] + _10GY80[x]) / 2.0)  && (hue > (_10GY80[x] + _75GY80[x]) / 2.0)) {
                    correction =  _10GY80[y] - _10GY80[x] ;
                    lbe = _10GY80[y];
                    correctL = true;
                } else if ((hue <= (_10GY80[x] + _75GY80[x]) / 2.0)  && (hue > (_75GY80[x] + _5GY80[x]) / 2.0)) {
                    correction =  _75GY80[y] - _75GY80[x] ;
                    lbe = _75GY80[y];
                    correctL = true;
                } else if ((hue <= (_5GY80[x] + _75GY80[x]) / 2.0)  && (hue > (_5GY80[x] - 0.035))) {
                    correction =  _5GY80[y] - _5GY80[x] ;
                    lbe = _5GY80[y];
                    correctL = true;
                }
            }
        }
    }
    //end green yellow

    //Red purple correction : only for L < 30
    else if (zone == 4) {
        if (lum > 5.0) {
            if (lum < 15.0) {
                if ((hue <= (_5R10[x] + 0.035)) && (hue > (_5R10[x] - 0.043)) && x < 45) {
                    if (y > 44) {
                        y = 44;
                    }

                    correction =  _5R10[y] - _5R10[x] ;
                    lbe = _5R10[y];
                    correctL = true;
                } else if ((hue <= (_25R10[x] + 0.043)) && (hue > (_25R10[x] + _10RP10[x]) / 2.0) && x < 45) {
                    if (y > 44) {
                        y = 44;
                    }

                    correction =  _25R10[y] - _25R10[x] ;
                    lbe = _25R10[y];
                    correctL = true;
                } else if ((hue <= (_25R10[x] + _10RP10[x]) / 2.0) && (hue > (_10RP10[x] - 0.035)) && x < 45) {
                    if (y > 44) {
                        y = 44;
                    }

                    correction =  _10RP10[y] - _10RP10[x] ;
                    lbe = _10RP10[y];
                    correctL = true;
                }
            } else if (lum < 25.0) {
                if ((hue <= (_5R20[x] + 0.035)) && (hue > (_5R20[x] + _25R20[x]) / 2.0) && x < 70) {
                    if (y > 70) {
                        y = 70;
                    }

                    correction =  _5R20[y] - _5R20[x] ;
                    lbe = _5R20[y];
                    correctL = true;
                } else if ((hue <= (_5R20[x] + _25R20[x]) / 2.0) && (hue > (_10RP20[x] + _25R20[x]) / 2.0) && x < 70) {
                    if (y > 70) {
                        y = 70;
                    }

                    correction =  _25R20[y] - _25R20[x] ;
                    lbe = _25R20[y];
                    correctL = true;
                } else if ((hue <= (_10RP20[x] + _25R20[x]) / 2.0)  && (hue > (_10RP20[x] - 0.035)) && x < 70) {
                    if (y > 70) {
                        y = 70;
                    }

                    correction =  _10RP20[y] - _10RP20[x] ;
                    lbe = _10RP20[y];
                    correctL = true;
                }
            } else if (lum < 35.0) {
                if ((hue <= (_5R30[x] + 0.035)) && (hue > (_5R30[x] + _25R30[x]) / 2.0) && x < 85) {
                    if (y > 85) {
                        y = 85;
                    }

                    correction =  _5R30[y] - _5R30[x] ;
                    lbe = _5R30[y];
                    correctL = true;
                } else if ((hue <= (_5R30[x] + _25R30[x]) / 2.0) && (hue > (_10RP30[x] + _25R30[x]) / 2.0) && x < 85) {
                    if (y > 85) {
                        y = 85;
                    }

                    correction =  _25R30[y] - _25R30[x] ;
                    lbe = _25R30[y];
                    correctL = true;
                } else if ((hue <= (_10RP30[x] + _25R30[x]) / 2.0)  && (hue > (_10RP30[x] - 0.035)) && x < 85) {
                    if (y > 85) {
                        y = 85;
                    }

                    correction =  _10RP30[y] - _10RP30[x] ;
                    lbe = _10RP30[y];
                    correctL = true;
                }
            }
        }
    }

    //end red purple
}


/*
 * SkinSat
 * Copyright (c)2011  Jacques Desmis <jdesmis@gmail.com>
 *
 * skin color: mixed from NX2 skin color palette, Von Luschan, and photos of people white,
 * black, yellow....there are some little exceptions...cover 99% case
 * pay attention to white balance, and do not change hue and saturation, upstream of the modification
 *
 */
void Color::SkinSat(float lum, float hue, float chrom, float &satreduc)
{

    // to be adapted...by tests
    float reduction = 0.3f;         // use "reduction" for  "real" skin color : take into account a slightly usage of contrast and saturation in RT if option "skin" = 1
    float extendedreduction = 0.4f; // use "extendedreduction" for wide area skin color, useful if not accurate colorimetry or if the user has changed hue and saturation
    float extendedreduction2 = 0.6f; // use "extendedreduction2" for wide area for transition

    float C9 = 8.0, C8 = 15.0, C7 = 12.0, C4 = 7.0, C3 = 5.0, C2 = 5.0, C1 = 5.0;
    float H9 = 0.05, H8 = 0.25, H7 = 0.1, H4 = 0.02, H3 = 0.02, H2 = 0.1, H1 = 0.1, H10 = -0.2, H11 = -0.2; //H10 and H11 are curious...H11=-0.8 ??

    if (lum >= 85.f) {
        if ((hue > (0.78f - H9) && hue < (1.18f + H9)) && (chrom > 8.f && chrom < (14.f + C9))) {
            satreduc = reduction;
        } else if (lum >= 92.f) {
            if ((hue > 0.8f && hue < 1.65f) && (chrom > 7.f && chrom < (15.f))) {
                satreduc = extendedreduction;
            } else if ((hue > -0.1f && hue < 1.65f) && (chrom > 7.f && chrom < (18.f))) {
                satreduc = extendedreduction2;
            }
        } else if ((hue > 0.7f && hue < 1.4f) && (chrom > 7.f && chrom < (26.f + C9))) {
            satreduc = extendedreduction;
        } else if (lum < 92.f && (hue > 0.f && hue < 1.65f) && (chrom > 7.f && chrom < (35.f + C9))) {
            satreduc = extendedreduction2;
        }
    } else if (lum >= 70.f) {
        if ((hue > 0.4f && hue < (1.04f + H8)) && (chrom > 8.f && chrom < (35.f + C8))) {
            satreduc = reduction;
        } else if ((hue > (0.02f + H11) && hue < 1.5f) && (chrom > 7.0f && chrom < (48.f + C9))) {
            satreduc = extendedreduction;
        } else if ((hue > (0.02f + H11) && hue < 1.65f) && (chrom > 7.f && chrom < (55.f + C9))) {
            satreduc = extendedreduction2;
        }
    } else if (lum >= 52.f) {
        if ((hue > 0.3f && hue < (1.27f + H7)) && (chrom > 11.f && chrom < (35.f + C7))) {
            satreduc = reduction;
        } else if ((hue > (0.02f + H11) && hue < 1.5f) && (chrom > 7.0f && chrom < (48.f + C9))) {
            satreduc = extendedreduction;
        } else if ((hue > (0.02f + H11) && hue < 1.65f) && (chrom > 7.f && chrom < (55.f + C9))) {
            satreduc = extendedreduction2;
        }
    } else if (lum >= 35.f) {
        if ((hue > 0.3f && hue < (1.25f + H4)) && (chrom > 13.f && chrom < (37.f + C4))) {
            satreduc = reduction;
        } else if ((hue > (0.02f + H11) && hue < 1.5f) && (chrom > 7.0f && chrom < (48.f + C9))) {
            satreduc = extendedreduction;
        } else if ((hue > (0.02f + H11) && hue < 1.65f) && (chrom > 7.f && chrom < (55.f + C9))) {
            satreduc = extendedreduction2;
        }
    } else if (lum >= 20.f) {
        if ((hue > 0.3f && hue < (1.2f + H3)) && (chrom > 7.f && chrom < (35.f + C3))) {
            satreduc = reduction;
        } else if ((hue > (0.02f + H11) && hue < 1.5f) && (chrom > 7.0f && chrom < (48.f + C9))) {
            satreduc = extendedreduction;
        } else if ((hue > (0.02f + H11) && hue < 1.65f) && (chrom > 7.f && chrom < (55.f + C9))) {
            satreduc = extendedreduction2;
        }
    } else if (lum > 10.f) {
        if ((hue > (0.f + H10) && hue < (0.95f + H2)) && (chrom > 8.f && chrom < (23.f + C2))) {
            satreduc = reduction;
        } else if ((hue > (0.02f + H11) && hue < 1.f) && (chrom > 7.f && chrom < (35.f + C1))) {
            satreduc = extendedreduction;
        } else if ((hue > (0.02f + H11) && hue < 1.6f) && (chrom > 7.f && chrom < (45.f + C1))) {
            satreduc = extendedreduction2;
        }
    } else {
        if ((hue > (0.02f + H10) && hue < (0.9f + H1)) && (chrom > 8.f && chrom < (23.f + C1))) {
            satreduc = reduction;    // no data : extrapolate
        } else if ((hue > (0.02f + H11) && hue < 1.f) && (chrom > 7.f && chrom < (35.f + C1))) {
            satreduc = extendedreduction;
        } else if ((hue > (0.02f + H11) && hue < 1.6f) && (chrom > 7.f && chrom < (45.f + C1))) {
            satreduc = extendedreduction2;
        }

    }

}

/*
 * Munsell Lch correction
 * Copyright (c) 2011  Jacques Desmis <jdesmis@gmail.com>
 *
 * data (Munsell ==> Lab) obtained with WallKillcolor and http://www.cis.rit.edu/research/mcsl2/online/munsell.php
 * each LUT give Hue in function of C, for each color Munsell and Luminance
 * eg: _6PB20 : color Munsell 6PB for L=20 c=5 c=45 c=85 c=125..139 when possible: interpolation betwwen values
 * no value for C<5  (gray)
 * low memory footprint -- maximum: 195 LUTf * 140 values
 * errors due to small number of samples in LUT and linearization are very low (1 to 2%)
 * errors due to a different illuminant "Daylight" than "C" are low, about 10%. For example, a theoretical correction of 0.1 radian will be made with a real correction of 0.09 or 0.11 depending on the color illuminant D50
 * errors due to the use of a very different illuminant "C", for example illuminant "A" (tungsten) are higher, about 20%. Theoretical correction of 0.52 radians will be made with a real correction of 0.42
 */
void Color::initMunsell()
{
#ifdef _DEBUG
    MyTime t1e, t2e;
    t1e.set();
#endif

    const int maxInd  = 140;
    const int maxInd2 = 90;
    const int maxInd3 = 50;

    //blue for sky
    _5B40(maxInd2);
    _5B40.clear();

    for (int i = 0; i < maxInd2; i++) {
        if (i < 45 && i > 5) {
            _5B40[i] = -2.3 + 0.0025 * (i - 5);
        } else if (i < 90 && i >= 45) {
            _5B40[i] = -2.2 + 0.00 * (i - 45);
        }
    }

    //printf("5B %1.2f  %1.2f\n",_5B40[44],_5B40[89]);
    _5B50(maxInd2);
    _5B50.clear();

    for (int i = 0; i < maxInd2; i++) {
        if (i < 45 && i > 5) {
            _5B50[i] = -2.34 + 0.0025 * (i - 5);
        } else if (i < 90 && i >= 45) {
            _5B50[i] = -2.24 + 0.0003 * (i - 45);
        }
    }

    //printf("5B %1.2f  %1.2f\n",_5B50[44],_5B50[89]);
    _5B60(maxInd2);
    _5B60.clear();

    for (int i = 0; i < maxInd2; i++) {
        if (i < 45 && i > 5) {
            _5B60[i] = -2.4 + 0.003 * (i - 5);
        } else if (i < 90 && i >= 45) {
            _5B60[i] = -2.28 + 0.0005 * (i - 45);
        }
    }

    //printf("5B %1.2f  %1.2f\n",_5B60[44],_5B60[89]);
    _5B70(maxInd2);
    _5B70.clear();

    for (int i = 0; i < maxInd2; i++) {
        if (i < 45 && i > 5) {
            _5B70[i] = -2.41 + 0.00275 * (i - 5);
        } else if (i < 90 && i >= 45) {
            _5B70[i] = -2.30 + 0.00025 * (i - 45);
        }
    }

    //printf("5B %1.2f  %1.2f\n",_5B70[44],_5B70[89]);
    _5B80(maxInd3);
    _5B80.clear();

    for (int i = 0; i < maxInd3; i++) {
        if (i < 50 && i > 5) {
            _5B80[i] = -2.45 + 0.003 * (i - 5);
        }
    }

    //printf("5B %1.2f\n",_5B80[49]);

    _7B40(maxInd2);
    _7B40.clear();

    for (int i = 0; i < maxInd2; i++) {
        if (i < 45 && i > 5) {
            _7B40[i] = -2.15 + 0.0027 * (i - 5);
        } else if (i < 90 && i >= 45) {
            _7B40[i] = -2.04 + 0.00 * (i - 45);
        }
    }

    //printf("7B %1.2f  %1.2f\n",_7B40[44],_7B40[89]);
    _7B50(maxInd2);
    _7B50.clear();

    for (int i = 0; i < maxInd2; i++) {
        if (i < 45 && i > 5) {
            _7B50[i] = -2.20 + 0.003 * (i - 5);
        } else if (i < 90 && i >= 45) {
            _7B50[i] = -2.08 + 0.001 * (i - 45);
        }
    }

    //printf("7B %1.2f  %1.2f\n",_7B50[44],_7B50[79]);
    _7B60(maxInd2);
    _7B60.clear();

    for (int i = 0; i < maxInd2; i++) {
        if (i < 45 && i > 5) {
            _7B60[i] = -2.26 + 0.0035 * (i - 5);
        } else if (i < 90 && i >= 45) {
            _7B60[i] = -2.12 + 0.001 * (i - 45);
        }
    }

    //printf("7B %1.2f  %1.2f\n",_7B60[44],_7B60[79]);
    _7B70(maxInd2);
    _7B70.clear();

    for (int i = 0; i < maxInd2; i++) {
        if (i < 45 && i > 5) {
            _7B70[i] = -2.28 + 0.003 * (i - 5);
        } else if (i < 90 && i >= 45) {
            _7B70[i] = -2.16 + 0.0015 * (i - 45);
        }
    }

    //printf("7B %1.2f  %1.2f\n",_7B70[44],_7B70[64]);
    _7B80(maxInd3);
    _7B80.clear();

    for (int i = 0; i < maxInd3; i++) {
        if (i < 50 && i > 5) {
            _7B80[i] = -2.30 + 0.0028 * (i - 5);
        }
    }

    //printf("5B %1.2f\n",_7B80[49]);

    _9B40(maxInd2);
    _9B40.clear();

    for (int i = 0; i < maxInd2; i++) {
        if (i < 45 && i > 5) {
            _9B40[i] = -1.99 + 0.0022 * (i - 5);
        } else if (i < 90 && i >= 45) {
            _9B40[i] = -1.90 + 0.0008 * (i - 45);
        }
    }

    //printf("9B %1.2f  %1.2f\n",_9B40[44],_9B40[69]);
    _9B50(maxInd2);
    _9B50.clear();

    for (int i = 0; i < maxInd2; i++) {
        if (i < 45 && i > 5) {
            _9B50[i] = -2.04 + 0.0025 * (i - 5);
        } else if (i < 90 && i >= 45) {
            _9B50[i] = -1.94 + 0.0013 * (i - 45);
        }
    }

    //printf("9B %1.2f  %1.2f\n",_9B50[44],_9B50[77]);
    _9B60(maxInd2);
    _9B60.clear();

    for (int i = 0; i < maxInd2; i++) {
        if (i < 45 && i > 5) {
            _9B60[i] = -2.10 + 0.0033 * (i - 5);
        } else if (i < 90 && i >= 45) {
            _9B60[i] = -1.97 + 0.001 * (i - 45);
        }
    }

    //printf("9B %1.2f  %1.2f\n",_9B60[44],_9B60[79]);
    _9B70(maxInd2);
    _9B70.clear();

    for (int i = 0; i < maxInd2; i++) {
        if (i < 45 && i > 5) {
            _9B70[i] = -2.12 + 0.003 * (i - 5);
        } else if (i < 90 && i >= 45) {
            _9B70[i] = -2.00 + 0.001 * (i - 45);
        }
    }

    //printf("9B %1.2f  %1.2f\n",_9B70[44],_9B70[54]);
    _9B80(maxInd3);
    _9B80.clear();

    for (int i = 0; i < maxInd3; i++) {
        if (i < 50 && i > 5) {
            _9B80[i] = -2.16 + 0.0025 * (i - 5);
        }
    }

    //printf("9B %1.2f\n",_9B80[49]);

    _10B40(maxInd2);
    _10B40.clear();

    for (int i = 0; i < maxInd2; i++) {
        if (i < 45 && i > 5) {
            _10B40[i] = -1.92 + 0.0022 * (i - 5);
        } else if (i < 90 && i >= 45) {
            _10B40[i] = -1.83 + 0.0012 * (i - 45);
        }
    }

    //printf("10B %1.2f  %1.2f\n",_10B40[44],_10B40[76]);
    _10B50(maxInd2);
    _10B50.clear();

    for (int i = 0; i < maxInd2; i++) {
        if (i < 45 && i > 5) {
            _10B50[i] = -1.95 + 0.0022 * (i - 5);
        } else if (i < 90 && i >= 45) {
            _10B50[i] = -1.86 + 0.0008 * (i - 45);
        }
    }

    //printf("10B %1.2f  %1.2f\n",_10B50[44],_10B50[85]);
    _10B60(maxInd2);
    _10B60.clear();

    for (int i = 0; i < maxInd2; i++) {
        if (i < 45 && i > 5) {
            _10B60[i] = -2.01 + 0.0027 * (i - 5);
        } else if (i < 90 && i >= 45) {
            _10B60[i] = -1.90 + 0.0012 * (i - 45);
        }
    }

    //printf("10B %1.2f  %1.2f\n",_10B60[44],_10B60[70]);
    _10B70(maxInd3);
    _10B70.clear();

    for (int i = 0; i < maxInd3; i++) {
        if (i < 50 && i > 5) {
            _10B70[i] = -2.03 + 0.0025 * (i - 5);
        }
    }

    //printf("10B %1.2f\n",_10B70[49]);
    _10B80(maxInd3);
    _10B80.clear();

    for (int i = 0; i < maxInd3; i++) {
        if (i < 50 && i > 5) {
            _10B80[i] = -2.08 + 0.0032 * (i - 5);
        }
    }

    //printf("10B %1.2f\n",_10B80[39]);

    _05PB40(maxInd2);
    _05PB40.clear();

    for (int i = 0; i < maxInd2; i++) {
        if (i < 45 && i > 5) {
            _05PB40[i] = -1.87 + 0.0022 * (i - 5);
        } else if (i < 90 && i >= 45) {
            _05PB40[i] = -1.78 + 0.0015 * (i - 45);
        }
    }

    //printf("05PB %1.2f  %1.2f\n",_05PB40[44],_05PB40[74]);
    _05PB50(maxInd2);
    _05PB50.clear();

    for (int i = 0; i < maxInd2; i++) {
        if (i < 45 && i > 5) {
            _05PB50[i] = -1.91 + 0.0022 * (i - 5);
        } else if (i < 90 && i >= 45) {
            _05PB50[i] = -1.82 + 0.001 * (i - 45);
        }
    }

    //printf("05PB %1.2f  %1.2f\n",_05PB50[44],_05PB50[85]);
    _05PB60(maxInd2);
    _05PB60.clear();

    for (int i = 0; i < maxInd2; i++) {
        if (i < 45 && i > 5) {
            _05PB60[i] = -1.96 + 0.0027 * (i - 5);
        } else if (i < 90 && i >= 45) {
            _05PB60[i] = -1.85 + 0.0013 * (i - 45);
        }
    }

    //printf("05PB %1.2f  %1.2f\n",_05PB60[44],_05PB60[70]);
    _05PB70(maxInd2);
    _05PB70.clear();

    for (int i = 0; i < maxInd2; i++) {
        if (i < 45 && i > 5) {
            _05PB70[i] = -1.99 + 0.0027 * (i - 5);
        } else if (i < 90 && i >= 45) {
            _05PB70[i] = -1.88 + 0.001 * (i - 45);
        }
    }

    //printf("05PB %1.2f  %1.2f\n",_05PB70[44],_05PB70[54]);
    _05PB80(maxInd3);
    _05PB80.clear();

    for (int i = 0; i < maxInd3; i++) {
        if (i < 50 && i > 5) {
            _05PB80[i] = -2.03 + 0.003 * (i - 5);
        }
    }

    //printf("05PB %1.2f\n",_05PB80[39]);



    //blue purple correction
    //between 15PB to 4P
    //maximum deviation 75PB

    //15PB
    _15PB10(maxInd3);
    _15PB10.clear();

    for (int i = 0; i < maxInd3; i++) {
        if (i < 50 && i > 5) {
            _15PB10[i] = -1.66 + 0.0035 * (i - 5);
        }
    }

    //printf("15 %1.2f\n",_15PB10[49]);
    _15PB20(maxInd2);
    _15PB20.clear();

    for (int i = 0; i < maxInd2; i++) {
        if (i < 45 && i > 5) {
            _15PB20[i] = -1.71 + 0.00275 * (i - 5);
        } else if (i < 90 && i >= 45) {
            _15PB20[i] = -1.60 + 0.0012 * (i - 45);
        }
    }

    //printf("15 %1.2f  %1.2f\n",_15PB20[44],_15PB20[89]);

    _15PB30(maxInd2);
    _15PB30.clear();

    for (int i = 0; i < maxInd2; i++) {
        if (i < 45 && i > 5) {
            _15PB30[i] = -1.75 + 0.0025 * (i - 5);
        } else if (i < 90 && i >= 45) {
            _15PB30[i] = -1.65 + 0.002 * (i - 45);
        }
    }

    //printf("15 %1.2f  %1.2f\n",_15PB30[44],_15PB30[89]);

    _15PB40(maxInd2);
    _15PB40.clear();

    for (int i = 0; i < maxInd2; i++) {
        if (i < 45 && i > 5) {
            _15PB40[i] = -1.79 + 0.002 * (i - 5);
        } else if (i < 90 && i >= 45) {
            _15PB40[i] = -1.71 + 0.002 * (i - 45);
        }
    }

    //printf("15 %1.2f  %1.2f\n",_15PB40[44],_15PB40[89]);

    _15PB50(maxInd2);
    _15PB50.clear();

    for (int i = 0; i < maxInd2; i++) {
        if (i < 45 && i > 5) {
            _15PB50[i] = -1.82 + 0.002 * (i - 5);
        } else if (i < 90 && i >= 45) {
            _15PB50[i] = -1.74 + 0.0011 * (i - 45);
        }
    }

    //printf("15 %1.2f  %1.2f\n",_15PB50[44],_15PB50[89]);

    _15PB60(maxInd2);
    _15PB60.clear();

    for (int i = 0; i < maxInd2; i++) {
        if (i < 45 && i > 5) {
            _15PB60[i] = -1.87 + 0.0025 * (i - 5);
        } else if (i < 90 && i >= 45) {
            _15PB60[i] = -1.77 + 0.001 * (i - 45);
        }
    }

    //printf("15 %1.2f  %1.2f\n",_15PB60[44],_15PB60[89]);
    _15PB70(maxInd3);
    _15PB70.clear();

    for (int i = 0; i < maxInd3; i++) {
        if (i < 50 && i > 5) {
            _15PB70[i] = -1.90 + 0.0027 * (i - 5);
        }
    }

    //    printf("15 %1.2f\n",_15PB70[49]);
    _15PB80(maxInd3);
    _15PB80.clear();

    for (int i = 0; i < maxInd3; i++) {
        if (i < 50 && i > 5) {
            _15PB80[i] = -1.93 + 0.0027 * (i - 5);
        }
    }

    //printf("15 %1.2f %1.2f\n",_15PB80[38], _15PB80[49]);

    //3PB
    _3PB10(maxInd2);
    _3PB10.clear();

    for (int i = 0; i < maxInd2; i++) {
        if (i < 45 && i > 5) {
            _3PB10[i] = -1.56 + 0.005 * (i - 5);
        } else if (i < 90 && i >= 45) {
            _3PB10[i] = -1.36 + 0.001 * (i - 45);
        }
    }

    //printf("30 %1.2f  %1.2f\n",_3PB10[44],_3PB10[89]);

    _3PB20(maxInd2);
    _3PB20.clear();

    for (int i = 0; i < maxInd2; i++) {
        if (i < 45 && i > 5) {
            _3PB20[i] = -1.59 + 0.00275 * (i - 5);
        } else if (i < 90 && i >= 45) {
            _3PB20[i] = -1.48 + 0.003 * (i - 45);
        }
    }

    //printf("30 %1.2f  %1.2f\n",_3PB20[44],_3PB20[89]);

    _3PB30(maxInd2);
    _3PB30.clear();

    for (int i = 0; i < maxInd2; i++) {
        if (i < 45 && i > 5) {
            _3PB30[i] = -1.62 + 0.00225 * (i - 5);
        } else if (i < 90 && i >= 45) {
            _3PB30[i] = -1.53 + 0.0032 * (i - 45);
        }
    }

    //printf("30 %1.2f  %1.2f\n",_3PB30[44],_3PB30[89]);

    _3PB40(maxInd2);
    _3PB40.clear();

    for (int i = 0; i < maxInd2; i++) {
        if (i < 45 && i > 5) {
            _3PB40[i] = -1.64 + 0.0015 * (i - 5);
        } else if (i < 90 && i >= 45) {
            _3PB40[i] = -1.58 + 0.0025 * (i - 45);
        }
    }

    //printf("30 %1.2f  %1.2f\n",_3PB40[44],_3PB40[89]);

    _3PB50(maxInd2);
    _3PB50.clear();

    for (int i = 0; i < maxInd2; i++) {
        if (i < 45 && i > 5) {
            _3PB50[i] = -1.69 + 0.00175 * (i - 5);
        } else if (i < 90 && i >= 45) {
            _3PB50[i] = -1.62 + 0.002 * (i - 45);
        }
    }

    //printf("30 %1.2f  %1.2f\n",_3PB50[44],_3PB50[89]);

    _3PB60(maxInd2);
    _3PB60.clear();

    for (int i = 0; i < maxInd2; i++) {
        if (i < 45 && i > 5) {
            _3PB60[i] = -1.73 + 0.002 * (i - 5);
        } else if (i < 90 && i >= 45) {
            _3PB60[i] = -1.65 + 0.0012 * (i - 45);
        }
    }

    //printf("30 %1.2f  %1.2f\n",_3PB60[44],_3PB60[89]);
    _3PB70(maxInd3);
    _3PB70.clear();

    for (int i = 0; i < maxInd3; i++) {
        if (i < 50 && i > 5) {
            _3PB70[i] = -1.76 + 0.002 * (i - 5);
        }
    }

    //printf("30 %1.2f\n",_3PB70[49]);
    _3PB80(maxInd3);
    _3PB80.clear();

    for (int i = 0; i < maxInd3; i++) {
        if (i < 50 && i > 5) {
            _3PB80[i] = -1.78 + 0.0025 * (i - 5);
        }
    }

    //printf("30 %1.2f %1.2f\n",_3PB80[38], _3PB80[49]);

    //45PB
    _45PB10(maxInd2);
    _45PB10.clear();

    for (int i = 0; i < maxInd2; i++) {
        if (i < 45 && i > 5) {
            _45PB10[i] = -1.46 + 0.0045 * (i - 5);
        } else if (i < 90 && i >= 45) {
            _45PB10[i] = -1.28 + 0.0025 * (i - 45);
        }
    }

    //printf("45 %1.2f  %1.2f\n",_45PB10[44],_45PB10[89]);

    _45PB20(maxInd2);
    _45PB20.clear();

    for (int i = 0; i < maxInd2; i++) {
        if (i < 45 && i > 5) {
            _45PB20[i] = -1.48 + 0.00275 * (i - 5);
        } else if (i < 90 && i >= 45) {
            _45PB20[i] = -1.37 + 0.0025 * (i - 45);
        }
    }

    //printf("45 %1.2f  %1.2f\n",_45PB20[44],_45PB20[89]);

    _45PB30(maxInd2);
    _45PB30.clear();

    for (int i = 0; i < maxInd2; i++) {
        if (i < 45 && i > 5) {
            _45PB30[i] = -1.51 + 0.00175 * (i - 5);
        } else if (i < 90 && i >= 45) {
            _45PB30[i] = -1.44 + 0.0035 * (i - 45);
        }
    }

    //printf("45 %1.2f  %1.2f\n",_45PB30[44],_45PB30[89]);

    _45PB40(maxInd2);
    _45PB40.clear();

    for (int i = 0; i < maxInd2; i++) {
        if (i < 45 && i > 5) {
            _45PB40[i] = -1.52 + 0.001 * (i - 5);
        } else if (i < 90 && i >= 45) {
            _45PB40[i] = -1.48 + 0.003 * (i - 45);
        }
    }

    //printf("45 %1.2f  %1.2f\n",_45PB40[44],_45PB40[89]);

    _45PB50(maxInd2);
    _45PB50.clear();

    for (int i = 0; i < maxInd2; i++) {
        if (i < 45 && i > 5) {
            _45PB50[i] = -1.55 + 0.001 * (i - 5);
        } else if (i < 90 && i >= 45) {
            _45PB50[i] = -1.51 + 0.0022 * (i - 45);
        }
    }

    //printf("45 %1.2f  %1.2f\n",_45PB50[44],_45PB50[89]);

    _45PB60(maxInd2);
    _45PB60.clear();

    for (int i = 0; i < maxInd2; i++) {
        if (i < 45 && i > 5) {
            _45PB60[i] = -1.6 + 0.0015 * (i - 5);
        } else if (i < 90 && i >= 45) {
            _45PB60[i] = -1.54 + 0.001 * (i - 45);
        }
    }

    //printf("45 %1.2f  %1.2f\n",_45PB60[44],_45PB60[89]);
    _45PB70(maxInd3);
    _45PB70.clear();

    for (int i = 0; i < maxInd3; i++) {
        if (i < 50 && i > 5) {
            _45PB70[i] = -1.63 + 0.0017 * (i - 5);
        }
    }

    //printf("45 %1.2f\n",_45PB70[49]);
    _45PB80(maxInd3);
    _45PB80.clear();

    for (int i = 0; i < maxInd3; i++) {
        if (i < 50 && i > 5) {
            _45PB80[i] = -1.67 + 0.0025 * (i - 5);
        }
    }

    //printf("45 %1.2f %1.2f\n",_45PB80[38], _45PB80[49]);

    //_6PB
    _6PB10(maxInd);
    _6PB10.clear();

    for (int i = 0; i < maxInd; i++) { //i = chromaticity  0==>140
        if (i < 45 && i > 5) {
            _6PB10[i] = -1.33 + 0.005 * (i - 5);
        } else if (i < 85 && i >= 45) {
            _6PB10[i] = -1.13 + 0.0045 * (i - 45);
        } else if (i < 140 && i >= 85) {
            _6PB10[i] = -0.95 + 0.0015 * (i - 85);
        }
    }

    //printf("60 %1.2f  %1.2f %1.2f\n",_6PB10[44],_6PB10[84],_6PB10[139]);

    _6PB20(maxInd);
    _6PB20.clear();

    for (int i = 0; i < maxInd; i++) { //i = chromaticity  0==>140
        if (i < 45 && i > 5) {
            _6PB20[i] = -1.36 + 0.004 * (i - 5);
        } else if (i < 85 && i >= 45) {
            _6PB20[i] = -1.20 + 0.00375 * (i - 45);
        } else if (i < 140 && i >= 85) {
            _6PB20[i] = -1.05 + 0.0017 * (i - 85);
        }
    }

    //printf("60 %1.2f  %1.2f %1.2f\n",_6PB20[44],_6PB20[84],_6PB20[139]);

    _6PB30(maxInd);
    _6PB30.clear();

    for (int i = 0; i < maxInd; i++) { //i = chromaticity  0==>140
        if (i < 45 && i > 5) {
            _6PB30[i] = -1.38 + 0.00225 * (i - 5);
        } else if (i < 85 && i >= 45) {
            _6PB30[i] = -1.29 + 0.00375 * (i - 45);
        } else if (i < 140 && i >= 85) {
            _6PB30[i] = -1.14 + 0.002 * (i - 85);
        }
    }

    //printf("60 %1.2f  %1.2f %1.2f\n",_6PB30[44],_6PB30[84],_6PB30[139]);

    _6PB40(maxInd);
    _6PB40.clear();

    for (int i = 0; i < maxInd; i++) { //i = chromaticity  0==>140
        if (i < 45 && i > 5) {
            _6PB40[i] = -1.39 + 0.00125 * (i - 5);
        } else if (i < 85 && i >= 45) {
            _6PB40[i] = -1.34 + 0.00275 * (i - 45);
        } else if (i < 140 && i >= 85) {
            _6PB40[i] = -1.23 + 0.002 * (i - 85);
        }
    }

    //printf("60 %1.2f  %1.2f %1.2f\n",_6PB40[44],_6PB40[84],_6PB40[139]);

    _6PB50(maxInd2);  //limits  -1.3   -1.11
    _6PB50.clear();

    for (int i = 0; i < maxInd2; i++) {
        if (i < 45 && i > 5) {
            _6PB50[i] = -1.43 + 0.00125 * (i - 5);
        } else if (i < 90 && i >= 45) {
            _6PB50[i] = -1.38 + 0.00225 * (i - 45);
        }
    }

    //printf("60 %1.2f  %1.2f \n",_6PB50[44],_6PB50[89]);

    _6PB60(maxInd2);  //limits  -1.3   -1.11
    _6PB60.clear();

    for (int i = 0; i < maxInd2; i++) {
        if (i < 45 && i > 5) {
            _6PB60[i] = -1.46 + 0.0012 * (i - 5);
        } else if (i < 90 && i >= 45) {
            _6PB60[i] = -1.40 + 0.000875 * (i - 45);
        }
    }

    //printf("60 %1.2f  %1.2f\n",_6PB60[44],_6PB60[89]);
    _6PB70(maxInd3);
    _6PB70.clear();

    for (int i = 0; i < maxInd3; i++) {
        if (i < 50 && i > 5) {
            _6PB70[i] = -1.49 + 0.0018 * (i - 5);
        }
    }

    //printf("6 %1.2f\n",_6PB70[49]);
    _6PB80(maxInd3);
    _6PB80.clear();

    for (int i = 0; i < maxInd3; i++) {
        if (i < 50 && i > 5) {
            _6PB80[i] = -1.52 + 0.0022 * (i - 5);
        }
    }

    //printf("6 %1.2f %1.2f\n",_6PB80[38], _6PB80[49]);


    //_75PB : notation Munsell for maximum deviation blue purple
    _75PB10(maxInd);  //limits hue -1.23  -0.71  _75PBx   x=Luminance  eg_75PB10 for L >5 and L<=15
    _75PB10.clear();

    for (int i = 0; i < maxInd; i++) { //i = chromaticity  0==>140
        if (i < 45 && i > 5) {
            _75PB10[i] = -1.23 + 0.0065 * (i - 5);
        } else if (i < 85 && i >= 45) {
            _75PB10[i] = -0.97 + 0.00375 * (i - 45);
        } else if (i < 140 && i >= 85) {
            _75PB10[i] = -0.82 + 0.0015 * (i - 85);
        }
    }

    //printf("75 %1.2f  %1.2f %1.2f\n",_75PB10[44],_75PB10[84],_75PB10[139]);

    _75PB20(maxInd);  //limits -1.24  -0.79  for L>15 <=25
    _75PB20.clear();

    for (int i = 0; i < maxInd; i++) {
        if (i < 45 && i > 5) {
            _75PB20[i] = -1.24 + 0.004 * (i - 5);
        } else if (i < 85 && i >= 45) {
            _75PB20[i] = -1.08 + 0.00425 * (i - 45);
        } else if (i < 140 && i >= 85) {
            _75PB20[i] = -0.91 + 0.0017 * (i - 85);
        }
    }

    //printf("75 %1.2f  %1.2f %1.2f\n",_75PB20[44],_75PB20[84],_75PB20[139]);

    _75PB30(maxInd);  //limits -1.25  -0.85
    _75PB30.clear();

    for (int i = 0; i < maxInd; i++) {
        if (i < 45 && i > 5) {
            _75PB30[i] = -1.25 + 0.00275 * (i - 5);
        } else if (i < 85 && i >= 45) {
            _75PB30[i] = -1.14 + 0.004 * (i - 45);
        } else if (i < 140 && i >= 85) {
            _75PB30[i] = -0.98 + 0.0015 * (i - 85);
        }
    }

    //printf("75 %1.2f  %1.2f %1.2f\n",_75PB30[44],_75PB30[84],_75PB30[139]);

    _75PB40(maxInd);  //limits  -1.27  -0.92
    _75PB40.clear();

    for (int i = 0; i < maxInd; i++) {
        if (i < 45 && i > 5) {
            _75PB40[i] = -1.27 + 0.002 * (i - 5);
        } else if (i < 85 && i >= 45) {
            _75PB40[i] = -1.19 + 0.003 * (i - 45);
        } else if (i < 140 && i >= 85) {
            _75PB40[i] = -1.07 + 0.0022 * (i - 85);
        }
    }

    //printf("75 %1.2f  %1.2f %1.2f\n",_75PB40[44],_75PB40[84],_75PB40[139]);

    _75PB50(maxInd2);  //limits  -1.3   -1.11
    _75PB50.clear();

    for (int i = 0; i < maxInd2; i++) {
        if (i < 45 && i > 5) {
            _75PB50[i] = -1.3 + 0.00175 * (i - 5);
        } else if (i < 90 && i >= 45) {
            _75PB50[i] = -1.23 + 0.0025 * (i - 45);
        }
    }

    //printf("75 %1.2f  %1.2f\n",_75PB50[44],_75PB50[89]);

    _75PB60(maxInd2);
    _75PB60.clear();

    for (int i = 0; i < maxInd2; i++) { //limits -1.32  -1.17
        if (i < 45 && i > 5) {
            _75PB60[i] = -1.32 + 0.0015 * (i - 5);
        } else if (i < 90 && i >= 45) {
            _75PB60[i] = -1.26 + 0.002 * (i - 45);
        }
    }

    //printf("75 %1.2f  %1.2f \n",_75PB60[44],_75PB60[89]);

    _75PB70(maxInd3);
    _75PB70.clear();

    for (int i = 0; i < maxInd3; i++) { //limits  -1.34  -1.27
        if (i < 50 && i > 5) {
            _75PB70[i] = -1.34 + 0.002 * (i - 5);
        }
    }

    _75PB80(maxInd3);
    _75PB80.clear();

    for (int i = 0; i < maxInd3; i++) { //limits -1.35  -1.29
        if (i < 50 && i > 5) {
            _75PB80[i] = -1.35 + 0.00125 * (i - 5);
        }
    }


    _9PB10(maxInd);
    _9PB10.clear();

    for (int i = 0; i < maxInd; i++) { //i = chromaticity  0==>140
        if (i < 45 && i > 5) {
            _9PB10[i] = -1.09 + 0.00475 * (i - 5);
        } else if (i < 85 && i >= 45) {
            _9PB10[i] = -0.9 + 0.003 * (i - 45);
        } else if (i < 140 && i >= 85) {
            _9PB10[i] = -0.78 + 0.0013 * (i - 85);
        }
    }

    //printf("90 %1.2f  %1.2f %1.2f\n",_9PB10[44],_9PB10[84],_9PB10[139]);

    _9PB20(maxInd);
    _9PB20.clear();

    for (int i = 0; i < maxInd; i++) { //i = chromaticity  0==>140
        if (i < 45 && i > 5) {
            _9PB20[i] = -1.12 + 0.0035 * (i - 5);
        } else if (i < 85 && i >= 45) {
            _9PB20[i] = -0.98 + 0.00325 * (i - 45);
        } else if (i < 140 && i >= 85) {
            _9PB20[i] = -0.85 + 0.0015 * (i - 85);
        }
    }

    //printf("90 %1.2f  %1.2f %1.2f\n",_9PB20[44],_9PB20[84],_9PB20[139]);

    _9PB30(maxInd);
    _9PB30.clear();

    for (int i = 0; i < maxInd; i++) { //i = chromaticity  0==>140
        if (i < 45 && i > 5) {
            _9PB30[i] = -1.14 + 0.0028 * (i - 5);
        } else if (i < 85 && i >= 45) {
            _9PB30[i] = -1.03 + 0.003 * (i - 45);
        } else if (i < 140 && i >= 85) {
            _9PB30[i] = -0.91 + 0.0017 * (i - 85);
        }
    }

    //printf("90 %1.2f  %1.2f %1.2f\n",_9PB30[44],_9PB30[84],_9PB30[139]);

    _9PB40(maxInd);
    _9PB40.clear();

    for (int i = 0; i < maxInd; i++) { //i = chromaticity  0==>140
        if (i < 45 && i > 5) {
            _9PB40[i] = -1.16 + 0.002 * (i - 5);
        } else if (i < 85 && i >= 45) {
            _9PB40[i] = -1.08 + 0.00275 * (i - 45);
        } else if (i < 140 && i >= 85) {
            _9PB40[i] = -0.97 + 0.0016 * (i - 85);
        }
    }

    //printf("90 %1.2f  %1.2f %1.2f\n",_9PB40[44],_9PB40[84],_9PB40[139]);

    _9PB50(maxInd2);
    _9PB50.clear();

    for (int i = 0; i < maxInd2; i++) {
        if (i < 45 && i > 5) {
            _9PB50[i] = -1.19 + 0.00175 * (i - 5);
        } else if (i < 90 && i >= 45) {
            _9PB50[i] = -1.12 + 0.00225 * (i - 45);
        }
    }

    //printf("90 %1.2f  %1.2f \n",_9PB50[44],_9PB50[84]);

    _9PB60(maxInd2);
    _9PB60.clear();

    for (int i = 0; i < maxInd2; i++) {
        if (i < 45 && i > 5) {
            _9PB60[i] = -1.21 + 0.0015 * (i - 5);
        } else if (i < 90 && i >= 45) {
            _9PB60[i] = -1.15 + 0.002 * (i - 45);
        }
    }

    //printf("90 %1.2f  %1.2f \n",_9PB60[44],_9PB60[89]);
    _9PB70(maxInd3);
    _9PB70.clear();

    for (int i = 0; i < maxInd3; i++) {
        if (i < 50 && i > 5) {
            _9PB70[i] = -1.23 + 0.0018 * (i - 5);
        }
    }

    //printf("9 %1.2f\n",_9PB70[49]);
    _9PB80(maxInd3);
    _9PB80.clear();

    for (int i = 0; i < maxInd3; i++) {
        if (i < 50 && i > 5) {
            _9PB80[i] = -1.24 + 0.002 * (i - 5);
        }
    }

    //printf("9 %1.2f %1.2f\n",_9PB80[38], _9PB80[49]);


    //10PB
    _10PB10(maxInd);
    _10PB10.clear();

    for (int i = 0; i < maxInd; i++) {
        if (i < 45 && i > 5) {
            _10PB10[i] = -1.02 + 0.00425 * (i - 5);
        } else if (i < 85 && i >= 45) {
            _10PB10[i] = -0.85 + 0.0025 * (i - 45);
        } else if (i < 140 && i >= 85) {
            _10PB10[i] = -0.75 + 0.0012 * (i - 85);
        }
    }

    //printf("10 %1.2f  %1.2f %1.2f\n",_10PB10[44],_10PB10[84],_10PB10[139]);

    _10PB20(maxInd);
    _10PB20.clear();

    for (int i = 0; i < maxInd; i++) {
        if (i < 45 && i > 5) {
            _10PB20[i] = -1.05 + 0.00325 * (i - 5);
        } else if (i < 85 && i >= 45) {
            _10PB20[i] = -0.92 + 0.00275 * (i - 45);
        } else if (i < 140 && i >= 85) {
            _10PB20[i] = -0.81 + 0.0014 * (i - 85);
        }
    }

    //printf("10 %1.2f  %1.2f %1.2f\n",_10PB20[44],_10PB20[84],_10PB20[139]);

    _10PB30(maxInd);
    _10PB30.clear();

    for (int i = 0; i < maxInd; i++) {
        if (i < 45 && i > 5) {
            _10PB30[i] = -1.07 + 0.00275 * (i - 5);
        } else if (i < 85 && i >= 45) {
            _10PB30[i] = -0.96 + 0.0025 * (i - 45);
        } else if (i < 140 && i >= 85) {
            _10PB30[i] = -0.86 + 0.0015 * (i - 85);
        }
    }

    //printf("10 %1.2f  %1.2f %1.2f\n",_10PB30[44],_10PB30[84],_10PB30[139]);

    _10PB40(maxInd);
    _10PB40.clear();

    for (int i = 0; i < maxInd; i++) {
        if (i < 45 && i > 5) {
            _10PB40[i] = -1.09 + 0.002 * (i - 5);
        } else if (i < 85 && i >= 45) {
            _10PB40[i] = -1.01 + 0.00225 * (i - 45);
        } else if (i < 140 && i >= 85) {
            _10PB40[i] = -0.92 + 0.0016 * (i - 85);
        }
    }

    //printf("10 %1.2f  %1.2f %1.2f\n",_10PB40[44],_10PB40[84],_10PB40[139]);

    _10PB50(maxInd2);
    _10PB50.clear();

    for (int i = 0; i < maxInd2; i++) {
        if (i < 45 && i > 5) {
            _10PB50[i] = -1.12 + 0.00175 * (i - 5);
        } else if (i < 90 && i >= 45) {
            _10PB50[i] = -1.05 + 0.00225 * (i - 45);
        }
    }

    //printf("10 %1.2f  %1.2f\n",_10PB50[44],_10PB50[84]);

    _10PB60(maxInd2);
    _10PB60.clear();

    for (int i = 0; i < maxInd2; i++) {
        if (i < 45 && i > 5) {
            _10PB60[i] = -1.14 + 0.0015 * (i - 5);
        } else if (i < 90 && i >= 45) {
            _10PB60[i] = -1.08 + 0.00225 * (i - 45);
        }
    }

    //printf("10 %1.2f  %1.2f\n",_10PB60[44],_10PB60[89]);


    //1P
    _1P10(maxInd);
    _1P10.clear();

    for (int i = 0; i < maxInd; i++) {
        if (i < 45 && i > 5) {
            _1P10[i] = -0.96 + 0.00375 * (i - 5);
        } else if (i < 85 && i >= 45) {
            _1P10[i] = -0.81 + 0.00225 * (i - 45);
        } else if (i < 140 && i >= 85) {
            _1P10[i] = -0.72 + 0.001 * (i - 85);
        }
    }

    //printf("1P %1.2f  %1.2f %1.2f\n",_1P10[44],_1P10[84],_1P10[139]);

    _1P20(maxInd);
    _1P20.clear();

    for (int i = 0; i < maxInd; i++) {
        if (i < 45 && i > 5) {
            _1P20[i] = -1.0 + 0.00325 * (i - 5);
        } else if (i < 85 && i >= 45) {
            _1P20[i] = -0.87 + 0.0025 * (i - 45);
        } else if (i < 140 && i >= 85) {
            _1P20[i] = -0.77 + 0.0012 * (i - 85);
        }
    }

    //printf("1P %1.2f  %1.2f %1.2f\n",_1P20[44],_1P20[84],_1P20[139]);

    _1P30(maxInd);
    _1P30.clear();

    for (int i = 0; i < maxInd; i++) {
        if (i < 45 && i > 5) {
            _1P30[i] = -1.02 + 0.00275 * (i - 5);
        } else if (i < 85 && i >= 45) {
            _1P30[i] = -0.91 + 0.00225 * (i - 45);
        } else if (i < 140 && i >= 85) {
            _1P30[i] = -0.82 + 0.0011 * (i - 85);
        }
    }

    //printf("1P %1.2f  %1.2f %1.2f\n",_1P30[44],_1P30[84],_1P30[139]);

    _1P40(maxInd);
    _1P40.clear();

    for (int i = 0; i < maxInd; i++) {
        if (i < 45 && i > 5) {
            _1P40[i] = -1.04 + 0.00225 * (i - 5);
        } else if (i < 85 && i >= 45) {
            _1P40[i] = -0.95 + 0.00225 * (i - 45);
        } else if (i < 140 && i >= 85) {
            _1P40[i] = -0.86 + 0.0015 * (i - 85);
        }
    }

    //printf("1P %1.2f  %1.2f %1.2f\n",_1P40[44],_1P40[84],_1P40[139]);

    _1P50(maxInd2);
    _1P50.clear();

    for (int i = 0; i < maxInd2; i++) {
        if (i < 45 && i > 5) {
            _1P50[i] = -1.06 + 0.002 * (i - 5);
        } else if (i < 90 && i >= 45) {
            _1P50[i] = -0.98 + 0.00175 * (i - 45);
        }
    }

    //printf("1P %1.2f  %1.2f \n",_1P50[44],_1P50[89]);

    _1P60(maxInd2);
    _1P60.clear();

    for (int i = 0; i < maxInd2; i++) {
        if (i < 45 && i > 5) {
            _1P60[i] = -1.07 + 0.0015 * (i - 5);
        } else if (i < 90 && i >= 45) {
            _1P60[i] = -1.01 + 0.00175 * (i - 45);
        }
    }

    //printf("1P %1.2f  %1.2f \n",_1P60[44],_1P60[84],_1P60[139]);

    //4P
    _4P10(maxInd);
    _4P10.clear();

    for (int i = 0; i < maxInd; i++) {
        if (i < 45 && i > 5) {
            _4P10[i] = -0.78 + 0.002 * (i - 5);
        } else if (i < 85 && i >= 45) {
            _4P10[i] = -0.7 + 0.00125 * (i - 45);
        } else if (i < 140 && i >= 85) {
            _4P10[i] = -0.65 + 0.001 * (i - 85);
        }
    }

    //printf("4P %1.2f  %1.2f %1.2f\n",_4P10[44],_4P10[84],_4P10[139]);

    _4P20(maxInd);
    _4P20.clear();

    for (int i = 0; i < maxInd; i++) {
        if (i < 45 && i > 5) {
            _4P20[i] = -0.84 + 0.0025 * (i - 5);
        } else if (i < 85 && i >= 45) {
            _4P20[i] = -0.74 + 0.00175 * (i - 45);
        } else if (i < 140 && i >= 85) {
            _4P20[i] = -0.67 + 0.00085 * (i - 85);
        }
    }

    //printf("4P %1.2f  %1.2f %1.2f\n",_4P20[44],_4P20[84],_4P20[139]);

    _4P30(maxInd);
    _4P30.clear();

    for (int i = 0; i < maxInd; i++) {
        if (i < 45 && i > 5) {
            _4P30[i] = -0.85 + 0.00225 * (i - 5);
        } else if (i < 85 && i >= 45) {
            _4P30[i] = -0.76 + 0.00125 * (i - 45);
        } else if (i < 140 && i >= 85) {
            _4P30[i] = -0.71 + 0.001 * (i - 85);
        }
    }

    //printf("4P %1.2f  %1.2f %1.2f\n",_4P30[44],_4P30[84],_4P30[139]);

    _4P40(maxInd);
    _4P40.clear();

    for (int i = 0; i < maxInd; i++) {
        if (i < 45 && i > 5) {
            _4P40[i] = -0.87 + 0.00175 * (i - 5);
        } else if (i < 85 && i >= 45) {
            _4P40[i] = -0.8 + 0.00175 * (i - 45);
        } else if (i < 140 && i >= 85) {
            _4P40[i] = -0.73 + 0.00075 * (i - 85);
        }
    }

    //printf("4P %1.2f  %1.2f %1.2f\n",_4P40[44],_4P40[84],_4P40[139]);

    _4P50(maxInd2);
    _4P50.clear();

    for (int i = 0; i < maxInd2; i++) {
        if (i < 45 && i > 5) {
            _4P50[i] = -0.88 + 0.0015 * (i - 5);
        } else if (i < 90 && i >= 45) {
            _4P50[i] = -0.82 + 0.0015 * (i - 45);
        }
    }

    //printf("4P %1.2f  %1.2f \n",_4P50[44],_4P50[89]);

    _4P60(maxInd2);
    _4P60.clear();

    for (int i = 0; i < maxInd2; i++) {
        if (i < 45 && i > 5) {
            _4P60[i] = -0.89 + 0.00125 * (i - 5);
        } else if (i < 90 && i >= 45) {
            _4P60[i] = -0.84 + 0.00125 * (i - 45);
        }
    }

    //printf("4P %1.2f  %1.2f\n",_4P60[44],_4P60[89]);


    //red yellow correction
    _10YR20(maxInd2);
    _10YR20.clear();

    for (int i = 0; i < maxInd2; i++) {
        if (i < 45 && i > 5) {
            _10YR20[i] = 1.22 + 0.002 * (i - 5);
        } else if (i < 90 && i >= 45) {
            _10YR20[i] = 1.30 + 0.006 * (i - 45);
        }
    }

    //printf("10YR  %1.2f  %1.2f\n",_10YR20[44],_10YR20[56]);
    _10YR30(maxInd2);
    _10YR30.clear();

    for (int i = 0; i < maxInd2; i++) {
        if (i < 45 && i > 5) {
            _10YR30[i] = 1.27 + 0.00175 * (i - 5);
        } else if (i < 90 && i >= 45) {
            _10YR30[i] = 1.34 + 0.0017 * (i - 45);
        }
    }

    //printf("10YR  %1.2f  %1.2f\n",_10YR30[44],_10YR30[75]);
    _10YR40(maxInd2);
    _10YR40.clear();

    for (int i = 0; i < maxInd2; i++) {
        if (i < 45 && i > 5) {
            _10YR40[i] = 1.32 + 0.00025 * (i - 5);
        } else if (i < 90 && i >= 45) {
            _10YR40[i] = 1.33 + 0.0015 * (i - 45);
        }
    }

    //printf("10YR  %1.2f  %1.2f\n",_10YR40[44],_10YR40[85]);
    _10YR50(maxInd2);
    _10YR50.clear();

    for (int i = 0; i < maxInd2; i++) {
        if (i < 45 && i > 5) {
            _10YR50[i] = 1.35 + 0.000 * (i - 5);
        } else if (i < 90 && i >= 45) {
            _10YR50[i] = 1.35 + 0.0012 * (i - 45);
        }
    }

    //printf("10YR  %1.2f  %1.2f\n",_10YR50[44],_10YR50[80]);
    _10YR60(maxInd);
    _10YR60.clear();

    for (int i = 0; i < maxInd; i++) {
        if (i < 45 && i > 5) {
            _10YR60[i] = 1.38 - 0.00025 * (i - 5);
        } else if (i < 85 && i >= 45) {
            _10YR60[i] = 1.37 + 0.0005 * (i - 45);
        } else if (i < 140 && i >= 85) {
            _10YR60[i] = 1.39 + 0.0013 * (i - 85);
        }
    }

    //printf("10YR  %1.2f  %1.2f %1.2f\n",_10YR60[44],_10YR60[85],_10YR60[139] );
    _10YR70(maxInd);
    _10YR70.clear();

    for (int i = 0; i < maxInd; i++) {
        if (i < 45 && i > 5) {
            _10YR70[i] = 1.41 - 0.0005 * (i - 5);
        } else if (i < 85 && i >= 45) {
            _10YR70[i] = 1.39 + 0.000 * (i - 45);
        } else if (i < 140 && i >= 85) {
            _10YR70[i] = 1.39 + 0.0013 * (i - 85);
        }
    }

    //printf("10YR  %1.2f  %1.2f %1.2f\n",_10YR70[44],_10YR70[85],_10YR70[139] );
    _10YR80(maxInd);
    _10YR80.clear();

    for (int i = 0; i < maxInd; i++) {
        if (i < 45 && i > 5) {
            _10YR80[i] = 1.45 - 0.00125 * (i - 5);
        } else if (i < 85 && i >= 45) {
            _10YR80[i] = 1.40 + 0.000 * (i - 45);
        } else if (i < 140 && i >= 85) {
            _10YR80[i] = 1.40 + 0.00072 * (i - 85);    //1.436
        }
    }

    //printf("10YR  %1.2f  %1.2f %1.2f\n",_10YR80[44],_10YR80[84],_10YR80[139] );
    _10YR90(maxInd2);
    _10YR90.clear();

    for (int i = 0; i < maxInd2; i++) {
        if (i < 45 && i > 5) {
            _10YR90[i] = 1.48 - 0.001 * (i - 5);
        } else if (i < 90 && i >= 45) {
            _10YR90[i] = 1.44 - 0.0009 * (i - 45);
        }
    }

    //printf("10YR  %1.2f  %1.2f\n",_10YR90[45],_10YR90[80]);
    _85YR20(maxInd3);
    _85YR20.clear();

    for (int i = 0; i < maxInd3; i++) {
        if (i < 50 && i > 5) {
            _85YR20[i] = 1.12 + 0.004 * (i - 5);
        }
    }

    //printf("85YR  %1.2f \n",_85YR20[44]);
    _85YR30(maxInd2);
    _85YR30.clear();

    for (int i = 0; i < maxInd2; i++) {
        if (i < 45 && i > 5) {
            _85YR30[i] = 1.16 + 0.0025 * (i - 5);
        } else if (i < 90 && i >= 45) {
            _85YR30[i] = 1.26 + 0.0028 * (i - 45);
        }
    }

    //printf("85YR  %1.2f  %1.2f\n",_85YR30[44],_85YR30[75]);
    _85YR40(maxInd2);
    _85YR40.clear();

    for (int i = 0; i < maxInd2; i++) {
        if (i < 45 && i > 5) {
            _85YR40[i] = 1.20 + 0.0015 * (i - 5);
        } else if (i < 90 && i >= 45) {
            _85YR40[i] = 1.26 + 0.0024 * (i - 45);
        }
    }

    //printf("85YR  %1.2f  %1.2f\n",_85YR40[44],_85YR40[75]);
    _85YR50(maxInd);
    _85YR50.clear();

    for (int i = 0; i < maxInd; i++) {
        if (i < 45 && i > 5) {
            _85YR50[i] = 1.24 + 0.0005 * (i - 5);
        } else if (i < 85 && i >= 45) {
            _85YR50[i] = 1.26 + 0.002 * (i - 45);
        } else if (i < 140 && i >= 85) {
            _85YR50[i] = 1.34 + 0.0015 * (i - 85);
        }
    }

    //printf("85YR  %1.2f  %1.2f %1.2f\n",_85YR50[44],_85YR50[85],_85YR50[110] );
    _85YR60(maxInd);
    _85YR60.clear();

    for (int i = 0; i < maxInd; i++) {
        if (i < 45 && i > 5) {
            _85YR60[i] = 1.27 + 0.00025 * (i - 5);
        } else if (i < 85 && i >= 45) {
            _85YR60[i] = 1.28 + 0.0015 * (i - 45);
        } else if (i < 140 && i >= 85) {
            _85YR60[i] = 1.34 + 0.0012 * (i - 85);
        }
    }

    //printf("85YR  %1.2f  %1.2f %1.2f\n",_85YR60[44],_85YR60[85],_85YR60[139] );

    _85YR70(maxInd);
    _85YR70.clear();

    for (int i = 0; i < maxInd; i++) {
        if (i < 45 && i > 5) {
            _85YR70[i] = 1.31 - 0.00025 * (i - 5);
        } else if (i < 85 && i >= 45) {
            _85YR70[i] = 1.30 + 0.0005 * (i - 45);
        } else if (i < 140 && i >= 85) {
            _85YR70[i] = 1.32 + 0.0012 * (i - 85);
        }
    }

    //printf("85YR  %1.2f  %1.2f %1.2f\n",_85YR70[44],_85YR70[85],_85YR70[139] );
    _85YR80(maxInd);
    _85YR80.clear();

    for (int i = 0; i < maxInd; i++) {
        if (i < 45 && i > 5) {
            _85YR80[i] = 1.35 - 0.00075 * (i - 5);
        } else if (i < 85 && i >= 45) {
            _85YR80[i] = 1.32 + 0.00025 * (i - 45);
        } else if (i < 140 && i >= 85) {
            _85YR80[i] = 1.33 + 0.00125 * (i - 85);
        }
    }

    //printf("85YR  %1.2f  %1.2f %1.2f\n",_85YR80[44],_85YR80[85],_85YR80[139] );
    _85YR90(maxInd2);
    _85YR90.clear();

    for (int i = 0; i < maxInd; i++) {
        if (i < 45 && i > 5) {
            _85YR90[i] = 1.39 - 0.00125 * (i - 5);
        } else if (i < 90 && i >= 45) {
            _85YR90[i] = 1.34 + 0.00 * (i - 45);
        }
    }

    //printf("85YR  %1.2f  %1.2f\n",_85YR90[44],_85YR90[85]);

    //7YR
    _7YR30(maxInd2);
    _7YR30.clear();

    for (int i = 0; i < maxInd2; i++) {
        if (i < 45 && i > 5) {
            _7YR30[i] = 1.06 + 0.0028 * (i - 5);
        } else if (i < 90 && i >= 45) {
            _7YR30[i] = 1.17 + 0.0045 * (i - 45);
        }
    }

    //printf("7YR  %1.2f  %1.2f\n",_7YR30[44],_7YR30[66]);
    _7YR40(maxInd2);
    _7YR40.clear();

    for (int i = 0; i < maxInd2; i++) {
        if (i < 45 && i > 5) {
            _7YR40[i] = 1.10 + 0.0018 * (i - 5);
        } else if (i < 90 && i >= 45) {
            _7YR40[i] = 1.17 + 0.0035 * (i - 45);
        }
    }

    //printf("7YR  %1.2f  %1.2f\n",_7YR40[44],_7YR40[89]);
    _7YR50(maxInd2);
    _7YR50.clear();

    for (int i = 0; i < maxInd2; i++) {
        if (i < 45 && i > 5) {
            _7YR50[i] = 1.14 + 0.00125 * (i - 5);
        } else if (i < 90 && i >= 45) {
            _7YR50[i] = 1.19 + 0.002 * (i - 45);
        }
    }

    //printf("7YR  %1.2f  %1.2f\n",_7YR50[44],_7YR50[89] );
    _7YR60(maxInd);
    _7YR60.clear();

    for (int i = 0; i < maxInd; i++) {
        if (i < 45 && i > 5) {
            _7YR60[i] = 1.17 + 0.00075 * (i - 5);
        } else if (i < 85 && i >= 45) {
            _7YR60[i] = 1.20 + 0.00175 * (i - 45);
        } else if (i < 140 && i >= 85) {
            _7YR60[i] = 1.27 + 0.002 * (i - 85);
        }
    }

    //printf("7YR  %1.2f  %1.2f %1.2f\n",_7YR60[44],_7YR60[84],_7YR60[125] );

    _7YR70(maxInd);
    _7YR70.clear();

    for (int i = 0; i < maxInd; i++) {
        if (i < 45 && i > 5) {
            _7YR70[i] = 1.20 + 0.0005 * (i - 5);
        } else if (i < 85 && i >= 45) {
            _7YR70[i] = 1.22 + 0.00125 * (i - 45);
        } else if (i < 140 && i >= 85) {
            _7YR70[i] = 1.27 + 0.0015 * (i - 85);
        }
    }

    //printf("7YR  %1.2f  %1.2f %1.2f\n",_7YR70[44],_7YR70[84],_7YR70[125] );
    _7YR80(maxInd3);
    _7YR80.clear();

    for (int i = 0; i < maxInd3; i++) {
        if (i < 50 && i > 5) {
            _7YR80[i] = 1.29 - 0.0008 * (i - 5);
        }
    }

    //printf("7YR  %1.2f \n",_7YR80[44] );
    _55YR30(maxInd3);
    _55YR30.clear();

    for (int i = 0; i < maxInd3; i++) {
        if (i < 50 && i > 5) {
            _55YR30[i] = 0.96 + 0.0038 * (i - 5);
        }
    }

    //printf("55YR  %1.2f \n",_55YR30[44] );
    _55YR40(maxInd2);
    _55YR40.clear();

    for (int i = 0; i < maxInd2; i++) {
        if (i < 45 && i > 5) {
            _55YR40[i] = 1.01 + 0.0022 * (i - 5);
        } else if (i < 90 && i >= 45) {
            _55YR40[i] = 1.10 + 0.0037 * (i - 45);
        }
    }

    //printf("55YR  %1.2f  %1.2f\n",_55YR40[44],_55YR40[89] );
    _55YR50(maxInd);
    _55YR50.clear();

    for (int i = 0; i < maxInd; i++) {
        if (i < 45 && i > 5) {
            _55YR50[i] = 1.06 + 0.0015 * (i - 5);
        } else if (i < 85 && i >= 45) {
            _55YR50[i] = 1.12 + 0.00225 * (i - 45);
        } else if (i < 140 && i >= 85) {
            _55YR50[i] = 1.21 + 0.0015 * (i - 85);
        }
    }

    //printf("55YR  %1.2f  %1.2f %1.2f\n",_55YR50[44],_55YR50[84],_55YR50[125] );
    _55YR60(maxInd);
    _55YR60.clear();

    for (int i = 0; i < maxInd; i++) {
        if (i < 45 && i > 5) {
            _55YR60[i] = 1.08 + 0.0012 * (i - 5);
        } else if (i < 85 && i >= 45) {
            _55YR60[i] = 1.13 + 0.0018 * (i - 45);
        } else if (i < 140 && i >= 85) {
            _55YR60[i] = 1.20 + 0.0025 * (i - 85);
        }
    }

    //printf("55YR  %1.2f  %1.2f %1.2f\n",_55YR60[44],_55YR60[84],_55YR60[125] );
    _55YR70(maxInd);
    _55YR70.clear();

    for (int i = 0; i < maxInd; i++) {
        if (i < 45 && i > 5) {
            _55YR70[i] = 1.11 + 0.00075 * (i - 5);
        } else if (i < 85 && i >= 45) {
            _55YR70[i] = 1.14 + 0.0012 * (i - 45);
        } else if (i < 140 && i >= 85) {
            _55YR70[i] = 1.19 + 0.00225 * (i - 85);
        }
    }

    //printf("55YR  %1.2f  %1.2f %1.2f\n",_55YR70[44],_55YR70[84],_55YR70[125] );
    _55YR80(maxInd);
    _55YR80.clear();

    for (int i = 0; i < maxInd; i++) {
        if (i < 45 && i > 5) {
            _55YR80[i] = 1.16 + 0.00 * (i - 5);
        } else if (i < 85 && i >= 45) {
            _55YR80[i] = 1.16 + 0.00075 * (i - 45);
        } else if (i < 140 && i >= 85) {
            _55YR80[i] = 1.19 + 0.00175 * (i - 85);
        }
    }

    //printf("55YR  %1.2f  %1.2f %1.2f\n",_55YR80[44],_55YR80[84],_55YR80[125] );
    _55YR90(maxInd3);
    _55YR90.clear();

    for (int i = 0; i < maxInd3; i++) {
        if (i < 50 && i > 5) {
            _55YR90[i] = 1.19 - 0.0005 * (i - 5);
        }
    }

    //printf("55YR  %1.2f \n",_55YR90[44] );

    _4YR30(maxInd2);
    _4YR30.clear();

    for (int i = 0; i < maxInd2; i++) {
        if (i < 45 && i > 5) {
            _4YR30[i] = 0.87 + 0.0035 * (i - 5);
        } else if (i < 90 && i >= 45) {
            _4YR30[i] = 1.01 + 0.0043 * (i - 45);
        }
    }

    //printf("4YR  %1.2f  %1.2f\n",_4YR30[44],_4YR30[78] );
    _4YR40(maxInd2);
    _4YR40.clear();

    for (int i = 0; i < maxInd2; i++) {
        if (i < 45 && i > 5) {
            _4YR40[i] = 0.92 + 0.0025 * (i - 5);
        } else if (i < 90 && i >= 45) {
            _4YR40[i] = 1.02 + 0.0033 * (i - 45);
        }
    }

    //printf("4YR  %1.2f  %1.2f\n",_4YR40[44],_4YR40[74] );
    _4YR50(maxInd2);
    _4YR50.clear();

    for (int i = 0; i < maxInd2; i++) {
        if (i < 45 && i > 5) {
            _4YR50[i] = 0.97 + 0.0015 * (i - 5);
        } else if (i < 90 && i >= 45) {
            _4YR50[i] = 1.03 + 0.0025 * (i - 45);
        }
    }

    //printf("4YR  %1.2f  %1.2f\n",_4YR50[44],_4YR50[85] );
    _4YR60(maxInd);
    _4YR60.clear();

    for (int i = 0; i < maxInd; i++) {
        if (i < 45 && i > 5) {
            _4YR60[i] = 0.99 + 0.00125 * (i - 5);
        } else if (i < 85 && i >= 45) {
            _4YR60[i] = 1.04 + 0.002 * (i - 45);
        } else if (i < 140 && i >= 85) {
            _4YR60[i] = 1.12 + 0.003 * (i - 85);
        }
    }

    //printf("4YR  %1.2f  %1.2f %1.2f\n",_4YR60[44],_4YR60[84],_4YR60[125] );
    _4YR70(maxInd);
    _4YR70.clear();

    for (int i = 0; i < maxInd; i++) {
        if (i < 45 && i > 5) {
            _4YR70[i] = 1.02 + 0.00075 * (i - 5);
        } else if (i < 85 && i >= 45) {
            _4YR70[i] = 1.05 + 0.00175 * (i - 45);
        } else if (i < 140 && i >= 85) {
            _4YR70[i] = 1.12 + 0.002 * (i - 85);
        }
    }

    //printf("4YR  %1.2f  %1.2f %1.2f\n",_4YR70[44],_4YR70[84],_4YR70[125] );
    _4YR80(maxInd3);
    _4YR80.clear();

    for (int i = 0; i < maxInd3; i++) {
        if (i < 50 && i > 5) {
            _4YR80[i] = 1.09 - 0.0002 * (i - 5);
        }
    }

    //printf("4YR  %1.2f \n",_4YR80[41] );

    _25YR30(maxInd2);
    _25YR30.clear();

    for (int i = 0; i < maxInd2; i++) {
        if (i < 45 && i > 5) {
            _25YR30[i] = 0.77 + 0.004 * (i - 5);
        } else if (i < 90 && i >= 45) {
            _25YR30[i] = 0.94 + 0.004 * (i - 45);
        }
    }

    //printf("25YR  %1.2f  %1.2f\n",_25YR30[44],_25YR30[74] );
    _25YR40(maxInd2);
    _25YR40.clear();

    for (int i = 0; i < maxInd2; i++) {
        if (i < 45 && i > 5) {
            _25YR40[i] = 0.82 + 0.003 * (i - 5);
        } else if (i < 90 && i >= 45) {
            _25YR40[i] = 0.94 + 0.002 * (i - 45);
        }
    }

    //printf("25YR  %1.2f  %1.2f\n",_25YR40[44],_25YR40[84] );
    _25YR50(maxInd2);
    _25YR50.clear();

    for (int i = 0; i < maxInd2; i++) {
        if (i < 45 && i > 5) {
            _25YR50[i] = 0.87 + 0.002 * (i - 5);
        } else if (i < 90 && i >= 45) {
            _25YR50[i] = 0.95 + 0.003 * (i - 45);
        }
    }

    //printf("25YR  %1.2f  %1.2f\n",_25YR50[44],_25YR50[84] );
    _25YR60(maxInd2);
    _25YR60.clear();

    for (int i = 0; i < maxInd2; i++) {
        if (i < 45 && i > 5) {
            _25YR60[i] = 0.89 + 0.0015 * (i - 5);
        } else if (i < 90 && i >= 45) {
            _25YR60[i] = 0.95 + 0.004 * (i - 45);
        }
    }

    //printf("25YR  %1.2f  %1.2f\n",_25YR60[44],_25YR60[84] );
    _25YR70(maxInd2);
    _25YR70.clear();

    for (int i = 0; i < maxInd2; i++) {
        if (i < 45 && i > 5) {
            _25YR70[i] = 0.92 + 0.001 * (i - 5);
        } else if (i < 90 && i >= 45) {
            _25YR70[i] = 0.96 + 0.003 * (i - 45);
        }
    }

    //printf("25YR  %1.2f  %1.2f\n",_25YR70[44],_25YR70[84] );

    _10R30(maxInd2);
    _10R30.clear();

    for (int i = 0; i < maxInd2; i++) {
        if (i < 45 && i > 5) {
            _10R30[i] = 0.62 + 0.00225 * (i - 5);
        } else if (i < 90 && i >= 45) {
            _10R30[i] = 0.71 + 0.003 * (i - 45);
        }
    }

    //printf("10R  %1.2f  %1.2f\n",_10R30[44],_10R30[84] );
    _10R40(maxInd2);
    _10R40.clear();

    for (int i = 0; i < maxInd2; i++) {
        if (i < 45 && i > 5) {
            _10R40[i] = 0.66 + 0.0025 * (i - 5);
        } else if (i < 90 && i >= 45) {
            _10R40[i] = 0.76 + 0.0035 * (i - 45);
        }
    }

    //printf("10R  %1.2f  %1.2f\n",_10R40[44],_10R40[84] );
    _10R50(maxInd2);
    _10R50.clear();

    for (int i = 0; i < maxInd2; i++) {
        if (i < 45 && i > 5) {
            _10R50[i] = 0.71 + 0.002 * (i - 5);
        } else if (i < 90 && i >= 45) {
            _10R50[i] = 0.79 + 0.0043 * (i - 45);
        }
    }

    //printf("10R  %1.2f  %1.2f\n",_10R50[44],_10R50[84] );
    _10R60(maxInd);
    _10R60.clear();

    for (int i = 0; i < maxInd; i++) {
        if (i < 45 && i > 5) {
            _10R60[i] = 0.73 + 0.00175 * (i - 5);
        } else if (i < 85 && i >= 45) {
            _10R60[i] = 0.80 + 0.0033 * (i - 45);
        } else if (i < 140 && i >= 85) {
            _10R60[i] = 0.93 + 0.0018 * (i - 85);
        }
    }

    //printf("10R  %1.2f  %1.2f %1.2f\n",_10R60[44],_10R60[84],_10R60[125] );
    _10R70(maxInd);
    _10R70.clear();

    for (int i = 0; i < maxInd; i++) {
        if (i < 45 && i > 5) {
            _10R70[i] = 0.75 + 0.0015 * (i - 5);
        } else if (i < 85 && i >= 45) {
            _10R70[i] = 0.81 + 0.0017 * (i - 45);
        } else if (i < 140 && i >= 85) {
            _10R70[i] = 0.88 + 0.0025 * (i - 85);
        }
    }

    //printf("10R  %1.2f  %1.2f %1.2f\n",_10R70[44],_10R70[84],_10R70[125] );

    _9R30(maxInd2);
    _9R30.clear();

    for (int i = 0; i < maxInd2; i++) {
        if (i < 45 && i > 5) {
            _9R30[i] = 0.57 + 0.002 * (i - 5);
        } else if (i < 90 && i >= 45) {
            _9R30[i] = 0.65 + 0.0018 * (i - 45);
        }
    }

    //printf("9R  %1.2f  %1.2f\n",_9R30[44],_9R30[84] );
    _9R40(maxInd2);
    _9R40.clear();

    for (int i = 0; i < maxInd2; i++) {
        if (i < 45 && i > 5) {
            _9R40[i] = 0.61 + 0.002 * (i - 5);
        } else if (i < 90 && i >= 45) {
            _9R40[i] = 0.69 + 0.0025 * (i - 45);
        }
    }

    //printf("9R  %1.2f  %1.2f\n",_9R40[44],_9R40[84] );
    _9R50(maxInd);
    _9R50.clear();

    for (int i = 0; i < maxInd; i++) {
        if (i < 45 && i > 5) {
            _9R50[i] = 0.66 + 0.00175 * (i - 5);
        } else if (i < 85 && i >= 45) {
            _9R50[i] = 0.73 + 0.0025 * (i - 45);
        } else if (i < 140 && i >= 85) {
            _9R50[i] = 0.83 + 0.0035 * (i - 85);
        }
    }

    //printf("9R  %1.2f  %1.2f %1.2f\n",_9R50[44],_9R50[84],_9R50[125] );
    _9R60(maxInd);
    _9R60.clear();

    for (int i = 0; i < maxInd; i++) {
        if (i < 45 && i > 5) {
            _9R60[i] = 0.68 + 0.0015 * (i - 5);
        } else if (i < 85 && i >= 45) {
            _9R60[i] = 0.74 + 0.0022 * (i - 45);
        } else if (i < 140 && i >= 85) {
            _9R60[i] = 0.93 + 0.0022 * (i - 85);
        }
    }

    //printf("9R  %1.2f  %1.2f %1.2f\n",_9R60[44],_9R60[84],_9R60[125] );
    _9R70(maxInd2);
    _9R70.clear();

    for (int i = 0; i < maxInd2; i++) {
        if (i < 45 && i > 5) {
            _9R70[i] = 0.70 + 0.0012 * (i - 5);
        } else if (i < 90 && i >= 45) {
            _9R70[i] = 0.75 + 0.0013 * (i - 45);
        }
    }

    //printf("9R  %1.2f  %1.2f\n",_9R70[44],_9R70[84] );

    _7R30(maxInd2);
    _7R30.clear();

    for (int i = 0; i < maxInd2; i++) {
        if (i < 45 && i > 5) {
            _7R30[i] = 0.48 + 0.0015 * (i - 5);
        } else if (i < 90 && i >= 45) {
            _7R30[i] = 0.54 - 0.0005 * (i - 45);
        }
    }

    //printf("7R  %1.2f  %1.2f\n",_7R30[44],_7R30[84] );
    _7R40(maxInd2);
    _7R40.clear();

    for (int i = 0; i < maxInd2; i++) {
        if (i < 45 && i > 5) {
            _7R40[i] = 0.51 + 0.0015 * (i - 5);
        } else if (i < 90 && i >= 45) {
            _7R40[i] = 0.57 + 0.0005 * (i - 45);
        }
    }

    //printf("7R  %1.2f  %1.2f\n",_7R40[44],_7R40[84] );
    _7R50(maxInd);
    _7R50.clear();

    for (int i = 0; i < maxInd; i++) {
        if (i < 45 && i > 5) {
            _7R50[i] = 0.54 + 0.0015 * (i - 5);
        } else if (i < 85 && i >= 45) {
            _7R50[i] = 0.60 + 0.0005 * (i - 45);
        } else if (i < 140 && i >= 85) {
            _7R50[i] = 0.62 + 0.0025 * (i - 85);
        }
    }

    //printf("7R  %1.2f  %1.2f %1.2f\n",_7R50[44],_7R50[84],_7R50[125] );
    _7R60(maxInd);
    _7R60.clear();

    for (int i = 0; i < maxInd; i++) {
        if (i < 45 && i > 5) {
            _7R60[i] = 0.58 + 0.00075 * (i - 5);
        } else if (i < 85 && i >= 45) {
            _7R60[i] = 0.61 + 0.00075 * (i - 45);
        } else if (i < 140 && i >= 85) {
            _7R60[i] = 0.64 + 0.001 * (i - 85);
        }
    }

    //printf("7R  %1.2f  %1.2f %1.2f\n",_7R60[44],_7R60[84],_7R60[107] );
    _7R70(maxInd2);
    _7R70.clear();

    for (int i = 0; i < maxInd2; i++) {
        if (i < 45 && i > 5) {
            _7R70[i] = 0.59 + 0.00075 * (i - 5);
        } else if (i < 90 && i >= 45) {
            _7R70[i] = 0.62 + 0.00075 * (i - 45);
        }
    }

    //printf("7R  %1.2f  %1.2f\n",_7R70[44],_7R70[84] );

    //5R 1 2 3

    //5R
    _5R10(maxInd2);
    _5R10.clear();

    for (int i = 0; i < maxInd2; i++) {
        if (i < 45 && i > 5) {
            _5R10[i] = 0.10 - 0.0018 * (i - 5);
        } else if (i < 90 && i >= 45) {
            _5R10[i] = 0.035 - 0.003 * (i - 45);
        }
    }

    //printf("5R  %1.2f  %1.2f\n",_5R10[44],_5R10[51] );
    _5R20(maxInd2);
    _5R20.clear();

    for (int i = 0; i < maxInd2; i++) {
        if (i < 45 && i > 5) {
            _5R20[i] = 0.26 - 0.00075 * (i - 5);
        } else if (i < 90 && i >= 45) {
            _5R20[i] = 0.023 - 0.0002 * (i - 45);
        }
    }

    //printf("5R  %1.2f  %1.2f\n",_5R20[44],_5R20[70] );
    _5R30(maxInd2);
    _5R30.clear();

    for (int i = 0; i < maxInd2; i++) {
        if (i < 45 && i > 5) {
            _5R30[i] = 0.39 + 0.00075 * (i - 5);
        } else if (i < 90 && i >= 45) {
            _5R30[i] = 0.42 - 0.0007 * (i - 45);
        }
    }

    //printf("5R  %1.2f  %1.2f\n",_5R30[44],_5R30[85] );

    //25R
    _25R10(maxInd3);
    _25R10.clear();

    for (int i = 0; i < maxInd3; i++) {
        if (i < 45 && i > 5) {
            _25R10[i] = -0.03 - 0.002 * (i - 5);
        }
    }

    //printf("25R  %1.2f \n",_25R10[44]);
    _25R20(maxInd2);
    _25R20.clear();

    for (int i = 0; i < maxInd2; i++) {
        if (i < 45 && i > 5) {
            _25R20[i] = 0.13 - 0.0012 * (i - 5);
        } else if (i < 90 && i >= 45) {
            _25R20[i] = 0.08 - 0.002 * (i - 45);
        }
    }

    //printf("25R  %1.2f  %1.2f\n",_25R20[44],_25R20[69] );
    //25R30: 0.28, 0.26, 0.22
    _25R30(maxInd2);
    _25R30.clear();

    for (int i = 0; i < maxInd2; i++) {
        if (i < 45 && i > 5) {
            _25R30[i] = 0.28 - 0.0005 * (i - 5);
        } else if (i < 90 && i >= 45) {
            _25R30[i] = 0.26 - 0.0009 * (i - 45);
        }
    }

    //printf("25R  %1.2f  %1.2f\n",_25R30[44],_25R30[85] );


    _10RP10(maxInd3);
    _10RP10.clear();

    for (int i = 0; i < maxInd3; i++) {
        if (i < 45 && i > 5) {
            _10RP10[i] = -0.16 - 0.0017 * (i - 5);
        }
    }

    //printf("10RP  %1.2f \n",_10RP10[44]);
    _10RP20(maxInd2);
    _10RP20.clear();

    for (int i = 0; i < maxInd2; i++) {
        if (i < 45 && i > 5) {
            _10RP20[i] = 0.0 - 0.0018 * (i - 5);
        } else if (i < 90 && i >= 45) {
            _10RP20[i] = -0.07 - 0.0012 * (i - 45);
        }
    }

    //printf("10RP  %1.2f  %1.2f\n",_10RP20[44],_10RP20[69] );
    _10RP30(maxInd2);
    _10RP30.clear();

    for (int i = 0; i < maxInd2; i++) {
        if (i < 45 && i > 5) {
            _10RP30[i] = 0.15 - 0.001 * (i - 5);
        } else if (i < 90 && i >= 45) {
            _10RP30[i] = 0.11 - 0.0012 * (i - 45);
        }
    }

    //printf("10RP  %1.2f  %1.2f\n",_10RP30[44],_10RP30[85] );

    //7G
    _7G30(maxInd);
    _7G30.clear();

    for (int i = 0; i < maxInd; i++) {
        if (i < 45 && i > 5) {
            _7G30[i] = 2.90 + 0.0027 * (i - 5);
        } else if (i < 85 && i >= 45) {
            _7G30[i] = 3.01 + 0.0005 * (i - 45);
        } else if (i < 140 && i >= 85) {
            _7G30[i] = 3.03 + 0.00075 * (i - 85);
        }
    }

    //printf("7G  %1.2f  %1.2f %1.2f\n",_7G30[44],_7G30[84],_7G30[125] );
    _7G40(maxInd);
    _7G40.clear();

    for (int i = 0; i < maxInd; i++) {
        if (i < 45 && i > 5) {
            _7G40[i] = 2.89 + 0.00125 * (i - 5);
        } else if (i < 85 && i >= 45) {
            _7G40[i] = 2.94 + 0.0015 * (i - 45);
        } else if (i < 140 && i >= 85) {
            _7G40[i] = 3.0 + 0.001 * (i - 85);
        }
    }

    //printf("7G  %1.2f  %1.2f %1.2f\n",_7G40[44],_7G40[84],_7G40[125] );
    _7G50(maxInd);
    _7G50.clear();

    for (int i = 0; i < maxInd; i++) {
        if (i < 45 && i > 5) {
            _7G50[i] = 2.87 + 0.0015 * (i - 5);
        } else if (i < 85 && i >= 45) {
            _7G50[i] = 2.93 + 0.00125 * (i - 45);
        } else if (i < 140 && i >= 85) {
            _7G50[i] = 2.98 + 0.001 * (i - 85);
        }
    }

    //printf("7G  %1.2f  %1.2f %1.2f\n",_7G50[44],_7G50[84],_7G50[125] );
    _7G60(maxInd);
    _7G60.clear();

    for (int i = 0; i < maxInd; i++) {
        if (i < 45 && i > 5) {
            _7G60[i] = 2.86 + 0.00125 * (i - 5);
        } else if (i < 85 && i >= 45) {
            _7G60[i] = 2.91 + 0.00125 * (i - 45);
        } else if (i < 140 && i >= 85) {
            _7G60[i] = 2.96 + 0.00075 * (i - 85);
        }
    }

    //printf("7G  %1.2f  %1.2f %1.2f\n",_7G60[44],_7G60[84],_7G60[125] );
    _7G70(maxInd);
    _7G70.clear();

    for (int i = 0; i < maxInd; i++) {
        if (i < 45 && i > 5) {
            _7G70[i] = 2.85 + 0.001 * (i - 5);
        } else if (i < 85 && i >= 45) {
            _7G70[i] = 2.89 + 0.00125 * (i - 45);
        } else if (i < 140 && i >= 85) {
            _7G70[i] = 2.94 + 0.00075 * (i - 85);
        }
    }

    //printf("7G  %1.2f  %1.2f %1.2f\n",_7G70[44],_7G70[84],_7G70[125] );
    _7G80(maxInd);
    _7G80.clear();

    for (int i = 0; i < maxInd; i++) {
        if (i < 45 && i > 5) {
            _7G80[i] = 2.84 + 0.001 * (i - 5);
        } else if (i < 85 && i >= 45) {
            _7G80[i] = 2.88 + 0.001 * (i - 45);
        } else if (i < 140 && i >= 85) {
            _7G80[i] = 2.92 + 0.001 * (i - 85);
        }
    }

    //printf("7G  %1.2f  %1.2f %1.2f\n",_7G80[44],_7G80[84],_7G80[125] );


    //5G
    _5G30(maxInd);
    _5G30.clear();

    for (int i = 0; i < maxInd; i++) {
        if (i < 45 && i > 5) {
            _5G30[i] = 2.82 + 0.00175 * (i - 5);
        } else if (i < 85 && i >= 45) {
            _5G30[i] = 2.89 + 0.0018 * (i - 45);
        } else if (i < 140 && i >= 85) {
            _5G30[i] = 2.96 + 0.0012 * (i - 85);
        }
    }

    //printf("5G  %1.2f  %1.2f %1.2f\n",_5G30[44],_5G30[84],_5G30[125] );
    _5G40(maxInd);
    _5G40.clear();

    for (int i = 0; i < maxInd; i++) {
        if (i < 45 && i > 5) {
            _5G40[i] = 2.80 + 0.0015 * (i - 5);
        } else if (i < 85 && i >= 45) {
            _5G40[i] = 2.86 + 0.00175 * (i - 45);
        } else if (i < 140 && i >= 85) {
            _5G40[i] = 2.93 + 0.00125 * (i - 85);
        }
    }

    //printf("5G  %1.2f  %1.2f %1.2f\n",_5G40[44],_5G40[84],_5G40[125] );
    _5G50(maxInd);
    _5G50.clear();

    for (int i = 0; i < maxInd; i++) {
        if (i < 45 && i > 5) {
            _5G50[i] = 2.79 + 0.001 * (i - 5);
        } else if (i < 85 && i >= 45) {
            _5G50[i] = 2.84 + 0.0015 * (i - 45);
        } else if (i < 140 && i >= 85) {
            _5G50[i] = 2.90 + 0.0015 * (i - 85);
        }
    }

    //printf("5G  %1.2f  %1.2f %1.2f\n",_5G50[44],_5G50[84],_5G50[125] );
    _5G60(maxInd);
    _5G60.clear();

    for (int i = 0; i < maxInd; i++) {
        if (i < 45 && i > 5) {
            _5G60[i] = 2.78 + 0.001 * (i - 5);
        } else if (i < 85 && i >= 45) {
            _5G60[i] = 2.82 + 0.00175 * (i - 45);
        } else if (i < 140 && i >= 85) {
            _5G60[i] = 2.89 + 0.001 * (i - 85);
        }
    }

    //printf("5G  %1.2f  %1.2f %1.2f\n",_5G60[44],_5G60[84],_5G60[125] );
    _5G70(maxInd);
    _5G70.clear();

    for (int i = 0; i < maxInd; i++) {
        if (i < 45 && i > 5) {
            _5G70[i] = 2.77 + 0.001 * (i - 5);
        } else if (i < 85 && i >= 45) {
            _5G70[i] = 2.81 + 0.00125 * (i - 45);
        } else if (i < 140 && i >= 85) {
            _5G70[i] = 2.86 + 0.00125 * (i - 85);
        }
    }

    //printf("5G  %1.2f  %1.2f %1.2f\n",_5G70[44],_5G70[84],_5G70[125] );
    _5G80(maxInd);
    _5G80.clear();

    for (int i = 0; i < maxInd; i++) {
        if (i < 45 && i > 5) {
            _5G80[i] = 2.76 + 0.001 * (i - 5);
        } else if (i < 85 && i >= 45) {
            _5G80[i] = 2.8 + 0.00125 * (i - 45);
        } else if (i < 140 && i >= 85) {
            _5G80[i] = 2.85 + 0.00125 * (i - 85);
        }
    }

    //printf("5G  %1.2f  %1.2f %1.2f\n",_5G80[44],_5G80[84],_5G80[125] );

    //25G
    _25G30(maxInd);
    _25G30.clear();

    for (int i = 0; i < maxInd; i++) {
        if (i < 45 && i > 5) {
            _25G30[i] = 2.68 + 0.0015 * (i - 5);
        } else if (i < 85 && i >= 45) {
            _25G30[i] = 2.74 + 0.0018 * (i - 45);
        } else if (i < 140 && i >= 85) {
            _25G30[i] = 2.81 + 0.002 * (i - 85);
        }
    }

    //printf("25G  %1.2f  %1.2f %1.2f\n",_25G30[44],_25G30[84],_25G30[125] );
    _25G40(maxInd);
    _25G40.clear();

    for (int i = 0; i < maxInd; i++) {
        if (i < 45 && i > 5) {
            _25G40[i] = 2.68 + 0.00075 * (i - 5);
        } else if (i < 85 && i >= 45) {
            _25G40[i] = 2.71 + 0.0015 * (i - 45);
        } else if (i < 140 && i >= 85) {
            _25G40[i] = 2.77 + 0.00125 * (i - 85);
        }
    }

    //printf("25G  %1.2f  %1.2f %1.2f\n",_25G40[44],_25G40[84],_25G40[125] );
    _25G50(maxInd);
    _25G50.clear();

    for (int i = 0; i < maxInd; i++) {
        if (i < 45 && i > 5) {
            _25G50[i] = 2.65 + 0.00075 * (i - 5);
        } else if (i < 85 && i >= 45) {
            _25G50[i] = 2.68 + 0.00125 * (i - 45);
        } else if (i < 140 && i >= 85) {
            _25G50[i] = 2.73 + 0.00125 * (i - 85);
        }
    }

    //printf("25G  %1.2f  %1.2f %1.2f\n",_25G50[44],_25G50[84],_25G50[125] );
    _25G60(maxInd);
    _25G60.clear();

    for (int i = 0; i < maxInd; i++) {
        if (i < 45 && i > 5) {
            _25G60[i] = 2.64 + 0.0005 * (i - 5);
        } else if (i < 85 && i >= 45) {
            _25G60[i] = 2.66 + 0.001 * (i - 45);
        } else if (i < 140 && i >= 85) {
            _25G60[i] = 2.70 + 0.001 * (i - 85);
        }
    }

    //printf("25G  %1.2f  %1.2f %1.2f\n",_25G60[44],_25G60[84],_25G60[125] );
    _25G70(maxInd);
    _25G70.clear();

    for (int i = 0; i < maxInd; i++) {
        if (i < 45 && i > 5) {
            _25G70[i] = 2.64 + 0.00 * (i - 5);
        } else if (i < 85 && i >= 45) {
            _25G70[i] = 2.64 + 0.00075 * (i - 45);
        } else if (i < 140 && i >= 85) {
            _25G70[i] = 2.67 + 0.001 * (i - 85);
        }
    }

    //printf("25G  %1.2f  %1.2f %1.2f\n",_25G70[44],_25G70[84],_25G70[125] );
    _25G80(maxInd);
    _25G80.clear();

    for (int i = 0; i < maxInd; i++) {
        if (i < 45 && i > 5) {
            _25G80[i] = 2.63 + 0.00 * (i - 5);
        } else if (i < 85 && i >= 45) {
            _25G80[i] = 2.63 + 0.0005 * (i - 45);
        } else if (i < 140 && i >= 85) {
            _25G80[i] = 2.65 + 0.0005 * (i - 85);
        }
    }

    //printf("25G  %1.2f  %1.2f %1.2f\n",_25G80[44],_25G80[84],_25G80[125] );


    //1G
    _1G30(maxInd);
    _1G30.clear();

    for (int i = 0; i < maxInd; i++) {
        if (i < 45 && i > 5) {
            _1G30[i] = 2.58 + 0.00025 * (i - 5);
        } else if (i < 85 && i >= 45) {
            _1G30[i] = 2.59 + 0.001 * (i - 45);
        } else if (i < 140 && i >= 85) {
            _1G30[i] = 2.63 + 0.00125 * (i - 85);
        }
    }

    //printf("1G  %1.2f  %1.2f %1.2f\n",_1G30[44],_1G30[84],_1G30[125] );
    _1G40(maxInd);
    _1G40.clear();

    for (int i = 0; i < maxInd; i++) {
        if (i < 45 && i > 5) {
            _1G40[i] = 2.56 - 0.00025 * (i - 5);
        } else if (i < 85 && i >= 45) {
            _1G40[i] = 2.55 + 0.0005 * (i - 45);
        } else if (i < 140 && i >= 85) {
            _1G40[i] = 2.57 + 0.0005 * (i - 85);
        }
    }

    //printf("1G  %1.2f  %1.2f %1.2f\n",_1G40[44],_1G40[84],_1G40[125] );
    _1G50(maxInd);
    _1G50.clear();

    for (int i = 0; i < maxInd; i++) {
        if (i < 45 && i > 5) {
            _1G50[i] = 2.55 - 0.00025 * (i - 5);
        } else if (i < 85 && i >= 45) {
            _1G50[i] = 2.54 + 0.00025 * (i - 45);
        } else if (i < 140 && i >= 85) {
            _1G50[i] = 2.55 + 0.0005 * (i - 85);
        }
    }

    //printf("1G  %1.2f  %1.2f %1.2f\n",_1G50[44],_1G50[84],_1G50[125] );
    _1G60(maxInd);
    _1G60.clear();

    for (int i = 0; i < maxInd; i++) {
        if (i < 45 && i > 5) {
            _1G60[i] = 2.54 - 0.0005 * (i - 5);
        } else if (i < 85 && i >= 45) {
            _1G60[i] = 2.52 + 0.00025 * (i - 45);
        } else if (i < 140 && i >= 85) {
            _1G60[i] = 2.53 + 0.00025 * (i - 85);
        }
    }

    //printf("1G  %1.2f  %1.2f %1.2f\n",_1G60[44],_1G60[84],_1G60[125] );
    _1G70(maxInd);
    _1G70.clear();

    for (int i = 0; i < maxInd; i++) {
        if (i < 45 && i > 5) {
            _1G70[i] = 2.53 - 0.0005 * (i - 5);
        } else if (i < 85 && i >= 45) {
            _1G70[i] = 2.51 + 0.0 * (i - 45);
        } else if (i < 140 && i >= 85) {
            _1G70[i] = 2.51 + 0.00025 * (i - 85);
        }
    }

    //printf("1G  %1.2f  %1.2f %1.2f\n",_1G70[44],_1G70[84],_1G70[125] );
    _1G80(maxInd);
    _1G80.clear();

    for (int i = 0; i < maxInd; i++) {
        if (i < 45 && i > 5) {
            _1G80[i] = 2.52 - 0.0005 * (i - 5);
        } else if (i < 85 && i >= 45) {
            _1G80[i] = 2.50 + 0.00 * (i - 45);
        } else if (i < 140 && i >= 85) {
            _1G80[i] = 2.50 + 0.00 * (i - 85);
        }
    }

    //printf("1G  %1.2f  %1.2f %1.2f\n",_1G80[44],_1G80[84],_1G80[125] );


    //10GY
    _10GY30(maxInd);
    _10GY30.clear();

    for (int i = 0; i < maxInd; i++) {
        if (i < 45 && i > 5) {
            _10GY30[i] = 2.52 - 0.001 * (i - 5);
        } else if (i < 85 && i >= 45) {
            _10GY30[i] = 2.48 - 0.002 * (i - 45);
        } else if (i < 140 && i >= 85) {
            _10GY30[i] = 2.40 + 0.0025 * (i - 85);
        }
    }

    //printf("10GY  %1.2f  %1.2f %1.2f\n",_10GY30[44],_10GY30[84],_10GY30[125] );
    _10GY40(maxInd);
    _10GY40.clear();

    for (int i = 0; i < maxInd; i++) {
        if (i < 45 && i > 5) {
            _10GY40[i] = 2.48 - 0.0005 * (i - 5);
        } else if (i < 85 && i >= 45) {
            _10GY40[i] = 2.46 - 0.0005 * (i - 45);
        } else if (i < 140 && i >= 85) {
            _10GY40[i] = 2.44 - 0.0015 * (i - 85);
        }
    }

    //printf("10GY  %1.2f  %1.2f %1.2f\n",_10GY40[44],_10GY40[84],_10GY40[125] );
    _10GY50(maxInd);
    _10GY50.clear();

    for (int i = 0; i < maxInd; i++) {
        if (i < 45 && i > 5) {
            _10GY50[i] = 2.48 - 0.00075 * (i - 5);
        } else if (i < 85 && i >= 45) {
            _10GY50[i] = 2.45 - 0.00075 * (i - 45);
        } else if (i < 140 && i >= 85) {
            _10GY50[i] = 2.42 - 0.00175 * (i - 85);
        }
    }

    //printf("10GY  %1.2f  %1.2f %1.2f\n",_10GY50[44],_10GY50[84],_10GY50[125] );
    _10GY60(maxInd);
    _10GY60.clear();

    for (int i = 0; i < maxInd; i++) {
        if (i < 45 && i > 5) {
            _10GY60[i] = 2.47 - 0.00125 * (i - 5);
        } else if (i < 85 && i >= 45) {
            _10GY60[i] = 2.42 - 0.00025 * (i - 45);
        } else if (i < 140 && i >= 85) {
            _10GY60[i] = 2.41 - 0.0005 * (i - 85);
        }
    }

    //printf("10GY  %1.2f  %1.2f %1.2f\n",_10GY60[44],_10GY60[84],_10GY60[125] );
    _10GY70(maxInd);
    _10GY70.clear();

    for (int i = 0; i < maxInd; i++) {
        if (i < 45 && i > 5) {
            _10GY70[i] = 2.46 - 0.001 * (i - 5);
        } else if (i < 85 && i >= 45) {
            _10GY70[i] = 2.42 + 0.0 * (i - 45);
        } else if (i < 140 && i >= 85) {
            _10GY70[i] = 2.42 - 0.001 * (i - 85);
        }
    }

    //printf("10GY %1.2f  %1.2f %1.2f\n",_10GY70[44],_10GY70[84],_10GY70[125] );
    _10GY80(maxInd);
    _10GY80.clear();

    for (int i = 0; i < maxInd; i++) {
        if (i < 45 && i > 5) {
            _10GY80[i] = 2.45 - 0.00075 * (i - 5);
        } else if (i < 85 && i >= 45) {
            _10GY80[i] = 2.42 - 0.0005 * (i - 45);
        } else if (i < 140 && i >= 85) {
            _10GY80[i] = 2.40 - 0.0005 * (i - 85);
        }
    }

    //printf("10GY  %1.2f  %1.2f %1.2f\n",_10GY80[44],_10GY80[84],_10GY80[125] );


    //75GY
    _75GY30(maxInd2);
    _75GY30.clear();

    for (int i = 0; i < maxInd; i++) {
        if (i < 45 && i > 5) {
            _75GY30[i] = 2.36 - 0.0025 * (i - 5);
        } else if (i < 90 && i >= 45) {
            _75GY30[i] = 2.26 - 0.00175 * (i - 45);
        }
    }

    //printf("75GY  %1.2f  %1.2f\n",_75GY30[44],_75GY30[84] );
    _75GY40(maxInd2);
    _75GY40.clear();

    for (int i = 0; i < maxInd; i++) {
        if (i < 45 && i > 5) {
            _75GY40[i] = 2.34 - 0.00175 * (i - 5);
        } else if (i < 90 && i >= 45) {
            _75GY40[i] = 2.27 - 0.00225 * (i - 45);
        }
    }

    //printf("75GY  %1.2f  %1.2f \n",_75GY40[44],_75GY40[84] );
    _75GY50(maxInd);
    _75GY50.clear();

    for (int i = 0; i < maxInd; i++) {
        if (i < 45 && i > 5) {
            _75GY50[i] = 2.32 - 0.0015 * (i - 5);
        } else if (i < 85 && i >= 45) {
            _75GY50[i] = 2.26 - 0.00175 * (i - 45);
        } else if (i < 140 && i >= 85) {
            _75GY50[i] = 2.19 - 0.00325 * (i - 85);
        }
    }

    //printf("75GY  %1.2f  %1.2f %1.2f %1.2f\n",_75GY50[44],_75GY50[84],_75GY50[125],_75GY50[139] );
    _75GY60(maxInd);
    _75GY60.clear();

    for (int i = 0; i < maxInd; i++) {
        if (i < 45 && i > 5) {
            _75GY60[i] = 2.30 - 0.00125 * (i - 5);
        } else if (i < 85 && i >= 45) {
            _75GY60[i] = 2.25 - 0.001 * (i - 45);
        } else if (i < 140 && i >= 85) {
            _75GY60[i] = 2.21 - 0.0027 * (i - 85);
        }
    }

    //printf("75GY  %1.2f  %1.2f %1.2f\n",_75GY60[44],_75GY60[84],_75GY60[125] );
    _75GY70(maxInd);
    _75GY70.clear();

    for (int i = 0; i < maxInd; i++) {
        if (i < 45 && i > 5) {
            _75GY70[i] = 2.29 - 0.00125 * (i - 5);
        } else if (i < 85 && i >= 45) {
            _75GY70[i] = 2.24 - 0.0015 * (i - 45);
        } else if (i < 140 && i >= 85) {
            _75GY70[i] = 2.18 - 0.00175 * (i - 85);
        }
    }

    //printf("75GY %1.2f  %1.2f %1.2f\n",_75GY70[44],_75GY70[84],_75GY70[125] );
    _75GY80(maxInd);
    _75GY80.clear();

    for (int i = 0; i < maxInd; i++) {
        if (i < 45 && i > 5) {
            _75GY80[i] = 2.27 - 0.001 * (i - 5);
        } else if (i < 85 && i >= 45) {
            _75GY80[i] = 2.23 - 0.001 * (i - 45);
        } else if (i < 140 && i >= 85) {
            _75GY80[i] = 2.19 - 0.00175 * (i - 85);
        }
    }

    //printf("75GY  %1.2f  %1.2f %1.2f\n",_75GY80[44],_75GY80[84],_75GY80[125] );


    //55GY
    _5GY30(maxInd2);
    _5GY30.clear();

    for (int i = 0; i < maxInd; i++) {
        if (i < 45 && i > 5) {
            _5GY30[i] = 2.16 - 0.002 * (i - 5);
        } else if (i < 90 && i >= 45) {
            _5GY30[i] = 2.07 - 0.0025 * (i - 45);
        }
    }

    //printf("5GY  %1.2f  %1.2f\n",_5GY30[44],_5GY30[84] );

    //5GY4: 2.14,2.04, 1.96, 1.91 //95

    _5GY40(maxInd2);
    _5GY40.clear();

    for (int i = 0; i < maxInd; i++) {
        if (i < 45 && i > 5) {
            _5GY40[i] = 2.14 - 0.0025 * (i - 5);
        } else if (i < 90 && i >= 45) {
            _5GY40[i] = 2.04 - 0.003 * (i - 45);
        }
    }

    //printf("5GY  %1.2f  %1.2f \n",_5GY40[44],_5GY40[84] );
    _5GY50(maxInd);
    _5GY50.clear();

    for (int i = 0; i < maxInd; i++) {
        if (i < 45 && i > 5) {
            _5GY50[i] = 2.13 - 0.00175 * (i - 5);
        } else if (i < 85 && i >= 45) {
            _5GY50[i] = 2.06 - 0.002 * (i - 45);
        } else if (i < 140 && i >= 85) {
            _5GY50[i] = 1.98 - 0.00225 * (i - 85);
        }
    }

    //printf("5GY  %1.2f  %1.2f %1.2f\n",_5GY50[44],_5GY50[84],_5GY50[125] );
    _5GY60(maxInd);
    _5GY60.clear();

    for (int i = 0; i < maxInd; i++) {
        if (i < 45 && i > 5) {
            _5GY60[i] = 2.11 - 0.0015 * (i - 5);
        } else if (i < 85 && i >= 45) {
            _5GY60[i] = 2.05 - 0.002 * (i - 45);
        } else if (i < 140 && i >= 85) {
            _5GY60[i] = 1.97 - 0.00275 * (i - 85);
        }
    }

    //printf("5GY  %1.2f  %1.2f %1.2f\n",_5GY60[44],_5GY60[84],_5GY60[125] );
    _5GY70(maxInd);
    _5GY70.clear();

    for (int i = 0; i < maxInd; i++) {
        if (i < 45 && i > 5) {
            _5GY70[i] = 2.09 - 0.001 * (i - 5);
        } else if (i < 85 && i >= 45) {
            _5GY70[i] = 2.05 - 0.00175 * (i - 45);
        } else if (i < 140 && i >= 85) {
            _5GY70[i] = 1.98 - 0.002 * (i - 85);
        }
    }

    //printf("5GY %1.2f  %1.2f %1.2f\n",_5GY70[44],_5GY70[84],_5GY70[125] );
    _5GY80(maxInd);
    _5GY80.clear();

    for (int i = 0; i < maxInd; i++) {
        if (i < 45 && i > 5) {
            _5GY80[i] = 2.07 - 0.001 * (i - 5);
        } else if (i < 85 && i >= 45) {
            _5GY80[i] = 2.03 - 0.00075 * (i - 45);
        } else if (i < 140 && i >= 85) {
            _5GY80[i] = 2.0 - 0.002 * (i - 85);
        }
    }

    //printf("5GY  %1.2f  %1.2f %1.2f\n",_5GY80[44],_5GY80[84],_5GY80[125] );

#ifdef _DEBUG
    t2e.set();

    if (settings->verbose) {
        printf("Lutf Munsell  %d usec\n", t2e.etime(t1e));
    }

#endif
}

}<|MERGE_RESOLUTION|>--- conflicted
+++ resolved
@@ -1811,14 +1811,9 @@
     vfloat c200v = F2V(200.f);
 #endif
     int i = 0;
-<<<<<<< HEAD
-#ifdef __SSE2__
+#if defined( __SSE2__ ) && defined( __x86_64__ )
 
     for (; i < width - 3; i += 4) {
-=======
-#if defined( __SSE2__ ) && defined( __x86_64__ )
-    for(;i < width - 3; i+=4) {
->>>>>>> 91e494a7
         const vfloat rv = LVFU(R[i]);
         const vfloat gv = LVFU(G[i]);
         const vfloat bv = LVFU(B[i]);
