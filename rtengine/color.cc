/*
*  This file is part of RawTherapee.
*
*  Copyright (c) 2004-2010 Gabor Horvath <hgabor@rawtherapee.com>
*
*  RawTherapee is free software: you can redistribute it and/or modify
*  it under the terms of the GNU General Public License as published by
*  the Free Software Foundation, either version 3 of the License, or
*  (at your option) any later version.
*
*  RawTherapee is distributed in the hope that it will be useful,
*  but WITHOUT ANY WARRANTY; without even the implied warranty of
*  MERCHANTABILITY or FITNESS FOR A PARTICULAR PURPOSE.  See the
*  GNU General Public License for more details.
*
*  You should have received a copy of the GNU General Public License
*  along with RawTherapee.  If not, see <http://www.gnu.org/licenses/>.
*/

#include "rtengine.h"
#include "color.h"
#include "iccmatrices.h"
#include "mytime.h"
#include "sleef.c"
#include "opthelper.h"
#include "iccstore.h"

using namespace std;

namespace rtengine
{

extern const Settings* settings;

cmsToneCurve* Color::linearGammaTRC;
LUTf Color::cachef;
LUTf Color::cachefy;
LUTf Color::gamma2curve;

LUTf Color::gammatab;
LUTuc Color::gammatabThumb;
LUTf Color::igammatab_srgb;
LUTf Color::igammatab_srgb1;
LUTf Color::gammatab_srgb;
LUTf Color::gammatab_srgb1;
LUTf Color::gammatab_srgb327;

LUTf Color::denoiseGammaTab;
LUTf Color::denoiseIGammaTab;

LUTf Color::igammatab_24_17;
LUTf Color::gammatab_24_17a;
LUTf Color::gammatab_13_2;
LUTf Color::igammatab_13_2;
LUTf Color::gammatab_115_2;
LUTf Color::igammatab_115_2;
LUTf Color::gammatab_145_3;
LUTf Color::igammatab_145_3;

/*
 * Munsell Lch correction
 * Copyright (c) 2011  Jacques Desmis <jdesmis@gmail.com>
*/
// Munsell Lch LUTf : 195 LUT
// about 70% data are corrected with significative corrections
// almost all data are taken for BG, YR, G excepted a few extreme values with a slight correction
// No LUTf for BG and Y : low corrections
// Only between 5B and 5PB for L > 40 : under very low corrections for L < 40

//give hue in function of L and C : Munsell  correction
LUTf Color::_4P10, Color::_4P20, Color::_4P30, Color::_4P40, Color::_4P50, Color::_4P60;
LUTf Color::_1P10, Color::_1P20, Color::_1P30, Color::_1P40, Color::_1P50, Color::_1P60;
LUTf Color::_10PB10, Color::_10PB20, Color::_10PB30, Color::_10PB40, Color::_10PB50, Color::_10PB60;
LUTf Color::_9PB10, Color::_9PB20, Color::_9PB30, Color::_9PB40, Color::_9PB50, Color::_9PB60, Color::_9PB70, Color::_9PB80;
LUTf Color::_75PB10, Color::_75PB20, Color::_75PB30, Color::_75PB40, Color::_75PB50, Color::_75PB60, Color::_75PB70, Color::_75PB80;
LUTf Color::_6PB10, Color::_6PB20, Color::_6PB30, Color::_6PB40, Color::_6PB50, Color::_6PB60, Color::_6PB70, Color::_6PB80;
LUTf Color::_45PB10, Color::_45PB20, Color::_45PB30, Color::_45PB40, Color::_45PB50, Color::_45PB60, Color::_45PB70, Color::_45PB80;
LUTf Color::_3PB10, Color::_3PB20, Color::_3PB30, Color::_3PB40, Color::_3PB50, Color::_3PB60, Color::_3PB70, Color::_3PB80;
LUTf Color::_15PB10, Color::_15PB20, Color::_15PB30, Color::_15PB40, Color::_15PB50, Color::_15PB60, Color::_15PB70, Color::_15PB80;
LUTf Color::_05PB40, Color::_05PB50, Color::_05PB60, Color::_05PB70, Color::_05PB80;
LUTf Color::_10B40, Color::_10B50, Color::_10B60, Color::_10B70, Color::_10B80;
LUTf Color::_9B40, Color::_9B50, Color::_9B60, Color::_9B70, Color::_9B80;
LUTf Color::_7B40, Color::_7B50, Color::_7B60, Color::_7B70, Color::_7B80;
LUTf Color::_5B40, Color::_5B50, Color::_5B60, Color::_5B70, Color::_5B80;
LUTf Color::_10YR20, Color::_10YR30, Color::_10YR40, Color::_10YR50, Color::_10YR60, Color::_10YR70, Color::_10YR80, Color::_10YR90;
LUTf Color::_85YR20, Color::_85YR30, Color::_85YR40, Color::_85YR50, Color::_85YR60, Color::_85YR70, Color::_85YR80, Color::_85YR90;
LUTf Color::_7YR30, Color::_7YR40, Color::_7YR50, Color::_7YR60, Color::_7YR70, Color::_7YR80;
LUTf Color::_55YR30, Color::_55YR40, Color::_55YR50, Color::_55YR60, Color::_55YR70, Color::_55YR80, Color::_55YR90;
LUTf Color::_4YR30, Color::_4YR40, Color::_4YR50, Color::_4YR60, Color::_4YR70, Color::_4YR80;
LUTf Color::_25YR30, Color::_25YR40, Color::_25YR50, Color::_25YR60, Color::_25YR70;
LUTf Color::_10R30, Color::_10R40, Color::_10R50, Color::_10R60, Color::_10R70;
LUTf Color::_9R30, Color::_9R40, Color::_9R50, Color::_9R60, Color::_9R70;
LUTf Color::_7R30, Color::_7R40, Color::_7R50, Color::_7R60, Color::_7R70;
LUTf Color::_5R10, Color::_5R20, Color::_5R30;
LUTf Color::_25R10, Color::_25R20, Color::_25R30;
LUTf Color::_10RP10, Color::_10RP20, Color::_10RP30;
LUTf Color::_7G30, Color::_7G40, Color::_7G50, Color::_7G60, Color::_7G70, Color::_7G80;
LUTf Color::_5G30, Color::_5G40, Color::_5G50, Color::_5G60, Color::_5G70, Color::_5G80;
LUTf Color::_25G30, Color::_25G40, Color::_25G50, Color::_25G60, Color::_25G70, Color::_25G80;
LUTf Color::_1G30, Color::_1G40, Color::_1G50, Color::_1G60, Color::_1G70, Color::_1G80;
LUTf Color::_10GY30, Color::_10GY40, Color::_10GY50, Color::_10GY60, Color::_10GY70, Color::_10GY80;
LUTf Color::_75GY30, Color::_75GY40, Color::_75GY50, Color::_75GY60, Color::_75GY70, Color::_75GY80;
LUTf Color::_5GY30, Color::_5GY40, Color::_5GY50, Color::_5GY60, Color::_5GY70, Color::_5GY80;

#ifdef _DEBUG
MunsellDebugInfo::MunsellDebugInfo()
{
    reinitValues();
}
void MunsellDebugInfo::reinitValues()
{
    maxdhue[0] = maxdhue[1] = maxdhue[2] = maxdhue[3] = 0.0f;
    maxdhuelum[0] = maxdhuelum[1] = maxdhuelum[2] = maxdhuelum[3] = 0.0f;
    depass = depassLum = 0;
}
#endif


void Color::init()
{

    /*******************************************/

    constexpr auto maxindex = 65536;

    cachef(maxindex, LUT_CLIP_BELOW);
    cachefy(maxindex, LUT_CLIP_BELOW);
    gammatab(maxindex, 0);
    gammatabThumb(maxindex, 0);

    igammatab_srgb(maxindex, 0);
    igammatab_srgb1(maxindex, 0);
    gammatab_srgb(maxindex, 0);
    gammatab_srgb1(maxindex, 0);
    gammatab_srgb327(32768, 0);

    denoiseGammaTab(maxindex, 0);
    denoiseIGammaTab(maxindex, 0);

    igammatab_24_17(maxindex, 0);
    gammatab_24_17a(maxindex, LUT_CLIP_ABOVE | LUT_CLIP_BELOW);
    gammatab_13_2(maxindex, 0);
    igammatab_13_2(maxindex, 0);
    gammatab_115_2(maxindex, 0);
    igammatab_115_2(maxindex, 0);
    gammatab_145_3(maxindex, 0);
    igammatab_145_3(maxindex, 0);

#ifdef _OPENMP
    #pragma omp parallel sections
#endif
    {
#ifdef _OPENMP
        #pragma omp section
#endif
        {
            int i = 0;
            int epsmaxint = eps_max;

            for (; i <= epsmaxint; i++)
            {
                cachef[i] = 327.68 * ((kappa * i / MAXVALF + 16.0) / 116.0);
            }

            for (; i < maxindex; i++)
            {
                cachef[i] = 327.68 * std::cbrt((double)i / MAXVALF);
            }
        }
#ifdef _OPENMP
        #pragma omp section
#endif
        {
            int i = 0;
            int epsmaxint = eps_max;

            for (; i <= epsmaxint; i++)
            {
                cachefy[i] = 327.68 * (kappa * i / MAXVALF);
            }

            for(; i < maxindex; i++)
            {
                cachefy[i] = 327.68 * (116.0 * std::cbrt((double)i / MAXVALF) - 16.0);
            }
        }
#ifdef _OPENMP
        #pragma omp section
#endif
        {
            for (int i = 0; i < maxindex; i++)
            {
                gammatab_srgb[i] = gammatab_srgb1[i] = gamma2(i / 65535.0);
            }

            gammatab_srgb *= 65535.f;
            gamma2curve.share(gammatab_srgb, LUT_CLIP_BELOW | LUT_CLIP_ABOVE);  // shares the buffer with gammatab_srgb but has different clip flags
        }
#ifdef _OPENMP
        #pragma omp section
#endif
        {
            for (int i = 0; i < 32768; i++)
            {
                gammatab_srgb327[i] = gamma2(i / 32767.0);
            }

            gammatab_srgb327 *= 32767.f;
            //  gamma2curve.share(gammatab_srgb, LUT_CLIP_BELOW | LUT_CLIP_ABOVE); // shares the buffer with gammatab_srgb but has different clip flags
        }

#ifdef _OPENMP
        #pragma omp section
#endif
        {
            for (int i = 0; i < maxindex; i++)
            {
                igammatab_srgb[i] = igammatab_srgb1[i] = igamma2(i / 65535.0);
            }

            igammatab_srgb *= 65535.f;
        }
#ifdef _OPENMP
        #pragma omp section
#endif
        {
            double rsRGBGamma = 1.0 / sRGBGamma;

            for (int i = 0; i < maxindex; i++)
            {
                double val = pow(i / 65535.0, rsRGBGamma);
                gammatab[i] = 65535.0 * val;
                gammatabThumb[i] = (unsigned char)(255.0 * val);
            }
        }

#ifdef _OPENMP
        #pragma omp section
#endif
        // modify arbitrary data for Lab..I have test : nothing, gamma 2.6 11 - gamma 4 5 - gamma 5.5 10
        // we can put other as gamma g=2.6 slope=11, etc.
        // but noting to do with real gamma !!!: it's only for data Lab # data RGB
        // finally I opted for gamma55 and with options we can change

        switch (settings->denoiselabgamma) {
            case 0:
                for (int i = 0; i < maxindex; i++) {
                    denoiseGammaTab[i] = 65535.0 * gamma26_11(i / 65535.0);
                }

                break;

            case 1:
                for (int i = 0; i < maxindex; i++) {
                    denoiseGammaTab[i] = 65535.0 * gamma4(i / 65535.0);
                }

                break;

            default:
                for (int i = 0; i < maxindex; i++) {
                    denoiseGammaTab[i] = 65535.0 * gamma55(i / 65535.0);
                }

                break;
        }

#ifdef _OPENMP
        #pragma omp section
#endif
        // modify arbitrary data for Lab..I have test : nothing, gamma 2.6 11 - gamma 4 5 - gamma 5.5 10
        // we can put other as gamma g=2.6 slope=11, etc.
        // but noting to do with real gamma !!!: it's only for data Lab # data RGB
        // finally I opted for gamma55 and with options we can change

        switch (settings->denoiselabgamma) {
            case 0:
                for (int i = 0; i < maxindex; i++) {
                    denoiseIGammaTab[i] = 65535.0 * igamma26_11(i / 65535.0);
                }

                break;

            case 1:
                for (int i = 0; i < maxindex; i++) {
                    denoiseIGammaTab[i] = 65535.0 * igamma4(i / 65535.0);
                }

                break;

            default:
                for (int i = 0; i < maxindex; i++) {
                    denoiseIGammaTab[i] = 65535.0 * igamma55(i / 65535.0);
                }

                break;
        }

#ifdef _OPENMP
        #pragma omp section
#endif

        for (int i = 0; i < maxindex; i++) {
            gammatab_13_2[i] = 65535.0 * gamma13_2(i / 65535.0);
        }

#ifdef _OPENMP
        #pragma omp section
#endif

        for (int i = 0; i < maxindex; i++) {
            igammatab_13_2[i] = 65535.0 * igamma13_2(i / 65535.0);
        }

#ifdef _OPENMP
        #pragma omp section
#endif

        for (int i = 0; i < maxindex; i++) {
            gammatab_115_2[i] = 65535.0 * gamma115_2(i / 65535.0);
        }

#ifdef _OPENMP
        #pragma omp section
#endif

        for (int i = 0; i < maxindex; i++) {
            igammatab_115_2[i] = 65535.0 * igamma115_2(i / 65535.0);
        }

#ifdef _OPENMP
        #pragma omp section
#endif

        for (int i = 0; i < maxindex; i++) {
            gammatab_145_3[i] = 65535.0 * gamma145_3(i / 65535.0);
        }

#ifdef _OPENMP
        #pragma omp section
#endif

        for (int i = 0; i < maxindex; i++) {
            igammatab_145_3[i] = 65535.0 * igamma145_3(i / 65535.0);
        }

#ifdef _OPENMP
        #pragma omp section
#endif

        for (int i = 0; i < maxindex; i++) {
            gammatab_24_17a[i] = gamma24_17(i / 65535.0);
        }

#ifdef _OPENMP
        #pragma omp section
#endif

        for (int i = 0; i < maxindex; i++) {
            igammatab_24_17[i] = 65535.0 * igamma24_17(i / 65535.0);
        }

#ifdef _OPENMP
        #pragma omp section
#endif
        initMunsell();

#ifdef _OPENMP
        #pragma omp section
#endif
        linearGammaTRC = cmsBuildGamma(nullptr, 1.0);
    }
}

void Color::cleanup()
{
    if (linearGammaTRC) {
        cmsFreeToneCurve(linearGammaTRC);
    }
}

<<<<<<< HEAD
void Color::rgb2lab(Glib::ustring profile, Glib::ustring profileW, int r, int g, int b, float &LAB_l, float &LAB_a, float &LAB_b, bool workingSpace)
{
    double xyz_rgb[3][3];
    const double ep = 216.0 / 24389.0;
    const double ka = 24389.0 / 27.0;

    double var_R = r / 65535.0;
    double var_G = g / 65535.0;
    double var_B = b / 65535.0;
=======
void Color::rgb2lab01 (const Glib::ustring &profile, const Glib::ustring &profileW, float r, float g, float b, float &LAB_l, float &LAB_a, float &LAB_b, bool workingSpace)
{ // do not use this function in a loop. It really eats processing time caused by Glib::ustring comparisons
>>>>>>> 478410fa

    Glib::ustring profileCalc = "sRGB"; //default

    if (workingSpace) {//display working profile
        profileCalc = profileW;
        if (profileW == "sRGB") { //apply sRGB inverse gamma

<<<<<<< HEAD
            if (var_R > 0.04045) {
                var_R = pow(((var_R + 0.055) / 1.055), rtengine::Color::sRGBGammaCurve);
=======
            if (r > 0.04045f) {
                r = pow_F(((r + 0.055f) / 1.055f), rtengine::Color::sRGBGammaCurve);
>>>>>>> 478410fa
            } else {
                r /= 12.92f;
            }

<<<<<<< HEAD
            if (var_G > 0.04045) {
                var_G = pow(((var_G + 0.055) / 1.055), rtengine::Color::sRGBGammaCurve);
=======
            if (g > 0.04045f) {
                g = pow_F(((g + 0.055f) / 1.055f), rtengine::Color::sRGBGammaCurve);
>>>>>>> 478410fa
            } else {
                g /= 12.92f;
            }

<<<<<<< HEAD
            if (var_B > 0.04045) {
                var_B = pow(((var_B + 0.055) / 1.055), rtengine::Color::sRGBGammaCurve);
=======
            if (b > 0.04045f) {
                b = pow_F(((b + 0.055f) / 1.055f), rtengine::Color::sRGBGammaCurve);
>>>>>>> 478410fa
            } else {
                b /= 12.92f;
            }
        } else if (profileW == "ProPhoto") { // apply inverse gamma 1.8
<<<<<<< HEAD
            var_R = pow(var_R, 1.8);
            var_G = pow(var_G, 1.8);
            var_B = pow(var_B, 1.8);
        } else { // apply inverse gamma 2.2
            var_R = pow(var_R, 2.2);
            var_G = pow(var_G, 2.2);
            var_B = pow(var_B, 2.2);
=======
            r = pow_F(r, 1.8f);
            g = pow_F(g, 1.8f);
            b = pow_F(b, 1.8f);
        } else if (profile == "Rec2020") {
            if (r > 0.0795f) {
                r = pow_F(((r + 0.0954f) / 1.0954f), 2.2f);
            } else {
                r /= 4.5f;
            }

            if (g > 0.0795f) {
                g = pow_F(((g + 0.0954f) / 1.0954f), 2.2f);
            } else {
                g /= 4.5f;
            }

            if (b > 0.0795f) {
                b = pow_F(((b + 0.0954f) / 1.0954f), 2.2f);
            } else {
                b /= 4.5f;
            }
        } else { // apply inverse gamma 2.2
            r = pow_F(r, 2.2f);
            g = pow_F(g, 2.2f);
            b = pow_F(b, 2.2f);
        }
    } else { //display output profile
        if (profile == "RT_sRGB" || profile == "RT_sRGB_gBT709" || profile == "RT_sRGB_g10") {
            // use default "sRGB"
        } else if (profile == "ProPhoto" || profile == "RT_Large_gBT709" || profile == "RT_Large_g10"  || profile == "RT_Large_gsRGB") {
            profileCalc = "ProPhoto";
        } else if (profile == "AdobeRGB1998" || profile == "RT_Medium_gsRGB") {
            profileCalc = "Adobe RGB";
        } else if (profile == "WideGamutRGB") {
            profileCalc = "WideGamut";
>>>>>>> 478410fa
        }

        if (profile == "RT_sRGB" || profile == "RT_Large_gsRGB"  || profile == "RT_Medium_gsRGB") { //apply sRGB inverse gamma
<<<<<<< HEAD
            if (var_R > 0.04045) {
                var_R = pow(((var_R + 0.055) / 1.055), rtengine::Color::sRGBGammaCurve);
=======
            if (r > 0.04045f) {
                r = pow_F(((r + 0.055f) / 1.055f), rtengine::Color::sRGBGammaCurve);
>>>>>>> 478410fa
            } else {
                r /= 12.92f;
            }

<<<<<<< HEAD
            if (var_G > 0.04045) {
                var_G = pow(((var_G + 0.055) / 1.055), rtengine::Color::sRGBGammaCurve);
=======
            if (g > 0.04045f) {
                g = pow_F(((g + 0.055f) / 1.055f), rtengine::Color::sRGBGammaCurve);
>>>>>>> 478410fa
            } else {
                g /= 12.92f;
            }

<<<<<<< HEAD
            if (var_B > 0.04045) {
                var_B = pow(((var_B + 0.055) / 1.055), rtengine::Color::sRGBGammaCurve);
=======
            if (b > 0.04045f) {
                b = pow_F(((b + 0.055f) / 1.055f), rtengine::Color::sRGBGammaCurve);
>>>>>>> 478410fa
            } else {
                b /= 12.92f;
            }
<<<<<<< HEAD
        }

        else if (profile == "RT_sRGB_gBT709"  || profile == "RT_Large_gBT709") { //
            if (var_R > 0.0795) {
                var_R = pow(((var_R + 0.0954) / 1.0954), 2.2);
=======
        } else if (profile == "RT_sRGB_gBT709"  || profile == "RT_Large_gBT709" || profile == "Rec2020") {
            if (r > 0.0795f) {
                r = pow_F(((r + 0.0954f) / 1.0954f), 2.2f);
>>>>>>> 478410fa
            } else {
                r /= 4.5f;
            }

<<<<<<< HEAD
            if (var_G > 0.0795) {
                var_G = pow(((var_G + 0.0954) / 1.0954), 2.2);
=======
            if (g > 0.0795f) {
                g = pow_F(((g + 0.0954f) / 1.0954f), 2.2f);
>>>>>>> 478410fa
            } else {
                g /= 4.5f;
            }

<<<<<<< HEAD
            if (var_B > 0.0795) {
                var_B = pow(((var_B + 0.0954) / 1.0954), 2.2);
=======
            if (b > 0.0795f) {
                b = pow_F(((b + 0.0954f) / 1.0954f), 2.2f);
>>>>>>> 478410fa
            } else {
                b /= 4.5f;
            }

        } else if (profile == "ProPhoto") { // apply inverse gamma 1.8

<<<<<<< HEAD
            var_R = pow(var_R, 1.8);
            var_G = pow(var_G, 1.8);
            var_B = pow(var_B, 1.8);
        } else if (profile == "RT_sRGB_g10"  || profile == "RT_Large_g10") { // apply inverse gamma 1.8

            var_R = pow(var_R, 1.);
            var_G = pow(var_G, 1.);
            var_B = pow(var_B, 1.);
        }

        else {// apply inverse gamma 2.2
            var_R = pow(var_R, 2.2);
            var_G = pow(var_G, 2.2);
            var_B = pow(var_B, 2.2);
=======
            r = pow_F(r, 1.8f);
            g = pow_F(g, 1.8f);
            b = pow_F(b, 1.8f);
        } else if (profile == "RT_sRGB_g10"  || profile == "RT_Large_g10") {
            // gamma 1.0, do nothing

        } else {// apply inverse gamma 2.2

            r = pow_F(r, 2.2f);
            g = pow_F(g, 2.2f);
            b = pow_F(b, 2.2f);
>>>>>>> 478410fa
        }
    }

    const TMatrix wprof = rtengine::ICCStore::getInstance()->workingSpaceMatrix(profileCalc);

<<<<<<< HEAD
    TMatrix wprof = rtengine::ICCStore::getInstance()->workingSpaceMatrix(profileCalc);
=======
    const float xyz_rgb[3][3] = { {static_cast<float>(wprof[0][0]), static_cast<float>(wprof[0][1]), static_cast<float>(wprof[0][2])},
                                  {static_cast<float>(wprof[1][0]), static_cast<float>(wprof[1][1]), static_cast<float>(wprof[1][2])},
                                  {static_cast<float>(wprof[2][0]), static_cast<float>(wprof[2][1]), static_cast<float>(wprof[2][2])}
                                };
>>>>>>> 478410fa

    const float var_X = (xyz_rgb[0][0] * r + xyz_rgb[0][1] * g + xyz_rgb[0][2] * b) / Color::D50x;
    const float var_Y = (xyz_rgb[1][0] * r + xyz_rgb[1][1] * g + xyz_rgb[1][2] * b);
    const float var_Z = (xyz_rgb[2][0] * r + xyz_rgb[2][1] * g + xyz_rgb[2][2] * b) / Color::D50z;

<<<<<<< HEAD
    double varxx, varyy, varzz;
    double var_X = (xyz_rgb[0][0] * var_R + xyz_rgb[0][1] * var_G + xyz_rgb[0][2] * var_B) / Color::D50x;
    double var_Y = (xyz_rgb[1][0] * var_R + xyz_rgb[1][1] * var_G + xyz_rgb[1][2] * var_B) ;
    double var_Z = (xyz_rgb[2][0] * var_R + xyz_rgb[2][1] * var_G + xyz_rgb[2][2] * var_B) / Color::D50z;

    varxx = var_X > ep ? cbrt(var_X) : (ka * var_X  +  16.0) / 116.0 ;
    varyy = var_Y > ep ? cbrt(var_Y) : (ka * var_Y  +  16.0) / 116.0 ;
    varzz = var_Z > ep ? cbrt(var_Z) : (ka * var_Z  +  16.0) / 116.0 ;
    LAB_l = (116 * varyy) - 16;
    LAB_a = 500 * (varxx - varyy);
    LAB_b = 200 * (varyy - varzz);
=======
    const float varxx = var_X > epsf ? xcbrtf(var_X) : (kappaf * var_X  + 16.f) / 116.f ;
    const float varyy = var_Y > epsf ? xcbrtf(var_Y) : (kappaf * var_Y  + 16.f) / 116.f ;
    const float varzz = var_Z > epsf ? xcbrtf(var_Z) : (kappaf * var_Z  + 16.f) / 116.f ;

    LAB_l = var_Y > epsf ? (xcbrtf(var_Y) * 116.f) - 16.f : kappaf * var_Y;
    LAB_a = 500.f * (varxx - varyy);
    LAB_b = 200.f * (varyy - varzz);
>>>>>>> 478410fa

}

void Color::rgb2hsl(float r, float g, float b, float &h, float &s, float &l)
{

    double var_R = double (r) / 65535.0;
    double var_G = double (g) / 65535.0;
    double var_B = double (b) / 65535.0;

    double m = min(var_R, var_G, var_B);
    double M = max(var_R, var_G, var_B);
    double C = M - m;

    double l_ = (M + m) / 2.;
    l = float (l_);

    if (C < 0.00001 && C > -0.00001) { // no fabs, slow!
        h = 0.f;
        s = 0.f;
    } else {
        double h_;

        if (l_ <= 0.5) {
            s = float ((M - m) / (M + m));
        } else {
            s = float ((M - m) / (2.0 - M - m));
        }

        if (var_R == M) {
            h_ = (var_G - var_B) / C;
        } else if (var_G == M) {
            h_ = 2. + (var_B - var_R) / C;
        } else {
            h_ = 4. + (var_R - var_G) / C;
        }

        h = float (h_ / 6.0);

        if (h < 0.f) {
            h += 1.f;
        }

        if (h > 1.f) {
            h -= 1.f;
        }
    }
}

#ifdef __SSE2__
void Color::rgb2hsl(vfloat r, vfloat g, vfloat b, vfloat &h, vfloat &s, vfloat &l)
{
    vfloat maxv = _mm_max_ps(r, _mm_max_ps(g, b));
    vfloat minv = _mm_min_ps(r, _mm_min_ps(g, b));
    vfloat C = maxv - minv;
    vfloat tempv = maxv + minv;
    l = (tempv) * F2V(7.6295109e-6f);
    s = (maxv - minv);
    s /= vself(vmaskf_gt(l, F2V(0.5f)), F2V(131070.f) - tempv, tempv);

    h = F2V(4.f) * C + r - g;
    h = vself(vmaskf_eq(g, maxv), F2V(2.f) * C + b - r, h);
    h = vself(vmaskf_eq(r, maxv), g - b, h);

    h /= (F2V(6.f) * C);
    vfloat onev = F2V(1.f);
    h = vself(vmaskf_lt(h, ZEROV), h + onev, h);

    vmask zeromask = vmaskf_lt(C, F2V(0.65535f));
    h = vself(zeromask, ZEROV, h);
    s = vself(zeromask, ZEROV, s);
}
#endif

double Color::hue2rgb(double p, double q, double t)
{
    if (t < 0.) {
        t += 6.;
    } else if (t > 6.) {
        t -= 6.;
    }

    if (t < 1.) {
        return p + (q - p) * t;
    } else if (t < 3.) {
        return q;
    } else if (t < 4.) {
        return p + (q - p) * (4. - t);
    } else {
        return p;
    }
}

float Color::hue2rgbfloat(float p, float q, float t)
{
    if (t < 0.f) {
        t += 6.f;
    } else if (t > 6.f) {
        t -= 6.f;
    }

    if (t < 1.f) {
        return p + (q - p) * t;
    } else if (t < 3.f) {
        return q;
    } else if (t < 4.f) {
        return p + (q - p) * (4.f - t);
    } else {
        return p;
    }
}

#ifdef __SSE2__
vfloat Color::hue2rgb(vfloat p, vfloat q, vfloat t)
{
    vfloat fourv = F2V(4.f);
    vfloat threev = F2V(3.f);
    vfloat sixv = threev + threev;
    t = vself(vmaskf_lt(t, ZEROV), t + sixv, t);
    t = vself(vmaskf_gt(t, sixv), t - sixv, t);

    vfloat temp1 = p + (q - p) * t;
    vfloat temp2 = p + (q - p) * (fourv - t);
    vfloat result = vself(vmaskf_lt(t, fourv), temp2, p);
    result = vself(vmaskf_lt(t, threev), q, result);
    return vself(vmaskf_lt(t, fourv - threev), temp1, result);
}
#endif

void Color::hsl2rgb(float h, float s, float l, float &r, float &g, float &b)
{

    if (s == 0) {
        r = g = b = 65535.0f * l;    //  achromatic
    } else {
        double m2;
        double h_ = double (h);
        double s_ = double (s);
        double l_ = double (l);

        if (l <= 0.5f) {
            m2 = l_ * (1.0 + s_);
        } else {
            m2 = l_ + s_ - l_ * s_;
        }

        double m1 = 2.0 * l_ - m2;

        r = float (65535.0 * hue2rgb(m1, m2, h_ * 6.0 + 2.0));
        g = float (65535.0 * hue2rgb(m1, m2, h_ * 6.0));
        b = float (65535.0 * hue2rgb(m1, m2, h_ * 6.0 - 2.0));
    }
}

#ifdef __SSE2__
void Color::hsl2rgb(vfloat h, vfloat s, vfloat l, vfloat &r, vfloat &g, vfloat &b)
{

    vfloat m2 = s * l;
    m2 = vself(vmaskf_gt(l, F2V(0.5f)), s - m2, m2);
    m2 += l;

    vfloat twov = F2V(2.f);
    vfloat c65535v = F2V(65535.f);
    vfloat m1 = l + l - m2;

    h *= F2V(6.f);
    r = c65535v * hue2rgb(m1, m2, h + twov);
    g = c65535v * hue2rgb(m1, m2, h);
    b = c65535v * hue2rgb(m1, m2, h - twov);

    vmask selectsMask = vmaskf_eq(ZEROV, s);
    vfloat lc65535v = c65535v * l;
    r = vself(selectsMask, lc65535v, r);
    g = vself(selectsMask, lc65535v, g);
    b = vself(selectsMask, lc65535v, b);
}
#endif

void Color::hsl2rgb01(float h, float s, float l, float &r, float &g, float &b)
{

    if (s == 0) {
        r = g = b = l;    //  achromatic
    } else {
        double m2;
        double h_ = double (h);
        double s_ = double (s);
        double l_ = double (l);

        if (l <= 0.5f) {
            m2 = l_ * (1.0 + s_);
        } else {
            m2 = l_ + s_ - l_ * s_;
        }

        double m1 = 2.0 * l_ - m2;

        r = float (hue2rgb(m1, m2, h_ * 6.0 + 2.0));
        g = float (hue2rgb(m1, m2, h_ * 6.0));
        b = float (hue2rgb(m1, m2, h_ * 6.0 - 2.0));
    }
}

void Color::rgb2hsv(float r, float g, float b, float &h, float &s, float &v)
{
    const double var_R = r / 65535.0;
    const double var_G = g / 65535.0;
    const double var_B = b / 65535.0;

    const double var_Min = min(var_R, var_G, var_B);
    const double var_Max = max(var_R, var_G, var_B);
    const double del_Max = var_Max - var_Min;

    h = 0.f;
    v = var_Max;

    if (del_Max < 0.00001 && del_Max > -0.00001) { // no fabs, slow!
        s = 0.f;
    } else {
        s = del_Max / var_Max;

        if (var_R == var_Max) {
            h = (var_G - var_B) / del_Max;
        } else if (var_G == var_Max) {
            h = 2.0 + (var_B - var_R) / del_Max;
        } else if (var_B == var_Max) {
            h = 4.0 + (var_R - var_G) / del_Max;
        }

        h /= 6.f;

        if (h < 0.f) {
            h += 1.f;
        }

        if (h > 1.f) {
            h -= 1.f;
        }
    }
}

<<<<<<< HEAD
void Color::hsv2rgb(float h, float s, float v, float &r, float &g, float &b)
=======
void Color::rgb2hsv01(float r, float g, float b, float &h, float &s, float &v)
{

    const float minVal = min(r, g, b);
    v = max(r, g, b);
    const float delta = v - minVal;

    h = 0.f;

    if (delta < 0.00001f) {
        s = 0.f;
    } else {
        s = delta / (v == 0.f ? 1.f : v);

        if (r == v) {
            h = (g - b) / delta;
        } else if (g == v) {
            h = 2.f + (b - r) / delta;
        } else if (b == v) {
            h = 4.f + (r - g) / delta;
        }

        h /= 6.f;

        if (h < 0.f) {
            h += 1.f;
        }
    }
}

void Color::hsv2rgb (float h, float s, float v, float &r, float &g, float &b)
>>>>>>> 478410fa
{

    float h1 = h * 6.f; // sector 0 to 5
    int i = (int)h1;  // floor() is very slow, and h1 is always >0
    float f = h1 - i; // fractional part of h

    float p = v * (1.f - s);
    float q = v * (1.f - s * f);
    float t = v * (1.f - s * (1.f - f));

    float r1, g1, b1;

    if (i == 1)    {
        r1 = q;
        g1 = v;
        b1 = p;
    } else if (i == 2)    {
        r1 = p;
        g1 = v;
        b1 = t;
    } else if (i == 3)    {
        r1 = p;
        g1 = q;
        b1 = v;
    } else if (i == 4)    {
        r1 = t;
        g1 = p;
        b1 = v;
    } else if (i == 5)    {
        r1 = v;
        g1 = p;
        b1 = q;
    } else { /*i==(0|6)*/
        r1 = v;
        g1 = t;
        b1 = p;
    }

    r = ((r1) * 65535.0f);
    g = ((g1) * 65535.0f);
    b = ((b1) * 65535.0f);
}

// Function copied for speed concerns
// Not exactly the same as above ; this one return a result in the [0.0 ; 1.0] range
void Color::hsv2rgb01(float h, float s, float v, float &r, float &g, float &b)
{
    float h1 = h * 6; // sector 0 to 5
    int i = int (h1);
    float f = h1 - i; // fractional part of h

    float p = v * (1 - s);
    float q = v * (1 - s * f);
    float t = v * (1 - s * (1 - f));

    if (i == 1)    {
        r = q;
        g = v;
        b = p;
    } else if (i == 2)    {
        r = p;
        g = v;
        b = t;
    } else if (i == 3)    {
        r = p;
        g = q;
        b = v;
    } else if (i == 4)    {
        r = t;
        g = p;
        b = v;
    } else if (i == 5)    {
        r = v;
        g = p;
        b = q;
    } else { /*(i==0|6)*/
        r = v;
        g = t;
        b = p;
    }
}

void Color::hsv2rgb(float h, float s, float v, int &r, int &g, int &b)
{

    float h1 = h * 6; // sector 0 to 5
    int i = floor(h1);
    float f = h1 - i; // fractional part of h

    float p = v * (1 - s);
    float q = v * (1 - s * f);
    float t = v * (1 - s * (1 - f));

    float r1, g1, b1;

    if (i == 0) {
        r1 = v;
        g1 = t;
        b1 = p;
    } else if (i == 1) {
        r1 = q;
        g1 = v;
        b1 = p;
    } else if (i == 2) {
        r1 = p;
        g1 = v;
        b1 = t;
    } else if (i == 3) {
        r1 = p;
        g1 = q;
        b1 = v;
    } else if (i == 4) {
        r1 = t;
        g1 = p;
        b1 = v;
    } else { /*if (i == 5)*/
        r1 = v;
        g1 = p;
        b1 = q;
    }

    r = (int)(r1 * 65535);
    g = (int)(g1 * 65535);
    b = (int)(b1 * 65535);
}

//%%%%%%%%%%%%%%%%%%%%%%%%%%%%%%%%%%%%%%%

void Color::xyz2srgb(float x, float y, float z, float &r, float &g, float &b)
{

    //Transform to output color.  Standard sRGB is D65, but internal representation is D50
    //Note that it is only at this point that we should have need of clipping color data

    /*float x65 = d65_d50[0][0]*x + d65_d50[0][1]*y + d65_d50[0][2]*z ;
    float y65 = d65_d50[1][0]*x + d65_d50[1][1]*y + d65_d50[1][2]*z ;
    float z65 = d65_d50[2][0]*x + d65_d50[2][1]*y + d65_d50[2][2]*z ;

    r = sRGB_xyz[0][0]*x65 + sRGB_xyz[0][1]*y65 + sRGB_xyz[0][2]*z65;
    g = sRGB_xyz[1][0]*x65 + sRGB_xyz[1][1]*y65 + sRGB_xyz[1][2]*z65;
    b = sRGB_xyz[2][0]*x65 + sRGB_xyz[2][1]*y65 + sRGB_xyz[2][2]*z65;*/

    /*r = sRGBd65_xyz[0][0]*x + sRGBd65_xyz[0][1]*y + sRGBd65_xyz[0][2]*z ;
    g = sRGBd65_xyz[1][0]*x + sRGBd65_xyz[1][1]*y + sRGBd65_xyz[1][2]*z ;
    b = sRGBd65_xyz[2][0]*x + sRGBd65_xyz[2][1]*y + sRGBd65_xyz[2][2]*z ;*/

    r = ((sRGB_xyz[0][0] * x + sRGB_xyz[0][1] * y + sRGB_xyz[0][2] * z)) ;
    g = ((sRGB_xyz[1][0] * x + sRGB_xyz[1][1] * y + sRGB_xyz[1][2] * z)) ;
    b = ((sRGB_xyz[2][0] * x + sRGB_xyz[2][1] * y + sRGB_xyz[2][2] * z)) ;

}
void Color::xyz2Prophoto(float x, float y, float z, float &r, float &g, float &b)
{
    r = ((prophoto_xyz[0][0] * x + prophoto_xyz[0][1] * y + prophoto_xyz[0][2] * z)) ;
    g = ((prophoto_xyz[1][0] * x + prophoto_xyz[1][1] * y + prophoto_xyz[1][2] * z)) ;
    b = ((prophoto_xyz[2][0] * x + prophoto_xyz[2][1] * y + prophoto_xyz[2][2] * z)) ;
}
void Color::Prophotoxyz(float r, float g, float b, float &x, float &y, float &z)
{
    x = ((xyz_prophoto[0][0] * r + xyz_prophoto[0][1] * g + xyz_prophoto[0][2] * b)) ;
    y = ((xyz_prophoto[1][0] * r + xyz_prophoto[1][1] * g + xyz_prophoto[1][2] * b)) ;
    z = ((xyz_prophoto[2][0] * r + xyz_prophoto[2][1] * g + xyz_prophoto[2][2] * b)) ;
}

void Color::rgbxyz(float r, float g, float b, float &x, float &y, float &z, const double xyz_rgb[3][3])
{
    x = ((xyz_rgb[0][0] * r + xyz_rgb[0][1] * g + xyz_rgb[0][2] * b)) ;
    y = ((xyz_rgb[1][0] * r + xyz_rgb[1][1] * g + xyz_rgb[1][2] * b)) ;
    z = ((xyz_rgb[2][0] * r + xyz_rgb[2][1] * g + xyz_rgb[2][2] * b)) ;
}

void Color::rgbxyz(float r, float g, float b, float &x, float &y, float &z, const float xyz_rgb[3][3])
{
    x = ((xyz_rgb[0][0] * r + xyz_rgb[0][1] * g + xyz_rgb[0][2] * b)) ;
    y = ((xyz_rgb[1][0] * r + xyz_rgb[1][1] * g + xyz_rgb[1][2] * b)) ;
    z = ((xyz_rgb[2][0] * r + xyz_rgb[2][1] * g + xyz_rgb[2][2] * b)) ;
}

#ifdef __SSE2__
void Color::rgbxyz(vfloat r, vfloat g, vfloat b, vfloat &x, vfloat &y, vfloat &z, const vfloat xyz_rgb[3][3])
{
    x = ((xyz_rgb[0][0] * r + xyz_rgb[0][1] * g + xyz_rgb[0][2] * b)) ;
    y = ((xyz_rgb[1][0] * r + xyz_rgb[1][1] * g + xyz_rgb[1][2] * b)) ;
    z = ((xyz_rgb[2][0] * r + xyz_rgb[2][1] * g + xyz_rgb[2][2] * b)) ;
}
#endif

void Color::xyz2rgb(float x, float y, float z, float &r, float &g, float &b, const double rgb_xyz[3][3])
{
    //Transform to output color.  Standard sRGB is D65, but internal representation is D50
    //Note that it is only at this point that we should have need of clipping color data

    /*float x65 = d65_d50[0][0]*x + d65_d50[0][1]*y + d65_d50[0][2]*z ;
    float y65 = d65_d50[1][0]*x + d65_d50[1][1]*y + d65_d50[1][2]*z ;
    float z65 = d65_d50[2][0]*x + d65_d50[2][1]*y + d65_d50[2][2]*z ;

    r = sRGB_xyz[0][0]*x65 + sRGB_xyz[0][1]*y65 + sRGB_xyz[0][2]*z65;
    g = sRGB_xyz[1][0]*x65 + sRGB_xyz[1][1]*y65 + sRGB_xyz[1][2]*z65;
    b = sRGB_xyz[2][0]*x65 + sRGB_xyz[2][1]*y65 + sRGB_xyz[2][2]*z65;*/

    /*r = sRGBd65_xyz[0][0]*x + sRGBd65_xyz[0][1]*y + sRGBd65_xyz[0][2]*z ;
    g = sRGBd65_xyz[1][0]*x + sRGBd65_xyz[1][1]*y + sRGBd65_xyz[1][2]*z ;
    b = sRGBd65_xyz[2][0]*x + sRGBd65_xyz[2][1]*y + sRGBd65_xyz[2][2]*z ;*/

    r = ((rgb_xyz[0][0] * x + rgb_xyz[0][1] * y + rgb_xyz[0][2] * z)) ;
    g = ((rgb_xyz[1][0] * x + rgb_xyz[1][1] * y + rgb_xyz[1][2] * z)) ;
    b = ((rgb_xyz[2][0] * x + rgb_xyz[2][1] * y + rgb_xyz[2][2] * z)) ;
}

void Color::xyz2r(float x, float y, float z, float &r, const double rgb_xyz[3][3])  // for black & white we need only r channel
{
    //Transform to output color.  Standard sRGB is D65, but internal representation is D50
    //Note that it is only at this point that we should have need of clipping color data

    r = ((rgb_xyz[0][0] * x + rgb_xyz[0][1] * y + rgb_xyz[0][2] * z)) ;
}

// same for float
void Color::xyz2rgb(float x, float y, float z, float &r, float &g, float &b, const float rgb_xyz[3][3])
{
    r = ((rgb_xyz[0][0] * x + rgb_xyz[0][1] * y + rgb_xyz[0][2] * z)) ;
    g = ((rgb_xyz[1][0] * x + rgb_xyz[1][1] * y + rgb_xyz[1][2] * z)) ;
    b = ((rgb_xyz[2][0] * x + rgb_xyz[2][1] * y + rgb_xyz[2][2] * z)) ;
}

#ifdef __SSE2__
void Color::xyz2rgb(vfloat x, vfloat y, vfloat z, vfloat &r, vfloat &g, vfloat &b, const vfloat rgb_xyz[3][3])
{
    r = ((rgb_xyz[0][0] * x + rgb_xyz[0][1] * y + rgb_xyz[0][2] * z)) ;
    g = ((rgb_xyz[1][0] * x + rgb_xyz[1][1] * y + rgb_xyz[1][2] * z)) ;
    b = ((rgb_xyz[2][0] * x + rgb_xyz[2][1] * y + rgb_xyz[2][2] * z)) ;
}
#endif // __SSE2__

#ifdef __SSE2__
void Color::trcGammaBW(float &r, float &g, float &b, float gammabwr, float gammabwg, float gammabwb)
{
    // correct gamma for black and white image : pseudo TRC curve of ICC profile
    vfloat rgbv = _mm_set_ps(0.f, r, r, r);  // input channel is always r
    vfloat gammabwv = _mm_set_ps(0.f, gammabwb, gammabwg, gammabwr);
    vfloat c65535v = F2V(65535.f);
    rgbv /= c65535v;
    rgbv = vmaxf(rgbv, ZEROV);
    rgbv = pow_F(rgbv, gammabwv);
    rgbv *= c65535v;
    float temp[4] ALIGNED16;
    STVF(temp[0], rgbv);
    r = temp[0];
    g = temp[1];
    b = temp[2];
}
void Color::trcGammaBWRow(float *r, float *g, float *b, int width, float gammabwr, float gammabwg, float gammabwb)
{
    // correct gamma for black and white image : pseudo TRC curve of ICC profile
    vfloat c65535v = F2V(65535.f);
    vfloat gammabwrv = F2V(gammabwr);
    vfloat gammabwgv = F2V(gammabwg);
    vfloat gammabwbv = F2V(gammabwb);
    int i = 0;

    for (; i < width - 3; i += 4) {
        vfloat inv = _mm_loadu_ps(&r[i]);  // input channel is always r
        inv /= c65535v;
        inv = vmaxf(inv, ZEROV);
        vfloat rv = pow_F(inv, gammabwrv);
        vfloat gv = pow_F(inv, gammabwgv);
        vfloat bv = pow_F(inv, gammabwbv);
        rv *= c65535v;
        gv *= c65535v;
        bv *= c65535v;
        _mm_storeu_ps(&r[i], rv);
        _mm_storeu_ps(&g[i], gv);
        _mm_storeu_ps(&b[i], bv);
    }

    for (; i < width; i++) {
        trcGammaBW(r[i], g[i], b[i], gammabwr, gammabwg, gammabwb);
    }
}

#else
void Color::trcGammaBW(float &r, float &g, float &b, float gammabwr, float gammabwg, float gammabwb)
{
    // correct gamma for black and white image : pseudo TRC curve of ICC profile
    float in = r; // input channel is always r
    in /= 65535.0f;
    in = max(in, 0.f);
    b = pow_F(in, gammabwb);
    b *= 65535.0f;
    r = pow_F(in, gammabwr);
    r *= 65535.0f;
    g = pow_F(in, gammabwg);
    g *= 65535.0f;
}
#endif

/** @brief Compute the B&W constants for the B&W processing and its tool's GUI
 *
 * @param setting BlackWhite::setting
 * @param setting BlackWhite::filter
 */
void Color::computeBWMixerConstants(const Glib::ustring &setting, const Glib::ustring &filter,  const Glib::ustring &algo, float &filcor, float &mixerRed, float &mixerGreen,
                                    float &mixerBlue, float mixerOrange, float mixerYellow, float mixerCyan, float mixerPurple, float mixerMagenta,
                                    bool autoc, bool complement, float &kcorec, double &rrm, double &ggm, double &bbm)
{
    float somm;
    float som = mixerRed + mixerGreen + mixerBlue;

    if (som >= 0.f && som < 1.f) {
        som = 1.f;
    }

    if (som < 0.f && som > -1.f) {
        som = -1.f;
    }


    // rM = mixerRed, gM = mixerGreen, bM = mixerBlue !
    //presets
    if (setting == "RGB-Abs" || setting == "ROYGCBPM-Abs") {
        kcorec = som / 100.f;
    }

    if (!autoc) {
        //if     (setting=="RGB-Abs" || setting=="ROYGCBPM-Abs")  {} //Keep the RGB mixer values as is!
        //else if(setting=="RGB-Rel" || setting=="ROYGCBPM-Rel")  {} //Keep the RGB mixer values as is!
        if (setting == "NormalContrast")    {
            mixerRed = 43.f ;
            mixerGreen = 33.f;
            mixerBlue = 30.f;
        } else if (setting == "Panchromatic")      {
            mixerRed = 33.3f;
            mixerGreen = 33.3f;
            mixerBlue = 33.3f;
        } else if (setting == "HyperPanchromatic") {
            mixerRed = 41.f ;
            mixerGreen = 25.f;
            mixerBlue = 34.f;
        } else if (setting == "LowSensitivity")    {
            mixerRed = 27.f ;
            mixerGreen = 27.f;
            mixerBlue = 46.f;
        } else if (setting == "HighSensitivity")   {
            mixerRed = 30.f ;
            mixerGreen = 28.f;
            mixerBlue = 42.f;
        } else if (setting == "Orthochromatic")    {
            mixerRed = 0.f  ;
            mixerGreen = 42.f;
            mixerBlue = 58.f;
        } else if (setting == "HighContrast")      {
            mixerRed = 40.f ;
            mixerGreen = 34.f;
            mixerBlue = 60.f;
        } else if (setting == "Luminance")         {
            mixerRed = 30.f ;
            mixerGreen = 59.f;
            mixerBlue = 11.f;
        } else if (setting == "Landscape")         {
            mixerRed = 66.f ;
            mixerGreen = 24.f;
            mixerBlue = 10.f;
        } else if (setting == "Portrait")          {
            mixerRed = 54.f ;
            mixerGreen = 44.f;
            mixerBlue = 12.f;
        } else if (setting == "InfraRed")          {
            mixerRed = -40.f;
            mixerGreen = 200.f;
            mixerBlue = -17.f;
        }
    }

    rrm = mixerRed;
    ggm = mixerGreen;
    bbm = mixerBlue;

    somm = mixerRed + mixerGreen + mixerBlue;

    if (somm >= 0.f && somm < 1.f) {
        somm = 1.f;
    }

    if (somm < 0.f && somm > -1.f) {
        somm = -1.f;
    }

    mixerRed = mixerRed / somm;
    mixerGreen = mixerGreen / somm;
    mixerBlue = mixerBlue / somm;
    float koymcp = 0.f;

    if (setting == "ROYGCBPM-Abs" || setting == "ROYGCBPM-Rel") {
        float obM = 0.f;
        float ogM = 0.f;
        float orM = 0.f;

        float ybM = 0.f;
        float yrM = 0.f;
        float ygM = 0.f;

        float mgM = 0.f;
        float mrM = 0.f;
        float mbM = 0.f;

        float pgM = 0.f;
        float prM = 0.f;
        float pbM = 0.f;

        float crM = 0.f;
        float cgM = 0.f;
        float cbM = 0.f;
        //printf("mixred=%f\n",mixerRed);

        float fcompl = 1.f;

        if (complement && algo == "SP") {
            fcompl = 3.f;    //special
        } else if (complement && algo == "LI") {
            fcompl = 1.5f;    //linear
        }

        // ponderate filters: report to R=G=B=33
        // I ponder RGB channel, not only orange or yellow or cyan, etc...it's my choice !
        if (mixerOrange != 33) {
            if (algo == "SP") { //special
                if (mixerOrange >= 33) {
                    orM = fcompl * (mixerOrange * 0.67f - 22.11f) / 100.f;
                } else {
                    orM = fcompl * (-0.3f * mixerOrange + 9.9f) / 100.f;
                }

                if (mixerOrange >= 33) {
                    ogM = fcompl * (-0.164f * mixerOrange + 5.412f) / 100.f;
                } else {
                    ogM = fcompl * (0.4f * mixerOrange - 13.2f) / 100.f;
                }
            } else if (algo == "LI") { //linear
                orM = fcompl * (mixerOrange - 33.f) / 100.f;
                ogM = fcompl * (0.5f * mixerOrange - 16.5f) / 100.f;
            }

            if (complement) {
                obM = (-0.492f * mixerOrange + 16.236f) / 100.f;
            }

            mixerRed   += orM;
            mixerGreen += ogM;
            mixerBlue  += obM;
            koymcp += (orM + ogM + obM);
            //  printf("mixred+ORange=%f\n",mixerRed);

        }

        if (mixerYellow != 33) {
            if (algo == "SP") {
                yrM = fcompl * (-0.134f * mixerYellow + 4.422f) / 100.f;    //22.4
            } else if (algo == "LI") {
                yrM = fcompl * (0.5f * mixerYellow - 16.5f) / 100.f;    //22.4
            }

            ygM = fcompl * (0.5f  * mixerYellow - 16.5f) / 100.f;

            if (complement) {
                ybM = (-0.492f * mixerYellow + 16.236f) / 100.f;
            }

            mixerRed   += yrM;
            mixerGreen += ygM;
            mixerBlue  += ybM;
            koymcp += (yrM + ygM + ybM);
        }

        if (mixerMagenta != 33) {
            if (algo == "SP") {
                if (mixerMagenta >= 33) {
                    mrM = fcompl * (0.67f * mixerMagenta - 22.11f) / 100.f;
                } else {
                    mrM = fcompl * (-0.3f * mixerMagenta + 9.9f) / 100.f;
                }

                if (mixerMagenta >= 33) {
                    mbM = fcompl * (-0.164f * mixerMagenta + 5.412f) / 100.f;
                } else {
                    mbM = fcompl * (0.4f * mixerMagenta - 13.2f) / 100.f;
                }
            } else if (algo == "LI") {
                mrM = fcompl * (mixerMagenta - 33.f) / 100.f;
                mbM = fcompl * (0.5f * mixerMagenta - 16.5f) / 100.f;
            }

            if (complement) {
                mgM = (-0.492f * mixerMagenta + 16.236f) / 100.f;
            }

            mixerRed   += mrM;
            mixerGreen += mgM;
            mixerBlue  += mbM;
            koymcp += (mrM + mgM + mbM);
        }

        if (mixerPurple != 33) {
            if (algo == "SP") {
                prM = fcompl * (-0.134f * mixerPurple + 4.422f) / 100.f;
            } else if (algo == "LI") {
                prM = fcompl * (0.5f * mixerPurple - 16.5f) / 100.f;
            }

            pbM = fcompl * (0.5f * mixerPurple - 16.5f) / 100.f;

            if (complement) {
                pgM = (-0.492f * mixerPurple + 16.236f) / 100.f;
            }

            mixerRed   += prM;
            mixerGreen += pgM;
            mixerBlue  += pbM;
            koymcp += (prM + pgM + pbM);
        }

        if (mixerCyan != 33) {
            if (algo == "SP") {
                cgM = fcompl * (-0.134f * mixerCyan + 4.422f) / 100.f;
            } else if (algo == "LI") {
                cgM = fcompl * (0.5f * mixerCyan - 16.5f) / 100.f;
            }

            cbM = fcompl * (0.5f * mixerCyan - 16.5f) / 100.f;

            if (complement) {
                crM = (-0.492f * mixerCyan + 16.236f) / 100.f;
            }

            mixerRed   += crM;
            mixerGreen += cgM;
            mixerBlue  += cbM;
            koymcp += (crM + cgM + cbM);
        }
    }

    if (setting == "ROYGCBPM-Abs") {
        kcorec = koymcp + som / 100.f;
    }

    //Color filters
    float filred, filgreen, filblue;
    filred = 1.f;
    filgreen = 1.f;
    filblue = 1.f;
    filcor = 1.f;

    if (filter == "None")        {
        filred = 1.f;
        filgreen = 1.f;
        filblue = 1.f;
        filcor = 1.f;
    } else if (filter == "Red")         {
        filred = 1.f;
        filgreen = 0.05f;
        filblue = 0.f;
        filcor = 1.08f;
    } else if (filter == "Orange")      {
        filred = 1.f;
        filgreen = 0.6f;
        filblue = 0.f;
        filcor = 1.35f;
    } else if (filter == "Yellow")      {
        filred = 1.f;
        filgreen = 1.f;
        filblue = 0.05f;
        filcor = 1.23f;
    } else if (filter == "YellowGreen") {
        filred = 0.6f;
        filgreen = 1.f;
        filblue = 0.3f;
        filcor = 1.32f;
    } else if (filter == "Green")       {
        filred = 0.2f;
        filgreen = 1.f;
        filblue = 0.3f;
        filcor = 1.41f;
    } else if (filter == "Cyan")        {
        filred = 0.05f;
        filgreen = 1.f;
        filblue = 1.f;
        filcor = 1.23f;
    } else if (filter == "Blue")        {
        filred = 0.f;
        filgreen = 0.05f;
        filblue = 1.f;
        filcor = 1.20f;
    } else if (filter == "Purple")      {
        filred = 1.f;
        filgreen = 0.05f;
        filblue = 1.f;
        filcor = 1.23f;
    }

    mixerRed   = mixerRed * filred;
    mixerGreen = mixerGreen * filgreen;
    mixerBlue  = mixerBlue  * filblue;

    if (mixerRed + mixerGreen + mixerBlue == 0) {
        mixerRed += 1.f;
    }

    mixerRed   = filcor * mixerRed   / (mixerRed + mixerGreen + mixerBlue);
    mixerGreen = filcor * mixerGreen / (mixerRed + mixerGreen + mixerBlue);
    mixerBlue  = filcor * mixerBlue  / (mixerRed + mixerGreen + mixerBlue);

    if (filter != "None") {
        som = mixerRed + mixerGreen + mixerBlue;

        if (som >= 0.f && som < 1.f) {
            som = 1.f;
        }

        if (som < 0.f && som > -1.f) {
            som = -1.f;
        }

        if (setting == "RGB-Abs" || setting == "ROYGCBPM-Abs") {
            kcorec = kcorec * som;
        }
    }

}

void Color::interpolateRGBColor(const float balance, const float r1, const float g1, const float b1, const float r2, const float g2, const float b2, int toDo, const double xyz_rgb[3][3], const double rgb_xyz[3][3], float &ro, float &go, float &bo)
{
    float X1, Y1, Z1, X2, Y2, Z2, X, Y, Z;
    float L1, L2, a_1, b_1, a_2, b_2, a, b;
    float c1, c2, h1, h2;
    float RR, GG, BB;
    float Lr;

    // converting color 1 to Lch
    Color::rgbxyz(r1, g1, b1, X1, Y1, Z1, xyz_rgb);
    Color::XYZ2Lab(X1, Y1, Z1, L1, a_1, b_1);
    Color::Lab2Lch(a_1, b_1, c1, h1);
    Lr = L1 / 327.68f; //for gamutlch
    //gamut control on r1 g1 b1
#ifndef NDEBUG
    bool neg = false;
    bool more_rgb = false;

    //gamut control : Lab values are in gamut
    Color::gamutLchonly(h1, Lr, c1, RR, GG, BB, xyz_rgb, false, 0.15f, 0.96f, neg, more_rgb);
#else
    Color::gamutLchonly(h1, Lr, c1, RR, GG, BB, xyz_rgb, false, 0.15f, 0.96f);
#endif

    L1 = Lr * 327.68f;

    // converting color 2 to Lch
    Color::rgbxyz(r2, g2, b2, X2, Y2, Z2, xyz_rgb);
    Color::XYZ2Lab(X2, Y2, Z2, L2, a_2, b_2);
    Color::Lab2Lch(a_2, b_2, c2, h2);

    Lr = L2 / 327.68f; //for gamutlch
    //gamut control on r2 g2 b2
#ifndef NDEBUG
    neg = false;
    more_rgb = false;
    //gamut control : Lab values are in gamut
    Color::gamutLchonly(h2, Lr, c2, RR, GG, BB, xyz_rgb, false, 0.15f, 0.96f, neg, more_rgb);
#else
    Color::gamutLchonly(h2, Lr, c2, RR, GG, BB, xyz_rgb, false, 0.15f, 0.96f);
#endif
    L2 = Lr * 327.68f;

    // interpolating Lch values
    if (toDo & CHANNEL_LIGHTNESS)     {
        L1 = L1 + (L2 - L1) * balance;    //do not allow negative L

        if (L1 < 0.f) {
            L1 = 0.f;
        }
    }

    if (toDo & CHANNEL_CHROMATICITY)  {
        c1 = c1 + (c2 - c1) * balance;    //limit C to reasonable value

        if (c1 < 0.f) {
            c1 = 0.f;
        }

        if (c1 > 180.f) {
            c1 = 180.f;
        }
    }

    if (toDo & CHANNEL_HUE) {
        h1 = interpolatePolarHue_PI<float, float> (h1, h2, balance);
    }

    // here I have put gamut control with gamutlchonly  on final process
    Lr = L1 / 327.68f; //for gamutlch
#ifndef NDEBUG
    neg = false;
    more_rgb = false;
    //gamut control : Lab values are in gamut
    Color::gamutLchonly(h1, Lr, c1, RR, GG, BB, xyz_rgb, false, 0.15f, 0.96f, neg, more_rgb);
#else
    //gamut control : Lab values are in gamut
    Color::gamutLchonly(h1, Lr, c1, RR, GG, BB, xyz_rgb, false, 0.15f, 0.96f);
#endif
    //convert CH ==> ab
    L1 = Lr * 327.68f;

    // converting back to rgb
    Color::Lch2Lab(c1, h1, a, b);
    Color::Lab2XYZ(L1, a, b, X, Y, Z);
    Color::xyz2rgb(X, Y, Z, ro, go, bo, rgb_xyz);
}


void Color::interpolateRGBColor(float realL, float iplow, float iphigh, int algm, const float balance, int twoc, int metchrom,
                                float chromat, float luma, const float r1, const float g1, const float b1,
                                const float xl, const float yl, const float zl, const float x2, const float y2, const float z2,
                                const double xyz_rgb[3][3], const double rgb_xyz[3][3], float &ro, float &go, float &bo)
{
    float X1, Y1, Z1, X2, Y2, Z2, X, Y, Z, XL, YL, ZL;
    float L1 = 0.f, L2, LL, a_1 = 0.f, b_1 = 0.f, a_2 = 0.f, b_2 = 0.f, a_L, b_L;

    // converting color 1 to Lab  (image)
    Color::rgbxyz(r1, g1, b1, X1, Y1, Z1, xyz_rgb);

    if (algm == 1) { //use H interpolate
        Color::XYZ2Lab(X1, Y1, Z1, L1, a_1, b_1);
        //Color::Lab2Lch(a_1, b_1, c_1, h_1) ;
    }

    // converting color l lab(low) first color
    if (twoc == 0) { // 2 colours
        //Color::rgbxyz(rl, gl, bl, XL, YL, ZL, xyz_rgb);
        XL = xl;
        YL = yl;
        ZL = zl;

        if (algm <= 1) { //use H interpolate
            Color::XYZ2Lab(XL, YL, ZL, LL, a_L, b_L);
        }
    }

    // converting color 2 to lab (universal or high)
    X2 = x2;
    Y2 = y2;
    Z2 = z2;

    if (algm == 1) {
        Color::XYZ2Lab(X2, Y2, Z2, L2, a_2, b_2);
        //Color::Lab2Lch(a_2, b_2, c_2, h_2) ;
    }

    float cal, calH, calm;
    cal = calH = calm = 1.f - chromat;
    float med = 1.f;
    float medH = 0.f;

    float calan;
    calan = chromat;

    float calby;
    calby = luma;

    if (twoc == 0) { // 2 colours
        calan = chromat;

        //calculate new balance chroma
        if (realL > iplow && realL <= med) {
            cal = realL * calan / (iplow - med) - med * calan / (iplow - med);
        } else if (realL <= iplow) {
            cal = realL * calan / iplow;
        }

        if (realL > medH && realL <= iphigh) {
            calH = realL * calan / (iphigh - medH) - medH * calan / (iphigh - medH);
        } else if (realL > iphigh) {
            calH = realL * calan;    //*(iphigh-1.f) - calan*(iphigh-1.f);//it is better without transition in highlight
        }
    }

    float aaH, bbH;

    if (algm <= 1) {
        if (twoc == 0  && metchrom == 3) { // 2 colours  only with special "ab"
            if (algm == 1) {
                aaH = a_1 + (a_2 - a_1) * calH;
                bbH = b_1 + (b_2 - b_1) * calH; //pass to line after
                a_1 = aaH + (a_L - aaH) * cal * balance;
                b_1 = bbH + (b_L - bbH) * cal * balance;
            }
        } else if (twoc == 1) {
            if (metchrom == 0) {
                a_1 = a_1 + (a_2 - a_1) * balance;
                b_1 = b_1 + (b_2 - b_1) * balance;
            } else if (metchrom == 1) {
                a_1 = a_1 + (a_2 - a_1) * calan * balance;
                b_1 = b_1 + (b_2 - b_1) * calan * balance;
            } else if (metchrom == 2) {
                a_1 = a_1 + (a_2 - a_1) * calan * balance;
                b_1 = b_1 + (b_2 - b_1) * calby * balance;
            }
        }
    }

    Color::Lab2XYZ(L1, a_1, b_1, X, Y, Z);

    Color::xyz2rgb(X, Y, Z, ro, go, bo, rgb_xyz);  // ro go bo in gamut
}

void Color::calcGamma(double pwr, double ts, int mode, GammaValues &gamma)
{
    //from Dcraw (D.Coffin)
    int i;
    double g[6], bnd[2] = {0., 0.};

    g[0] = pwr;
    g[1] = ts;
    g[2] = g[3] = g[4] = 0.;
    bnd[g[1] >= 1.] = 1.;

    if (g[1] && (g[1] - 1.) * (g[0] - 1.) <= 0.) {
        for (i = 0; i < 48; i++) {
            g[2] = (bnd[0] + bnd[1]) / 2.;

            if (g[0]) {
                bnd[(pow(g[2] / g[1], -g[0]) - 1.) / g[0] - 1. / g[2] > -1.] = g[2];
            } else {
                bnd[g[2] / exp(1. - 1. / g[2]) < g[1]] = g[2];
            }
        }

        g[3] = g[2] / g[1];

        if (g[0]) {
            g[4] = g[2] * (1. / g[0] - 1.);
        }
    }

    if (g[0]) {
        g[5] = 1. / (g[1] * SQR(g[3]) / 2. - g[4] * (1. - g[3]) + (1. - pow(g[3], 1. + g[0])) * (1. + g[4]) / (1. + g[0])) - 1.;
    } else {
        g[5] = 1. / (g[1] * SQR(g[3]) / 2. + 1. - g[2] - g[3] - g[2] * g[3] * (log(g[3]) - 1.)) - 1.;
    }

    if (!mode--) {
        gamma[0] = g[0];
        gamma[1] = g[1];
        gamma[2] = g[2];
        gamma[3] = g[3];
        gamma[4] = g[4];
        gamma[5] = g[5];
        gamma[6] = 0.;
        return;
    }
}
void Color::gammaf2lut(LUTf &gammacurve, float gamma, float start, float slope, float divisor, float factor)
{
#ifdef __SSE2__
    // SSE2 version is more than 6 times faster than scalar version
    vfloat iv = _mm_set_ps(3.f, 2.f, 1.f, 0.f);
    vfloat fourv = F2V(4.f);
    vfloat gammav = F2V(1.f / gamma);
    vfloat slopev = F2V((slope / divisor) * factor);
    vfloat divisorv = F2V(xlogf(divisor));
    vfloat factorv = F2V(factor);
    vfloat comparev = F2V(start * divisor);
    int border = start * divisor;
    int border1 = border - (border & 3);
    int border2 = border1 + 4;
    int i = 0;

    for (; i < border1; i += 4) {
        vfloat resultv = iv * slopev;
        STVFU(gammacurve[i], resultv);
        iv += fourv;
    }

    for (; i < border2; i += 4) {
        vfloat result0v = iv * slopev;
        vfloat result1v = xexpf((xlogf(iv) - divisorv) * gammav) * factorv;
        STVFU(gammacurve[i], vself(vmaskf_le(iv, comparev), result0v, result1v));
        iv += fourv;
    }

    for (; i < 65536; i += 4) {
        vfloat resultv = xexpfNoCheck((xlogfNoCheck(iv) - divisorv) * gammav) * factorv;
        STVFU(gammacurve[i], resultv);
        iv += fourv;
    }

#else

    for (int i = 0; i < 65536; ++i) {
        gammacurve[i] = gammaf(static_cast<float>(i) / divisor, gamma, start, slope) * factor;
    }

#endif
}

void Color::gammanf2lut(LUTf &gammacurve, float gamma, float divisor, float factor)            //standard gamma without slope...
{
#ifdef __SSE2__
    // SSE2 version is more than 6 times faster than scalar version
    vfloat iv = _mm_set_ps(3.f, 2.f, 1.f, 0.f);
    vfloat fourv = F2V(4.f);
    vfloat gammav = F2V(1.f / gamma);
    vfloat divisorv = F2V(xlogf(divisor));
    vfloat factorv = F2V(factor);

    // first input value is zero => we have to use the xlogf function which checks this
    vfloat resultv = xexpf((xlogf(iv) - divisorv) * gammav) * factorv;
    STVFU(gammacurve[0], resultv);
    iv += fourv;

    // inside the loop we can use xlogfNoCheck and xexpfNoCheck because we know about the input values
    for (int i = 4; i < 65536; i += 4) {
        resultv = xexpfNoCheck((xlogfNoCheck(iv) - divisorv) * gammav) * factorv;
        STVFU(gammacurve[i], resultv);
        iv += fourv;
    }

#else

    for (int i = 0; i < 65536; ++i) {
        gammacurve[i] = Color::gammanf(static_cast<float>(i) / divisor, gamma) * factor;
    }

#endif
}

void Color::Lab2XYZ(float L, float a, float b, float &x, float &y, float &z)
{
    float LL = L / 327.68f;
    float aa = a / 327.68f;
    float bb = b / 327.68f;
    float fy = (c1By116 * LL) + c16By116; // (L+16)/116
    float fx = (0.002f * aa) + fy;
    float fz = fy - (0.005f * bb);
    x = 65535.0f * f2xyz(fx) * D50x;
    z = 65535.0f * f2xyz(fz) * D50z;
    y = (LL > epskap) ? 65535.0f * fy * fy * fy : 65535.0f * LL / kappa;
}

void Color::L2XYZ(float L, float &x, float &y, float &z)  // for black & white
{
    float LL = L / 327.68f;
    float fy = (c1By116 * LL) + c16By116; // (L+16)/116
    float fxz = 65535.f * f2xyz(fy);
    x = fxz * D50x;
    z = fxz * D50z;
    y = (LL > epskap) ? 65535.0f * fy * fy * fy : 65535.0f * LL / kappa;
}


#ifdef __SSE2__
void Color::Lab2XYZ(vfloat L, vfloat a, vfloat b, vfloat &x, vfloat &y, vfloat &z)
{
    vfloat c327d68 = F2V(327.68f);
    L /= c327d68;
    a /= c327d68;
    b /= c327d68;
    vfloat fy = F2V(c1By116) * L + F2V(c16By116);
    vfloat fx = F2V(0.002f) * a + fy;
    vfloat fz = fy - (F2V(0.005f) * b);
    vfloat c65535 = F2V(65535.f);
    x = c65535 * f2xyz(fx) * F2V(D50x);
    z = c65535 * f2xyz(fz) * F2V(D50z);
    vfloat res1 = fy * fy * fy;
    vfloat res2 = L / F2V(kappa);
    y = vself(vmaskf_gt(L, F2V(epskap)), res1, res2);
    y *= c65535;
}
#endif // __SSE2__

void Color::RGB2Lab(float *R, float *G, float *B, float *L, float *a, float *b, const float wp[3][3], int width)
{

#ifdef __SSE2__
    vfloat maxvalfv = F2V(MAXVALF);
    vfloat c500v = F2V(500.f);
    vfloat c200v = F2V(200.f);
#endif
    int i = 0;
#ifdef __SSE2__

    for (; i < width - 3; i += 4) {
        const vfloat rv = LVFU(R[i]);
        const vfloat gv = LVFU(G[i]);
        const vfloat bv = LVFU(B[i]);
        const vfloat xv = F2V(wp[0][0]) * rv + F2V(wp[0][1]) * gv + F2V(wp[0][2]) * bv;
        const vfloat yv = F2V(wp[1][0]) * rv + F2V(wp[1][1]) * gv + F2V(wp[1][2]) * bv;
        const vfloat zv = F2V(wp[2][0]) * rv + F2V(wp[2][1]) * gv + F2V(wp[2][2]) * bv;

        vmask maxMask = vmaskf_gt(vmaxf(xv, vmaxf(yv, zv)), maxvalfv);

        if (_mm_movemask_ps((vfloat)maxMask)) {
            // take slower code path for all 4 pixels if one of the values is > MAXVALF. Still faster than non SSE2 version
            for (int k = 0; k < 4; ++k) {
                float x = xv[k];
                float y = yv[k];
                float z = zv[k];
                float fx = (x <= 65535.f ? cachef[x] : (327.68f * xcbrtf(x / MAXVALF)));
                float fy = (y <= 65535.f ? cachef[y] : (327.68f * xcbrtf(y / MAXVALF)));
                float fz = (z <= 65535.f ? cachef[z] : (327.68f * xcbrtf(z / MAXVALF)));

<<<<<<< HEAD
                L[i + k] = (116.f *  fy - 5242.88f); //5242.88=16.0*327.68;
                a[i + k] = (500.f * (fx - fy));
                b[i + k] = (200.f * (fy - fz));
=======
                L[i + k] = (y <= 65535.0f ? cachefy[y] : 327.68f * (116.f * xcbrtf(y / MAXVALF) - 16.f));
                a[i + k] = (500.f * (fx - fy) );
                b[i + k] = (200.f * (fy - fz) );
>>>>>>> 478410fa
            }
        } else {
            const vfloat fx = cachef[xv];
            const vfloat fy = cachef[yv];
            const vfloat fz = cachef[zv];

            STVFU(L[i], cachefy[yv]);
            STVFU(a[i], c500v * (fx - fy));
            STVFU(b[i], c200v * (fy - fz));
        }
    }

#endif

    for (; i < width; ++i) {
        const float rv = R[i];
        const float gv = G[i];
        const float bv = B[i];
        float x = wp[0][0] * rv + wp[0][1] * gv + wp[0][2] * bv;
        float y = wp[1][0] * rv + wp[1][1] * gv + wp[1][2] * bv;
        float z = wp[2][0] * rv + wp[2][1] * gv + wp[2][2] * bv;
        float fx, fy, fz;

        fx = (x <= 65535.0f ? cachef[x] : (327.68f * xcbrtf(x / MAXVALF)));
        fy = (y <= 65535.0f ? cachef[y] : (327.68f * xcbrtf(y / MAXVALF)));
        fz = (z <= 65535.0f ? cachef[z] : (327.68f * xcbrtf(z / MAXVALF)));

        L[i] = (y <= 65535.0f ? cachefy[y] : 327.68f * (116.f * xcbrtf(y / MAXVALF) - 16.f));
        a[i] = 500.0f * (fx - fy);
        b[i] = 200.0f * (fy - fz);
    }
}

void Color::XYZ2Lab(float X, float Y, float Z, float &L, float &a, float &b)
{

    float x = X / D50x;
    float z = Z / D50z;
    float y = Y;
    float fx, fy, fz;

    fx = (x <= 65535.0f ? cachef[x] : (327.68f * xcbrtf(x / MAXVALF)));
    fy = (y <= 65535.0f ? cachef[y] : (327.68f * xcbrtf(y / MAXVALF)));
    fz = (z <= 65535.0f ? cachef[z] : (327.68f * xcbrtf(z / MAXVALF)));

<<<<<<< HEAD
    L = (116.0f *  fy - 5242.88f); //5242.88=16.0*327.68;
    a = (500.0f * (fx - fy));
    b = (200.0f * (fy - fz));
=======
    L = (y <= 65535.0f ? cachefy[y] : 327.68f * (116.f * xcbrtf(y / MAXVALF) - 16.f));
    a = (500.0f * (fx - fy) );
    b = (200.0f * (fy - fz) );
>>>>>>> 478410fa
}

void Color::Lab2Yuv(float L, float a, float b, float &Y, float &u, float &v)
{
    float fy = (c1By116 * L / 327.68) + c16By116; // (L+16)/116
    float fx = (0.002 * a / 327.68) + fy;
    float fz = fy - (0.005 * b / 327.68);
    float LL = L / 327.68;

    float X = 65535.0 * f2xyz(fx) * D50x;
    // Y = 65535.0*f2xyz(fy);
    float Z = 65535.0 * f2xyz(fz) * D50z;
    Y = (LL / 327.68f > epskap) ? 65535.0 * fy * fy * fy : 65535.0 * LL / kappa;

    u = 4.0 * X / (X + 15 * Y + 3 * Z) - u0;
    v = 9.0 * Y / (X + 15 * Y + 3 * Z) - v0;
}

void Color::Yuv2Lab(float Yin, float u, float v, float &L, float &a, float &b, const double wp[3][3])
{
    float u1 = u + u0;
    float v1 = v + v0;

    float Y = Yin;
    float X = (9 * u1 * Y) / (4 * v1 * D50x);
    float Z = (12 - 3 * u1 - 20 * v1) * Y / (4 * v1 * D50z);

    gamutmap(X, Y, Z, wp);

    float fx = (X <= 65535.0 ? cachef[X] : (327.68 * std::cbrt(X / MAXVALF)));
    float fy = (Y <= 65535.0 ? cachef[Y] : (327.68 * std::cbrt(Y / MAXVALF)));
    float fz = (Z <= 65535.0 ? cachef[Z] : (327.68 * std::cbrt(Z / MAXVALF)));

<<<<<<< HEAD
    L = (116.0 * fy - 5242.88); //5242.88=16.0*327.68;
    a = (500.0 * (fx - fy));
    b = (200.0 * (fy - fz));
=======
    L = (Y <= 65535.0f ? cachefy[Y] : 327.68f * (116.f * xcbrtf(Y / MAXVALF) - 16.f));
    a = (500.0 * (fx - fy) );
    b = (200.0 * (fy - fz) );
>>>>>>> 478410fa
}

void Color::Lab2Lch(float a, float b, float &c, float &h)
{
    c = (sqrtf(a * a + b * b)) / 327.68f;
    h = xatan2f(b, a);
}

void Color::Lch2Lab(float c, float h, float &a, float &b)
{
    float2 sincosval = xsincosf(h);
    a = 327.68f * c * sincosval.y;
    b = 327.68f * c * sincosval.x;
}

void Color::Luv2Lch(float u, float v, float &c, float &h)
{
    c = sqrtf(u * u + v * v);
    h = xatan2f(v, u);  //WARNING: should we care of division by zero here?

    if (h < 0.f) {
        h += 1.f;
    }
}

void Color::Lch2Luv(float c, float h, float &u, float &v)
{
    float2 sincosval = xsincosf(h);
    u = c * sincosval.x;
    v = c * sincosval.y;
}

// NOT TESTED
void Color::XYZ2Luv(float X, float Y, float Z, float &L, float &u, float &v)
{

    X /= 65535.f;
    Y /= 65535.f;
    Z /= 65535.f;

    if (Y > float (eps)) {
        L = 116.f * std::cbrt(Y) - 16.f;
    } else {
        L = float (kappa) * Y;
    }

    u = 13.f * L * float (u0);
    v = 13.f * L * float (v0);
}

// NOT TESTED
void Color::Luv2XYZ(float L, float u, float v, float &X, float &Y, float &Z)
{
    if (L > float (epskap)) {
        float t = (L + 16.f) / 116.f;
        Y = t * t * t;
    } else {
        Y = L / float (kappa);
    }

    float a = ((52.f * L) / (u + 13.f * L * float (u0)) - 1.f) / 3.f;
    float d = Y * (((39 * L) / (v + 13 * float (v0))) - 5.f);
    float b = -5.f * Y;
    X = (d - b) / (a + 1.f / 3.f);

    Z = X * a + b;

    X *= 65535.f;
    Y *= 65535.f;
    Z *= 65535.f;
}

/*
 * Gamut mapping algorithm
 * Copyright (c) 2010-2011  Emil Martinec <ejmartin@uchicago.edu>
 *
 * Solutions to scaling u and v to XYZ paralleliped boundaries
 * Some equations:
 *
 *    fu(X,Y,Z) = 4 X/(X + 15 Y + 3 Z);
 *    fv(X,Y,Z) = 9 Y/(X + 15 Y + 3 Z);
 *
 * take the plane spanned by X=a*Xr+b*Xg+c*Xb etc with one of a,b,c equal to 0 or 1,
 * and itersect with the line u0+lam*u, or in other words solve
 *
 *    u0+lam*u=fu(X,Y,Z)
 *    v0+lam*v=fv(X,Y,Z)
 *
 * The value of lam is the scale factor that takes the color to the gamut boundary
 * columns of the matrix p=xyz_rgb are RGB tristimulus primaries in XYZ
 * c is the color fixed on the boundary; and m=0 for c=0, m=1 for c=255
 */
void Color::gamutmap(float &X, float &Y, float &Z, const double p[3][3])
{
    float u = 4 * X / (X + 15 * Y + 3 * Z) - u0;
    float v = 9 * Y / (X + 15 * Y + 3 * Z) - v0;

    float lam[3][2];
    float lam_min = 1.0;

    for (int c = 0; c < 3; c++)
        for (int m = 0; m < 2; m++) {

            int c1 = (c + 1) % 3;
            int c2 = (c + 2) % 3;

            lam[c][m] = (- (p[0][c1] * p[1][c] * ((-12 + 3 * u0 + 20 * v0) * Y + 4 * m * 65535 * v0 * p[2][c2])) +
                         p[0][c] * p[1][c1] * ((-12 + 3 * u0 + 20 * v0) * Y + 4 * m * 65535 * v0 * p[2][c2]) -
                         4 * v0 * p[0][c1] * (Y - m * 65535 * p[1][c2]) * p[2][c] + 4 * v0 * p[0][c] * (Y - m * 65535 * p[1][c2]) * p[2][c1] -
                         (4 * m * 65535 * v0 * p[0][c2] - 9 * u0 * Y) * (p[1][c1] * p[2][c] - p[1][c] * p[2][c1]));

            lam[c][m] /= (3 * u * Y * (p[0][c1] * p[1][c] - p[1][c1] * (p[0][c] + 3 * p[2][c]) + 3 * p[1][c] * p[2][c1]) +
                          4 * v * (p[0][c1] * (5 * Y * p[1][c] + m * 65535 * p[1][c] * p[2][c2] + Y * p[2][c] - m * 65535 * p[1][c2] * p[2][c]) -
                                   p[0][c] * (5 * Y * p[1][c1] + m * 65535 * p[1][c1] * p[2][c2] + Y * p[2][c1] - m * 65535 * p[1][c2] * p[2][c1]) +
                                   m * 65535 * p[0][c2] * (p[1][c1] * p[2][c] - p[1][c] * p[2][c1])));

            if (lam[c][m] < lam_min && lam[c][m] > 0) {
                lam_min = lam[c][m];
            }

        }

    u = u * lam_min + u0;
    v = v * lam_min + v0;

    X = (9 * u * Y) / (4 * v);
    Z = (12 - 3 * u - 20 * v) * Y / (4 * v);
}

void Color::skinred(double J, double h, double sres, double Sp, float dred, float protect_red, int sk, float rstprotection, float ko, double &s)
{
    float factorskin, factorsat, factor, factorskinext, interm;
    float scale = 100.0f / 100.1f; //reduction in normal zone
    float scaleext = 1.0f; //reduction in transition zone
    float deltaHH = 0.3f; //HH value transition : I have choice 0.3 radians
    float HH;
    bool doskin = false;

    //rough correspondence between h (JC) and H (lab) that has relatively little importance because transitions that blur the correspondence is not linear
    if ((float)h > 8.6f  && (float)h <= 74.f) {
        HH = (1.15f / 65.4f) * (float)h - 0.0012f;     //H > 0.15   H<1.3
        doskin = true;
    } else if ((float)h > 0.f   && (float)h <= 8.6f) {
        HH = (0.19f / 8.6f) * (float)h - 0.04f;        //H>-0.04 H < 0.15
        doskin = true;
    } else if ((float)h > 355.f && (float)h <= 360.f) {
        HH = (0.11f / 5.0f) * (float)h - 7.96f;        //H>-0.15 <-0.04
        doskin = true;
    } else if ((float)h > 74.f  && (float)h < 95.f) {
        HH = (0.30f / 21.0f) * (float)h + 0.24285f;    //H>1.3  H<1.6
        doskin = true;
    }

    if (doskin) {
        float chromapro = sres / Sp;

        if (sk == 1) { //in C mode to adapt dred to J
            if (J < 16.0) {
                dred = 40.0f;
            } else if (J < 22.0) {
                dred = 2.5f * (float)J;
            } else if (J < 60.0) {
                dred = 55.0f;
            } else if (J < 70.0) {
                dred = -1.5f * (float)J + 145.0f;
            } else {
                dred = 40.0f;
            }
        }

        if (chromapro > 0.0) {
            Color::scalered(rstprotection, chromapro, 0.0, HH, deltaHH, scale, scaleext);      //Scale factor
        }

        if (chromapro > 1.0) {
            interm = (chromapro - 1.0f) * 100.0f;
            factorskin = 1.0f + (interm * scale) / 100.0f;
            factorskinext = 1.0f + (interm * scaleext) / 100.0f;
        } else {
            factorskin = chromapro ;
            factorskinext = chromapro ;
        }

        factorsat = chromapro;
        factor = factorsat;
        Color::transitred(HH, s, dred, factorskin, protect_red, factorskinext, deltaHH, factorsat, factor);     //transition
        s *= factor;
    } else {
        s = ko * sres;
    }

}
void Color::skinredfloat(float J, float h, float sres, float Sp, float dred, float protect_red, int sk, float rstprotection, float ko, float &s)
{
    float HH;
    bool doskin = false;

    //rough correspondence between h (JC) and H (lab) that has relatively little importance because transitions that blur the correspondence is not linear
    if ((float)h > 8.6f  && (float)h <= 74.f) {
        HH = (1.15f / 65.4f) * (float)h - 0.0012f;     //H > 0.15   H<1.3
        doskin = true;
    } else if ((float)h > 0.f   && (float)h <= 8.6f) {
        HH = (0.19f / 8.6f) * (float)h - 0.04f;        //H>-0.04 H < 0.15
        doskin = true;
    } else if ((float)h > 355.f && (float)h <= 360.f) {
        HH = (0.11f / 5.0f) * (float)h - 7.96f;        //H>-0.15 <-0.04
        doskin = true;
    } else if ((float)h > 74.f  && (float)h < 95.f) {
        HH = (0.30f / 21.0f) * (float)h + 0.24285f;    //H>1.3  H<1.6
        doskin = true;
    }

    if (doskin) {
        float factorskin, factorsat, factor, factorskinext;
        float deltaHH = 0.3f; //HH value transition : I have choice 0.3 radians
        float chromapro = sres / Sp;

        if (sk == 1) { //in C mode to adapt dred to J
            if (J < 16.f) {
                dred = 40.f;
            } else if (J < 22.f) {
                dred = 2.5f * J;
            } else if (J < 60.f) {
                dred = 55.f;
            } else if (J < 70.f) {
                dred = 145.f - 1.5f * J;
            } else {
                dred = 40.f;
            }
        }

        if (chromapro > 1.0) {
            float scale = 0.999000999f;  // 100.0f/100.1f; reduction in normal zone
            float scaleext = 1.0f; //reduction in transition zone
            Color::scalered(rstprotection, chromapro, 0.0, HH, deltaHH, scale, scaleext);  //Scale factor
            float interm = (chromapro - 1.0f);
            factorskin = 1.0f + (interm * scale);
            factorskinext = 1.0f + (interm * scaleext);
        } else {
            factorskin = chromapro ;
            factorskinext = chromapro ;
        }

        factorsat = chromapro;
        factor = factorsat;
        Color::transitred(HH, s, dred, factorskin, protect_red, factorskinext, deltaHH, factorsat, factor);     //transition
        s *= factor;
    } else {
        s = ko * sres;
    }

}






void Color::scalered(const float rstprotection, const float param, const float limit, const float HH, const float deltaHH, float &scale, float &scaleext)
{
    if (rstprotection < 99.9999f) {
        if (param > limit) {
            scale = rstprotection / 100.1f;
        }

        if ((HH < (1.3f + deltaHH) && HH >= 1.3f))
            // scaleext=HH*(1.0f-scale)/deltaHH + 1.0f - (1.3f+deltaHH)*(1.0f-scale)/deltaHH;    //transition for Hue (red - yellow)
            // optimized formula
        {
            scaleext = (HH * (1.0f - scale) + deltaHH - (1.3f + deltaHH) * (1.0f - scale)) / deltaHH;    //transition for Hue (red - yellow)
        } else if ((HH < 0.15f && HH > (0.15f - deltaHH)))
            // scaleext=HH*(scale-1.0f)/deltaHH + 1.0f - (0.15f-deltaHH)*(scale-1.0f)/deltaHH;   //transition for hue (red purple)
            // optimized formula
        {
            scaleext = (HH * (scale - 1.0f) + deltaHH - (0.15f - deltaHH) * (scale - 1.0f)) / deltaHH;    //transition for hue (red purple)
        }
    }
}

void Color::transitred(const float HH, float const Chprov1, const float dred, const float factorskin, const float protect_red, const float factorskinext, const float deltaHH, const float factorsat, float &factor)
{
    if (HH >= 0.15f && HH < 1.3f) {
        if (Chprov1 < dred) {
            factor = factorskin;
        } else if (Chprov1 < (dred + protect_red)) {
            factor = ((factorsat - factorskin) * Chprov1 + factorsat * protect_red - (dred + protect_red) * (factorsat - factorskin)) / protect_red;
        }
    } else if (HH > (0.15f - deltaHH) && HH < (1.3f + deltaHH)) {   // test if chroma is in the extended range
        if (Chprov1 < dred) {
            factor = factorskinext;    // C=dred=55 => real max of skin tones
        } else if (Chprov1 < (dred + protect_red)) {// transition
            factor = ((factorsat - factorskinext) * Chprov1 + factorsat * protect_red - (dred + protect_red) * (factorsat - factorskinext)) / protect_red;
        }
    }
}

/*
 * AllMunsellLch correction
 * Copyright (c) 2012  Jacques Desmis <jdesmis@gmail.com>
 *
 * This function corrects the color (hue) for changes in chromaticity and luminance
 * to use in a "for" or "do while" statement
 *
 * Parameters:
 *    bool lumaMuns : true => luminance correction (for delta L > 10) and chroma correction ; false : only chroma
 *    float Lprov1 , Loldd : luminance after and before
 *    float HH: hue before
 *    float Chprov1, CC : chroma after and before
 *    float coorectionHuechroma : correction Hue for chromaticity (saturation)
 *    float correctlum : correction Hue for luminance (brigtness, contrast,...)
 *    MunsellDebugInfo* munsDbgInfo: (Debug target only) object to collect information.
 */
#ifdef _DEBUG
void Color::AllMunsellLch(bool lumaMuns, float Lprov1, float Loldd, float HH, float Chprov1, float CC, float &correctionHuechroma, float &correctlum, MunsellDebugInfo* munsDbgInfo)
#else
void Color::AllMunsellLch(bool lumaMuns, float Lprov1, float Loldd, float HH, float Chprov1, float CC, float &correctionHuechroma, float &correctlum)
#endif
{

    bool contin1, contin2;
    float correctionHue = 0.0, correctionHueLum = 0.0;
    bool correctL;

    if (CC >= 6.0 && CC < 140) {         //if C > 140 we say C=140 (only in Prophoto ...with very large saturation)
        static const float huelimit[8] = { -2.48, -0.55, 0.44, 1.52, 1.87, 3.09, -0.27, 0.44}; //limits hue of blue-purple, red-yellow, green-yellow, red-purple

        if (Chprov1 > 140.f) {
            Chprov1 = 139.f;    //limits of LUTf
        }

        if (Chprov1 < 6.f) {
            Chprov1 = 6.f;
        }

        for (int zo = 1; zo <= 4; zo++) {
            if (HH > huelimit[2 * zo - 2] && HH < huelimit[2 * zo - 1]) {
                //zone=zo;
                contin1 = contin2 = false;
                correctL = false;
                MunsellLch(Lprov1, HH, Chprov1, CC, correctionHue, zo, correctionHueLum, correctL);        //munsell chroma correction
#ifdef _DEBUG
                float absCorrectionHue = fabs(correctionHue);

                if (correctionHue != 0.0) {
                    int idx = zo - 1;
                    #pragma omp critical (maxdhue)
                    {
                        munsDbgInfo->maxdhue[idx] = MAX(munsDbgInfo->maxdhue[idx], absCorrectionHue);
                    }
                }

                if (absCorrectionHue > 0.45)
                    #pragma omp atomic
                    munsDbgInfo->depass++;        //verify if no bug in calculation

#endif
                correctionHuechroma = correctionHue;  //preserve

                if (lumaMuns) {
                    float correctlumprov = 0.f;
                    float correctlumprov2 = 0.f;

                    if (correctL) {
                        //for Munsell luminance correction
                        correctlumprov = correctionHueLum;
                        contin1 = true;
                        correctL = false;
                    }

                    correctionHueLum = 0.0;
                    correctionHue = 0.0;

                    if (fabs(Lprov1 - Loldd) > 6.0) {
                        // correction if delta L significative..Munsell luminance
                        MunsellLch(Loldd, HH, Chprov1, Chprov1, correctionHue, zo, correctionHueLum, correctL);

                        if (correctL) {
                            correctlumprov2 = correctionHueLum;
                            contin2 = true;
                            correctL = false;
                        }

                        correctionHueLum = 0.0;

                        if (contin1 && contin2) {
                            correctlum = correctlumprov2 - correctlumprov;
                        }

#ifdef _DEBUG
                        float absCorrectLum = fabs(correctlum);

                        if (correctlum != 0.0) {
                            int idx = zo - 1;
                            #pragma omp critical (maxdhuelum)
                            {
                                munsDbgInfo->maxdhuelum[idx] = MAX(munsDbgInfo->maxdhuelum[idx], absCorrectLum);
                            }
                        }

                        if (absCorrectLum > 0.35)
                            #pragma omp atomic
                            munsDbgInfo->depassLum++;    //verify if no bug in calculation

#endif
                    }
                }
            }
        }

    }

#ifdef _DEBUG

    if (correctlum < -0.35f) {
        correctlum = -0.35f;
    } else if (correctlum >  0.35f) {
        correctlum = 0.35f;
    }

    if (correctionHuechroma < -0.45f) {
        correctionHuechroma = -0.45f;
    } else if (correctionHuechroma > 0.45f) {
        correctionHuechroma = 0.45f;
    }

#endif

}

/*
 * GamutLchonly correction
 * Copyright (c)2012  Jacques Desmis <jdesmis@gmail.com> and Jean-Christophe Frisch <natureh@free.fr>
 *
 * This function puts the data (Lab) in the gamut of "working profile":
 * it returns the corrected values of the chromaticity and luminance
 *
 * float HH : hue
 * float Lprov1 : input luminance value, sent back corrected
 * float Chprov1: input chroma value, sent back corrected
 * float R,G,B : red, green and blue value of the corrected color
 * double wip : working profile
 * bool isHLEnabled : if "highlight reconstruction " is enabled
 * float coef : a float number between [0.95 ; 1.0[... the nearest it is from 1.0, the more precise it will be... and the longer too as more iteration will be necessary)
 * bool neg and moreRGB : only in DEBUG mode to calculate iterations for negatives values and > 65535
 */
#ifdef _DEBUG
void Color::gamutLchonly(float HH, float &Lprov1, float &Chprov1, float &R, float &G, float &B, const double wip[3][3], const bool isHLEnabled, const float lowerCoef, const float higherCoef, bool &neg, bool &more_rgb)
#else
void Color::gamutLchonly(float HH, float &Lprov1, float &Chprov1, float &R, float &G, float &B, const double wip[3][3], const bool isHLEnabled, const float lowerCoef, const float higherCoef)
#endif
{
    const float ClipLevel = 65535.0f;
    bool inGamut;
#ifdef _DEBUG
    neg = false, more_rgb = false;
#endif
    float2  sincosval = xsincosf(HH);

    do {
        inGamut = true;

        //Lprov1=LL;
        float aprov1 = Chprov1 * sincosval.y;
        float bprov1 = Chprov1 * sincosval.x;

        //conversion Lab RGB to limit Lab values - this conversion is useful before Munsell correction
<<<<<<< HEAD
        float fy = (0.00862069f * Lprov1) + 0.137932f;
=======
        float fy = (c1By116 * Lprov1 ) + c16By116;
>>>>>>> 478410fa
        float fx = (0.002f * aprov1) + fy;
        float fz = fy - (0.005f * bprov1);

        float x_ = 65535.0f * f2xyz(fx) * D50x;
        // float y_ = 65535.0f * f2xyz(fy);
        float z_ = 65535.0f * f2xyz(fz) * D50z;
        float y_ = (Lprov1 > epskap) ? 65535.0 * fy * fy * fy : 65535.0 * Lprov1 / kappa;

        xyz2rgb(x_, y_, z_, R, G, B, wip);

        // gamut control before saturation to put Lab values in future gamut, but not RGB
        if (R < 0.0f || G < 0.0f || B < 0.0f) {
#ifdef _DEBUG
            neg = true;
#endif

            if (Lprov1 < 0.1f) {
                Lprov1 = 0.1f;
            }

            //gamut for L with ultra blue : we can improve the algorithm ... thinner, and other color ???
            if (HH < -0.9f && HH > -1.55f) {  //ultra blue
                if (Chprov1 > 160.f) if (Lprov1 < 5.f) {
                        Lprov1 = 5.f;    //very very very very high chroma
                    }

                if (Chprov1 > 140.f) if (Lprov1 < 3.5f) {
                        Lprov1 = 3.5f;
                    }

                if (Chprov1 > 120.f) if (Lprov1 < 2.f) {
                        Lprov1 = 2.f;
                    }

                if (Chprov1 > 105.f) if (Lprov1 < 1.f) {
                        Lprov1 = 1.f;
                    }

                if (Chprov1 > 90.f) if (Lprov1 < 0.7f) {
                        Lprov1 = 0.7f;
                    }

                if (Chprov1 > 50.f) if (Lprov1 < 0.5f) {
                        Lprov1 = 0.5f;
                    }

                if (Chprov1 > 20.f) if (Lprov1 < 0.4f) {
                        Lprov1 = 0.4f;
                    }
            }

            Chprov1 *= higherCoef; // decrease the chromaticity value

            if (Chprov1 <= 3.0f) {
                Lprov1 += lowerCoef;
            }

            inGamut = false;
        } else if (!isHLEnabled && (R > ClipLevel || G > ClipLevel || B > ClipLevel)) {

            // if "highlight reconstruction" is enabled or the point is completely white (clipped, no color), don't control Gamut
#ifdef _DEBUG
            more_rgb = true;
#endif

            if (Lprov1 > 99.999f) {
                Lprov1 = 99.98f;
            }

            Chprov1 *= higherCoef;

            if (Chprov1 <= 3.0f) {
                Lprov1 -= lowerCoef;
            }

            inGamut = false;
        }
    } while (!inGamut);

    //end first gamut control
}

/*
 * GamutLchonly correction
 * Copyright (c)2012  Jacques Desmis <jdesmis@gmail.com> and Jean-Christophe Frisch <natureh@free.fr>
 *
 * This function puts the data (Lab) in the gamut of "working profile":
 * it returns the corrected values of the chromaticity and luminance
 *
 * float HH : hue
 * float2 sincosval : sin and cos of HH
 * float Lprov1 : input luminance value, sent back corrected
 * float Chprov1: input chroma value, sent back corrected
 * float R,G,B : red, green and blue value of the corrected color
 * double wip : working profile
 * bool isHLEnabled : if "highlight reconstruction " is enabled
 * float coef : a float number between [0.95 ; 1.0[... the nearest it is from 1.0, the more precise it will be... and the longer too as more iteration will be necessary)
 * bool neg and moreRGB : only in DEBUG mode to calculate iterations for negatives values and > 65535
 */
#ifdef _DEBUG
void Color::gamutLchonly(float HH, float2 sincosval, float &Lprov1, float &Chprov1, float &R, float &G, float &B, const double wip[3][3], const bool isHLEnabled, const float lowerCoef, const float higherCoef, bool &neg, bool &more_rgb)
#else
void Color::gamutLchonly(float HH, float2 sincosval, float &Lprov1, float &Chprov1, float &R, float &G, float &B, const double wip[3][3], const bool isHLEnabled, const float lowerCoef, const float higherCoef)
#endif
{
    constexpr float ClipLevel = 65535.0f;
    bool inGamut;
#ifdef _DEBUG
    neg = false, more_rgb = false;
#endif
    float ChprovSave = Chprov1;

    do {
        inGamut = true;

        float aprov1 = Chprov1 * sincosval.y;
        float bprov1 = Chprov1 * sincosval.x;

        //conversion Lab RGB to limit Lab values - this conversion is useful before Munsell correction
<<<<<<< HEAD
        float fy = (0.00862069f * Lprov1) + 0.137932f;
=======
        float fy = (c1By116 * Lprov1 ) + c16By116;
>>>>>>> 478410fa
        float fx = (0.002f * aprov1) + fy;
        float fz = fy - (0.005f * bprov1);

        float x_ = 65535.0f * f2xyz(fx) * D50x;
        float z_ = 65535.0f * f2xyz(fz) * D50z;
        float y_ = (Lprov1 > epskap) ? 65535.0f * fy * fy * fy : 65535.0f * Lprov1 / kappa;

        xyz2rgb(x_, y_, z_, R, G, B, wip);

        // gamut control before saturation to put Lab values in future gamut, but not RGB
        if (R < 0.0f || G < 0.0f || B < 0.0f) {
#ifdef _DEBUG
            neg = true;
#endif

            if (isnan(HH)) {
                float atemp = ChprovSave * sincosval.y * 327.68;
                float btemp = ChprovSave * sincosval.x * 327.68;
                HH = xatan2f(btemp, atemp);
            }

            if (Lprov1 < 0.1f) {
                Lprov1 = 0.1f;
            }

            //gamut for L with ultra blue : we can improve the algorithm ... thinner, and other color ???
            if (HH < -0.9f && HH > -1.55f) {  //ultra blue
                if (Chprov1 > 160.f) if (Lprov1 < 5.f) {
                        Lprov1 = 5.f;    //very very very very high chroma
                    }

                if (Chprov1 > 140.f) if (Lprov1 < 3.5f) {
                        Lprov1 = 3.5f;
                    }

                if (Chprov1 > 120.f) if (Lprov1 < 2.f) {
                        Lprov1 = 2.f;
                    }

                if (Chprov1 > 105.f) if (Lprov1 < 1.f) {
                        Lprov1 = 1.f;
                    }

                if (Chprov1 > 90.f) if (Lprov1 < 0.7f) {
                        Lprov1 = 0.7f;
                    }

                if (Chprov1 > 50.f) if (Lprov1 < 0.5f) {
                        Lprov1 = 0.5f;
                    }

                if (Chprov1 > 20.f) if (Lprov1 < 0.4f) {
                        Lprov1 = 0.4f;
                    }
            }

            Chprov1 *= higherCoef; // decrease the chromaticity value

            if (Chprov1 <= 3.0f) {
                Lprov1 += lowerCoef;
            }

            inGamut = false;
        } else if (!isHLEnabled && (R > ClipLevel || G > ClipLevel || B > ClipLevel)) {

            // if "highlight reconstruction" is enabled or the point is completely white (clipped, no color), don't control Gamut
#ifdef _DEBUG
            more_rgb = true;
#endif

            if (Lprov1 > 99.999f) {
                Lprov1 = 99.98f;
            }

            Chprov1 *= higherCoef;

            if (Chprov1 <= 3.0f) {
                Lprov1 -= lowerCoef;
            }

            inGamut = false;
        }
    } while (!inGamut);

    //end first gamut control
}


#ifdef _DEBUG
void Color::gamutLchonly(float2 sincosval, float &Lprov1, float &Chprov1, const float wip[3][3], const bool isHLEnabled, const float lowerCoef, const float higherCoef, bool &neg, bool &more_rgb)
#else
void Color::gamutLchonly(float2 sincosval, float &Lprov1, float &Chprov1, const float wip[3][3], const bool isHLEnabled, const float lowerCoef, const float higherCoef)
#endif
{
    const float ClipLevel = 65535.0f;
    bool inGamut;
#ifdef _DEBUG
    neg = false, more_rgb = false;
#endif

    do {
        inGamut = true;

        //Lprov1=LL;
        float aprov1 = Chprov1 * sincosval.y;
        float bprov1 = Chprov1 * sincosval.x;

        //conversion Lab RGB to limit Lab values - this conversion is useful before Munsell correction
<<<<<<< HEAD
        float fy = (0.00862069f * Lprov1) + 0.137932f;
=======
        float fy = (c1By116 * Lprov1 ) + c16By116;
>>>>>>> 478410fa
        float fx = (0.002f * aprov1) + fy;
        float fz = fy - (0.005f * bprov1);

        float x_ = 65535.0f * f2xyz(fx) * D50x;
        // float y_ = 65535.0f * f2xyz(fy);
        float z_ = 65535.0f * f2xyz(fz) * D50z;
        float y_ = (Lprov1 > epskap) ? 65535.0 * fy * fy * fy : 65535.0 * Lprov1 / kappa;

        float R, G, B;
        xyz2rgb(x_, y_, z_, R, G, B, wip);

        // gamut control before saturation to put Lab values in future gamut, but not RGB
        if (R < 0.0f || G < 0.0f || B < 0.0f) {
#ifdef _DEBUG
            neg = true;
#endif

            if (Lprov1 < 0.01f) {
                Lprov1 = 0.01f;
            }

            Chprov1 *= higherCoef; // decrease the chromaticity value

            if (Chprov1 <= 3.0f) {
                Lprov1 += lowerCoef;
            }

            inGamut = false;
        } else if (!isHLEnabled && (R > ClipLevel || G > ClipLevel || B > ClipLevel)) {

            // if "highlight reconstruction" is enabled or the point is completely white (clipped, no color), don't control Gamut
#ifdef _DEBUG
            more_rgb = true;
#endif

            if (Lprov1 > 99.999f) {
                Lprov1 = 99.98f;
            }

            Chprov1 *= higherCoef;

            if (Chprov1 <= 3.0f) {
                Lprov1 -= lowerCoef;
            }

            inGamut = false;
        }
    } while (!inGamut);

    //end first gamut control
}
/*
 * LabGamutMunsell
 * Copyright (c) 2012  Jacques Desmis <jdesmis@gmail.com>
 *
 * This function is the overall Munsell's corrections, but only on global statement: I think it's better to use local statement with AllMunsellLch
 * not for use in a "for" or "do while" loop
 * they are named accordingly :  gamutLchonly and AllMunsellLch
 * it can be used before and after treatment (saturation, gamma, luminance, ...)
 *
 * Parameters:
 *    float *labL     :       RT Lab L channel data
 *    float *laba     :       RT Lab a channel data
 *    float *labb     :       RT Lab b channel data
 *    bool corMunsell :       performs Munsell correction
 *    bool lumaMuns   :       (used only if corMuns=true)
 *                            true:  apply luma + chroma Munsell correction if delta L > 10;
 *                            false: only chroma correction only
 *    bool gamut            : performs gamutLch
 *    const double wip[3][3]: matrix for working profile
 *    bool multiThread      : parallelize the loop
 */
void Color::LabGamutMunsell(float *labL, float *laba, float *labb, const int N, bool corMunsell, bool lumaMuns, bool isHLEnabled, bool gamut, const double wip[3][3])
{
#ifdef _DEBUG
    MyTime t1e, t2e;
    t1e.set();
    int negat = 0, moreRGB = 0;
    MunsellDebugInfo* MunsDebugInfo = nullptr;

    if (corMunsell) {
        MunsDebugInfo = new MunsellDebugInfo();
    }

#endif
    float correctlum = 0.f;
    float correctionHuechroma = 0.f;
#ifdef __SSE2__
    // precalculate H and C using SSE
    float HHBuffer[N];
    float CCBuffer[N];
    __m128 c327d68v = _mm_set1_ps(327.68f);
    __m128 av, bv;
    int k;

    for (k = 0; k < N - 3; k += 4) {
        av = LVFU(laba[k]);
        bv = LVFU(labb[k]);
        _mm_storeu_ps(&HHBuffer[k], xatan2f(bv, av));
        _mm_storeu_ps(&CCBuffer[k], _mm_sqrt_ps(SQRV(av) + SQRV(bv)) / c327d68v);
    }

    for (; k < N; k++) {
        HHBuffer[k] = xatan2f(labb[k], laba[k]);
        CCBuffer[k] = sqrt(SQR(laba[k]) + SQR(labb[k])) / 327.68f;
    }

#endif // __SSE2__

    for (int j = 0; j < N; j++) {
#ifdef __SSE2__
        float HH  = HHBuffer[j];
        float Chprov1 = CCBuffer[j];
#else
        float HH = xatan2f(labb[j], laba[j]);
        float Chprov1 = sqrtf(SQR(laba[j]) + SQR(labb[j])) / 327.68f;
#endif
        float Lprov1 = labL[j] / 327.68f;
        float Loldd = Lprov1;
        float Coldd = Chprov1;
        float2 sincosval;

        if (gamut) {
#ifdef _DEBUG
            bool neg, more_rgb;
#endif
            // According to mathematical laws we can get the sin and cos of HH by simple operations
            float R, G, B;

            if (Chprov1 == 0.f) {
                sincosval.y = 1.f;
                sincosval.x = 0.f;
            } else {
                sincosval.y = laba[j] / (Chprov1 * 327.68f);
                sincosval.x = labb[j] / (Chprov1 * 327.68f);
            }

            //gamut control : Lab values are in gamut
#ifdef _DEBUG
            gamutLchonly(HH, sincosval, Lprov1, Chprov1, R, G, B, wip, isHLEnabled, 0.15f, 0.96f, neg, more_rgb);
#else
            gamutLchonly(HH, sincosval, Lprov1, Chprov1, R, G, B, wip, isHLEnabled, 0.15f, 0.96f);
#endif

#ifdef _DEBUG

            if (neg) {
                negat++;
            }

            if (more_rgb) {
                moreRGB++;
            }

#endif
        }

        labL[j] = Lprov1 * 327.68f;
        correctionHuechroma = 0.f;
        correctlum = 0.f;

        if (corMunsell)
#ifdef _DEBUG
            AllMunsellLch(lumaMuns, Lprov1, Loldd, HH, Chprov1, Coldd, correctionHuechroma, correctlum, MunsDebugInfo);

#else
            AllMunsellLch(lumaMuns, Lprov1, Loldd, HH, Chprov1, Coldd, correctionHuechroma, correctlum);
#endif

        if (correctlum == 0.f && correctionHuechroma == 0.f) {
            if (!gamut) {
                if (Coldd == 0.f) {
                    sincosval.y = 1.f;
                    sincosval.x = 0.f;
                } else {
                    sincosval.y = laba[j] / (Coldd * 327.68f);
                    sincosval.x = labb[j] / (Coldd * 327.68f);
                }
            }

        } else {
            HH += correctlum;      //hue Munsell luminance correction
            sincosval = xsincosf(HH + correctionHuechroma);
        }

        laba[j] = Chprov1 * sincosval.y * 327.68f;
        labb[j] = Chprov1 * sincosval.x * 327.68f;
    }

#ifdef _DEBUG
    t2e.set();

    if (settings->verbose) {
        printf("Color::LabGamutMunsell (correction performed in %d usec):\n", t2e.etime(t1e));
        printf("   Gamut              : G1negat=%iiter G165535=%iiter \n", negat, moreRGB);

        if (MunsDebugInfo) {
            printf("   Munsell chrominance: MaxBP=%1.2frad  MaxRY=%1.2frad  MaxGY=%1.2frad  MaxRP=%1.2frad  depass=%u\n", MunsDebugInfo->maxdhue[0],    MunsDebugInfo->maxdhue[1],    MunsDebugInfo->maxdhue[2],    MunsDebugInfo->maxdhue[3],    MunsDebugInfo->depass);
            printf("   Munsell luminance  : MaxBP=%1.2frad  MaxRY=%1.2frad  MaxGY=%1.2frad  MaxRP=%1.2frad  depass=%u\n", MunsDebugInfo->maxdhuelum[0], MunsDebugInfo->maxdhuelum[1], MunsDebugInfo->maxdhuelum[2], MunsDebugInfo->maxdhuelum[3], MunsDebugInfo->depassLum);
        } else {
            printf("   Munsell correction wasn't requested\n");
        }
    }

    if (MunsDebugInfo) {
        delete MunsDebugInfo;
    }

#endif

}

/*
 * MunsellLch correction
 * Copyright (c) 2012  Jacques Desmis <jdesmis@gmail.com>
 *
 * Find the right LUT and calculate the correction
 */
void Color::MunsellLch(float lum, float hue, float chrom, float memChprov, float &correction, int zone, float &lbe, bool &correctL)
{

    int x = int (memChprov);
    int y = int (chrom);

    //begin PB correction + sky
    if (zone == 1) {
        if (lum > 5.0) {
            if (lum < 15.0) {
                if ((hue >= (_15PB10[x] - 0.035)) && (hue < (_15PB10[x] + 0.052) && x <= 45)) {
                    if (y > 49) {
                        y = 49;
                    }

                    correction =  _15PB10[y] - _15PB10[x] ;
                    lbe = _15PB10[y];
                    correctL = true;
                } else if ((hue >= (_3PB10[x] - 0.052))  && (hue < (_45PB10[x] + _3PB10[x]) / 2.0) && x <= 85) {
                    if (y > 89) {
                        y = 89;
                    }

                    correction =  _3PB10[y] - _3PB10[x];
                    lbe = _3PB10[y];
                    correctL = true;
                } else if ((hue >= (_45PB10[x] + _3PB10[x]) / 2.0)  && (hue < (_45PB10[x] + 0.052)) && x <= 85) {
                    if (y > 89) {
                        y = 89;
                    }

                    correction =  _45PB10[y] - _45PB10[x] ;
                    lbe = _45PB10[y];
                    correctL = true;
                } else if ((hue >= (_6PB10[x] - 0.052)  && (hue < (_6PB10[x] + _75PB10[x]) / 2.0))) {
                    correction =  _6PB10[y] - _6PB10[x] ;
                    lbe = _6PB10[y];
                    correctL = true;
                } else if ((hue >= (_6PB10[x] + _75PB10[x]) / 2.0)  && (hue < (_9PB10[x] + _75PB10[x]) / 2.0)) {
                    correction =  _75PB10[y] - _75PB10[x] ;
                    lbe = _75PB10[y];
                    correctL = true;
                } else if ((hue >= (_9PB10[x] + _75PB10[x]) / 2.0)  && (hue < (_9PB10[x] + _10PB10[x]) / 2.0)) {
                    correction =  _9PB10[y] - _9PB10[x] ;
                    lbe = _9PB10[y];
                    correctL = true;
                } else if ((hue >= (_10PB10[x] + _9PB10[x]) / 2.0)  && (hue < (_1P10[x] + _10PB10[x]) / 2.0)) {
                    correction =  _10PB10[y] - _10PB10[x] ;
                    lbe = _10PB10[y];
                    correctL = true;
                } else if ((hue >= (_10PB10[x] + _1P10[x]) / 2.0)  && (hue < (_1P10[x] + _4P10[x]) / 2.0)) {
                    correction =  _1P10[y] - _1P10[x];
                    lbe = _1P10[y];
                    correctL = true;
                } else if ((hue >= (_1P10[x] + _4P10[x]) / 2.0)  && (hue < (0.035 + _4P10[x]) / 2.0)) {
                    correction =  _4P10[y] - _4P10[x] ;
                    lbe = _4P10[y];
                    correctL = true;
                }
            } else if (lum < 25.0) {
                if ((hue >= (_15PB20[x] - 0.035)) && (hue < (_15PB20[x] + _3PB20[x]) / 2.0) && x <= 85) {
                    if (y > 89) {
                        y = 89;
                    }

                    correction =  _15PB20[y] - _15PB20[x] ;
                    lbe = _15PB20[y];
                    correctL = true;
                } else if ((hue >= (_15PB20[x] + _3PB20[x]) / 2.0)  && (hue < (_45PB20[x] + _3PB20[x]) / 2.0) && x <= 85) {
                    if (y > 89) {
                        y = 89;
                    }

                    correction =  _3PB20[y] - _3PB20[x] ;
                    lbe = _3PB20[y];
                    correctL = true;
                } else if ((hue >= (_45PB20[x] + _3PB20[x]) / 2.0)  && (hue < (_45PB20[x] + 0.052)) && x <= 85) {
                    if (y > 89) {
                        y = 89;
                    }

                    correction =  _45PB20[y] - _45PB20[x] ;
                    lbe = _45PB20[y];
                    correctL = true;
                } else if ((hue >= (_45PB20[x] + 0.052))  && (hue < (_6PB20[x] + _75PB20[x]) / 2.0)) {
                    correction =  _6PB20[y] - _6PB20[x];
                    lbe = _6PB20[y];
                    correctL = true;
                } else if ((hue >= (_6PB20[x] + _75PB20[x]) / 2.0)  && (hue < (_9PB20[x] + _75PB20[x]) / 2.0)) {
                    correction =  _75PB20[y] - _75PB20[x] ;
                    lbe = _75PB20[y];
                    correctL = true;
                } else if ((hue >= (_9PB20[x] + _75PB20[x]) / 2.0)  && (hue < (_9PB20[x] + _10PB20[x]) / 2.0)) {
                    correction =  _9PB20[y] - _9PB20[x] ;
                    lbe = _9PB20[y];
                    correctL = true;
                } else if ((hue >= (_10PB20[x] + _9PB20[x]) / 2.0)  && (hue < (_1P20[x] + _10PB20[x]) / 2.0)) {
                    correction =  _10PB20[y] - _10PB20[x] ;
                    lbe = _10PB20[y];
                    correctL = true;
                } else if ((hue >= (_10PB20[x] + _1P20[x]) / 2.0)  && (hue < (_1P20[x] + _4P20[x]) / 2.0)) {
                    correction =  _1P20[y] - _1P20[x] ;
                    lbe = _1P20[y];
                    correctL = true;
                } else if ((hue >= (_1P20[x] + _4P20[x]) / 2.0)  && (hue < (0.035 + _4P20[x]) / 2.0)) {
                    correction =  _4P20[y] - _4P20[x] ;
                    lbe = _4P20[y];
                    correctL = true;
                }
            } else if (lum < 35.0) {
                if ((hue >= (_15PB30[x] - 0.035)) && (hue < (_15PB30[x] + _3PB30[x]) / 2.0) && x <= 85) {
                    if (y > 89) {
                        y = 89;
                    }

                    correction =  _15PB30[y] - _15PB30[x] ;
                    lbe = _15PB30[y];
                    correctL = true;
                } else if ((hue >= (_15PB30[x] + _3PB30[x]) / 2.0)  && (hue < (_45PB30[x] + _3PB30[x]) / 2.0) && x <= 85) {
                    if (y > 89) {
                        y = 89;
                    }

                    correction =  _3PB30[y] - _3PB30[x] ;
                    lbe = _3PB30[y];
                    correctL = true;
                } else if ((hue >= (_45PB30[x] + _3PB30[x]) / 2.0)  && (hue < (_45PB30[x] + 0.052)) && x <= 85) {
                    if (y > 89) {
                        y = 89;
                    }

                    correction =  _45PB30[y] - _45PB30[x] ;
                    lbe = _45PB30[y];
                    correctL = true;
                } else if ((hue >= (_45PB30[x] + 0.052))  && (hue < (_6PB30[x] + _75PB30[x]) / 2.0)) {
                    correction =  _6PB30[y] - _6PB30[x] ;
                    lbe = _6PB30[y];
                    correctL = true;
                } else if ((hue >= (_6PB30[x] + _75PB30[x]) / 2.0)  && (hue < (_9PB30[x] + _75PB30[x]) / 2.0)) {
                    correction =  _75PB30[y] - _75PB30[x] ;
                    lbe = _75PB30[y] ;
                    correctL = true;
                } else if ((hue >= (_9PB30[x] + _75PB30[x]) / 2.0)  && (hue < (_9PB30[x] + _10PB30[x]) / 2.0)) {
                    correction =  _9PB30[y] - _9PB30[x] ;
                    lbe = _9PB30[y];
                    correctL = true;
                } else if ((hue >= (_10PB30[x] + _9PB30[x]) / 2.0)  && (hue < (_1P30[x] + _10PB30[x]) / 2.0)) {
                    correction =  _10PB30[y] - _10PB30[x] ;
                    lbe = _10PB30[y];
                    correctL = true;
                } else if ((hue >= (_10PB30[x] + _1P30[x]) / 2.0)  && (hue < (_1P30[x] + _4P30[x]) / 2.0)) {
                    correction =  _1P30[y] - _1P30[x] ;
                    lbe = _1P30[y];
                    correctL = true;
                } else if ((hue >= (_1P30[x] + _4P30[x]) / 2.0)  && (hue < (0.035 + _4P30[x]) / 2.0)) {
                    correction =  _4P30[y] - _4P30[x] ;
                    lbe = _4P30[y];
                    correctL = true;
                }
            } else if (lum < 45.0) {
                if ((hue <= (_05PB40[x] + _15PB40[x]) / 2.0) && (hue > (_05PB40[x] + _10B40[x]) / 2.0) && x < 75) {
                    if (y > 75) {
                        y = 75;
                    }

                    correction =  _05PB40[y] - _05PB40[x] ;
                    lbe = _05PB40[y];
                    correctL = true;
                } else if ((hue <= (_05PB40[x] + _10B40[x]) / 2.0) && (hue > (_10B40[x] + _9B40[x]) / 2.0) && x < 70) {
                    if (y > 70) {
                        y = 70;
                    }

                    correction =  _10B40[y] - _10B40[x] ;
                    lbe = _10B40[y];
                    correctL = true;
                } else if ((hue <= (_10B40[x] + _9B40[x]) / 2.0) && (hue > (_9B40[x] + _7B40[x]) / 2.0) && x < 70) {
                    if (y > 70) {
                        y = 70;
                    }

                    correction =  _9B40[y] - _9B40[x] ;
                    lbe = _9B40[y];
                    correctL = true;
                } else if ((hue <= (_9B40[x] + _7B40[x]) / 2.0) && (hue > (_5B40[x] + _7B40[x]) / 2.0) && x < 70) {
                    if (y > 70) {
                        y = 70;
                    }

                    correction =  _7B40[y] - _7B40[x] ;
                    lbe = _7B40[y];
                    correctL = true;
                } else if ((hue <= (_5B40[x] + _7B40[x]) / 2.0)  && (hue > (_5B40[x] - 0.035)) && x < 70) {
                    if (y > 70) {
                        y = 70;    //
                    }

                    correction =  _5B40[y] - _5B40[x] ;
                    lbe =  _5B40[y];
                    correctL = true;
                }

                else if ((hue >= (_15PB40[x] - 0.035)) && (hue < (_15PB40[x] + _3PB40[x]) / 2.0) && x <= 85) {
                    if (y > 89) {
                        y = 89;
                    }

                    correction =  _15PB40[y] - _15PB40[x] ;
                    lbe = _15PB40[y];
                    correctL = true;
                } else if ((hue >= (_15PB40[x] + _3PB40[x]) / 2.0)  && (hue < (_45PB40[x] + _3PB40[x]) / 2.0) && x <= 85) {
                    if (y > 89) {
                        y = 89;
                    }

                    correction =  _3PB40[y] - _3PB40[x] ;
                    lbe = _3PB40[y];
                    correctL = true;
                } else if ((hue >= (_45PB40[x] + _3PB40[x]) / 2.0)  && (hue < (_45PB40[x] + 0.052)) && x <= 85) {
                    if (y > 89) {
                        y = 89;
                    }

                    correction =  _45PB40[y] - _45PB40[x] ;
                    lbe = _45PB40[y] ;
                    correctL = true;
                } else if ((hue >= (_45PB40[x] + 0.052))  && (hue < (_6PB40[x] + _75PB40[x]) / 2.0)) {
                    correction =  _6PB40[y] - _6PB40[x] ;
                    lbe = _6PB40[y];
                    correctL = true;
                } else if ((hue >= (_6PB40[x] + _75PB40[x]) / 2.0)  && (hue < (_9PB40[x] + _75PB40[x]) / 2.0)) {
                    correction =  _75PB40[y] - _75PB40[x] ;
                    lbe = _75PB40[y];
                    correctL = true;
                } else if ((hue >= (_9PB40[x] + _75PB40[x]) / 2.0)  && (hue < (_9PB40[x] + _10PB40[x]) / 2.0)) {
                    correction =  _9PB40[y] - _9PB40[x] ;
                    lbe = _9PB40[y];
                    correctL = true;
                } else if ((hue >= (_10PB40[x] + _9PB40[x]) / 2.0)  && (hue < (_1P40[x] + _10PB40[x]) / 2.0)) {
                    correction =  _10PB40[y] - _10PB40[x] ;
                    lbe = _10PB40[y];
                    correctL = true;
                } else if ((hue >= (_10PB40[x] + _1P40[x]) / 2.0)  && (hue < (_1P40[x] + _4P40[x]) / 2.0)) {
                    correction =  _1P40[y] - _1P40[x] ;
                    lbe = _1P40[y];
                    correctL = true;
                } else if ((hue >= (_1P40[x] + _4P40[x]) / 2.0)  && (hue < (0.035 + _4P40[x]) / 2.0)) {
                    correction =  _4P40[y] - _4P40[x] ;
                    lbe = _4P40[y];
                    correctL = true;
                }
            } else if (lum < 55.0) {
                if ((hue <= (_05PB50[x] + _15PB50[x]) / 2.0) && (hue > (_05PB50[x] + _10B50[x]) / 2.0) && x < 79) {
                    if (y > 79) {
                        y = 79;
                    }

                    correction =  _05PB50[y] - _05PB50[x] ;
                    lbe = _05PB50[y];
                    correctL = true;
                } else if ((hue <= (_05PB50[x] + _10B50[x]) / 2.0) && (hue > (_10B50[x] + _9B50[x]) / 2.0) && x < 79) {
                    if (y > 79) {
                        y = 79;
                    }

                    correction =  _10B50[y] - _10B50[x] ;
                    lbe = _10B50[y];
                    correctL = true;
                } else if ((hue <= (_10B50[x] + _9B50[x]) / 2.0) && (hue > (_9B50[x] + _7B50[x]) / 2.0) && x < 79) {
                    if (y > 79) {
                        y = 79;
                    }

                    correction =  _9B50[y] - _9B50[x] ;
                    lbe = _9B50[y];
                    correctL = true;
                } else if ((hue <= (_9B50[x] + _7B50[x]) / 2.0) && (hue > (_5B50[x] + _7B50[x]) / 2.0) && x < 79) {
                    if (y > 79) {
                        y = 79;
                    }

                    correction =  _7B50[y] - _7B50[x] ;
                    lbe = _7B50[y];
                    correctL = true;
                } else if ((hue <= (_5B50[x] + _7B50[x]) / 2.0)  && (hue > (_5B50[x] - 0.035)) && x < 79) {
                    if (y > 79) {
                        y = 79;    //
                    }

                    correction =  _5B50[y] - _5B50[x] ;
                    lbe = _5B50[y];
                    correctL = true;
                }

                else if ((hue >= (_15PB50[x] - 0.035)) && (hue < (_15PB50[x] + _3PB50[x]) / 2.0) && x <= 85) {
                    if (y > 89) {
                        y = 89;
                    }

                    correction =  _15PB50[y] - _15PB50[x] ;
                    lbe = _15PB50[y];
                    correctL = true;
                } else if ((hue >= (_15PB50[x] + _3PB50[x]) / 2.0)  && (hue < (_45PB50[x] + _3PB50[x]) / 2.0) && x <= 85) {
                    if (y > 89) {
                        y = 89;
                    }

                    correction =  _3PB50[y] - _3PB50[x] ;
                    lbe = _3PB50[y];
                    correctL = true;
                } else if ((hue >= (_45PB50[x] + _3PB50[x]) / 2.0)  && (hue < (_6PB50[x] + _45PB50[x]) / 2.0) && x <= 85) {
                    if (y > 89) {
                        y = 89;
                    }

                    correction =  _45PB50[y] - _45PB50[x] ;
                    lbe = _45PB50[y];
                    correctL = true;
                } else if ((hue >= (_6PB50[x] + _45PB50[x]) / 2.0)  && (hue < (_6PB50[x] + _75PB50[x]) / 2.0) && x <= 85) {
                    if (y > 89) {
                        y = 89;
                    }

                    correction =  _6PB50[y] - _6PB50[x] ;
                    lbe = _6PB50[y];
                    correctL = true;
                } else if ((hue >= (_6PB50[x] + _75PB50[x]) / 2.0)  && (hue < (_9PB50[x] + _75PB50[x]) / 2.0) && x <= 85) {
                    if (y > 89) {
                        y = 89;
                    }

                    correction =  _75PB50[y] - _75PB50[x] ;
                    lbe = _75PB50[y];
                    correctL = true;
                } else if ((hue >= (_9PB50[x] + _75PB50[x]) / 2.0)  && (hue < (_9PB50[x] + _10PB50[x]) / 2.0) && x <= 85) {
                    if (y > 89) {
                        y = 89;
                    }

                    correction =  _9PB50[y] - _9PB50[x] ;
                    lbe = _9PB50[y];
                    correctL = true;
                } else if ((hue >= (_10PB50[x] + _9PB50[x]) / 2.0)  && (hue < (_1P50[x] + _10PB50[x]) / 2.0) && x <= 85) {
                    if (y > 89) {
                        y = 89;
                    }

                    correction =  _10PB50[y] - _10PB50[x] ;
                    lbe = _10PB50[y];
                    correctL = true;
                } else if ((hue >= (_10PB50[x] + _1P50[x]) / 2.0)  && (hue < (_1P50[x] + _4P50[x]) / 2.0) && x <= 85) {
                    if (y > 89) {
                        y = 89;
                    }

                    correction =  _1P50[y] - _1P50[x] ;
                    lbe = _1P50[y];
                    correctL = true;
                } else if ((hue >= (_1P50[x] + _4P50[x]) / 2.0)  && (hue < (0.035 + _4P50[x]) / 2.0) && x <= 85) {
                    if (y > 89) {
                        y = 89;
                    }

                    correction =  _4P50[y] - _4P50[x] ;
                    lbe = _4P50[y];
                    correctL = true;
                }
            } else if (lum < 65.0) {
                if ((hue <= (_05PB60[x] + _15PB60[x]) / 2.0) && (hue > (_05PB60[x] + _10B60[x]) / 2.0) && x < 79) {
                    if (y > 79) {
                        y = 79;
                    }

                    correction =  _05PB60[y] - _05PB60[x] ;
                    lbe = _05PB60[y];
                    correctL = true;
                } else if ((hue <= (_05PB60[x] + _10B60[x]) / 2.0) && (hue > (_10B60[x] + _9B60[x]) / 2.0) && x < 79) {
                    if (y > 79) {
                        y = 79;
                    }

                    correction =  _10B60[y] - _10B60[x] ;
                    lbe = _10B60[y];
                    correctL = true;
                } else if ((hue <= (_10B60[x] + _9B60[x]) / 2.0) && (hue > (_9B60[x] + _7B60[x]) / 2.0) && x < 79) {
                    if (y > 79) {
                        y = 79;
                    }

                    correction =  _9B60[y] - _9B60[x] ;
                    lbe = _9B60[y];
                    correctL = true;
                } else if ((hue <= (_9B60[x] + _7B60[x]) / 2.0) && (hue > (_5B60[x] + _7B60[x]) / 2.0) && x < 79) {
                    if (y > 79) {
                        y = 79;
                    }

                    correction =  _7B60[y] - _7B60[x] ;
                    lbe = _7B60[y];
                    correctL = true;
                } else if ((hue <= (_5B60[x] + _7B60[x]) / 2.0)  && (hue > (_5B60[x] - 0.035)) && x < 79) {
                    if (y > 79) {
                        y = 79;    //
                    }

                    correction =  _5B60[y] - _5B60[x] ;
                    lbe = _5B60[y];
                    correctL = true;
                }

                else if ((hue >= (_15PB60[x] - 0.035)) && (hue < (_15PB60[x] + _3PB60[x]) / 2.0) && x <= 85) {
                    if (y > 89) {
                        y = 89;
                    }

                    correction =  _15PB60[y] - _15PB60[x] ;
                    lbe = _15PB60[y];
                    correctL = true;
                } else if ((hue >= (_15PB60[x] + _3PB60[x]) / 2.0)  && (hue < (_45PB60[x] + _3PB60[x]) / 2.0) && x <= 85) {
                    if (y > 89) {
                        y = 89;
                    }

                    correction =  _3PB60[y] - _3PB60[x] ;
                    lbe = _3PB60[y];
                    correctL = true;
                } else if ((hue >= (_45PB60[x] + _3PB60[x]) / 2.0)  && (hue < (_6PB60[x] + _45PB60[x]) / 2.0) && x <= 85) {
                    if (y > 89) {
                        y = 89;
                    }

                    correction =  _45PB60[y] - _45PB60[x] ;
                    lbe = _45PB60[y];
                    correctL = true;
                } else if ((hue >= (_6PB60[x] + _45PB60[x]) / 2.0)  && (hue < (_6PB60[x] + _75PB60[x]) / 2.0) && x <= 85) {
                    if (y > 89) {
                        y = 89;
                    }

                    correction =  _6PB60[y] - _6PB60[x] ;
                    lbe = _6PB60[y];
                    correctL = true;
                } else if ((hue >= (_6PB60[x] + _75PB60[x]) / 2.0)  && (hue < (_9PB60[x] + _75PB60[x]) / 2.0) && x <= 85) {
                    if (y > 89) {
                        y = 89;
                    }

                    correction =  _75PB60[y] - _75PB60[x] ;
                    lbe = _75PB60[y];
                    correctL = true;
                } else if ((hue >= (_9PB60[x] + _75PB60[x]) / 2.0)  && (hue < (_9PB60[x] + _10PB60[x]) / 2.0) && x <= 85) {
                    if (y > 89) {
                        y = 89;
                    }

                    correction =  _9PB60[y] - _9PB60[x] ;
                    lbe = _9PB60[y];
                    correctL = true;
                } else if ((hue >= (_10PB60[x] + _9PB60[x]) / 2.0)  && (hue < (_1P60[x] + _10PB60[x]) / 2.0) && x <= 85) {
                    if (y > 89) {
                        y = 89;
                    }

                    correction =  _10PB60[y] - _10PB60[x] ;
                    lbe = _10PB60[y];
                    correctL = true;
                } else if ((hue >= (_10PB60[x] + _1P60[x]) / 2.0)  && (hue < (_1P60[x] + _4P60[x]) / 2.0) && x <= 85) {
                    if (y > 89) {
                        y = 89;
                    }

                    correction =  _1P60[y] - _1P60[x] ;
                    lbe = _1P60[y];
                    correctL = true;
                } else if ((hue >= (_1P60[x] + _4P60[x]) / 2.0)  && (hue < (0.035 + _4P60[x]) / 2.0) && x <= 85) {
                    if (y > 89) {
                        y = 89;
                    }

                    correction =  _4P60[y] - _4P60[x] ;
                    lbe = _4P60[y];
                    correctL = true;
                }
            } else if (lum < 75.0) {
                if ((hue <= (_05PB70[x] + _15PB70[x]) / 2.0) && (hue > (_05PB70[x] + _10B70[x]) / 2.0) && x < 50) {
                    if (y > 49) {
                        y = 49;
                    }

                    correction =  _05PB70[y] - _05PB70[x] ;
                    lbe = _05PB70[y];
                    correctL = true;
                } else if ((hue <= (_05PB70[x] + _10B70[x]) / 2.0) && (hue > (_10B70[x] + _9B70[x]) / 2.0) && x < 50) {
                    if (y > 49) {
                        y = 49;
                    }

                    correction =  _10B70[y] - _10B70[x] ;
                    lbe = _10B70[y];
                    correctL = true;
                } else if ((hue <= (_10B70[x] + _9B70[x]) / 2.0) && (hue > (_9B70[x] + _7B70[x]) / 2.0) && x < 50) {
                    if (y > 49) {
                        y = 49;
                    }

                    correction =  _9B70[y] - _9B70[x] ;
                    lbe = _9B70[y];
                    correctL = true;
                } else if ((hue <= (_9B70[x] + _7B70[x]) / 2.0) && (hue > (_5B70[x] + _7B70[x]) / 2.0) && x < 50) {
                    if (y > 49) {
                        y = 49;
                    }

                    correction =  _7B70[y] - _7B70[x] ;
                    lbe = _7B70[y];
                    correctL = true;
                } else if ((hue <= (_5B70[x] + _7B70[x]) / 2.0)  && (hue > (_5B70[x] - 0.035)) && x < 50) {
                    if (y > 49) {
                        y = 49;    //
                    }

                    correction =  _5B70[y] - _5B70[x] ;
                    lbe =  _5B70[y];
                    correctL = true;
                }

                else if ((hue >= (_15PB70[x] - 0.035)) && (hue < (_15PB70[x] + _3PB70[x]) / 2.0) && x < 50) {
                    if (y > 49) {
                        y = 49;
                    }

                    correction =  _15PB70[y] - _15PB70[x] ;
                    lbe = _15PB70[y];
                    correctL = true;
                } else if ((hue >= (_45PB70[x] + _3PB70[x]) / 2.0)  && (hue < (_6PB70[x] + _45PB70[x]) / 2.0) && x < 50) {
                    if (y > 49) {
                        y = 49;
                    }

                    correction =  _45PB70[y] - _45PB70[x] ;
                    lbe = _45PB70[y];
                    correctL = true;
                } else if ((hue >= (_6PB70[x] + _45PB70[x]) / 2.0)  && (hue < (_6PB70[x] + _75PB70[x]) / 2.0) && x < 50) {
                    if (y > 49) {
                        y = 49;
                    }

                    correction =  _6PB70[y] - _6PB70[x] ;
                    lbe = _6PB70[y];
                    correctL = true;
                } else if ((hue >= (_6PB70[x] + _75PB70[x]) / 2.0)  && (hue < (_9PB70[x] + _75PB70[x]) / 2.0) && x < 50) {
                    if (y > 49) {
                        y = 49;
                    }

                    correction =  _75PB70[y] - _75PB70[x] ;
                    lbe = _75PB70[y];
                    correctL = true;
                } else if ((hue >= (_9PB70[x] + _75PB70[x]) / 2.0)  && (hue < (_9PB70[x] + 0.035)) && x < 50) {
                    if (y > 49) {
                        y = 49;
                    }

                    correction =  _9PB70[y] - _9PB70[x] ;
                    lbe = _9PB70[y];
                    correctL = true;
                }
            } else if (lum < 85.0) {
                if ((hue <= (_05PB80[x] + _15PB80[x]) / 2.0) && (hue > (_05PB80[x] + _10B80[x]) / 2.0) && x < 40) {
                    if (y > 39) {
                        y = 39;
                    }

                    correction =  _05PB80[y] - _05PB80[x] ;
                    lbe = _05PB80[y] ;
                    correctL = true;
                } else if ((hue <= (_05PB80[x] + _10B80[x]) / 2.0) && (hue > (_10B80[x] + _9B80[x]) / 2.0) && x < 40) {
                    if (y > 39) {
                        y = 39;
                    }

                    correction =  _10B80[y] - _10B80[x] ;
                    lbe = _10B80[y];
                    correctL = true;
                } else if ((hue <= (_10B80[x] + _9B80[x]) / 2.0) && (hue > (_9B80[x] + _7B80[x]) / 2.0) && x < 40) {
                    if (y > 39) {
                        y = 39;
                    }

                    correction =  _9B80[y] - _9B80[x] ;
                    lbe = _9B80[y];
                    correctL = true;
                } else if ((hue <= (_9B80[x] + _7B80[x]) / 2.0) && (hue > (_5B80[x] + _7B80[x]) / 2.0) && x < 50) {
                    if (y > 49) {
                        y = 49;
                    }

                    correction =  _7B80[y] - _7B80[x] ;
                    lbe = _7B80[y];
                    correctL = true;
                } else if ((hue <= (_5B80[x] + _7B80[x]) / 2.0)  && (hue > (_5B80[x] - 0.035)) && x < 50) {
                    if (y > 49) {
                        y = 49;    //
                    }

                    correction =  _5B80[y] - _5B80[x] ;
                    lbe = _5B80[y];
                    correctL = true;
                }

                else if ((hue >= (_15PB80[x] - 0.035)) && (hue < (_15PB80[x] + _3PB80[x]) / 2.0) && x < 50) {
                    if (y > 49) {
                        y = 49;
                    }

                    correction =  _15PB80[y] - _15PB80[x] ;
                    lbe = _15PB80[y];
                    correctL = true;
                } else if ((hue >= (_45PB80[x] + _3PB80[x]) / 2.0)  && (hue < (_6PB80[x] + _45PB80[x]) / 2.0) && x < 50) {
                    if (y > 49) {
                        y = 49;
                    }

                    correction =  _45PB80[y] - _45PB80[x] ;
                    lbe = _45PB80[y];
                    correctL = true;
                } else if ((hue >= (_6PB80[x] + _45PB80[x]) / 2.0)  && (hue < (_6PB80[x] + _75PB80[x]) / 2.0) && x < 50) {
                    if (y > 49) {
                        y = 49;
                    }

                    correction =  _6PB80[y] - _6PB80[x] ;
                    lbe = _6PB80[y];
                    correctL = true;
                } else if ((hue >= (_6PB80[x] + _75PB80[x]) / 2.0)  && (hue < (_9PB80[x] + _75PB80[x]) / 2.0) && x < 50) {
                    if (y > 49) {
                        y = 49;
                    }

                    correction =  _75PB80[y] - _75PB80[x] ;
                    lbe = _75PB80[y];
                    correctL = true;
                } else if ((hue >= (_9PB80[x] + _75PB80[x]) / 2.0)  && (hue < (_9PB80[x] + 0.035)) && x < 50) {
                    if (y > 49) {
                        y = 49;
                    }

                    correction =  _9PB80[y] - _9PB80[x] ;
                    lbe = _9PB80[y];
                    correctL = true;
                }
            }
        }
    }
    // end PB correction

    //red yellow correction
    else if (zone == 2) {
        if (lum > 15.0) {
            if (lum < 25.0) {
                if ((hue <= (_10YR20[x] + 0.035)) && (hue > (_10YR20[x] + _85YR20[x]) / 2.0) && x <= 45) {
                    if (y > 49) {
                        y = 49;
                    }

                    correction =  _10YR20[y] - _10YR20[x] ;
                    lbe = _10YR20[y];
                    correctL = true;
                } else if ((hue <= (_85YR20[x] + _10YR20[x]) / 2.0)  && (hue > (_85YR20[x] + 0.035) && x <= 45)) {
                    if (y > 49) {
                        y = 49;
                    }

                    correction =  _85YR20[y] - _85YR20[x] ;
                    lbe = _85YR20[y];
                    correctL = true;
                }
            } else if (lum < 35.0) {
                if ((hue <= (_10YR30[x] + 0.035)) && (hue > (_10YR30[x] + _85YR30[x]) / 2.0) && x < 85) {
                    if (y > 89) {
                        y = 89;
                    }

                    correction =  _10YR30[y] - _10YR30[x] ;
                    lbe = _10YR30[y];
                    correctL = true;
                } else if ((hue <= (_10YR30[x] + _85YR30[x]) / 2.0) && (hue > (_85YR30[x] + _7YR30[x]) / 2.0) && x < 85) {
                    if (y > 89) {
                        y = 89;
                    }

                    correction =  _85YR30[y] - _85YR30[x] ;
                    lbe = _85YR30[y];
                    correctL = true;
                } else if ((hue <= (_85YR30[x] + _7YR30[x]) / 2.0)  && (hue > (_7YR30[x] + _55YR30[x]) / 2.0) && x < 85) {
                    if (y > 89) {
                        y = 89;
                    }

                    correction =  _7YR30[y] - _7YR30[x] ;
                    lbe = _7YR30[y];
                    correctL = true;
                } else if ((hue <= (_7YR30[x] + _55YR30[x]) / 2.0)  && (hue > (_55YR30[x] + _4YR30[x]) / 2.0) && x < 85) {
                    if (y > 89) {
                        y = 89;
                    }

                    correction =  _55YR30[y] - _55YR30[x] ;
                    lbe = _55YR30[y];
                    correctL = true;
                } else if ((hue <= (_55YR30[x] + _4YR30[x]) / 2.0)  && (hue > (_4YR30[x] + _25YR30[x]) / 2.0) && x < 85) {
                    if (y > 89) {
                        y = 89;
                    }

                    correction =  _4YR30[y] - _4YR30[x] ;
                    lbe = _4YR30[y];
                    correctL = true;
                } else if ((hue <= (_4YR30[x] + _25YR30[x]) / 2.0)  && (hue > (_25YR30[x] + _10R30[x]) / 2.0) && x < 85) {
                    if (y > 89) {
                        y = 89;
                    }

                    correction =  _25YR30[y] - _25YR30[x] ;
                    lbe = _25YR30[y];
                    correctL = true;
                } else if ((hue <= (_25YR30[x] + _10R30[x]) / 2.0)  && (hue > (_10R30[x] + _9R30[x]) / 2.0) && x < 85) {
                    if (y > 89) {
                        y = 89;
                    }

                    correction =  _10R30[y] - _10R30[x] ;
                    lbe = _10R30[y];
                    correctL = true;
                } else if ((hue <= (_10R30[x] + _9R30[x]) / 2.0)  && (hue > (_9R30[x] + _7R30[x]) / 2.0) && x < 85) {
                    if (y > 89) {
                        y = 89;
                    }

                    correction =  _9R30[y] - _9R30[x] ;
                    lbe = _9R30[y];
                    correctL = true;
                } else if ((hue <= (_9R30[x] + _7R30[x]) / 2.0)  && (hue > (_7R30[x] - 0.035)) && x < 85) {
                    if (y > 89) {
                        y = 89;
                    }

                    correction =  _7R30[y] - _7R30[x] ;
                    lbe = _7R30[y] ;
                    correctL = true;
                }
            } else if (lum < 45.0) {
                if ((hue <= (_10YR40[x] + 0.035)) && (hue > (_10YR40[x] + _85YR40[x]) / 2.0) && x < 85) {
                    if (y > 89) {
                        y = 89;
                    }

                    correction =  _10YR40[y] - _10YR40[x] ;
                    lbe = _10YR40[y];
                    correctL = true;
                } else if ((hue <= (_10YR40[x] + _85YR40[x]) / 2.0) && (hue > (_85YR40[x] + _7YR40[x]) / 2.0) && x < 85) {
                    if (y > 89) {
                        y = 89;
                    }

                    correction =  _85YR40[y] - _85YR40[x] ;
                    lbe = _85YR40[y];
                    correctL = true;
                } else if ((hue <= (_85YR40[x] + _7YR40[x]) / 2.0)  && (hue > (_7YR40[x] + _55YR40[x]) / 2.0) && x < 85) {
                    if (y > 89) {
                        y = 89;
                    }

                    correction =  _7YR40[y] - _7YR40[x] ;
                    lbe = _7YR40[y];
                    correctL = true;
                } else if ((hue <= (_7YR40[x] + _55YR40[x]) / 2.0)  && (hue > (_55YR40[x] + _4YR40[x]) / 2.0) && x < 85) {
                    if (y > 89) {
                        y = 89;
                    }

                    correction =  _55YR40[y] - _55YR40[x] ;
                    lbe = _55YR40[y];
                    correctL = true;
                } else if ((hue <= (_55YR40[x] + _4YR40[x]) / 2.0)  && (hue > (_4YR40[x] + _25YR40[x]) / 2.0) && x < 85) {
                    if (y > 89) {
                        y = 89;
                    }

                    correction =  _4YR40[y] - _4YR40[x] ;
                    lbe = _4YR40[y];
                    correctL = true;
                } else if ((hue <= (_4YR40[x] + _25YR40[x]) / 2.0)  && (hue > (_25YR40[x] + _10R40[x]) / 2.0) && x < 85) {
                    if (y > 89) {
                        y = 89;
                    }

                    correction =  _25YR40[y] - _25YR40[x] ;
                    lbe = _25YR40[y] ;
                    correctL = true;
                } else if ((hue <= (_25YR40[x] + _10R40[x]) / 2.0)  && (hue > (_10R40[x] + _9R40[x]) / 2.0) && x < 85) {
                    if (y > 89) {
                        y = 89;
                    }

                    correction =  _10R40[y] - _10R40[x] ;
                    lbe = _10R40[y];
                    correctL = true;
                } else if ((hue <= (_10R40[x] + _9R40[x]) / 2.0)  && (hue > (_9R40[x] + _7R40[x]) / 2.0) && x < 85) {
                    if (y > 89) {
                        y = 89;
                    }

                    correction =  _9R40[y] - _9R40[x] ;
                    lbe = _9R40[y];
                    correctL = true;
                } else if ((hue <= (_9R40[x] + _7R40[x]) / 2.0)  && (hue > (_7R40[x] - 0.035)) && x < 85) {
                    if (y > 89) {
                        y = 89;
                    }

                    correction =  _7R40[y] - _7R40[x] ;
                    lbe = _7R40[y];
                    correctL = true;
                }
            } else if (lum < 55.0) {
                if ((hue <= (_10YR50[x] + 0.035)) && (hue > (_10YR50[x] + _85YR50[x]) / 2.0) && x < 85) {
                    if (y > 89) {
                        y = 89;
                    }

                    correction =  _10YR50[y] - _10YR50[x] ;
                    lbe = _10YR50[y];
                    correctL = true;
                } else if ((hue <= (_10YR50[x] + _85YR50[x]) / 2.0) && (hue > (_85YR50[x] + _7YR50[x]) / 2.0) && x < 85) {
                    if (y > 89) {
                        y = 89;
                    }

                    correction =  _85YR50[y] - _85YR50[x] ;
                    lbe = _85YR50[y];
                    correctL = true;
                } else if ((hue <= (_85YR50[x] + _7YR50[x]) / 2.0)  && (hue > (_7YR50[x] + _55YR50[x]) / 2.0) && x < 85) {
                    if (y > 89) {
                        y = 89;
                    }

                    correction =  _7YR50[y] - _7YR50[x] ;
                    lbe = _7YR50[y];
                    correctL = true;
                } else if ((hue <= (_7YR50[x] + _55YR50[x]) / 2.0)  && (hue > (_55YR50[x] + _4YR50[x]) / 2.0) && x < 85) {
                    if (y > 89) {
                        y = 89;
                    }

                    correction =  _55YR50[y] - _55YR50[x] ;
                    lbe = _55YR50[y];
                    correctL = true;
                } else if ((hue <= (_55YR50[x] + _4YR50[x]) / 2.0)  && (hue > (_4YR50[x] + _25YR50[x]) / 2.0) && x < 85) {
                    if (y > 89) {
                        y = 89;
                    }

                    correction =  _4YR50[y] - _4YR50[x] ;
                    lbe = _4YR50[y];
                    correctL = true;
                } else if ((hue <= (_4YR50[x] + _25YR50[x]) / 2.0)  && (hue > (_25YR50[x] + _10R50[x]) / 2.0) && x < 85) {
                    if (y > 89) {
                        y = 89;
                    }

                    correction =  _25YR50[y] - _25YR50[x] ;
                    lbe = _25YR50[y];
                    correctL = true;
                } else if ((hue <= (_25YR50[x] + _10R50[x]) / 2.0)  && (hue > (_10R50[x] + _9R50[x]) / 2.0) && x < 85) {
                    if (y > 89) {
                        y = 89;
                    }

                    correction =  _10R50[y] - _10R50[x] ;
                    lbe = _10R50[y];
                    correctL = true;
                } else if ((hue <= (_10R50[x] + _9R50[x]) / 2.0)  && (hue > (_9R50[x] + _7R50[x]) / 2.0) && x < 85) {
                    if (y > 89) {
                        y = 89;
                    }

                    correction =  _9R50[y] - _9R50[x] ;
                    lbe = _9R50[y];
                    correctL = true;
                } else if ((hue <= (_9R50[x] + _7R50[x]) / 2.0)  && (hue > (_7R50[x] - 0.035)) && x < 85) {
                    if (y > 89) {
                        y = 89;
                    }

                    correction =  _7R50[y] - _7R50[x] ;
                    lbe = _7R50[y];
                    correctL = true;
                }
            } else if (lum < 65.0) {
                if ((hue <= (_10YR60[x] + 0.035)) && (hue > (_10YR60[x] + _85YR60[x]) / 2.0)) {
                    ;
                    correction =  _10YR60[y] - _10YR60[x] ;
                    lbe = _10YR60[y];
                    correctL = true;
                } else if ((hue <= (_10YR60[x] + _85YR60[x]) / 2.0) && (hue > (_85YR60[x] + _7YR60[x]) / 2.0)) {
                    ;
                    correction =  _85YR60[y] - _85YR60[x] ;
                    lbe = _85YR60[y];
                    correctL = true;
                } else if ((hue <= (_85YR60[x] + _7YR60[x]) / 2.0)  && (hue > (_7YR60[x] + _55YR60[x]) / 2.0)) {
                    correction =  _7YR60[y] - _7YR60[x] ;
                    lbe = _7YR60[y];
                    correctL = true;
                } else if ((hue <= (_7YR60[x] + _55YR60[x]) / 2.0)  && (hue > (_55YR60[x] + _4YR60[x]) / 2.0)) {
                    correction =  _55YR60[y] - _55YR60[x] ;
                    lbe = _55YR60[y];
                    correctL = true;
                } else if ((hue <= (_55YR60[x] + _4YR60[x]) / 2.0)  && (hue > (_4YR60[x] + _25YR60[x]) / 2.0)) {
                    correction =  _4YR60[y] - _4YR60[x] ;
                    lbe = _4YR60[y];
                    correctL = true;
                } else if ((hue <= (_4YR60[x] + _25YR60[x]) / 2.0)  && (hue > (_25YR60[x] + _10R60[x]) / 2.0) && x < 85) {
                    if (y > 89) {
                        y = 89;
                    }

                    correction =  _25YR60[y] - _25YR60[x] ;
                    lbe = _25YR60[y];
                    correctL = true;
                } else if ((hue <= (_25YR60[x] + _10R60[x]) / 2.0)  && (hue > (_10R60[x] + _9R60[x]) / 2.0) && x < 85) {
                    if (y > 89) {
                        y = 89;
                    }

                    correction =  _10R60[y] - _10R60[x] ;
                    lbe = _10R60[y];
                    correctL = true;
                } else if ((hue <= (_10R60[x] + _9R60[x]) / 2.0)  && (hue > (_9R60[x] + _7R60[x]) / 2.0) && x < 85) {
                    if (y > 89) {
                        y = 89;
                    }

                    correction =  _9R60[y] - _9R60[x] ;
                    lbe = _9R60[y];
                    correctL = true;
                } else if ((hue <= (_9R60[x] + _7R60[x]) / 2.0)  && (hue > (_7R60[x] - 0.035)) && x < 85) {
                    if (y > 89) {
                        y = 89;
                    }

                    correction =  _7R60[y] - _7R60[x] ;
                    lbe = _7R60[y];
                    correctL = true;
                }
            } else if (lum < 75.0) {
                if ((hue <= (_10YR70[x] + 0.035)) && (hue > (_10YR70[x] + _85YR70[x]) / 2.0)) {
                    correction =  _10YR70[y] - _10YR70[x] ;
                    lbe = _10YR70[y];
                    correctL = true;
                } else if ((hue <= (_10YR70[x] + _85YR70[x]) / 2.0) && (hue > (_85YR70[x] + _7YR70[x]) / 2.0)) {
                    correction =  _85YR70[y] - _85YR70[x] ;
                    lbe = _85YR70[y];
                    correctL = true;
                }

                if ((hue <= (_85YR70[x] + _7YR70[x]) / 2.0)  && (hue > (_7YR70[x] + _55YR70[x]) / 2.0)) {
                    correction =  _7YR70[y] - _7YR70[x] ;
                    lbe = _7YR70[y];
                    correctL = true;
                } else if ((hue <= (_7YR70[x] + _55YR70[x]) / 2.0)  && (hue > (_55YR70[x] + _4YR70[x]) / 2.0)) {
                    correction =  _55YR70[y] - _55YR70[x] ;
                    lbe = _55YR70[y];
                    correctL = true;
                } else if ((hue <= (_55YR70[x] + _4YR70[x]) / 2.0)  && (hue > (_4YR70[x] + _25YR70[x]) / 2.0)) {
                    correction =  _4YR70[y] - _4YR70[x] ;
                    lbe = _4YR70[y];
                    correctL = true;
                } else if ((hue <= (_4YR70[x] + _25YR70[x]) / 2.0)  && (hue > (_25YR70[x] + _10R70[x]) / 2.0) && x < 85) {
                    if (y > 89) {
                        y = 89;
                    }

                    correction =  _25YR70[y] - _25YR70[x] ;
                    lbe = _25YR70[y];
                    correctL = true;
                } else if ((hue <= (_25YR70[x] + _10R70[x]) / 2.0)  && (hue > (_10R70[x] + _9R70[x]) / 2.0) && x < 85) {
                    if (y > 89) {
                        y = 89;
                    }

                    correction =  _10R70[y] - _10R70[x] ;
                    lbe = _10R70[y];
                    correctL = true;
                } else if ((hue <= (_10R70[x] + _9R70[x]) / 2.0)  && (hue > (_9R70[x] + _7R70[x]) / 2.0) && x < 85) {
                    if (y > 89) {
                        y = 89;
                    }

                    correction =  _9R70[y] - _9R70[x] ;
                    lbe = _9R70[y] ;
                    correctL = true;
                } else if ((hue <= (_9R70[x] + _7R70[x]) / 2.0)  && (hue > (_7R70[x] - 0.035)) && x < 85) {
                    if (y > 89) {
                        y = 89;
                    }

                    correction =  _7R70[y] - _7R70[x] ;
                    lbe = _7R70[y];
                    correctL = true;
                }
            } else if (lum < 85.0) {
                if ((hue <= (_10YR80[x] + 0.035)) && (hue > (_10YR80[x] + _85YR80[x]) / 2.0)) {
                    correction =  _10YR80[y] - _10YR80[x] ;
                    lbe = _10YR80[y];
                    correctL = true;
                } else if ((hue <= (_10YR80[x] + _85YR80[x]) / 2.0) && (hue > (_85YR80[x] + _7YR80[x]) / 2.0)) {
                    correction =  _85YR80[y] - _85YR80[x] ;
                    lbe = _85YR80[y];
                } else if ((hue <= (_85YR80[x] + _7YR80[x]) / 2.0)  && (hue > (_7YR80[x] + _55YR80[x]) / 2.0) && x < 85) {
                    if (y > 89) {
                        y = 89;
                    }

                    correction =  _7YR80[y] - _7YR80[x] ;
                    lbe = _7YR80[y];
                    correctL = true;
                } else if ((hue <= (_7YR80[x] + _55YR80[x]) / 2.0)  && (hue > (_55YR80[x] + _4YR80[x]) / 2.0) && x < 45) {
                    correction =  _55YR80[y] - _55YR80[x] ;
                    lbe = _55YR80[y];
                    correctL = true;
                } else if ((hue <= (_55YR80[x] + _4YR80[x]) / 2.0)  && (hue > (_4YR80[x] - 0.035) && x < 45)) {
                    if (y > 49) {
                        y = 49;
                    }

                    correction =  _4YR80[y] - _4YR80[x] ;
                    lbe = _4YR80[y] ;
                    correctL = true;
                }
            } else if (lum < 95.0) {
                if ((hue <= (_10YR90[x] + 0.035)) && (hue > (_10YR90[x] - 0.035) && x < 85)) {
                    if (y > 89) {
                        y = 89;
                    }

                    correction =  _10YR90[y] - _10YR90[x] ;
                    lbe = _10YR90[y];
                    correctL = true;
                } else if (hue <= (_85YR90[x] + 0.035)  && hue > (_85YR90[x] - 0.035) && x < 85) {
                    if (y > 89) {
                        y = 89;
                    }

                    correction =  _85YR90[y] - _85YR90[x] ;
                    lbe = _85YR90[y];
                    correctL = true;
                } else if ((hue <= (_55YR90[x] + 0.035)  && (hue > (_55YR90[x] - 0.035) && x < 45))) {
                    if (y > 49) {
                        y = 49;
                    }

                    correction =  _55YR90[y] - _55YR90[x] ;
                    lbe = _55YR90[y];
                    correctL = true;
                }
            }
        }
    }
    //end red yellow

    //Green yellow correction
    else if (zone == 3) {
        if (lum >= 25.0) {
            if (lum < 35.0) {
                if ((hue <= (_7G30[x] + 0.035)) && (hue > (_7G30[x] + _5G30[x]) / 2.0)) {
                    correction =  _7G30[y] - _7G30[x] ;
                    lbe = _7G30[y];
                    correctL = true;
                } else if ((hue <= (_7G30[x] + _5G30[x]) / 2.0) && (hue > (_5G30[x] + _25G30[x]) / 2.0)) {
                    correction =  _5G30[y] - _5G30[x] ;
                    lbe = _5G30[y];
                    correctL = true;
                } else if ((hue <= (_25G30[x] + _5G30[x]) / 2.0)  && (hue > (_25G30[x] + _1G30[x]) / 2.0)) {
                    correction =  _25G30[y] - _25G30[x] ;
                    lbe = _25G30[y];
                    correctL = true;
                } else if ((hue <= (_1G30[x] + _25G30[x]) / 2.0)  && (hue > (_1G30[x] + _10GY30[x]) / 2.0)) {
                    correction =  _1G30[y] - _1G30[x] ;
                    lbe = _1G30[y];
                    correctL = true;
                } else if ((hue <= (_1G30[x] + _10GY30[x]) / 2.0)  && (hue > (_10GY30[x] + _75GY30[x]) / 2.0) && x < 85) {
                    if (y > 89) {
                        y = 89;
                    }

                    correction =  _10GY30[y] - _10GY30[x] ;
                    lbe =  _10GY30[y];
                    correctL = true;
                } else if ((hue <= (_10GY30[x] + _75GY30[x]) / 2.0)  && (hue > (_75GY30[x] + _5GY30[x]) / 2.0) && x < 85) {
                    if (y > 89) {
                        y = 89;
                    }

                    correction =  _75GY30[y] - _75GY30[x] ;
                    lbe = _75GY30[y];
                    correctL = true;
                } else if ((hue <= (_5GY30[x] + _75GY30[x]) / 2.0)  && (hue > (_5GY30[x] - 0.035)) && x < 85) {
                    if (y > 89) {
                        y = 89;
                    }

                    correction =  _5GY30[y] - _5GY30[x] ;
                    lbe = _5GY30[y] ;
                    correctL = true;
                }
            } else if (lum < 45.0) {
                if ((hue <= (_7G40[x] + 0.035)) && (hue > (_7G40[x] + _5G40[x]) / 2.0)) {
                    correction =  _7G40[y] - _7G40[x] ;
                    lbe = _7G40[y];
                    correctL = true;
                } else if ((hue <= (_7G40[x] + _5G40[x]) / 2.0) && (hue > (_5G40[x] + _25G40[x]) / 2.0)) {
                    correction =  _5G40[y] - _5G40[x] ;
                    lbe = _5G40[y];
                    correctL = true;
                } else if ((hue <= (_25G40[x] + _5G40[x]) / 2.0)  && (hue > (_25G40[x] + _1G40[x]) / 2.0)) {
                    correction =  _25G40[y] - _25G40[x] ;
                    lbe = _25G40[y];
                    correctL = true;
                } else if ((hue <= (_1G40[x] + _25G40[x]) / 2.0)  && (hue > (_1G40[x] + _10GY40[x]) / 2.0)) {
                    correction =  _1G40[y] - _1G40[x] ;
                    lbe = _1G40[y];
                    correctL = true;
                } else if ((hue <= (_1G40[x] + _10GY40[x]) / 2.0)  && (hue > (_10GY40[x] + _75GY40[x]) / 2.0) && x < 85) {
                    if (y > 89) {
                        y = 89;
                    }

                    correction =  _10GY40[y] - _10GY40[x] ;
                    lbe = _10GY40[y];
                    correctL = true;
                } else if ((hue <= (_10GY40[x] + _75GY40[x]) / 2.0)  && (hue > (_75GY40[x] + _5GY40[x]) / 2.0) && x < 85) {
                    if (y > 89) {
                        y = 89;
                    }

                    correction =  _75GY40[y] - _75GY40[x] ;
                    lbe = _75GY40[y];
                    correctL = true;
                } else if ((hue <= (_5GY40[x] + _75GY40[x]) / 2.0)  && (hue > (_5GY40[x] - 0.035)) && x < 85) {
                    if (y > 89) {
                        y = 89;    //
                    }

                    correction =  _5GY40[y] - _5GY40[x] ;
                    lbe = _5GY40[y];
                    correctL = true;
                }
            } else if (lum < 55.0) {
                if ((hue <= (_7G50[x] + 0.035)) && (hue > (_7G50[x] + _5G50[x]) / 2.0)) {
                    correction =  _7G50[y] - _7G50[x] ;
                    lbe = _7G50[y];
                    correctL = true;
                } else if ((hue <= (_7G50[x] + _5G50[x]) / 2.0) && (hue > (_5G50[x] + _25G50[x]) / 2.0)) {
                    correction =  _5G50[y] - _5G50[x] ;
                    lbe = _5G50[y];
                    correctL = true;
                } else if ((hue <= (_25G50[x] + _5G50[x]) / 2.0)  && (hue > (_25G50[x] + _1G50[x]) / 2.0)) {
                    correction =  _25G50[y] - _25G50[x] ;
                    lbe = _25G50[y];
                    correctL = true;
                } else if ((hue <= (_1G50[x] + _25G50[x]) / 2.0)  && (hue > (_1G50[x] + _10GY50[x]) / 2.0)) {
                    correction =  _1G50[y] - _1G50[x] ;
                    lbe = _1G50[y];
                    correctL = true;
                } else if ((hue <= (_1G50[x] + _10GY50[x]) / 2.0)  && (hue > (_10GY50[x] + _75GY50[x]) / 2.0)) {
                    correction =  _10GY50[y] - _10GY50[x] ;
                    lbe = _10GY50[y];
                    correctL = true;
                } else if ((hue <= (_10GY50[x] + _75GY50[x]) / 2.0)  && (hue > (_75GY50[x] + _5GY50[x]) / 2.0)) {
                    correction =  _75GY50[y] - _75GY50[x] ;
                    lbe = _75GY50[y];
                    correctL = true;
                } else if ((hue <= (_5GY50[x] + _75GY50[x]) / 2.0)  && (hue > (_5GY50[x] - 0.035))) {
                    correction =  _5GY50[y] - _5GY50[x] ;
                    lbe = _5GY50[y];
                    correctL = true;
                }
            } else if (lum < 65.0) {
                if ((hue <= (_7G60[x] + 0.035)) && (hue > (_7G60[x] + _5G60[x]) / 2.0)) {
                    correction =  _7G60[y] - _7G60[x] ;
                    lbe = _7G60[y];
                    correctL = true;
                } else if ((hue <= (_7G60[x] + _5G60[x]) / 2.0) && (hue > (_5G60[x] + _25G60[x]) / 2.0)) {
                    correction =  _5G60[y] - _5G60[x] ;
                    lbe = _5G60[y];
                    correctL = true;
                } else if ((hue <= (_25G60[x] + _5G60[x]) / 2.0)  && (hue > (_25G60[x] + _1G60[x]) / 2.0)) {
                    correction =  _25G60[y] - _25G60[x] ;
                    lbe = _25G60[y];
                    correctL = true;
                } else if ((hue <= (_1G60[x] + _25G60[x]) / 2.0)  && (hue > (_1G60[x] + _10GY60[x]) / 2.0)) {
                    correction =  _1G60[y] - _1G60[x] ;
                    lbe = _1G60[y];
                    correctL = true;
                } else if ((hue <= (_1G60[x] + _10GY60[x]) / 2.0)  && (hue > (_10GY60[x] + _75GY60[x]) / 2.0)) {
                    correction =  _10GY60[y] - _10GY60[x] ;
                    lbe = _10GY60[y];
                    correctL = true;
                } else if ((hue <= (_10GY60[x] + _75GY60[x]) / 2.0)  && (hue > (_75GY60[x] + _5GY60[x]) / 2.0)) {
                    correction =  _75GY60[y] - _75GY60[x] ;
                    lbe = _75GY60[y] ;
                    correctL = true;
                } else if ((hue <= (_5GY60[x] + _75GY60[x]) / 2.0)  && (hue > (_5GY60[x] - 0.035))) {
                    correction =  _5GY60[y] - _5GY60[x] ;
                    lbe = _5GY60[y];
                    correctL = true;
                }
            } else if (lum < 75.0) {
                if ((hue <= (_7G70[x] + 0.035)) && (hue > (_7G70[x] + _5G70[x]) / 2.0)) {
                    correction =  _7G70[y] - _7G70[x] ;
                    lbe = _7G70[y];
                    correctL = true;
                } else if ((hue <= (_7G70[x] + _5G70[x]) / 2.0) && (hue > (_5G70[x] + _25G70[x]) / 2.0)) {
                    correction =  _5G70[y] - _5G70[x] ;
                    lbe = _5G70[y];
                    correctL = true;
                } else if ((hue <= (_25G70[x] + _5G70[x]) / 2.0)  && (hue > (_25G70[x] + _1G70[x]) / 2.0)) {
                    correction =  _25G70[y] - _25G70[x] ;
                    lbe = _25G70[y];
                    correctL = true;
                } else if ((hue <= (_1G70[x] + _25G70[x]) / 2.0)  && (hue > (_1G70[x] + _10GY70[x]) / 2.0)) {
                    correction =  _1G70[y] - _1G70[x] ;
                    lbe = _1G70[y] ;
                    correctL = true;
                } else if ((hue <= (_1G70[x] + _10GY70[x]) / 2.0)  && (hue > (_10GY70[x] + _75GY70[x]) / 2.0)) {
                    correction =  _10GY70[y] - _10GY70[x] ;
                    lbe = _10GY70[y];
                    correctL = true;
                } else if ((hue <= (_10GY70[x] + _75GY70[x]) / 2.0)  && (hue > (_75GY70[x] + _5GY70[x]) / 2.0)) {
                    correction =  _75GY70[y] - _75GY70[x] ;
                    lbe = _75GY70[y];
                    correctL = true;
                } else if ((hue <= (_5GY70[x] + _75GY70[x]) / 2.0)  && (hue > (_5GY70[x] - 0.035))) {
                    correction =  _5GY70[y] - _5GY70[x] ;
                    lbe =  _5GY70[y];
                    correctL = true;
                }
            } else if (lum < 85.0) {
                if ((hue <= (_7G80[x] + 0.035)) && (hue > (_7G80[x] + _5G80[x]) / 2.0)) {
                    correction =  _7G80[y] - _7G80[x] ;
                    lbe = _7G80[y];
                    correctL = true;
                } else if ((hue <= (_7G80[x] + _5G80[x]) / 2.0) && (hue > (_5G80[x] + _25G80[x]) / 2.0)) {
                    correction =  _5G80[y] - _5G80[x] ;
                    lbe = _5G80[y];
                    correctL = true;
                } else if ((hue <= (_25G80[x] + _5G80[x]) / 2.0)  && (hue > (_25G80[x] + _1G80[x]) / 2.0)) {
                    correction =  _25G80[y] - _25G80[x] ;
                    lbe = _25G80[y];
                    correctL = true;
                } else if ((hue <= (_1G80[x] + _25G80[x]) / 2.0)  && (hue > (_1G80[x] + _10GY80[x]) / 2.0)) {
                    correction =  _1G80[y] - _1G80[x] ;
                    lbe = _1G80[y];
                    correctL = true;
                } else if ((hue <= (_1G80[x] + _10GY80[x]) / 2.0)  && (hue > (_10GY80[x] + _75GY80[x]) / 2.0)) {
                    correction =  _10GY80[y] - _10GY80[x] ;
                    lbe = _10GY80[y];
                    correctL = true;
                } else if ((hue <= (_10GY80[x] + _75GY80[x]) / 2.0)  && (hue > (_75GY80[x] + _5GY80[x]) / 2.0)) {
                    correction =  _75GY80[y] - _75GY80[x] ;
                    lbe = _75GY80[y];
                    correctL = true;
                } else if ((hue <= (_5GY80[x] + _75GY80[x]) / 2.0)  && (hue > (_5GY80[x] - 0.035))) {
                    correction =  _5GY80[y] - _5GY80[x] ;
                    lbe = _5GY80[y];
                    correctL = true;
                }
            }
        }
    }
    //end green yellow

    //Red purple correction : only for L < 30
    else if (zone == 4) {
        if (lum > 5.0) {
            if (lum < 15.0) {
                if ((hue <= (_5R10[x] + 0.035)) && (hue > (_5R10[x] - 0.043)) && x < 45) {
                    if (y > 44) {
                        y = 44;
                    }

                    correction =  _5R10[y] - _5R10[x] ;
                    lbe = _5R10[y];
                    correctL = true;
                } else if ((hue <= (_25R10[x] + 0.043)) && (hue > (_25R10[x] + _10RP10[x]) / 2.0) && x < 45) {
                    if (y > 44) {
                        y = 44;
                    }

                    correction =  _25R10[y] - _25R10[x] ;
                    lbe = _25R10[y];
                    correctL = true;
                } else if ((hue <= (_25R10[x] + _10RP10[x]) / 2.0) && (hue > (_10RP10[x] - 0.035)) && x < 45) {
                    if (y > 44) {
                        y = 44;
                    }

                    correction =  _10RP10[y] - _10RP10[x] ;
                    lbe = _10RP10[y];
                    correctL = true;
                }
            } else if (lum < 25.0) {
                if ((hue <= (_5R20[x] + 0.035)) && (hue > (_5R20[x] + _25R20[x]) / 2.0) && x < 70) {
                    if (y > 70) {
                        y = 70;
                    }

                    correction =  _5R20[y] - _5R20[x] ;
                    lbe = _5R20[y];
                    correctL = true;
                } else if ((hue <= (_5R20[x] + _25R20[x]) / 2.0) && (hue > (_10RP20[x] + _25R20[x]) / 2.0) && x < 70) {
                    if (y > 70) {
                        y = 70;
                    }

                    correction =  _25R20[y] - _25R20[x] ;
                    lbe = _25R20[y];
                    correctL = true;
                } else if ((hue <= (_10RP20[x] + _25R20[x]) / 2.0)  && (hue > (_10RP20[x] - 0.035)) && x < 70) {
                    if (y > 70) {
                        y = 70;
                    }

                    correction =  _10RP20[y] - _10RP20[x] ;
                    lbe = _10RP20[y];
                    correctL = true;
                }
            } else if (lum < 35.0) {
                if ((hue <= (_5R30[x] + 0.035)) && (hue > (_5R30[x] + _25R30[x]) / 2.0) && x < 85) {
                    if (y > 85) {
                        y = 85;
                    }

                    correction =  _5R30[y] - _5R30[x] ;
                    lbe = _5R30[y];
                    correctL = true;
                } else if ((hue <= (_5R30[x] + _25R30[x]) / 2.0) && (hue > (_10RP30[x] + _25R30[x]) / 2.0) && x < 85) {
                    if (y > 85) {
                        y = 85;
                    }

                    correction =  _25R30[y] - _25R30[x] ;
                    lbe = _25R30[y];
                    correctL = true;
                } else if ((hue <= (_10RP30[x] + _25R30[x]) / 2.0)  && (hue > (_10RP30[x] - 0.035)) && x < 85) {
                    if (y > 85) {
                        y = 85;
                    }

                    correction =  _10RP30[y] - _10RP30[x] ;
                    lbe = _10RP30[y];
                    correctL = true;
                }
            }
        }
    }

    //end red purple
}


/*
 * SkinSat
 * Copyright (c)2011  Jacques Desmis <jdesmis@gmail.com>
 *
 * skin color: mixed from NX2 skin color palette, Von Luschan, and photos of people white,
 * black, yellow....there are some little exceptions...cover 99% case
 * pay attention to white balance, and do not change hue and saturation, upstream of the modification
 *
 */
void Color::SkinSat(float lum, float hue, float chrom, float &satreduc)
{

    // to be adapted...by tests
    float reduction = 0.3f;         // use "reduction" for  "real" skin color : take into account a slightly usage of contrast and saturation in RT if option "skin" = 1
    float extendedreduction = 0.4f; // use "extendedreduction" for wide area skin color, useful if not accurate colorimetry or if the user has changed hue and saturation
    float extendedreduction2 = 0.6f; // use "extendedreduction2" for wide area for transition

    float C9 = 8.0, C8 = 15.0, C7 = 12.0, C4 = 7.0, C3 = 5.0, C2 = 5.0, C1 = 5.0;
    float H9 = 0.05, H8 = 0.25, H7 = 0.1, H4 = 0.02, H3 = 0.02, H2 = 0.1, H1 = 0.1, H10 = -0.2, H11 = -0.2; //H10 and H11 are curious...H11=-0.8 ??

    if (lum >= 85.f) {
        if ((hue > (0.78f - H9) && hue < (1.18f + H9)) && (chrom > 8.f && chrom < (14.f + C9))) {
            satreduc = reduction;
        } else if (lum >= 92.f) {
            if ((hue > 0.8f && hue < 1.65f) && (chrom > 7.f && chrom < (15.f))) {
                satreduc = extendedreduction;
            } else if ((hue > -0.1f && hue < 1.65f) && (chrom > 7.f && chrom < (18.f))) {
                satreduc = extendedreduction2;
            }
        } else if ((hue > 0.7f && hue < 1.4f) && (chrom > 7.f && chrom < (26.f + C9))) {
            satreduc = extendedreduction;
        } else if (lum < 92.f && (hue > 0.f && hue < 1.65f) && (chrom > 7.f && chrom < (35.f + C9))) {
            satreduc = extendedreduction2;
        }
    } else if (lum >= 70.f) {
        if ((hue > 0.4f && hue < (1.04f + H8)) && (chrom > 8.f && chrom < (35.f + C8))) {
            satreduc = reduction;
        } else if ((hue > (0.02f + H11) && hue < 1.5f) && (chrom > 7.0f && chrom < (48.f + C9))) {
            satreduc = extendedreduction;
        } else if ((hue > (0.02f + H11) && hue < 1.65f) && (chrom > 7.f && chrom < (55.f + C9))) {
            satreduc = extendedreduction2;
        }
    } else if (lum >= 52.f) {
        if ((hue > 0.3f && hue < (1.27f + H7)) && (chrom > 11.f && chrom < (35.f + C7))) {
            satreduc = reduction;
        } else if ((hue > (0.02f + H11) && hue < 1.5f) && (chrom > 7.0f && chrom < (48.f + C9))) {
            satreduc = extendedreduction;
        } else if ((hue > (0.02f + H11) && hue < 1.65f) && (chrom > 7.f && chrom < (55.f + C9))) {
            satreduc = extendedreduction2;
        }
    } else if (lum >= 35.f) {
        if ((hue > 0.3f && hue < (1.25f + H4)) && (chrom > 13.f && chrom < (37.f + C4))) {
            satreduc = reduction;
        } else if ((hue > (0.02f + H11) && hue < 1.5f) && (chrom > 7.0f && chrom < (48.f + C9))) {
            satreduc = extendedreduction;
        } else if ((hue > (0.02f + H11) && hue < 1.65f) && (chrom > 7.f && chrom < (55.f + C9))) {
            satreduc = extendedreduction2;
        }
    } else if (lum >= 20.f) {
        if ((hue > 0.3f && hue < (1.2f + H3)) && (chrom > 7.f && chrom < (35.f + C3))) {
            satreduc = reduction;
        } else if ((hue > (0.02f + H11) && hue < 1.5f) && (chrom > 7.0f && chrom < (48.f + C9))) {
            satreduc = extendedreduction;
        } else if ((hue > (0.02f + H11) && hue < 1.65f) && (chrom > 7.f && chrom < (55.f + C9))) {
            satreduc = extendedreduction2;
        }
    } else if (lum > 10.f) {
        if ((hue > (0.f + H10) && hue < (0.95f + H2)) && (chrom > 8.f && chrom < (23.f + C2))) {
            satreduc = reduction;
        } else if ((hue > (0.02f + H11) && hue < 1.f) && (chrom > 7.f && chrom < (35.f + C1))) {
            satreduc = extendedreduction;
        } else if ((hue > (0.02f + H11) && hue < 1.6f) && (chrom > 7.f && chrom < (45.f + C1))) {
            satreduc = extendedreduction2;
        }
    } else {
        if ((hue > (0.02f + H10) && hue < (0.9f + H1)) && (chrom > 8.f && chrom < (23.f + C1))) {
            satreduc = reduction;    // no data : extrapolate
        } else if ((hue > (0.02f + H11) && hue < 1.f) && (chrom > 7.f && chrom < (35.f + C1))) {
            satreduc = extendedreduction;
        } else if ((hue > (0.02f + H11) && hue < 1.6f) && (chrom > 7.f && chrom < (45.f + C1))) {
            satreduc = extendedreduction2;
        }

    }

}

/*
 * Munsell Lch correction
 * Copyright (c) 2011  Jacques Desmis <jdesmis@gmail.com>
 *
 * data (Munsell ==> Lab) obtained with WallKillcolor and http://www.cis.rit.edu/research/mcsl2/online/munsell.php
 * each LUT give Hue in function of C, for each color Munsell and Luminance
 * eg: _6PB20 : color Munsell 6PB for L=20 c=5 c=45 c=85 c=125..139 when possible: interpolation betwwen values
 * no value for C<5  (gray)
 * low memory footprint -- maximum: 195 LUTf * 140 values
 * errors due to small number of samples in LUT and linearization are very low (1 to 2%)
 * errors due to a different illuminant "Daylight" than "C" are low, about 10%. For example, a theoretical correction of 0.1 radian will be made with a real correction of 0.09 or 0.11 depending on the color illuminant D50
 * errors due to the use of a very different illuminant "C", for example illuminant "A" (tungsten) are higher, about 20%. Theoretical correction of 0.52 radians will be made with a real correction of 0.42
 */
void Color::initMunsell()
{
#ifdef _DEBUG
    MyTime t1e, t2e;
    t1e.set();
#endif

    const int maxInd  = 140;
    const int maxInd2 = 90;
    const int maxInd3 = 50;

    //blue for sky
    _5B40(maxInd2);
    _5B40.clear();

    for (int i = 0; i < maxInd2; i++) {
        if (i < 45 && i > 5) {
            _5B40[i] = -2.3 + 0.0025 * (i - 5);
        } else if (i < 90 && i >= 45) {
            _5B40[i] = -2.2 + 0.00 * (i - 45);
        }
    }

    //printf("5B %1.2f  %1.2f\n",_5B40[44],_5B40[89]);
    _5B50(maxInd2);
    _5B50.clear();

    for (int i = 0; i < maxInd2; i++) {
        if (i < 45 && i > 5) {
            _5B50[i] = -2.34 + 0.0025 * (i - 5);
        } else if (i < 90 && i >= 45) {
            _5B50[i] = -2.24 + 0.0003 * (i - 45);
        }
    }

    //printf("5B %1.2f  %1.2f\n",_5B50[44],_5B50[89]);
    _5B60(maxInd2);
    _5B60.clear();

    for (int i = 0; i < maxInd2; i++) {
        if (i < 45 && i > 5) {
            _5B60[i] = -2.4 + 0.003 * (i - 5);
        } else if (i < 90 && i >= 45) {
            _5B60[i] = -2.28 + 0.0005 * (i - 45);
        }
    }

    //printf("5B %1.2f  %1.2f\n",_5B60[44],_5B60[89]);
    _5B70(maxInd2);
    _5B70.clear();

    for (int i = 0; i < maxInd2; i++) {
        if (i < 45 && i > 5) {
            _5B70[i] = -2.41 + 0.00275 * (i - 5);
        } else if (i < 90 && i >= 45) {
            _5B70[i] = -2.30 + 0.00025 * (i - 45);
        }
    }

    //printf("5B %1.2f  %1.2f\n",_5B70[44],_5B70[89]);
    _5B80(maxInd3);
    _5B80.clear();

    for (int i = 0; i < maxInd3; i++) {
        if (i < 50 && i > 5) {
            _5B80[i] = -2.45 + 0.003 * (i - 5);
        }
    }

    //printf("5B %1.2f\n",_5B80[49]);

    _7B40(maxInd2);
    _7B40.clear();

    for (int i = 0; i < maxInd2; i++) {
        if (i < 45 && i > 5) {
            _7B40[i] = -2.15 + 0.0027 * (i - 5);
        } else if (i < 90 && i >= 45) {
            _7B40[i] = -2.04 + 0.00 * (i - 45);
        }
    }

    //printf("7B %1.2f  %1.2f\n",_7B40[44],_7B40[89]);
    _7B50(maxInd2);
    _7B50.clear();

    for (int i = 0; i < maxInd2; i++) {
        if (i < 45 && i > 5) {
            _7B50[i] = -2.20 + 0.003 * (i - 5);
        } else if (i < 90 && i >= 45) {
            _7B50[i] = -2.08 + 0.001 * (i - 45);
        }
    }

    //printf("7B %1.2f  %1.2f\n",_7B50[44],_7B50[79]);
    _7B60(maxInd2);
    _7B60.clear();

    for (int i = 0; i < maxInd2; i++) {
        if (i < 45 && i > 5) {
            _7B60[i] = -2.26 + 0.0035 * (i - 5);
        } else if (i < 90 && i >= 45) {
            _7B60[i] = -2.12 + 0.001 * (i - 45);
        }
    }

    //printf("7B %1.2f  %1.2f\n",_7B60[44],_7B60[79]);
    _7B70(maxInd2);
    _7B70.clear();

    for (int i = 0; i < maxInd2; i++) {
        if (i < 45 && i > 5) {
            _7B70[i] = -2.28 + 0.003 * (i - 5);
        } else if (i < 90 && i >= 45) {
            _7B70[i] = -2.16 + 0.0015 * (i - 45);
        }
    }

    //printf("7B %1.2f  %1.2f\n",_7B70[44],_7B70[64]);
    _7B80(maxInd3);
    _7B80.clear();

    for (int i = 0; i < maxInd3; i++) {
        if (i < 50 && i > 5) {
            _7B80[i] = -2.30 + 0.0028 * (i - 5);
        }
    }

    //printf("5B %1.2f\n",_7B80[49]);

    _9B40(maxInd2);
    _9B40.clear();

    for (int i = 0; i < maxInd2; i++) {
        if (i < 45 && i > 5) {
            _9B40[i] = -1.99 + 0.0022 * (i - 5);
        } else if (i < 90 && i >= 45) {
            _9B40[i] = -1.90 + 0.0008 * (i - 45);
        }
    }

    //printf("9B %1.2f  %1.2f\n",_9B40[44],_9B40[69]);
    _9B50(maxInd2);
    _9B50.clear();

    for (int i = 0; i < maxInd2; i++) {
        if (i < 45 && i > 5) {
            _9B50[i] = -2.04 + 0.0025 * (i - 5);
        } else if (i < 90 && i >= 45) {
            _9B50[i] = -1.94 + 0.0013 * (i - 45);
        }
    }

    //printf("9B %1.2f  %1.2f\n",_9B50[44],_9B50[77]);
    _9B60(maxInd2);
    _9B60.clear();

    for (int i = 0; i < maxInd2; i++) {
        if (i < 45 && i > 5) {
            _9B60[i] = -2.10 + 0.0033 * (i - 5);
        } else if (i < 90 && i >= 45) {
            _9B60[i] = -1.97 + 0.001 * (i - 45);
        }
    }

    //printf("9B %1.2f  %1.2f\n",_9B60[44],_9B60[79]);
    _9B70(maxInd2);
    _9B70.clear();

    for (int i = 0; i < maxInd2; i++) {
        if (i < 45 && i > 5) {
            _9B70[i] = -2.12 + 0.003 * (i - 5);
        } else if (i < 90 && i >= 45) {
            _9B70[i] = -2.00 + 0.001 * (i - 45);
        }
    }

    //printf("9B %1.2f  %1.2f\n",_9B70[44],_9B70[54]);
    _9B80(maxInd3);
    _9B80.clear();

    for (int i = 0; i < maxInd3; i++) {
        if (i < 50 && i > 5) {
            _9B80[i] = -2.16 + 0.0025 * (i - 5);
        }
    }

    //printf("9B %1.2f\n",_9B80[49]);

    _10B40(maxInd2);
    _10B40.clear();

    for (int i = 0; i < maxInd2; i++) {
        if (i < 45 && i > 5) {
            _10B40[i] = -1.92 + 0.0022 * (i - 5);
        } else if (i < 90 && i >= 45) {
            _10B40[i] = -1.83 + 0.0012 * (i - 45);
        }
    }

    //printf("10B %1.2f  %1.2f\n",_10B40[44],_10B40[76]);
    _10B50(maxInd2);
    _10B50.clear();

    for (int i = 0; i < maxInd2; i++) {
        if (i < 45 && i > 5) {
            _10B50[i] = -1.95 + 0.0022 * (i - 5);
        } else if (i < 90 && i >= 45) {
            _10B50[i] = -1.86 + 0.0008 * (i - 45);
        }
    }

    //printf("10B %1.2f  %1.2f\n",_10B50[44],_10B50[85]);
    _10B60(maxInd2);
    _10B60.clear();

    for (int i = 0; i < maxInd2; i++) {
        if (i < 45 && i > 5) {
            _10B60[i] = -2.01 + 0.0027 * (i - 5);
        } else if (i < 90 && i >= 45) {
            _10B60[i] = -1.90 + 0.0012 * (i - 45);
        }
    }

    //printf("10B %1.2f  %1.2f\n",_10B60[44],_10B60[70]);
    _10B70(maxInd3);
    _10B70.clear();

    for (int i = 0; i < maxInd3; i++) {
        if (i < 50 && i > 5) {
            _10B70[i] = -2.03 + 0.0025 * (i - 5);
        }
    }

    //printf("10B %1.2f\n",_10B70[49]);
    _10B80(maxInd3);
    _10B80.clear();

    for (int i = 0; i < maxInd3; i++) {
        if (i < 50 && i > 5) {
            _10B80[i] = -2.08 + 0.0032 * (i - 5);
        }
    }

    //printf("10B %1.2f\n",_10B80[39]);

    _05PB40(maxInd2);
    _05PB40.clear();

    for (int i = 0; i < maxInd2; i++) {
        if (i < 45 && i > 5) {
            _05PB40[i] = -1.87 + 0.0022 * (i - 5);
        } else if (i < 90 && i >= 45) {
            _05PB40[i] = -1.78 + 0.0015 * (i - 45);
        }
    }

    //printf("05PB %1.2f  %1.2f\n",_05PB40[44],_05PB40[74]);
    _05PB50(maxInd2);
    _05PB50.clear();

    for (int i = 0; i < maxInd2; i++) {
        if (i < 45 && i > 5) {
            _05PB50[i] = -1.91 + 0.0022 * (i - 5);
        } else if (i < 90 && i >= 45) {
            _05PB50[i] = -1.82 + 0.001 * (i - 45);
        }
    }

    //printf("05PB %1.2f  %1.2f\n",_05PB50[44],_05PB50[85]);
    _05PB60(maxInd2);
    _05PB60.clear();

    for (int i = 0; i < maxInd2; i++) {
        if (i < 45 && i > 5) {
            _05PB60[i] = -1.96 + 0.0027 * (i - 5);
        } else if (i < 90 && i >= 45) {
            _05PB60[i] = -1.85 + 0.0013 * (i - 45);
        }
    }

    //printf("05PB %1.2f  %1.2f\n",_05PB60[44],_05PB60[70]);
    _05PB70(maxInd2);
    _05PB70.clear();

    for (int i = 0; i < maxInd2; i++) {
        if (i < 45 && i > 5) {
            _05PB70[i] = -1.99 + 0.0027 * (i - 5);
        } else if (i < 90 && i >= 45) {
            _05PB70[i] = -1.88 + 0.001 * (i - 45);
        }
    }

    //printf("05PB %1.2f  %1.2f\n",_05PB70[44],_05PB70[54]);
    _05PB80(maxInd3);
    _05PB80.clear();

    for (int i = 0; i < maxInd3; i++) {
        if (i < 50 && i > 5) {
            _05PB80[i] = -2.03 + 0.003 * (i - 5);
        }
    }

    //printf("05PB %1.2f\n",_05PB80[39]);



    //blue purple correction
    //between 15PB to 4P
    //maximum deviation 75PB

    //15PB
    _15PB10(maxInd3);
    _15PB10.clear();

    for (int i = 0; i < maxInd3; i++) {
        if (i < 50 && i > 5) {
            _15PB10[i] = -1.66 + 0.0035 * (i - 5);
        }
    }

    //printf("15 %1.2f\n",_15PB10[49]);
    _15PB20(maxInd2);
    _15PB20.clear();

    for (int i = 0; i < maxInd2; i++) {
        if (i < 45 && i > 5) {
            _15PB20[i] = -1.71 + 0.00275 * (i - 5);
        } else if (i < 90 && i >= 45) {
            _15PB20[i] = -1.60 + 0.0012 * (i - 45);
        }
    }

    //printf("15 %1.2f  %1.2f\n",_15PB20[44],_15PB20[89]);

    _15PB30(maxInd2);
    _15PB30.clear();

    for (int i = 0; i < maxInd2; i++) {
        if (i < 45 && i > 5) {
            _15PB30[i] = -1.75 + 0.0025 * (i - 5);
        } else if (i < 90 && i >= 45) {
            _15PB30[i] = -1.65 + 0.002 * (i - 45);
        }
    }

    //printf("15 %1.2f  %1.2f\n",_15PB30[44],_15PB30[89]);

    _15PB40(maxInd2);
    _15PB40.clear();

    for (int i = 0; i < maxInd2; i++) {
        if (i < 45 && i > 5) {
            _15PB40[i] = -1.79 + 0.002 * (i - 5);
        } else if (i < 90 && i >= 45) {
            _15PB40[i] = -1.71 + 0.002 * (i - 45);
        }
    }

    //printf("15 %1.2f  %1.2f\n",_15PB40[44],_15PB40[89]);

    _15PB50(maxInd2);
    _15PB50.clear();

    for (int i = 0; i < maxInd2; i++) {
        if (i < 45 && i > 5) {
            _15PB50[i] = -1.82 + 0.002 * (i - 5);
        } else if (i < 90 && i >= 45) {
            _15PB50[i] = -1.74 + 0.0011 * (i - 45);
        }
    }

    //printf("15 %1.2f  %1.2f\n",_15PB50[44],_15PB50[89]);

    _15PB60(maxInd2);
    _15PB60.clear();

    for (int i = 0; i < maxInd2; i++) {
        if (i < 45 && i > 5) {
            _15PB60[i] = -1.87 + 0.0025 * (i - 5);
        } else if (i < 90 && i >= 45) {
            _15PB60[i] = -1.77 + 0.001 * (i - 45);
        }
    }

    //printf("15 %1.2f  %1.2f\n",_15PB60[44],_15PB60[89]);
    _15PB70(maxInd3);
    _15PB70.clear();

    for (int i = 0; i < maxInd3; i++) {
        if (i < 50 && i > 5) {
            _15PB70[i] = -1.90 + 0.0027 * (i - 5);
        }
    }

    //    printf("15 %1.2f\n",_15PB70[49]);
    _15PB80(maxInd3);
    _15PB80.clear();

    for (int i = 0; i < maxInd3; i++) {
        if (i < 50 && i > 5) {
            _15PB80[i] = -1.93 + 0.0027 * (i - 5);
        }
    }

    //printf("15 %1.2f %1.2f\n",_15PB80[38], _15PB80[49]);

    //3PB
    _3PB10(maxInd2);
    _3PB10.clear();

    for (int i = 0; i < maxInd2; i++) {
        if (i < 45 && i > 5) {
            _3PB10[i] = -1.56 + 0.005 * (i - 5);
        } else if (i < 90 && i >= 45) {
            _3PB10[i] = -1.36 + 0.001 * (i - 45);
        }
    }

    //printf("30 %1.2f  %1.2f\n",_3PB10[44],_3PB10[89]);

    _3PB20(maxInd2);
    _3PB20.clear();

    for (int i = 0; i < maxInd2; i++) {
        if (i < 45 && i > 5) {
            _3PB20[i] = -1.59 + 0.00275 * (i - 5);
        } else if (i < 90 && i >= 45) {
            _3PB20[i] = -1.48 + 0.003 * (i - 45);
        }
    }

    //printf("30 %1.2f  %1.2f\n",_3PB20[44],_3PB20[89]);

    _3PB30(maxInd2);
    _3PB30.clear();

    for (int i = 0; i < maxInd2; i++) {
        if (i < 45 && i > 5) {
            _3PB30[i] = -1.62 + 0.00225 * (i - 5);
        } else if (i < 90 && i >= 45) {
            _3PB30[i] = -1.53 + 0.0032 * (i - 45);
        }
    }

    //printf("30 %1.2f  %1.2f\n",_3PB30[44],_3PB30[89]);

    _3PB40(maxInd2);
    _3PB40.clear();

    for (int i = 0; i < maxInd2; i++) {
        if (i < 45 && i > 5) {
            _3PB40[i] = -1.64 + 0.0015 * (i - 5);
        } else if (i < 90 && i >= 45) {
            _3PB40[i] = -1.58 + 0.0025 * (i - 45);
        }
    }

    //printf("30 %1.2f  %1.2f\n",_3PB40[44],_3PB40[89]);

    _3PB50(maxInd2);
    _3PB50.clear();

    for (int i = 0; i < maxInd2; i++) {
        if (i < 45 && i > 5) {
            _3PB50[i] = -1.69 + 0.00175 * (i - 5);
        } else if (i < 90 && i >= 45) {
            _3PB50[i] = -1.62 + 0.002 * (i - 45);
        }
    }

    //printf("30 %1.2f  %1.2f\n",_3PB50[44],_3PB50[89]);

    _3PB60(maxInd2);
    _3PB60.clear();

    for (int i = 0; i < maxInd2; i++) {
        if (i < 45 && i > 5) {
            _3PB60[i] = -1.73 + 0.002 * (i - 5);
        } else if (i < 90 && i >= 45) {
            _3PB60[i] = -1.65 + 0.0012 * (i - 45);
        }
    }

    //printf("30 %1.2f  %1.2f\n",_3PB60[44],_3PB60[89]);
    _3PB70(maxInd3);
    _3PB70.clear();

    for (int i = 0; i < maxInd3; i++) {
        if (i < 50 && i > 5) {
            _3PB70[i] = -1.76 + 0.002 * (i - 5);
        }
    }

    //printf("30 %1.2f\n",_3PB70[49]);
    _3PB80(maxInd3);
    _3PB80.clear();

    for (int i = 0; i < maxInd3; i++) {
        if (i < 50 && i > 5) {
            _3PB80[i] = -1.78 + 0.0025 * (i - 5);
        }
    }

    //printf("30 %1.2f %1.2f\n",_3PB80[38], _3PB80[49]);

    //45PB
    _45PB10(maxInd2);
    _45PB10.clear();

    for (int i = 0; i < maxInd2; i++) {
        if (i < 45 && i > 5) {
            _45PB10[i] = -1.46 + 0.0045 * (i - 5);
        } else if (i < 90 && i >= 45) {
            _45PB10[i] = -1.28 + 0.0025 * (i - 45);
        }
    }

    //printf("45 %1.2f  %1.2f\n",_45PB10[44],_45PB10[89]);

    _45PB20(maxInd2);
    _45PB20.clear();

    for (int i = 0; i < maxInd2; i++) {
        if (i < 45 && i > 5) {
            _45PB20[i] = -1.48 + 0.00275 * (i - 5);
        } else if (i < 90 && i >= 45) {
            _45PB20[i] = -1.37 + 0.0025 * (i - 45);
        }
    }

    //printf("45 %1.2f  %1.2f\n",_45PB20[44],_45PB20[89]);

    _45PB30(maxInd2);
    _45PB30.clear();

    for (int i = 0; i < maxInd2; i++) {
        if (i < 45 && i > 5) {
            _45PB30[i] = -1.51 + 0.00175 * (i - 5);
        } else if (i < 90 && i >= 45) {
            _45PB30[i] = -1.44 + 0.0035 * (i - 45);
        }
    }

    //printf("45 %1.2f  %1.2f\n",_45PB30[44],_45PB30[89]);

    _45PB40(maxInd2);
    _45PB40.clear();

    for (int i = 0; i < maxInd2; i++) {
        if (i < 45 && i > 5) {
            _45PB40[i] = -1.52 + 0.001 * (i - 5);
        } else if (i < 90 && i >= 45) {
            _45PB40[i] = -1.48 + 0.003 * (i - 45);
        }
    }

    //printf("45 %1.2f  %1.2f\n",_45PB40[44],_45PB40[89]);

    _45PB50(maxInd2);
    _45PB50.clear();

    for (int i = 0; i < maxInd2; i++) {
        if (i < 45 && i > 5) {
            _45PB50[i] = -1.55 + 0.001 * (i - 5);
        } else if (i < 90 && i >= 45) {
            _45PB50[i] = -1.51 + 0.0022 * (i - 45);
        }
    }

    //printf("45 %1.2f  %1.2f\n",_45PB50[44],_45PB50[89]);

    _45PB60(maxInd2);
    _45PB60.clear();

    for (int i = 0; i < maxInd2; i++) {
        if (i < 45 && i > 5) {
            _45PB60[i] = -1.6 + 0.0015 * (i - 5);
        } else if (i < 90 && i >= 45) {
            _45PB60[i] = -1.54 + 0.001 * (i - 45);
        }
    }

    //printf("45 %1.2f  %1.2f\n",_45PB60[44],_45PB60[89]);
    _45PB70(maxInd3);
    _45PB70.clear();

    for (int i = 0; i < maxInd3; i++) {
        if (i < 50 && i > 5) {
            _45PB70[i] = -1.63 + 0.0017 * (i - 5);
        }
    }

    //printf("45 %1.2f\n",_45PB70[49]);
    _45PB80(maxInd3);
    _45PB80.clear();

    for (int i = 0; i < maxInd3; i++) {
        if (i < 50 && i > 5) {
            _45PB80[i] = -1.67 + 0.0025 * (i - 5);
        }
    }

    //printf("45 %1.2f %1.2f\n",_45PB80[38], _45PB80[49]);

    //_6PB
    _6PB10(maxInd);
    _6PB10.clear();

    for (int i = 0; i < maxInd; i++) { //i = chromaticity  0==>140
        if (i < 45 && i > 5) {
            _6PB10[i] = -1.33 + 0.005 * (i - 5);
        } else if (i < 85 && i >= 45) {
            _6PB10[i] = -1.13 + 0.0045 * (i - 45);
        } else if (i < 140 && i >= 85) {
            _6PB10[i] = -0.95 + 0.0015 * (i - 85);
        }
    }

    //printf("60 %1.2f  %1.2f %1.2f\n",_6PB10[44],_6PB10[84],_6PB10[139]);

    _6PB20(maxInd);
    _6PB20.clear();

    for (int i = 0; i < maxInd; i++) { //i = chromaticity  0==>140
        if (i < 45 && i > 5) {
            _6PB20[i] = -1.36 + 0.004 * (i - 5);
        } else if (i < 85 && i >= 45) {
            _6PB20[i] = -1.20 + 0.00375 * (i - 45);
        } else if (i < 140 && i >= 85) {
            _6PB20[i] = -1.05 + 0.0017 * (i - 85);
        }
    }

    //printf("60 %1.2f  %1.2f %1.2f\n",_6PB20[44],_6PB20[84],_6PB20[139]);

    _6PB30(maxInd);
    _6PB30.clear();

    for (int i = 0; i < maxInd; i++) { //i = chromaticity  0==>140
        if (i < 45 && i > 5) {
            _6PB30[i] = -1.38 + 0.00225 * (i - 5);
        } else if (i < 85 && i >= 45) {
            _6PB30[i] = -1.29 + 0.00375 * (i - 45);
        } else if (i < 140 && i >= 85) {
            _6PB30[i] = -1.14 + 0.002 * (i - 85);
        }
    }

    //printf("60 %1.2f  %1.2f %1.2f\n",_6PB30[44],_6PB30[84],_6PB30[139]);

    _6PB40(maxInd);
    _6PB40.clear();

    for (int i = 0; i < maxInd; i++) { //i = chromaticity  0==>140
        if (i < 45 && i > 5) {
            _6PB40[i] = -1.39 + 0.00125 * (i - 5);
        } else if (i < 85 && i >= 45) {
            _6PB40[i] = -1.34 + 0.00275 * (i - 45);
        } else if (i < 140 && i >= 85) {
            _6PB40[i] = -1.23 + 0.002 * (i - 85);
        }
    }

    //printf("60 %1.2f  %1.2f %1.2f\n",_6PB40[44],_6PB40[84],_6PB40[139]);

    _6PB50(maxInd2);  //limits  -1.3   -1.11
    _6PB50.clear();

    for (int i = 0; i < maxInd2; i++) {
        if (i < 45 && i > 5) {
            _6PB50[i] = -1.43 + 0.00125 * (i - 5);
        } else if (i < 90 && i >= 45) {
            _6PB50[i] = -1.38 + 0.00225 * (i - 45);
        }
    }

    //printf("60 %1.2f  %1.2f \n",_6PB50[44],_6PB50[89]);

    _6PB60(maxInd2);  //limits  -1.3   -1.11
    _6PB60.clear();

    for (int i = 0; i < maxInd2; i++) {
        if (i < 45 && i > 5) {
            _6PB60[i] = -1.46 + 0.0012 * (i - 5);
        } else if (i < 90 && i >= 45) {
            _6PB60[i] = -1.40 + 0.000875 * (i - 45);
        }
    }

    //printf("60 %1.2f  %1.2f\n",_6PB60[44],_6PB60[89]);
    _6PB70(maxInd3);
    _6PB70.clear();

    for (int i = 0; i < maxInd3; i++) {
        if (i < 50 && i > 5) {
            _6PB70[i] = -1.49 + 0.0018 * (i - 5);
        }
    }

    //printf("6 %1.2f\n",_6PB70[49]);
    _6PB80(maxInd3);
    _6PB80.clear();

    for (int i = 0; i < maxInd3; i++) {
        if (i < 50 && i > 5) {
            _6PB80[i] = -1.52 + 0.0022 * (i - 5);
        }
    }

    //printf("6 %1.2f %1.2f\n",_6PB80[38], _6PB80[49]);


    //_75PB : notation Munsell for maximum deviation blue purple
    _75PB10(maxInd);  //limits hue -1.23  -0.71  _75PBx   x=Luminance  eg_75PB10 for L >5 and L<=15
    _75PB10.clear();

    for (int i = 0; i < maxInd; i++) { //i = chromaticity  0==>140
        if (i < 45 && i > 5) {
            _75PB10[i] = -1.23 + 0.0065 * (i - 5);
        } else if (i < 85 && i >= 45) {
            _75PB10[i] = -0.97 + 0.00375 * (i - 45);
        } else if (i < 140 && i >= 85) {
            _75PB10[i] = -0.82 + 0.0015 * (i - 85);
        }
    }

    //printf("75 %1.2f  %1.2f %1.2f\n",_75PB10[44],_75PB10[84],_75PB10[139]);

    _75PB20(maxInd);  //limits -1.24  -0.79  for L>15 <=25
    _75PB20.clear();

    for (int i = 0; i < maxInd; i++) {
        if (i < 45 && i > 5) {
            _75PB20[i] = -1.24 + 0.004 * (i - 5);
        } else if (i < 85 && i >= 45) {
            _75PB20[i] = -1.08 + 0.00425 * (i - 45);
        } else if (i < 140 && i >= 85) {
            _75PB20[i] = -0.91 + 0.0017 * (i - 85);
        }
    }

    //printf("75 %1.2f  %1.2f %1.2f\n",_75PB20[44],_75PB20[84],_75PB20[139]);

    _75PB30(maxInd);  //limits -1.25  -0.85
    _75PB30.clear();

    for (int i = 0; i < maxInd; i++) {
        if (i < 45 && i > 5) {
            _75PB30[i] = -1.25 + 0.00275 * (i - 5);
        } else if (i < 85 && i >= 45) {
            _75PB30[i] = -1.14 + 0.004 * (i - 45);
        } else if (i < 140 && i >= 85) {
            _75PB30[i] = -0.98 + 0.0015 * (i - 85);
        }
    }

    //printf("75 %1.2f  %1.2f %1.2f\n",_75PB30[44],_75PB30[84],_75PB30[139]);

    _75PB40(maxInd);  //limits  -1.27  -0.92
    _75PB40.clear();

    for (int i = 0; i < maxInd; i++) {
        if (i < 45 && i > 5) {
            _75PB40[i] = -1.27 + 0.002 * (i - 5);
        } else if (i < 85 && i >= 45) {
            _75PB40[i] = -1.19 + 0.003 * (i - 45);
        } else if (i < 140 && i >= 85) {
            _75PB40[i] = -1.07 + 0.0022 * (i - 85);
        }
    }

    //printf("75 %1.2f  %1.2f %1.2f\n",_75PB40[44],_75PB40[84],_75PB40[139]);

    _75PB50(maxInd2);  //limits  -1.3   -1.11
    _75PB50.clear();

    for (int i = 0; i < maxInd2; i++) {
        if (i < 45 && i > 5) {
            _75PB50[i] = -1.3 + 0.00175 * (i - 5);
        } else if (i < 90 && i >= 45) {
            _75PB50[i] = -1.23 + 0.0025 * (i - 45);
        }
    }

    //printf("75 %1.2f  %1.2f\n",_75PB50[44],_75PB50[89]);

    _75PB60(maxInd2);
    _75PB60.clear();

    for (int i = 0; i < maxInd2; i++) { //limits -1.32  -1.17
        if (i < 45 && i > 5) {
            _75PB60[i] = -1.32 + 0.0015 * (i - 5);
        } else if (i < 90 && i >= 45) {
            _75PB60[i] = -1.26 + 0.002 * (i - 45);
        }
    }

    //printf("75 %1.2f  %1.2f \n",_75PB60[44],_75PB60[89]);

    _75PB70(maxInd3);
    _75PB70.clear();

    for (int i = 0; i < maxInd3; i++) { //limits  -1.34  -1.27
        if (i < 50 && i > 5) {
            _75PB70[i] = -1.34 + 0.002 * (i - 5);
        }
    }

    _75PB80(maxInd3);
    _75PB80.clear();

    for (int i = 0; i < maxInd3; i++) { //limits -1.35  -1.29
        if (i < 50 && i > 5) {
            _75PB80[i] = -1.35 + 0.00125 * (i - 5);
        }
    }


    _9PB10(maxInd);
    _9PB10.clear();

    for (int i = 0; i < maxInd; i++) { //i = chromaticity  0==>140
        if (i < 45 && i > 5) {
            _9PB10[i] = -1.09 + 0.00475 * (i - 5);
        } else if (i < 85 && i >= 45) {
            _9PB10[i] = -0.9 + 0.003 * (i - 45);
        } else if (i < 140 && i >= 85) {
            _9PB10[i] = -0.78 + 0.0013 * (i - 85);
        }
    }

    //printf("90 %1.2f  %1.2f %1.2f\n",_9PB10[44],_9PB10[84],_9PB10[139]);

    _9PB20(maxInd);
    _9PB20.clear();

    for (int i = 0; i < maxInd; i++) { //i = chromaticity  0==>140
        if (i < 45 && i > 5) {
            _9PB20[i] = -1.12 + 0.0035 * (i - 5);
        } else if (i < 85 && i >= 45) {
            _9PB20[i] = -0.98 + 0.00325 * (i - 45);
        } else if (i < 140 && i >= 85) {
            _9PB20[i] = -0.85 + 0.0015 * (i - 85);
        }
    }

    //printf("90 %1.2f  %1.2f %1.2f\n",_9PB20[44],_9PB20[84],_9PB20[139]);

    _9PB30(maxInd);
    _9PB30.clear();

    for (int i = 0; i < maxInd; i++) { //i = chromaticity  0==>140
        if (i < 45 && i > 5) {
            _9PB30[i] = -1.14 + 0.0028 * (i - 5);
        } else if (i < 85 && i >= 45) {
            _9PB30[i] = -1.03 + 0.003 * (i - 45);
        } else if (i < 140 && i >= 85) {
            _9PB30[i] = -0.91 + 0.0017 * (i - 85);
        }
    }

    //printf("90 %1.2f  %1.2f %1.2f\n",_9PB30[44],_9PB30[84],_9PB30[139]);

    _9PB40(maxInd);
    _9PB40.clear();

    for (int i = 0; i < maxInd; i++) { //i = chromaticity  0==>140
        if (i < 45 && i > 5) {
            _9PB40[i] = -1.16 + 0.002 * (i - 5);
        } else if (i < 85 && i >= 45) {
            _9PB40[i] = -1.08 + 0.00275 * (i - 45);
        } else if (i < 140 && i >= 85) {
            _9PB40[i] = -0.97 + 0.0016 * (i - 85);
        }
    }

    //printf("90 %1.2f  %1.2f %1.2f\n",_9PB40[44],_9PB40[84],_9PB40[139]);

    _9PB50(maxInd2);
    _9PB50.clear();

    for (int i = 0; i < maxInd2; i++) {
        if (i < 45 && i > 5) {
            _9PB50[i] = -1.19 + 0.00175 * (i - 5);
        } else if (i < 90 && i >= 45) {
            _9PB50[i] = -1.12 + 0.00225 * (i - 45);
        }
    }

    //printf("90 %1.2f  %1.2f \n",_9PB50[44],_9PB50[84]);

    _9PB60(maxInd2);
    _9PB60.clear();

    for (int i = 0; i < maxInd2; i++) {
        if (i < 45 && i > 5) {
            _9PB60[i] = -1.21 + 0.0015 * (i - 5);
        } else if (i < 90 && i >= 45) {
            _9PB60[i] = -1.15 + 0.002 * (i - 45);
        }
    }

    //printf("90 %1.2f  %1.2f \n",_9PB60[44],_9PB60[89]);
    _9PB70(maxInd3);
    _9PB70.clear();

    for (int i = 0; i < maxInd3; i++) {
        if (i < 50 && i > 5) {
            _9PB70[i] = -1.23 + 0.0018 * (i - 5);
        }
    }

    //printf("9 %1.2f\n",_9PB70[49]);
    _9PB80(maxInd3);
    _9PB80.clear();

    for (int i = 0; i < maxInd3; i++) {
        if (i < 50 && i > 5) {
            _9PB80[i] = -1.24 + 0.002 * (i - 5);
        }
    }

    //printf("9 %1.2f %1.2f\n",_9PB80[38], _9PB80[49]);


    //10PB
    _10PB10(maxInd);
    _10PB10.clear();

    for (int i = 0; i < maxInd; i++) {
        if (i < 45 && i > 5) {
            _10PB10[i] = -1.02 + 0.00425 * (i - 5);
        } else if (i < 85 && i >= 45) {
            _10PB10[i] = -0.85 + 0.0025 * (i - 45);
        } else if (i < 140 && i >= 85) {
            _10PB10[i] = -0.75 + 0.0012 * (i - 85);
        }
    }

    //printf("10 %1.2f  %1.2f %1.2f\n",_10PB10[44],_10PB10[84],_10PB10[139]);

    _10PB20(maxInd);
    _10PB20.clear();

    for (int i = 0; i < maxInd; i++) {
        if (i < 45 && i > 5) {
            _10PB20[i] = -1.05 + 0.00325 * (i - 5);
        } else if (i < 85 && i >= 45) {
            _10PB20[i] = -0.92 + 0.00275 * (i - 45);
        } else if (i < 140 && i >= 85) {
            _10PB20[i] = -0.81 + 0.0014 * (i - 85);
        }
    }

    //printf("10 %1.2f  %1.2f %1.2f\n",_10PB20[44],_10PB20[84],_10PB20[139]);

    _10PB30(maxInd);
    _10PB30.clear();

    for (int i = 0; i < maxInd; i++) {
        if (i < 45 && i > 5) {
            _10PB30[i] = -1.07 + 0.00275 * (i - 5);
        } else if (i < 85 && i >= 45) {
            _10PB30[i] = -0.96 + 0.0025 * (i - 45);
        } else if (i < 140 && i >= 85) {
            _10PB30[i] = -0.86 + 0.0015 * (i - 85);
        }
    }

    //printf("10 %1.2f  %1.2f %1.2f\n",_10PB30[44],_10PB30[84],_10PB30[139]);

    _10PB40(maxInd);
    _10PB40.clear();

    for (int i = 0; i < maxInd; i++) {
        if (i < 45 && i > 5) {
            _10PB40[i] = -1.09 + 0.002 * (i - 5);
        } else if (i < 85 && i >= 45) {
            _10PB40[i] = -1.01 + 0.00225 * (i - 45);
        } else if (i < 140 && i >= 85) {
            _10PB40[i] = -0.92 + 0.0016 * (i - 85);
        }
    }

    //printf("10 %1.2f  %1.2f %1.2f\n",_10PB40[44],_10PB40[84],_10PB40[139]);

    _10PB50(maxInd2);
    _10PB50.clear();

    for (int i = 0; i < maxInd2; i++) {
        if (i < 45 && i > 5) {
            _10PB50[i] = -1.12 + 0.00175 * (i - 5);
        } else if (i < 90 && i >= 45) {
            _10PB50[i] = -1.05 + 0.00225 * (i - 45);
        }
    }

    //printf("10 %1.2f  %1.2f\n",_10PB50[44],_10PB50[84]);

    _10PB60(maxInd2);
    _10PB60.clear();

    for (int i = 0; i < maxInd2; i++) {
        if (i < 45 && i > 5) {
            _10PB60[i] = -1.14 + 0.0015 * (i - 5);
        } else if (i < 90 && i >= 45) {
            _10PB60[i] = -1.08 + 0.00225 * (i - 45);
        }
    }

    //printf("10 %1.2f  %1.2f\n",_10PB60[44],_10PB60[89]);


    //1P
    _1P10(maxInd);
    _1P10.clear();

    for (int i = 0; i < maxInd; i++) {
        if (i < 45 && i > 5) {
            _1P10[i] = -0.96 + 0.00375 * (i - 5);
        } else if (i < 85 && i >= 45) {
            _1P10[i] = -0.81 + 0.00225 * (i - 45);
        } else if (i < 140 && i >= 85) {
            _1P10[i] = -0.72 + 0.001 * (i - 85);
        }
    }

    //printf("1P %1.2f  %1.2f %1.2f\n",_1P10[44],_1P10[84],_1P10[139]);

    _1P20(maxInd);
    _1P20.clear();

    for (int i = 0; i < maxInd; i++) {
        if (i < 45 && i > 5) {
            _1P20[i] = -1.0 + 0.00325 * (i - 5);
        } else if (i < 85 && i >= 45) {
            _1P20[i] = -0.87 + 0.0025 * (i - 45);
        } else if (i < 140 && i >= 85) {
            _1P20[i] = -0.77 + 0.0012 * (i - 85);
        }
    }

    //printf("1P %1.2f  %1.2f %1.2f\n",_1P20[44],_1P20[84],_1P20[139]);

    _1P30(maxInd);
    _1P30.clear();

    for (int i = 0; i < maxInd; i++) {
        if (i < 45 && i > 5) {
            _1P30[i] = -1.02 + 0.00275 * (i - 5);
        } else if (i < 85 && i >= 45) {
            _1P30[i] = -0.91 + 0.00225 * (i - 45);
        } else if (i < 140 && i >= 85) {
            _1P30[i] = -0.82 + 0.0011 * (i - 85);
        }
    }

    //printf("1P %1.2f  %1.2f %1.2f\n",_1P30[44],_1P30[84],_1P30[139]);

    _1P40(maxInd);
    _1P40.clear();

    for (int i = 0; i < maxInd; i++) {
        if (i < 45 && i > 5) {
            _1P40[i] = -1.04 + 0.00225 * (i - 5);
        } else if (i < 85 && i >= 45) {
            _1P40[i] = -0.95 + 0.00225 * (i - 45);
        } else if (i < 140 && i >= 85) {
            _1P40[i] = -0.86 + 0.0015 * (i - 85);
        }
    }

    //printf("1P %1.2f  %1.2f %1.2f\n",_1P40[44],_1P40[84],_1P40[139]);

    _1P50(maxInd2);
    _1P50.clear();

    for (int i = 0; i < maxInd2; i++) {
        if (i < 45 && i > 5) {
            _1P50[i] = -1.06 + 0.002 * (i - 5);
        } else if (i < 90 && i >= 45) {
            _1P50[i] = -0.98 + 0.00175 * (i - 45);
        }
    }

    //printf("1P %1.2f  %1.2f \n",_1P50[44],_1P50[89]);

    _1P60(maxInd2);
    _1P60.clear();

    for (int i = 0; i < maxInd2; i++) {
        if (i < 45 && i > 5) {
            _1P60[i] = -1.07 + 0.0015 * (i - 5);
        } else if (i < 90 && i >= 45) {
            _1P60[i] = -1.01 + 0.00175 * (i - 45);
        }
    }

    //printf("1P %1.2f  %1.2f \n",_1P60[44],_1P60[84],_1P60[139]);

    //4P
    _4P10(maxInd);
    _4P10.clear();

    for (int i = 0; i < maxInd; i++) {
        if (i < 45 && i > 5) {
            _4P10[i] = -0.78 + 0.002 * (i - 5);
        } else if (i < 85 && i >= 45) {
            _4P10[i] = -0.7 + 0.00125 * (i - 45);
        } else if (i < 140 && i >= 85) {
            _4P10[i] = -0.65 + 0.001 * (i - 85);
        }
    }

    //printf("4P %1.2f  %1.2f %1.2f\n",_4P10[44],_4P10[84],_4P10[139]);

    _4P20(maxInd);
    _4P20.clear();

    for (int i = 0; i < maxInd; i++) {
        if (i < 45 && i > 5) {
            _4P20[i] = -0.84 + 0.0025 * (i - 5);
        } else if (i < 85 && i >= 45) {
            _4P20[i] = -0.74 + 0.00175 * (i - 45);
        } else if (i < 140 && i >= 85) {
            _4P20[i] = -0.67 + 0.00085 * (i - 85);
        }
    }

    //printf("4P %1.2f  %1.2f %1.2f\n",_4P20[44],_4P20[84],_4P20[139]);

    _4P30(maxInd);
    _4P30.clear();

    for (int i = 0; i < maxInd; i++) {
        if (i < 45 && i > 5) {
            _4P30[i] = -0.85 + 0.00225 * (i - 5);
        } else if (i < 85 && i >= 45) {
            _4P30[i] = -0.76 + 0.00125 * (i - 45);
        } else if (i < 140 && i >= 85) {
            _4P30[i] = -0.71 + 0.001 * (i - 85);
        }
    }

    //printf("4P %1.2f  %1.2f %1.2f\n",_4P30[44],_4P30[84],_4P30[139]);

    _4P40(maxInd);
    _4P40.clear();

    for (int i = 0; i < maxInd; i++) {
        if (i < 45 && i > 5) {
            _4P40[i] = -0.87 + 0.00175 * (i - 5);
        } else if (i < 85 && i >= 45) {
            _4P40[i] = -0.8 + 0.00175 * (i - 45);
        } else if (i < 140 && i >= 85) {
            _4P40[i] = -0.73 + 0.00075 * (i - 85);
        }
    }

    //printf("4P %1.2f  %1.2f %1.2f\n",_4P40[44],_4P40[84],_4P40[139]);

    _4P50(maxInd2);
    _4P50.clear();

    for (int i = 0; i < maxInd2; i++) {
        if (i < 45 && i > 5) {
            _4P50[i] = -0.88 + 0.0015 * (i - 5);
        } else if (i < 90 && i >= 45) {
            _4P50[i] = -0.82 + 0.0015 * (i - 45);
        }
    }

    //printf("4P %1.2f  %1.2f \n",_4P50[44],_4P50[89]);

    _4P60(maxInd2);
    _4P60.clear();

    for (int i = 0; i < maxInd2; i++) {
        if (i < 45 && i > 5) {
            _4P60[i] = -0.89 + 0.00125 * (i - 5);
        } else if (i < 90 && i >= 45) {
            _4P60[i] = -0.84 + 0.00125 * (i - 45);
        }
    }

    //printf("4P %1.2f  %1.2f\n",_4P60[44],_4P60[89]);


    //red yellow correction
    _10YR20(maxInd2);
    _10YR20.clear();

    for (int i = 0; i < maxInd2; i++) {
        if (i < 45 && i > 5) {
            _10YR20[i] = 1.22 + 0.002 * (i - 5);
        } else if (i < 90 && i >= 45) {
            _10YR20[i] = 1.30 + 0.006 * (i - 45);
        }
    }

    //printf("10YR  %1.2f  %1.2f\n",_10YR20[44],_10YR20[56]);
    _10YR30(maxInd2);
    _10YR30.clear();

    for (int i = 0; i < maxInd2; i++) {
        if (i < 45 && i > 5) {
            _10YR30[i] = 1.27 + 0.00175 * (i - 5);
        } else if (i < 90 && i >= 45) {
            _10YR30[i] = 1.34 + 0.0017 * (i - 45);
        }
    }

    //printf("10YR  %1.2f  %1.2f\n",_10YR30[44],_10YR30[75]);
    _10YR40(maxInd2);
    _10YR40.clear();

    for (int i = 0; i < maxInd2; i++) {
        if (i < 45 && i > 5) {
            _10YR40[i] = 1.32 + 0.00025 * (i - 5);
        } else if (i < 90 && i >= 45) {
            _10YR40[i] = 1.33 + 0.0015 * (i - 45);
        }
    }

    //printf("10YR  %1.2f  %1.2f\n",_10YR40[44],_10YR40[85]);
    _10YR50(maxInd2);
    _10YR50.clear();

    for (int i = 0; i < maxInd2; i++) {
        if (i < 45 && i > 5) {
            _10YR50[i] = 1.35 + 0.000 * (i - 5);
        } else if (i < 90 && i >= 45) {
            _10YR50[i] = 1.35 + 0.0012 * (i - 45);
        }
    }

    //printf("10YR  %1.2f  %1.2f\n",_10YR50[44],_10YR50[80]);
    _10YR60(maxInd);
    _10YR60.clear();

    for (int i = 0; i < maxInd; i++) {
        if (i < 45 && i > 5) {
            _10YR60[i] = 1.38 - 0.00025 * (i - 5);
        } else if (i < 85 && i >= 45) {
            _10YR60[i] = 1.37 + 0.0005 * (i - 45);
        } else if (i < 140 && i >= 85) {
            _10YR60[i] = 1.39 + 0.0013 * (i - 85);
        }
    }

    //printf("10YR  %1.2f  %1.2f %1.2f\n",_10YR60[44],_10YR60[85],_10YR60[139] );
    _10YR70(maxInd);
    _10YR70.clear();

    for (int i = 0; i < maxInd; i++) {
        if (i < 45 && i > 5) {
            _10YR70[i] = 1.41 - 0.0005 * (i - 5);
        } else if (i < 85 && i >= 45) {
            _10YR70[i] = 1.39 + 0.000 * (i - 45);
        } else if (i < 140 && i >= 85) {
            _10YR70[i] = 1.39 + 0.0013 * (i - 85);
        }
    }

    //printf("10YR  %1.2f  %1.2f %1.2f\n",_10YR70[44],_10YR70[85],_10YR70[139] );
    _10YR80(maxInd);
    _10YR80.clear();

    for (int i = 0; i < maxInd; i++) {
        if (i < 45 && i > 5) {
            _10YR80[i] = 1.45 - 0.00125 * (i - 5);
        } else if (i < 85 && i >= 45) {
            _10YR80[i] = 1.40 + 0.000 * (i - 45);
        } else if (i < 140 && i >= 85) {
            _10YR80[i] = 1.40 + 0.00072 * (i - 85);    //1.436
        }
    }

    //printf("10YR  %1.2f  %1.2f %1.2f\n",_10YR80[44],_10YR80[84],_10YR80[139] );
    _10YR90(maxInd2);
    _10YR90.clear();

    for (int i = 0; i < maxInd2; i++) {
        if (i < 45 && i > 5) {
            _10YR90[i] = 1.48 - 0.001 * (i - 5);
        } else if (i < 90 && i >= 45) {
            _10YR90[i] = 1.44 - 0.0009 * (i - 45);
        }
    }

    //printf("10YR  %1.2f  %1.2f\n",_10YR90[45],_10YR90[80]);
    _85YR20(maxInd3);
    _85YR20.clear();

    for (int i = 0; i < maxInd3; i++) {
        if (i < 50 && i > 5) {
            _85YR20[i] = 1.12 + 0.004 * (i - 5);
        }
    }

    //printf("85YR  %1.2f \n",_85YR20[44]);
    _85YR30(maxInd2);
    _85YR30.clear();

    for (int i = 0; i < maxInd2; i++) {
        if (i < 45 && i > 5) {
            _85YR30[i] = 1.16 + 0.0025 * (i - 5);
        } else if (i < 90 && i >= 45) {
            _85YR30[i] = 1.26 + 0.0028 * (i - 45);
        }
    }

    //printf("85YR  %1.2f  %1.2f\n",_85YR30[44],_85YR30[75]);
    _85YR40(maxInd2);
    _85YR40.clear();

    for (int i = 0; i < maxInd2; i++) {
        if (i < 45 && i > 5) {
            _85YR40[i] = 1.20 + 0.0015 * (i - 5);
        } else if (i < 90 && i >= 45) {
            _85YR40[i] = 1.26 + 0.0024 * (i - 45);
        }
    }

    //printf("85YR  %1.2f  %1.2f\n",_85YR40[44],_85YR40[75]);
    _85YR50(maxInd);
    _85YR50.clear();

    for (int i = 0; i < maxInd; i++) {
        if (i < 45 && i > 5) {
            _85YR50[i] = 1.24 + 0.0005 * (i - 5);
        } else if (i < 85 && i >= 45) {
            _85YR50[i] = 1.26 + 0.002 * (i - 45);
        } else if (i < 140 && i >= 85) {
            _85YR50[i] = 1.34 + 0.0015 * (i - 85);
        }
    }

    //printf("85YR  %1.2f  %1.2f %1.2f\n",_85YR50[44],_85YR50[85],_85YR50[110] );
    _85YR60(maxInd);
    _85YR60.clear();

    for (int i = 0; i < maxInd; i++) {
        if (i < 45 && i > 5) {
            _85YR60[i] = 1.27 + 0.00025 * (i - 5);
        } else if (i < 85 && i >= 45) {
            _85YR60[i] = 1.28 + 0.0015 * (i - 45);
        } else if (i < 140 && i >= 85) {
            _85YR60[i] = 1.34 + 0.0012 * (i - 85);
        }
    }

    //printf("85YR  %1.2f  %1.2f %1.2f\n",_85YR60[44],_85YR60[85],_85YR60[139] );

    _85YR70(maxInd);
    _85YR70.clear();

    for (int i = 0; i < maxInd; i++) {
        if (i < 45 && i > 5) {
            _85YR70[i] = 1.31 - 0.00025 * (i - 5);
        } else if (i < 85 && i >= 45) {
            _85YR70[i] = 1.30 + 0.0005 * (i - 45);
        } else if (i < 140 && i >= 85) {
            _85YR70[i] = 1.32 + 0.0012 * (i - 85);
        }
    }

    //printf("85YR  %1.2f  %1.2f %1.2f\n",_85YR70[44],_85YR70[85],_85YR70[139] );
    _85YR80(maxInd);
    _85YR80.clear();

    for (int i = 0; i < maxInd; i++) {
        if (i < 45 && i > 5) {
            _85YR80[i] = 1.35 - 0.00075 * (i - 5);
        } else if (i < 85 && i >= 45) {
            _85YR80[i] = 1.32 + 0.00025 * (i - 45);
        } else if (i < 140 && i >= 85) {
            _85YR80[i] = 1.33 + 0.00125 * (i - 85);
        }
    }

    //printf("85YR  %1.2f  %1.2f %1.2f\n",_85YR80[44],_85YR80[85],_85YR80[139] );
    _85YR90(maxInd2);
    _85YR90.clear();

    for (int i = 0; i < maxInd; i++) {
        if (i < 45 && i > 5) {
            _85YR90[i] = 1.39 - 0.00125 * (i - 5);
        } else if (i < 90 && i >= 45) {
            _85YR90[i] = 1.34 + 0.00 * (i - 45);
        }
    }

    //printf("85YR  %1.2f  %1.2f\n",_85YR90[44],_85YR90[85]);

    //7YR
    _7YR30(maxInd2);
    _7YR30.clear();

    for (int i = 0; i < maxInd2; i++) {
        if (i < 45 && i > 5) {
            _7YR30[i] = 1.06 + 0.0028 * (i - 5);
        } else if (i < 90 && i >= 45) {
            _7YR30[i] = 1.17 + 0.0045 * (i - 45);
        }
    }

    //printf("7YR  %1.2f  %1.2f\n",_7YR30[44],_7YR30[66]);
    _7YR40(maxInd2);
    _7YR40.clear();

    for (int i = 0; i < maxInd2; i++) {
        if (i < 45 && i > 5) {
            _7YR40[i] = 1.10 + 0.0018 * (i - 5);
        } else if (i < 90 && i >= 45) {
            _7YR40[i] = 1.17 + 0.0035 * (i - 45);
        }
    }

    //printf("7YR  %1.2f  %1.2f\n",_7YR40[44],_7YR40[89]);
    _7YR50(maxInd2);
    _7YR50.clear();

    for (int i = 0; i < maxInd2; i++) {
        if (i < 45 && i > 5) {
            _7YR50[i] = 1.14 + 0.00125 * (i - 5);
        } else if (i < 90 && i >= 45) {
            _7YR50[i] = 1.19 + 0.002 * (i - 45);
        }
    }

    //printf("7YR  %1.2f  %1.2f\n",_7YR50[44],_7YR50[89] );
    _7YR60(maxInd);
    _7YR60.clear();

    for (int i = 0; i < maxInd; i++) {
        if (i < 45 && i > 5) {
            _7YR60[i] = 1.17 + 0.00075 * (i - 5);
        } else if (i < 85 && i >= 45) {
            _7YR60[i] = 1.20 + 0.00175 * (i - 45);
        } else if (i < 140 && i >= 85) {
            _7YR60[i] = 1.27 + 0.002 * (i - 85);
        }
    }

    //printf("7YR  %1.2f  %1.2f %1.2f\n",_7YR60[44],_7YR60[84],_7YR60[125] );

    _7YR70(maxInd);
    _7YR70.clear();

    for (int i = 0; i < maxInd; i++) {
        if (i < 45 && i > 5) {
            _7YR70[i] = 1.20 + 0.0005 * (i - 5);
        } else if (i < 85 && i >= 45) {
            _7YR70[i] = 1.22 + 0.00125 * (i - 45);
        } else if (i < 140 && i >= 85) {
            _7YR70[i] = 1.27 + 0.0015 * (i - 85);
        }
    }

    //printf("7YR  %1.2f  %1.2f %1.2f\n",_7YR70[44],_7YR70[84],_7YR70[125] );
    _7YR80(maxInd3);
    _7YR80.clear();

    for (int i = 0; i < maxInd3; i++) {
        if (i < 50 && i > 5) {
            _7YR80[i] = 1.29 - 0.0008 * (i - 5);
        }
    }

    //printf("7YR  %1.2f \n",_7YR80[44] );
    _55YR30(maxInd3);
    _55YR30.clear();

    for (int i = 0; i < maxInd3; i++) {
        if (i < 50 && i > 5) {
            _55YR30[i] = 0.96 + 0.0038 * (i - 5);
        }
    }

    //printf("55YR  %1.2f \n",_55YR30[44] );
    _55YR40(maxInd2);
    _55YR40.clear();

    for (int i = 0; i < maxInd2; i++) {
        if (i < 45 && i > 5) {
            _55YR40[i] = 1.01 + 0.0022 * (i - 5);
        } else if (i < 90 && i >= 45) {
            _55YR40[i] = 1.10 + 0.0037 * (i - 45);
        }
    }

    //printf("55YR  %1.2f  %1.2f\n",_55YR40[44],_55YR40[89] );
    _55YR50(maxInd);
    _55YR50.clear();

    for (int i = 0; i < maxInd; i++) {
        if (i < 45 && i > 5) {
            _55YR50[i] = 1.06 + 0.0015 * (i - 5);
        } else if (i < 85 && i >= 45) {
            _55YR50[i] = 1.12 + 0.00225 * (i - 45);
        } else if (i < 140 && i >= 85) {
            _55YR50[i] = 1.21 + 0.0015 * (i - 85);
        }
    }

    //printf("55YR  %1.2f  %1.2f %1.2f\n",_55YR50[44],_55YR50[84],_55YR50[125] );
    _55YR60(maxInd);
    _55YR60.clear();

    for (int i = 0; i < maxInd; i++) {
        if (i < 45 && i > 5) {
            _55YR60[i] = 1.08 + 0.0012 * (i - 5);
        } else if (i < 85 && i >= 45) {
            _55YR60[i] = 1.13 + 0.0018 * (i - 45);
        } else if (i < 140 && i >= 85) {
            _55YR60[i] = 1.20 + 0.0025 * (i - 85);
        }
    }

    //printf("55YR  %1.2f  %1.2f %1.2f\n",_55YR60[44],_55YR60[84],_55YR60[125] );
    _55YR70(maxInd);
    _55YR70.clear();

    for (int i = 0; i < maxInd; i++) {
        if (i < 45 && i > 5) {
            _55YR70[i] = 1.11 + 0.00075 * (i - 5);
        } else if (i < 85 && i >= 45) {
            _55YR70[i] = 1.14 + 0.0012 * (i - 45);
        } else if (i < 140 && i >= 85) {
            _55YR70[i] = 1.19 + 0.00225 * (i - 85);
        }
    }

    //printf("55YR  %1.2f  %1.2f %1.2f\n",_55YR70[44],_55YR70[84],_55YR70[125] );
    _55YR80(maxInd);
    _55YR80.clear();

    for (int i = 0; i < maxInd; i++) {
        if (i < 45 && i > 5) {
            _55YR80[i] = 1.16 + 0.00 * (i - 5);
        } else if (i < 85 && i >= 45) {
            _55YR80[i] = 1.16 + 0.00075 * (i - 45);
        } else if (i < 140 && i >= 85) {
            _55YR80[i] = 1.19 + 0.00175 * (i - 85);
        }
    }

    //printf("55YR  %1.2f  %1.2f %1.2f\n",_55YR80[44],_55YR80[84],_55YR80[125] );
    _55YR90(maxInd3);
    _55YR90.clear();

    for (int i = 0; i < maxInd3; i++) {
        if (i < 50 && i > 5) {
            _55YR90[i] = 1.19 - 0.0005 * (i - 5);
        }
    }

    //printf("55YR  %1.2f \n",_55YR90[44] );

    _4YR30(maxInd2);
    _4YR30.clear();

    for (int i = 0; i < maxInd2; i++) {
        if (i < 45 && i > 5) {
            _4YR30[i] = 0.87 + 0.0035 * (i - 5);
        } else if (i < 90 && i >= 45) {
            _4YR30[i] = 1.01 + 0.0043 * (i - 45);
        }
    }

    //printf("4YR  %1.2f  %1.2f\n",_4YR30[44],_4YR30[78] );
    _4YR40(maxInd2);
    _4YR40.clear();

    for (int i = 0; i < maxInd2; i++) {
        if (i < 45 && i > 5) {
            _4YR40[i] = 0.92 + 0.0025 * (i - 5);
        } else if (i < 90 && i >= 45) {
            _4YR40[i] = 1.02 + 0.0033 * (i - 45);
        }
    }

    //printf("4YR  %1.2f  %1.2f\n",_4YR40[44],_4YR40[74] );
    _4YR50(maxInd2);
    _4YR50.clear();

    for (int i = 0; i < maxInd2; i++) {
        if (i < 45 && i > 5) {
            _4YR50[i] = 0.97 + 0.0015 * (i - 5);
        } else if (i < 90 && i >= 45) {
            _4YR50[i] = 1.03 + 0.0025 * (i - 45);
        }
    }

    //printf("4YR  %1.2f  %1.2f\n",_4YR50[44],_4YR50[85] );
    _4YR60(maxInd);
    _4YR60.clear();

    for (int i = 0; i < maxInd; i++) {
        if (i < 45 && i > 5) {
            _4YR60[i] = 0.99 + 0.00125 * (i - 5);
        } else if (i < 85 && i >= 45) {
            _4YR60[i] = 1.04 + 0.002 * (i - 45);
        } else if (i < 140 && i >= 85) {
            _4YR60[i] = 1.12 + 0.003 * (i - 85);
        }
    }

    //printf("4YR  %1.2f  %1.2f %1.2f\n",_4YR60[44],_4YR60[84],_4YR60[125] );
    _4YR70(maxInd);
    _4YR70.clear();

    for (int i = 0; i < maxInd; i++) {
        if (i < 45 && i > 5) {
            _4YR70[i] = 1.02 + 0.00075 * (i - 5);
        } else if (i < 85 && i >= 45) {
            _4YR70[i] = 1.05 + 0.00175 * (i - 45);
        } else if (i < 140 && i >= 85) {
            _4YR70[i] = 1.12 + 0.002 * (i - 85);
        }
    }

    //printf("4YR  %1.2f  %1.2f %1.2f\n",_4YR70[44],_4YR70[84],_4YR70[125] );
    _4YR80(maxInd3);
    _4YR80.clear();

    for (int i = 0; i < maxInd3; i++) {
        if (i < 50 && i > 5) {
            _4YR80[i] = 1.09 - 0.0002 * (i - 5);
        }
    }

    //printf("4YR  %1.2f \n",_4YR80[41] );

    _25YR30(maxInd2);
    _25YR30.clear();

    for (int i = 0; i < maxInd2; i++) {
        if (i < 45 && i > 5) {
            _25YR30[i] = 0.77 + 0.004 * (i - 5);
        } else if (i < 90 && i >= 45) {
            _25YR30[i] = 0.94 + 0.004 * (i - 45);
        }
    }

    //printf("25YR  %1.2f  %1.2f\n",_25YR30[44],_25YR30[74] );
    _25YR40(maxInd2);
    _25YR40.clear();

    for (int i = 0; i < maxInd2; i++) {
        if (i < 45 && i > 5) {
            _25YR40[i] = 0.82 + 0.003 * (i - 5);
        } else if (i < 90 && i >= 45) {
            _25YR40[i] = 0.94 + 0.002 * (i - 45);
        }
    }

    //printf("25YR  %1.2f  %1.2f\n",_25YR40[44],_25YR40[84] );
    _25YR50(maxInd2);
    _25YR50.clear();

    for (int i = 0; i < maxInd2; i++) {
        if (i < 45 && i > 5) {
            _25YR50[i] = 0.87 + 0.002 * (i - 5);
        } else if (i < 90 && i >= 45) {
            _25YR50[i] = 0.95 + 0.003 * (i - 45);
        }
    }

    //printf("25YR  %1.2f  %1.2f\n",_25YR50[44],_25YR50[84] );
    _25YR60(maxInd2);
    _25YR60.clear();

    for (int i = 0; i < maxInd2; i++) {
        if (i < 45 && i > 5) {
            _25YR60[i] = 0.89 + 0.0015 * (i - 5);
        } else if (i < 90 && i >= 45) {
            _25YR60[i] = 0.95 + 0.004 * (i - 45);
        }
    }

    //printf("25YR  %1.2f  %1.2f\n",_25YR60[44],_25YR60[84] );
    _25YR70(maxInd2);
    _25YR70.clear();

    for (int i = 0; i < maxInd2; i++) {
        if (i < 45 && i > 5) {
            _25YR70[i] = 0.92 + 0.001 * (i - 5);
        } else if (i < 90 && i >= 45) {
            _25YR70[i] = 0.96 + 0.003 * (i - 45);
        }
    }

    //printf("25YR  %1.2f  %1.2f\n",_25YR70[44],_25YR70[84] );

    _10R30(maxInd2);
    _10R30.clear();

    for (int i = 0; i < maxInd2; i++) {
        if (i < 45 && i > 5) {
            _10R30[i] = 0.62 + 0.00225 * (i - 5);
        } else if (i < 90 && i >= 45) {
            _10R30[i] = 0.71 + 0.003 * (i - 45);
        }
    }

    //printf("10R  %1.2f  %1.2f\n",_10R30[44],_10R30[84] );
    _10R40(maxInd2);
    _10R40.clear();

    for (int i = 0; i < maxInd2; i++) {
        if (i < 45 && i > 5) {
            _10R40[i] = 0.66 + 0.0025 * (i - 5);
        } else if (i < 90 && i >= 45) {
            _10R40[i] = 0.76 + 0.0035 * (i - 45);
        }
    }

    //printf("10R  %1.2f  %1.2f\n",_10R40[44],_10R40[84] );
    _10R50(maxInd2);
    _10R50.clear();

    for (int i = 0; i < maxInd2; i++) {
        if (i < 45 && i > 5) {
            _10R50[i] = 0.71 + 0.002 * (i - 5);
        } else if (i < 90 && i >= 45) {
            _10R50[i] = 0.79 + 0.0043 * (i - 45);
        }
    }

    //printf("10R  %1.2f  %1.2f\n",_10R50[44],_10R50[84] );
    _10R60(maxInd);
    _10R60.clear();

    for (int i = 0; i < maxInd; i++) {
        if (i < 45 && i > 5) {
            _10R60[i] = 0.73 + 0.00175 * (i - 5);
        } else if (i < 85 && i >= 45) {
            _10R60[i] = 0.80 + 0.0033 * (i - 45);
        } else if (i < 140 && i >= 85) {
            _10R60[i] = 0.93 + 0.0018 * (i - 85);
        }
    }

    //printf("10R  %1.2f  %1.2f %1.2f\n",_10R60[44],_10R60[84],_10R60[125] );
    _10R70(maxInd);
    _10R70.clear();

    for (int i = 0; i < maxInd; i++) {
        if (i < 45 && i > 5) {
            _10R70[i] = 0.75 + 0.0015 * (i - 5);
        } else if (i < 85 && i >= 45) {
            _10R70[i] = 0.81 + 0.0017 * (i - 45);
        } else if (i < 140 && i >= 85) {
            _10R70[i] = 0.88 + 0.0025 * (i - 85);
        }
    }

    //printf("10R  %1.2f  %1.2f %1.2f\n",_10R70[44],_10R70[84],_10R70[125] );

    _9R30(maxInd2);
    _9R30.clear();

    for (int i = 0; i < maxInd2; i++) {
        if (i < 45 && i > 5) {
            _9R30[i] = 0.57 + 0.002 * (i - 5);
        } else if (i < 90 && i >= 45) {
            _9R30[i] = 0.65 + 0.0018 * (i - 45);
        }
    }

    //printf("9R  %1.2f  %1.2f\n",_9R30[44],_9R30[84] );
    _9R40(maxInd2);
    _9R40.clear();

    for (int i = 0; i < maxInd2; i++) {
        if (i < 45 && i > 5) {
            _9R40[i] = 0.61 + 0.002 * (i - 5);
        } else if (i < 90 && i >= 45) {
            _9R40[i] = 0.69 + 0.0025 * (i - 45);
        }
    }

    //printf("9R  %1.2f  %1.2f\n",_9R40[44],_9R40[84] );
    _9R50(maxInd);
    _9R50.clear();

    for (int i = 0; i < maxInd; i++) {
        if (i < 45 && i > 5) {
            _9R50[i] = 0.66 + 0.00175 * (i - 5);
        } else if (i < 85 && i >= 45) {
            _9R50[i] = 0.73 + 0.0025 * (i - 45);
        } else if (i < 140 && i >= 85) {
            _9R50[i] = 0.83 + 0.0035 * (i - 85);
        }
    }

    //printf("9R  %1.2f  %1.2f %1.2f\n",_9R50[44],_9R50[84],_9R50[125] );
    _9R60(maxInd);
    _9R60.clear();

    for (int i = 0; i < maxInd; i++) {
        if (i < 45 && i > 5) {
            _9R60[i] = 0.68 + 0.0015 * (i - 5);
        } else if (i < 85 && i >= 45) {
            _9R60[i] = 0.74 + 0.0022 * (i - 45);
        } else if (i < 140 && i >= 85) {
            _9R60[i] = 0.93 + 0.0022 * (i - 85);
        }
    }

    //printf("9R  %1.2f  %1.2f %1.2f\n",_9R60[44],_9R60[84],_9R60[125] );
    _9R70(maxInd2);
    _9R70.clear();

    for (int i = 0; i < maxInd2; i++) {
        if (i < 45 && i > 5) {
            _9R70[i] = 0.70 + 0.0012 * (i - 5);
        } else if (i < 90 && i >= 45) {
            _9R70[i] = 0.75 + 0.0013 * (i - 45);
        }
    }

    //printf("9R  %1.2f  %1.2f\n",_9R70[44],_9R70[84] );

    _7R30(maxInd2);
    _7R30.clear();

    for (int i = 0; i < maxInd2; i++) {
        if (i < 45 && i > 5) {
            _7R30[i] = 0.48 + 0.0015 * (i - 5);
        } else if (i < 90 && i >= 45) {
            _7R30[i] = 0.54 - 0.0005 * (i - 45);
        }
    }

    //printf("7R  %1.2f  %1.2f\n",_7R30[44],_7R30[84] );
    _7R40(maxInd2);
    _7R40.clear();

    for (int i = 0; i < maxInd2; i++) {
        if (i < 45 && i > 5) {
            _7R40[i] = 0.51 + 0.0015 * (i - 5);
        } else if (i < 90 && i >= 45) {
            _7R40[i] = 0.57 + 0.0005 * (i - 45);
        }
    }

    //printf("7R  %1.2f  %1.2f\n",_7R40[44],_7R40[84] );
    _7R50(maxInd);
    _7R50.clear();

    for (int i = 0; i < maxInd; i++) {
        if (i < 45 && i > 5) {
            _7R50[i] = 0.54 + 0.0015 * (i - 5);
        } else if (i < 85 && i >= 45) {
            _7R50[i] = 0.60 + 0.0005 * (i - 45);
        } else if (i < 140 && i >= 85) {
            _7R50[i] = 0.62 + 0.0025 * (i - 85);
        }
    }

    //printf("7R  %1.2f  %1.2f %1.2f\n",_7R50[44],_7R50[84],_7R50[125] );
    _7R60(maxInd);
    _7R60.clear();

    for (int i = 0; i < maxInd; i++) {
        if (i < 45 && i > 5) {
            _7R60[i] = 0.58 + 0.00075 * (i - 5);
        } else if (i < 85 && i >= 45) {
            _7R60[i] = 0.61 + 0.00075 * (i - 45);
        } else if (i < 140 && i >= 85) {
            _7R60[i] = 0.64 + 0.001 * (i - 85);
        }
    }

    //printf("7R  %1.2f  %1.2f %1.2f\n",_7R60[44],_7R60[84],_7R60[107] );
    _7R70(maxInd2);
    _7R70.clear();

    for (int i = 0; i < maxInd2; i++) {
        if (i < 45 && i > 5) {
            _7R70[i] = 0.59 + 0.00075 * (i - 5);
        } else if (i < 90 && i >= 45) {
            _7R70[i] = 0.62 + 0.00075 * (i - 45);
        }
    }

    //printf("7R  %1.2f  %1.2f\n",_7R70[44],_7R70[84] );

    //5R 1 2 3

    //5R
    _5R10(maxInd2);
    _5R10.clear();

    for (int i = 0; i < maxInd2; i++) {
        if (i < 45 && i > 5) {
            _5R10[i] = 0.10 - 0.0018 * (i - 5);
        } else if (i < 90 && i >= 45) {
            _5R10[i] = 0.035 - 0.003 * (i - 45);
        }
    }

    //printf("5R  %1.2f  %1.2f\n",_5R10[44],_5R10[51] );
    _5R20(maxInd2);
    _5R20.clear();

    for (int i = 0; i < maxInd2; i++) {
        if (i < 45 && i > 5) {
            _5R20[i] = 0.26 - 0.00075 * (i - 5);
        } else if (i < 90 && i >= 45) {
            _5R20[i] = 0.023 - 0.0002 * (i - 45);
        }
    }

    //printf("5R  %1.2f  %1.2f\n",_5R20[44],_5R20[70] );
    _5R30(maxInd2);
    _5R30.clear();

    for (int i = 0; i < maxInd2; i++) {
        if (i < 45 && i > 5) {
            _5R30[i] = 0.39 + 0.00075 * (i - 5);
        } else if (i < 90 && i >= 45) {
            _5R30[i] = 0.42 - 0.0007 * (i - 45);
        }
    }

    //printf("5R  %1.2f  %1.2f\n",_5R30[44],_5R30[85] );

    //25R
    _25R10(maxInd3);
    _25R10.clear();

    for (int i = 0; i < maxInd3; i++) {
        if (i < 45 && i > 5) {
            _25R10[i] = -0.03 - 0.002 * (i - 5);
        }
    }

    //printf("25R  %1.2f \n",_25R10[44]);
    _25R20(maxInd2);
    _25R20.clear();

    for (int i = 0; i < maxInd2; i++) {
        if (i < 45 && i > 5) {
            _25R20[i] = 0.13 - 0.0012 * (i - 5);
        } else if (i < 90 && i >= 45) {
            _25R20[i] = 0.08 - 0.002 * (i - 45);
        }
    }

    //printf("25R  %1.2f  %1.2f\n",_25R20[44],_25R20[69] );
    //25R30: 0.28, 0.26, 0.22
    _25R30(maxInd2);
    _25R30.clear();

    for (int i = 0; i < maxInd2; i++) {
        if (i < 45 && i > 5) {
            _25R30[i] = 0.28 - 0.0005 * (i - 5);
        } else if (i < 90 && i >= 45) {
            _25R30[i] = 0.26 - 0.0009 * (i - 45);
        }
    }

    //printf("25R  %1.2f  %1.2f\n",_25R30[44],_25R30[85] );


    _10RP10(maxInd3);
    _10RP10.clear();

    for (int i = 0; i < maxInd3; i++) {
        if (i < 45 && i > 5) {
            _10RP10[i] = -0.16 - 0.0017 * (i - 5);
        }
    }

    //printf("10RP  %1.2f \n",_10RP10[44]);
    _10RP20(maxInd2);
    _10RP20.clear();

    for (int i = 0; i < maxInd2; i++) {
        if (i < 45 && i > 5) {
            _10RP20[i] = 0.0 - 0.0018 * (i - 5);
        } else if (i < 90 && i >= 45) {
            _10RP20[i] = -0.07 - 0.0012 * (i - 45);
        }
    }

    //printf("10RP  %1.2f  %1.2f\n",_10RP20[44],_10RP20[69] );
    _10RP30(maxInd2);
    _10RP30.clear();

    for (int i = 0; i < maxInd2; i++) {
        if (i < 45 && i > 5) {
            _10RP30[i] = 0.15 - 0.001 * (i - 5);
        } else if (i < 90 && i >= 45) {
            _10RP30[i] = 0.11 - 0.0012 * (i - 45);
        }
    }

    //printf("10RP  %1.2f  %1.2f\n",_10RP30[44],_10RP30[85] );

    //7G
    _7G30(maxInd);
    _7G30.clear();

    for (int i = 0; i < maxInd; i++) {
        if (i < 45 && i > 5) {
            _7G30[i] = 2.90 + 0.0027 * (i - 5);
        } else if (i < 85 && i >= 45) {
            _7G30[i] = 3.01 + 0.0005 * (i - 45);
        } else if (i < 140 && i >= 85) {
            _7G30[i] = 3.03 + 0.00075 * (i - 85);
        }
    }

    //printf("7G  %1.2f  %1.2f %1.2f\n",_7G30[44],_7G30[84],_7G30[125] );
    _7G40(maxInd);
    _7G40.clear();

    for (int i = 0; i < maxInd; i++) {
        if (i < 45 && i > 5) {
            _7G40[i] = 2.89 + 0.00125 * (i - 5);
        } else if (i < 85 && i >= 45) {
            _7G40[i] = 2.94 + 0.0015 * (i - 45);
        } else if (i < 140 && i >= 85) {
            _7G40[i] = 3.0 + 0.001 * (i - 85);
        }
    }

    //printf("7G  %1.2f  %1.2f %1.2f\n",_7G40[44],_7G40[84],_7G40[125] );
    _7G50(maxInd);
    _7G50.clear();

    for (int i = 0; i < maxInd; i++) {
        if (i < 45 && i > 5) {
            _7G50[i] = 2.87 + 0.0015 * (i - 5);
        } else if (i < 85 && i >= 45) {
            _7G50[i] = 2.93 + 0.00125 * (i - 45);
        } else if (i < 140 && i >= 85) {
            _7G50[i] = 2.98 + 0.001 * (i - 85);
        }
    }

    //printf("7G  %1.2f  %1.2f %1.2f\n",_7G50[44],_7G50[84],_7G50[125] );
    _7G60(maxInd);
    _7G60.clear();

    for (int i = 0; i < maxInd; i++) {
        if (i < 45 && i > 5) {
            _7G60[i] = 2.86 + 0.00125 * (i - 5);
        } else if (i < 85 && i >= 45) {
            _7G60[i] = 2.91 + 0.00125 * (i - 45);
        } else if (i < 140 && i >= 85) {
            _7G60[i] = 2.96 + 0.00075 * (i - 85);
        }
    }

    //printf("7G  %1.2f  %1.2f %1.2f\n",_7G60[44],_7G60[84],_7G60[125] );
    _7G70(maxInd);
    _7G70.clear();

    for (int i = 0; i < maxInd; i++) {
        if (i < 45 && i > 5) {
            _7G70[i] = 2.85 + 0.001 * (i - 5);
        } else if (i < 85 && i >= 45) {
            _7G70[i] = 2.89 + 0.00125 * (i - 45);
        } else if (i < 140 && i >= 85) {
            _7G70[i] = 2.94 + 0.00075 * (i - 85);
        }
    }

    //printf("7G  %1.2f  %1.2f %1.2f\n",_7G70[44],_7G70[84],_7G70[125] );
    _7G80(maxInd);
    _7G80.clear();

    for (int i = 0; i < maxInd; i++) {
        if (i < 45 && i > 5) {
            _7G80[i] = 2.84 + 0.001 * (i - 5);
        } else if (i < 85 && i >= 45) {
            _7G80[i] = 2.88 + 0.001 * (i - 45);
        } else if (i < 140 && i >= 85) {
            _7G80[i] = 2.92 + 0.001 * (i - 85);
        }
    }

    //printf("7G  %1.2f  %1.2f %1.2f\n",_7G80[44],_7G80[84],_7G80[125] );


    //5G
    _5G30(maxInd);
    _5G30.clear();

    for (int i = 0; i < maxInd; i++) {
        if (i < 45 && i > 5) {
            _5G30[i] = 2.82 + 0.00175 * (i - 5);
        } else if (i < 85 && i >= 45) {
            _5G30[i] = 2.89 + 0.0018 * (i - 45);
        } else if (i < 140 && i >= 85) {
            _5G30[i] = 2.96 + 0.0012 * (i - 85);
        }
    }

    //printf("5G  %1.2f  %1.2f %1.2f\n",_5G30[44],_5G30[84],_5G30[125] );
    _5G40(maxInd);
    _5G40.clear();

    for (int i = 0; i < maxInd; i++) {
        if (i < 45 && i > 5) {
            _5G40[i] = 2.80 + 0.0015 * (i - 5);
        } else if (i < 85 && i >= 45) {
            _5G40[i] = 2.86 + 0.00175 * (i - 45);
        } else if (i < 140 && i >= 85) {
            _5G40[i] = 2.93 + 0.00125 * (i - 85);
        }
    }

    //printf("5G  %1.2f  %1.2f %1.2f\n",_5G40[44],_5G40[84],_5G40[125] );
    _5G50(maxInd);
    _5G50.clear();

    for (int i = 0; i < maxInd; i++) {
        if (i < 45 && i > 5) {
            _5G50[i] = 2.79 + 0.001 * (i - 5);
        } else if (i < 85 && i >= 45) {
            _5G50[i] = 2.84 + 0.0015 * (i - 45);
        } else if (i < 140 && i >= 85) {
            _5G50[i] = 2.90 + 0.0015 * (i - 85);
        }
    }

    //printf("5G  %1.2f  %1.2f %1.2f\n",_5G50[44],_5G50[84],_5G50[125] );
    _5G60(maxInd);
    _5G60.clear();

    for (int i = 0; i < maxInd; i++) {
        if (i < 45 && i > 5) {
            _5G60[i] = 2.78 + 0.001 * (i - 5);
        } else if (i < 85 && i >= 45) {
            _5G60[i] = 2.82 + 0.00175 * (i - 45);
        } else if (i < 140 && i >= 85) {
            _5G60[i] = 2.89 + 0.001 * (i - 85);
        }
    }

    //printf("5G  %1.2f  %1.2f %1.2f\n",_5G60[44],_5G60[84],_5G60[125] );
    _5G70(maxInd);
    _5G70.clear();

    for (int i = 0; i < maxInd; i++) {
        if (i < 45 && i > 5) {
            _5G70[i] = 2.77 + 0.001 * (i - 5);
        } else if (i < 85 && i >= 45) {
            _5G70[i] = 2.81 + 0.00125 * (i - 45);
        } else if (i < 140 && i >= 85) {
            _5G70[i] = 2.86 + 0.00125 * (i - 85);
        }
    }

    //printf("5G  %1.2f  %1.2f %1.2f\n",_5G70[44],_5G70[84],_5G70[125] );
    _5G80(maxInd);
    _5G80.clear();

    for (int i = 0; i < maxInd; i++) {
        if (i < 45 && i > 5) {
            _5G80[i] = 2.76 + 0.001 * (i - 5);
        } else if (i < 85 && i >= 45) {
            _5G80[i] = 2.8 + 0.00125 * (i - 45);
        } else if (i < 140 && i >= 85) {
            _5G80[i] = 2.85 + 0.00125 * (i - 85);
        }
    }

    //printf("5G  %1.2f  %1.2f %1.2f\n",_5G80[44],_5G80[84],_5G80[125] );

    //25G
    _25G30(maxInd);
    _25G30.clear();

    for (int i = 0; i < maxInd; i++) {
        if (i < 45 && i > 5) {
            _25G30[i] = 2.68 + 0.0015 * (i - 5);
        } else if (i < 85 && i >= 45) {
            _25G30[i] = 2.74 + 0.0018 * (i - 45);
        } else if (i < 140 && i >= 85) {
            _25G30[i] = 2.81 + 0.002 * (i - 85);
        }
    }

    //printf("25G  %1.2f  %1.2f %1.2f\n",_25G30[44],_25G30[84],_25G30[125] );
    _25G40(maxInd);
    _25G40.clear();

    for (int i = 0; i < maxInd; i++) {
        if (i < 45 && i > 5) {
            _25G40[i] = 2.68 + 0.00075 * (i - 5);
        } else if (i < 85 && i >= 45) {
            _25G40[i] = 2.71 + 0.0015 * (i - 45);
        } else if (i < 140 && i >= 85) {
            _25G40[i] = 2.77 + 0.00125 * (i - 85);
        }
    }

    //printf("25G  %1.2f  %1.2f %1.2f\n",_25G40[44],_25G40[84],_25G40[125] );
    _25G50(maxInd);
    _25G50.clear();

    for (int i = 0; i < maxInd; i++) {
        if (i < 45 && i > 5) {
            _25G50[i] = 2.65 + 0.00075 * (i - 5);
        } else if (i < 85 && i >= 45) {
            _25G50[i] = 2.68 + 0.00125 * (i - 45);
        } else if (i < 140 && i >= 85) {
            _25G50[i] = 2.73 + 0.00125 * (i - 85);
        }
    }

    //printf("25G  %1.2f  %1.2f %1.2f\n",_25G50[44],_25G50[84],_25G50[125] );
    _25G60(maxInd);
    _25G60.clear();

    for (int i = 0; i < maxInd; i++) {
        if (i < 45 && i > 5) {
            _25G60[i] = 2.64 + 0.0005 * (i - 5);
        } else if (i < 85 && i >= 45) {
            _25G60[i] = 2.66 + 0.001 * (i - 45);
        } else if (i < 140 && i >= 85) {
            _25G60[i] = 2.70 + 0.001 * (i - 85);
        }
    }

    //printf("25G  %1.2f  %1.2f %1.2f\n",_25G60[44],_25G60[84],_25G60[125] );
    _25G70(maxInd);
    _25G70.clear();

    for (int i = 0; i < maxInd; i++) {
        if (i < 45 && i > 5) {
            _25G70[i] = 2.64 + 0.00 * (i - 5);
        } else if (i < 85 && i >= 45) {
            _25G70[i] = 2.64 + 0.00075 * (i - 45);
        } else if (i < 140 && i >= 85) {
            _25G70[i] = 2.67 + 0.001 * (i - 85);
        }
    }

    //printf("25G  %1.2f  %1.2f %1.2f\n",_25G70[44],_25G70[84],_25G70[125] );
    _25G80(maxInd);
    _25G80.clear();

    for (int i = 0; i < maxInd; i++) {
        if (i < 45 && i > 5) {
            _25G80[i] = 2.63 + 0.00 * (i - 5);
        } else if (i < 85 && i >= 45) {
            _25G80[i] = 2.63 + 0.0005 * (i - 45);
        } else if (i < 140 && i >= 85) {
            _25G80[i] = 2.65 + 0.0005 * (i - 85);
        }
    }

    //printf("25G  %1.2f  %1.2f %1.2f\n",_25G80[44],_25G80[84],_25G80[125] );


    //1G
    _1G30(maxInd);
    _1G30.clear();

    for (int i = 0; i < maxInd; i++) {
        if (i < 45 && i > 5) {
            _1G30[i] = 2.58 + 0.00025 * (i - 5);
        } else if (i < 85 && i >= 45) {
            _1G30[i] = 2.59 + 0.001 * (i - 45);
        } else if (i < 140 && i >= 85) {
            _1G30[i] = 2.63 + 0.00125 * (i - 85);
        }
    }

    //printf("1G  %1.2f  %1.2f %1.2f\n",_1G30[44],_1G30[84],_1G30[125] );
    _1G40(maxInd);
    _1G40.clear();

    for (int i = 0; i < maxInd; i++) {
        if (i < 45 && i > 5) {
            _1G40[i] = 2.56 - 0.00025 * (i - 5);
        } else if (i < 85 && i >= 45) {
            _1G40[i] = 2.55 + 0.0005 * (i - 45);
        } else if (i < 140 && i >= 85) {
            _1G40[i] = 2.57 + 0.0005 * (i - 85);
        }
    }

    //printf("1G  %1.2f  %1.2f %1.2f\n",_1G40[44],_1G40[84],_1G40[125] );
    _1G50(maxInd);
    _1G50.clear();

    for (int i = 0; i < maxInd; i++) {
        if (i < 45 && i > 5) {
            _1G50[i] = 2.55 - 0.00025 * (i - 5);
        } else if (i < 85 && i >= 45) {
            _1G50[i] = 2.54 + 0.00025 * (i - 45);
        } else if (i < 140 && i >= 85) {
            _1G50[i] = 2.55 + 0.0005 * (i - 85);
        }
    }

    //printf("1G  %1.2f  %1.2f %1.2f\n",_1G50[44],_1G50[84],_1G50[125] );
    _1G60(maxInd);
    _1G60.clear();

    for (int i = 0; i < maxInd; i++) {
        if (i < 45 && i > 5) {
            _1G60[i] = 2.54 - 0.0005 * (i - 5);
        } else if (i < 85 && i >= 45) {
            _1G60[i] = 2.52 + 0.00025 * (i - 45);
        } else if (i < 140 && i >= 85) {
            _1G60[i] = 2.53 + 0.00025 * (i - 85);
        }
    }

    //printf("1G  %1.2f  %1.2f %1.2f\n",_1G60[44],_1G60[84],_1G60[125] );
    _1G70(maxInd);
    _1G70.clear();

    for (int i = 0; i < maxInd; i++) {
        if (i < 45 && i > 5) {
            _1G70[i] = 2.53 - 0.0005 * (i - 5);
        } else if (i < 85 && i >= 45) {
            _1G70[i] = 2.51 + 0.0 * (i - 45);
        } else if (i < 140 && i >= 85) {
            _1G70[i] = 2.51 + 0.00025 * (i - 85);
        }
    }

    //printf("1G  %1.2f  %1.2f %1.2f\n",_1G70[44],_1G70[84],_1G70[125] );
    _1G80(maxInd);
    _1G80.clear();

    for (int i = 0; i < maxInd; i++) {
        if (i < 45 && i > 5) {
            _1G80[i] = 2.52 - 0.0005 * (i - 5);
        } else if (i < 85 && i >= 45) {
            _1G80[i] = 2.50 + 0.00 * (i - 45);
        } else if (i < 140 && i >= 85) {
            _1G80[i] = 2.50 + 0.00 * (i - 85);
        }
    }

    //printf("1G  %1.2f  %1.2f %1.2f\n",_1G80[44],_1G80[84],_1G80[125] );


    //10GY
    _10GY30(maxInd);
    _10GY30.clear();

    for (int i = 0; i < maxInd; i++) {
        if (i < 45 && i > 5) {
            _10GY30[i] = 2.52 - 0.001 * (i - 5);
        } else if (i < 85 && i >= 45) {
            _10GY30[i] = 2.48 - 0.002 * (i - 45);
        } else if (i < 140 && i >= 85) {
            _10GY30[i] = 2.40 + 0.0025 * (i - 85);
        }
    }

    //printf("10GY  %1.2f  %1.2f %1.2f\n",_10GY30[44],_10GY30[84],_10GY30[125] );
    _10GY40(maxInd);
    _10GY40.clear();

    for (int i = 0; i < maxInd; i++) {
        if (i < 45 && i > 5) {
            _10GY40[i] = 2.48 - 0.0005 * (i - 5);
        } else if (i < 85 && i >= 45) {
            _10GY40[i] = 2.46 - 0.0005 * (i - 45);
        } else if (i < 140 && i >= 85) {
            _10GY40[i] = 2.44 - 0.0015 * (i - 85);
        }
    }

    //printf("10GY  %1.2f  %1.2f %1.2f\n",_10GY40[44],_10GY40[84],_10GY40[125] );
    _10GY50(maxInd);
    _10GY50.clear();

    for (int i = 0; i < maxInd; i++) {
        if (i < 45 && i > 5) {
            _10GY50[i] = 2.48 - 0.00075 * (i - 5);
        } else if (i < 85 && i >= 45) {
            _10GY50[i] = 2.45 - 0.00075 * (i - 45);
        } else if (i < 140 && i >= 85) {
            _10GY50[i] = 2.42 - 0.00175 * (i - 85);
        }
    }

    //printf("10GY  %1.2f  %1.2f %1.2f\n",_10GY50[44],_10GY50[84],_10GY50[125] );
    _10GY60(maxInd);
    _10GY60.clear();

    for (int i = 0; i < maxInd; i++) {
        if (i < 45 && i > 5) {
            _10GY60[i] = 2.47 - 0.00125 * (i - 5);
        } else if (i < 85 && i >= 45) {
            _10GY60[i] = 2.42 - 0.00025 * (i - 45);
        } else if (i < 140 && i >= 85) {
            _10GY60[i] = 2.41 - 0.0005 * (i - 85);
        }
    }

    //printf("10GY  %1.2f  %1.2f %1.2f\n",_10GY60[44],_10GY60[84],_10GY60[125] );
    _10GY70(maxInd);
    _10GY70.clear();

    for (int i = 0; i < maxInd; i++) {
        if (i < 45 && i > 5) {
            _10GY70[i] = 2.46 - 0.001 * (i - 5);
        } else if (i < 85 && i >= 45) {
            _10GY70[i] = 2.42 + 0.0 * (i - 45);
        } else if (i < 140 && i >= 85) {
            _10GY70[i] = 2.42 - 0.001 * (i - 85);
        }
    }

    //printf("10GY %1.2f  %1.2f %1.2f\n",_10GY70[44],_10GY70[84],_10GY70[125] );
    _10GY80(maxInd);
    _10GY80.clear();

    for (int i = 0; i < maxInd; i++) {
        if (i < 45 && i > 5) {
            _10GY80[i] = 2.45 - 0.00075 * (i - 5);
        } else if (i < 85 && i >= 45) {
            _10GY80[i] = 2.42 - 0.0005 * (i - 45);
        } else if (i < 140 && i >= 85) {
            _10GY80[i] = 2.40 - 0.0005 * (i - 85);
        }
    }

    //printf("10GY  %1.2f  %1.2f %1.2f\n",_10GY80[44],_10GY80[84],_10GY80[125] );


    //75GY
    _75GY30(maxInd2);
    _75GY30.clear();

    for (int i = 0; i < maxInd; i++) {
        if (i < 45 && i > 5) {
            _75GY30[i] = 2.36 - 0.0025 * (i - 5);
        } else if (i < 90 && i >= 45) {
            _75GY30[i] = 2.26 - 0.00175 * (i - 45);
        }
    }

    //printf("75GY  %1.2f  %1.2f\n",_75GY30[44],_75GY30[84] );
    _75GY40(maxInd2);
    _75GY40.clear();

    for (int i = 0; i < maxInd; i++) {
        if (i < 45 && i > 5) {
            _75GY40[i] = 2.34 - 0.00175 * (i - 5);
        } else if (i < 90 && i >= 45) {
            _75GY40[i] = 2.27 - 0.00225 * (i - 45);
        }
    }

    //printf("75GY  %1.2f  %1.2f \n",_75GY40[44],_75GY40[84] );
    _75GY50(maxInd);
    _75GY50.clear();

    for (int i = 0; i < maxInd; i++) {
        if (i < 45 && i > 5) {
            _75GY50[i] = 2.32 - 0.0015 * (i - 5);
        } else if (i < 85 && i >= 45) {
            _75GY50[i] = 2.26 - 0.00175 * (i - 45);
        } else if (i < 140 && i >= 85) {
            _75GY50[i] = 2.19 - 0.00325 * (i - 85);
        }
    }

    //printf("75GY  %1.2f  %1.2f %1.2f %1.2f\n",_75GY50[44],_75GY50[84],_75GY50[125],_75GY50[139] );
    _75GY60(maxInd);
    _75GY60.clear();

    for (int i = 0; i < maxInd; i++) {
        if (i < 45 && i > 5) {
            _75GY60[i] = 2.30 - 0.00125 * (i - 5);
        } else if (i < 85 && i >= 45) {
            _75GY60[i] = 2.25 - 0.001 * (i - 45);
        } else if (i < 140 && i >= 85) {
            _75GY60[i] = 2.21 - 0.0027 * (i - 85);
        }
    }

    //printf("75GY  %1.2f  %1.2f %1.2f\n",_75GY60[44],_75GY60[84],_75GY60[125] );
    _75GY70(maxInd);
    _75GY70.clear();

    for (int i = 0; i < maxInd; i++) {
        if (i < 45 && i > 5) {
            _75GY70[i] = 2.29 - 0.00125 * (i - 5);
        } else if (i < 85 && i >= 45) {
            _75GY70[i] = 2.24 - 0.0015 * (i - 45);
        } else if (i < 140 && i >= 85) {
            _75GY70[i] = 2.18 - 0.00175 * (i - 85);
        }
    }

    //printf("75GY %1.2f  %1.2f %1.2f\n",_75GY70[44],_75GY70[84],_75GY70[125] );
    _75GY80(maxInd);
    _75GY80.clear();

    for (int i = 0; i < maxInd; i++) {
        if (i < 45 && i > 5) {
            _75GY80[i] = 2.27 - 0.001 * (i - 5);
        } else if (i < 85 && i >= 45) {
            _75GY80[i] = 2.23 - 0.001 * (i - 45);
        } else if (i < 140 && i >= 85) {
            _75GY80[i] = 2.19 - 0.00175 * (i - 85);
        }
    }

    //printf("75GY  %1.2f  %1.2f %1.2f\n",_75GY80[44],_75GY80[84],_75GY80[125] );


    //55GY
    _5GY30(maxInd2);
    _5GY30.clear();

    for (int i = 0; i < maxInd; i++) {
        if (i < 45 && i > 5) {
            _5GY30[i] = 2.16 - 0.002 * (i - 5);
        } else if (i < 90 && i >= 45) {
            _5GY30[i] = 2.07 - 0.0025 * (i - 45);
        }
    }

    //printf("5GY  %1.2f  %1.2f\n",_5GY30[44],_5GY30[84] );

    //5GY4: 2.14,2.04, 1.96, 1.91 //95

    _5GY40(maxInd2);
    _5GY40.clear();

    for (int i = 0; i < maxInd; i++) {
        if (i < 45 && i > 5) {
            _5GY40[i] = 2.14 - 0.0025 * (i - 5);
        } else if (i < 90 && i >= 45) {
            _5GY40[i] = 2.04 - 0.003 * (i - 45);
        }
    }

    //printf("5GY  %1.2f  %1.2f \n",_5GY40[44],_5GY40[84] );
    _5GY50(maxInd);
    _5GY50.clear();

    for (int i = 0; i < maxInd; i++) {
        if (i < 45 && i > 5) {
            _5GY50[i] = 2.13 - 0.00175 * (i - 5);
        } else if (i < 85 && i >= 45) {
            _5GY50[i] = 2.06 - 0.002 * (i - 45);
        } else if (i < 140 && i >= 85) {
            _5GY50[i] = 1.98 - 0.00225 * (i - 85);
        }
    }

    //printf("5GY  %1.2f  %1.2f %1.2f\n",_5GY50[44],_5GY50[84],_5GY50[125] );
    _5GY60(maxInd);
    _5GY60.clear();

    for (int i = 0; i < maxInd; i++) {
        if (i < 45 && i > 5) {
            _5GY60[i] = 2.11 - 0.0015 * (i - 5);
        } else if (i < 85 && i >= 45) {
            _5GY60[i] = 2.05 - 0.002 * (i - 45);
        } else if (i < 140 && i >= 85) {
            _5GY60[i] = 1.97 - 0.00275 * (i - 85);
        }
    }

    //printf("5GY  %1.2f  %1.2f %1.2f\n",_5GY60[44],_5GY60[84],_5GY60[125] );
    _5GY70(maxInd);
    _5GY70.clear();

    for (int i = 0; i < maxInd; i++) {
        if (i < 45 && i > 5) {
            _5GY70[i] = 2.09 - 0.001 * (i - 5);
        } else if (i < 85 && i >= 45) {
            _5GY70[i] = 2.05 - 0.00175 * (i - 45);
        } else if (i < 140 && i >= 85) {
            _5GY70[i] = 1.98 - 0.002 * (i - 85);
        }
    }

    //printf("5GY %1.2f  %1.2f %1.2f\n",_5GY70[44],_5GY70[84],_5GY70[125] );
    _5GY80(maxInd);
    _5GY80.clear();

    for (int i = 0; i < maxInd; i++) {
        if (i < 45 && i > 5) {
            _5GY80[i] = 2.07 - 0.001 * (i - 5);
        } else if (i < 85 && i >= 45) {
            _5GY80[i] = 2.03 - 0.00075 * (i - 45);
        } else if (i < 140 && i >= 85) {
            _5GY80[i] = 2.0 - 0.002 * (i - 85);
        }
    }

    //printf("5GY  %1.2f  %1.2f %1.2f\n",_5GY80[44],_5GY80[84],_5GY80[125] );

#ifdef _DEBUG
    t2e.set();

    if (settings->verbose) {
        printf("Lutf Munsell  %d usec\n", t2e.etime(t1e));
    }

#endif
}

}<|MERGE_RESOLUTION|>--- conflicted
+++ resolved
@@ -379,20 +379,8 @@
     }
 }
 
-<<<<<<< HEAD
-void Color::rgb2lab(Glib::ustring profile, Glib::ustring profileW, int r, int g, int b, float &LAB_l, float &LAB_a, float &LAB_b, bool workingSpace)
-{
-    double xyz_rgb[3][3];
-    const double ep = 216.0 / 24389.0;
-    const double ka = 24389.0 / 27.0;
-
-    double var_R = r / 65535.0;
-    double var_G = g / 65535.0;
-    double var_B = b / 65535.0;
-=======
 void Color::rgb2lab01 (const Glib::ustring &profile, const Glib::ustring &profileW, float r, float g, float b, float &LAB_l, float &LAB_a, float &LAB_b, bool workingSpace)
 { // do not use this function in a loop. It really eats processing time caused by Glib::ustring comparisons
->>>>>>> 478410fa
 
     Glib::ustring profileCalc = "sRGB"; //default
 
@@ -400,48 +388,24 @@
         profileCalc = profileW;
         if (profileW == "sRGB") { //apply sRGB inverse gamma
 
-<<<<<<< HEAD
-            if (var_R > 0.04045) {
-                var_R = pow(((var_R + 0.055) / 1.055), rtengine::Color::sRGBGammaCurve);
-=======
             if (r > 0.04045f) {
                 r = pow_F(((r + 0.055f) / 1.055f), rtengine::Color::sRGBGammaCurve);
->>>>>>> 478410fa
             } else {
                 r /= 12.92f;
             }
 
-<<<<<<< HEAD
-            if (var_G > 0.04045) {
-                var_G = pow(((var_G + 0.055) / 1.055), rtengine::Color::sRGBGammaCurve);
-=======
             if (g > 0.04045f) {
                 g = pow_F(((g + 0.055f) / 1.055f), rtengine::Color::sRGBGammaCurve);
->>>>>>> 478410fa
             } else {
                 g /= 12.92f;
             }
 
-<<<<<<< HEAD
-            if (var_B > 0.04045) {
-                var_B = pow(((var_B + 0.055) / 1.055), rtengine::Color::sRGBGammaCurve);
-=======
             if (b > 0.04045f) {
                 b = pow_F(((b + 0.055f) / 1.055f), rtengine::Color::sRGBGammaCurve);
->>>>>>> 478410fa
             } else {
                 b /= 12.92f;
             }
         } else if (profileW == "ProPhoto") { // apply inverse gamma 1.8
-<<<<<<< HEAD
-            var_R = pow(var_R, 1.8);
-            var_G = pow(var_G, 1.8);
-            var_B = pow(var_B, 1.8);
-        } else { // apply inverse gamma 2.2
-            var_R = pow(var_R, 2.2);
-            var_G = pow(var_G, 2.2);
-            var_B = pow(var_B, 2.2);
-=======
             r = pow_F(r, 1.8f);
             g = pow_F(g, 1.8f);
             b = pow_F(b, 1.8f);
@@ -477,97 +441,47 @@
             profileCalc = "Adobe RGB";
         } else if (profile == "WideGamutRGB") {
             profileCalc = "WideGamut";
->>>>>>> 478410fa
         }
 
         if (profile == "RT_sRGB" || profile == "RT_Large_gsRGB"  || profile == "RT_Medium_gsRGB") { //apply sRGB inverse gamma
-<<<<<<< HEAD
-            if (var_R > 0.04045) {
-                var_R = pow(((var_R + 0.055) / 1.055), rtengine::Color::sRGBGammaCurve);
-=======
             if (r > 0.04045f) {
                 r = pow_F(((r + 0.055f) / 1.055f), rtengine::Color::sRGBGammaCurve);
->>>>>>> 478410fa
             } else {
                 r /= 12.92f;
             }
 
-<<<<<<< HEAD
-            if (var_G > 0.04045) {
-                var_G = pow(((var_G + 0.055) / 1.055), rtengine::Color::sRGBGammaCurve);
-=======
             if (g > 0.04045f) {
                 g = pow_F(((g + 0.055f) / 1.055f), rtengine::Color::sRGBGammaCurve);
->>>>>>> 478410fa
             } else {
                 g /= 12.92f;
             }
 
-<<<<<<< HEAD
-            if (var_B > 0.04045) {
-                var_B = pow(((var_B + 0.055) / 1.055), rtengine::Color::sRGBGammaCurve);
-=======
             if (b > 0.04045f) {
                 b = pow_F(((b + 0.055f) / 1.055f), rtengine::Color::sRGBGammaCurve);
->>>>>>> 478410fa
             } else {
                 b /= 12.92f;
             }
-<<<<<<< HEAD
-        }
-
-        else if (profile == "RT_sRGB_gBT709"  || profile == "RT_Large_gBT709") { //
-            if (var_R > 0.0795) {
-                var_R = pow(((var_R + 0.0954) / 1.0954), 2.2);
-=======
         } else if (profile == "RT_sRGB_gBT709"  || profile == "RT_Large_gBT709" || profile == "Rec2020") {
             if (r > 0.0795f) {
                 r = pow_F(((r + 0.0954f) / 1.0954f), 2.2f);
->>>>>>> 478410fa
             } else {
                 r /= 4.5f;
             }
 
-<<<<<<< HEAD
-            if (var_G > 0.0795) {
-                var_G = pow(((var_G + 0.0954) / 1.0954), 2.2);
-=======
             if (g > 0.0795f) {
                 g = pow_F(((g + 0.0954f) / 1.0954f), 2.2f);
->>>>>>> 478410fa
             } else {
                 g /= 4.5f;
             }
 
-<<<<<<< HEAD
-            if (var_B > 0.0795) {
-                var_B = pow(((var_B + 0.0954) / 1.0954), 2.2);
-=======
             if (b > 0.0795f) {
                 b = pow_F(((b + 0.0954f) / 1.0954f), 2.2f);
->>>>>>> 478410fa
             } else {
                 b /= 4.5f;
             }
 
         } else if (profile == "ProPhoto") { // apply inverse gamma 1.8
 
-<<<<<<< HEAD
-            var_R = pow(var_R, 1.8);
-            var_G = pow(var_G, 1.8);
-            var_B = pow(var_B, 1.8);
-        } else if (profile == "RT_sRGB_g10"  || profile == "RT_Large_g10") { // apply inverse gamma 1.8
-
-            var_R = pow(var_R, 1.);
-            var_G = pow(var_G, 1.);
-            var_B = pow(var_B, 1.);
-        }
-
-        else {// apply inverse gamma 2.2
-            var_R = pow(var_R, 2.2);
-            var_G = pow(var_G, 2.2);
-            var_B = pow(var_B, 2.2);
-=======
             r = pow_F(r, 1.8f);
             g = pow_F(g, 1.8f);
             b = pow_F(b, 1.8f);
@@ -579,38 +493,20 @@
             r = pow_F(r, 2.2f);
             g = pow_F(g, 2.2f);
             b = pow_F(b, 2.2f);
->>>>>>> 478410fa
         }
     }
 
     const TMatrix wprof = rtengine::ICCStore::getInstance()->workingSpaceMatrix(profileCalc);
 
-<<<<<<< HEAD
-    TMatrix wprof = rtengine::ICCStore::getInstance()->workingSpaceMatrix(profileCalc);
-=======
     const float xyz_rgb[3][3] = { {static_cast<float>(wprof[0][0]), static_cast<float>(wprof[0][1]), static_cast<float>(wprof[0][2])},
                                   {static_cast<float>(wprof[1][0]), static_cast<float>(wprof[1][1]), static_cast<float>(wprof[1][2])},
                                   {static_cast<float>(wprof[2][0]), static_cast<float>(wprof[2][1]), static_cast<float>(wprof[2][2])}
                                 };
->>>>>>> 478410fa
 
     const float var_X = (xyz_rgb[0][0] * r + xyz_rgb[0][1] * g + xyz_rgb[0][2] * b) / Color::D50x;
     const float var_Y = (xyz_rgb[1][0] * r + xyz_rgb[1][1] * g + xyz_rgb[1][2] * b);
     const float var_Z = (xyz_rgb[2][0] * r + xyz_rgb[2][1] * g + xyz_rgb[2][2] * b) / Color::D50z;
 
-<<<<<<< HEAD
-    double varxx, varyy, varzz;
-    double var_X = (xyz_rgb[0][0] * var_R + xyz_rgb[0][1] * var_G + xyz_rgb[0][2] * var_B) / Color::D50x;
-    double var_Y = (xyz_rgb[1][0] * var_R + xyz_rgb[1][1] * var_G + xyz_rgb[1][2] * var_B) ;
-    double var_Z = (xyz_rgb[2][0] * var_R + xyz_rgb[2][1] * var_G + xyz_rgb[2][2] * var_B) / Color::D50z;
-
-    varxx = var_X > ep ? cbrt(var_X) : (ka * var_X  +  16.0) / 116.0 ;
-    varyy = var_Y > ep ? cbrt(var_Y) : (ka * var_Y  +  16.0) / 116.0 ;
-    varzz = var_Z > ep ? cbrt(var_Z) : (ka * var_Z  +  16.0) / 116.0 ;
-    LAB_l = (116 * varyy) - 16;
-    LAB_a = 500 * (varxx - varyy);
-    LAB_b = 200 * (varyy - varzz);
-=======
     const float varxx = var_X > epsf ? xcbrtf(var_X) : (kappaf * var_X  + 16.f) / 116.f ;
     const float varyy = var_Y > epsf ? xcbrtf(var_Y) : (kappaf * var_Y  + 16.f) / 116.f ;
     const float varzz = var_Z > epsf ? xcbrtf(var_Z) : (kappaf * var_Z  + 16.f) / 116.f ;
@@ -618,7 +514,6 @@
     LAB_l = var_Y > epsf ? (xcbrtf(var_Y) * 116.f) - 16.f : kappaf * var_Y;
     LAB_a = 500.f * (varxx - varyy);
     LAB_b = 200.f * (varyy - varzz);
->>>>>>> 478410fa
 
 }
 
@@ -861,9 +756,6 @@
     }
 }
 
-<<<<<<< HEAD
-void Color::hsv2rgb(float h, float s, float v, float &r, float &g, float &b)
-=======
 void Color::rgb2hsv01(float r, float g, float b, float &h, float &s, float &v)
 {
 
@@ -894,8 +786,7 @@
     }
 }
 
-void Color::hsv2rgb (float h, float s, float v, float &r, float &g, float &b)
->>>>>>> 478410fa
+void Color::hsv2rgb(float h, float s, float v, float &r, float &g, float &b)
 {
 
     float h1 = h * 6.f; // sector 0 to 5
@@ -1904,15 +1795,9 @@
                 float fy = (y <= 65535.f ? cachef[y] : (327.68f * xcbrtf(y / MAXVALF)));
                 float fz = (z <= 65535.f ? cachef[z] : (327.68f * xcbrtf(z / MAXVALF)));
 
-<<<<<<< HEAD
-                L[i + k] = (116.f *  fy - 5242.88f); //5242.88=16.0*327.68;
+                L[i + k] = (y <= 65535.0f ? cachefy[y] : 327.68f * (116.f * xcbrtf(y / MAXVALF) - 16.f));
                 a[i + k] = (500.f * (fx - fy));
                 b[i + k] = (200.f * (fy - fz));
-=======
-                L[i + k] = (y <= 65535.0f ? cachefy[y] : 327.68f * (116.f * xcbrtf(y / MAXVALF) - 16.f));
-                a[i + k] = (500.f * (fx - fy) );
-                b[i + k] = (200.f * (fy - fz) );
->>>>>>> 478410fa
             }
         } else {
             const vfloat fx = cachef[xv];
@@ -1958,15 +1843,9 @@
     fy = (y <= 65535.0f ? cachef[y] : (327.68f * xcbrtf(y / MAXVALF)));
     fz = (z <= 65535.0f ? cachef[z] : (327.68f * xcbrtf(z / MAXVALF)));
 
-<<<<<<< HEAD
-    L = (116.0f *  fy - 5242.88f); //5242.88=16.0*327.68;
+    L = (y <= 65535.0f ? cachefy[y] : 327.68f * (116.f * xcbrtf(y / MAXVALF) - 16.f));
     a = (500.0f * (fx - fy));
     b = (200.0f * (fy - fz));
-=======
-    L = (y <= 65535.0f ? cachefy[y] : 327.68f * (116.f * xcbrtf(y / MAXVALF) - 16.f));
-    a = (500.0f * (fx - fy) );
-    b = (200.0f * (fy - fz) );
->>>>>>> 478410fa
 }
 
 void Color::Lab2Yuv(float L, float a, float b, float &Y, float &u, float &v)
@@ -2000,15 +1879,9 @@
     float fy = (Y <= 65535.0 ? cachef[Y] : (327.68 * std::cbrt(Y / MAXVALF)));
     float fz = (Z <= 65535.0 ? cachef[Z] : (327.68 * std::cbrt(Z / MAXVALF)));
 
-<<<<<<< HEAD
-    L = (116.0 * fy - 5242.88); //5242.88=16.0*327.68;
+    L = (Y <= 65535.0f ? cachefy[Y] : 327.68f * (116.f * xcbrtf(Y / MAXVALF) - 16.f));
     a = (500.0 * (fx - fy));
     b = (200.0 * (fy - fz));
-=======
-    L = (Y <= 65535.0f ? cachefy[Y] : 327.68f * (116.f * xcbrtf(Y / MAXVALF) - 16.f));
-    a = (500.0 * (fx - fy) );
-    b = (200.0 * (fy - fz) );
->>>>>>> 478410fa
 }
 
 void Color::Lab2Lch(float a, float b, float &c, float &h)
@@ -2475,11 +2348,7 @@
         float bprov1 = Chprov1 * sincosval.x;
 
         //conversion Lab RGB to limit Lab values - this conversion is useful before Munsell correction
-<<<<<<< HEAD
-        float fy = (0.00862069f * Lprov1) + 0.137932f;
-=======
         float fy = (c1By116 * Lprov1 ) + c16By116;
->>>>>>> 478410fa
         float fx = (0.002f * aprov1) + fy;
         float fz = fy - (0.005f * bprov1);
 
@@ -2599,11 +2468,7 @@
         float bprov1 = Chprov1 * sincosval.x;
 
         //conversion Lab RGB to limit Lab values - this conversion is useful before Munsell correction
-<<<<<<< HEAD
-        float fy = (0.00862069f * Lprov1) + 0.137932f;
-=======
         float fy = (c1By116 * Lprov1 ) + c16By116;
->>>>>>> 478410fa
         float fx = (0.002f * aprov1) + fy;
         float fz = fy - (0.005f * bprov1);
 
@@ -2712,11 +2577,7 @@
         float bprov1 = Chprov1 * sincosval.x;
 
         //conversion Lab RGB to limit Lab values - this conversion is useful before Munsell correction
-<<<<<<< HEAD
-        float fy = (0.00862069f * Lprov1) + 0.137932f;
-=======
         float fy = (c1By116 * Lprov1 ) + c16By116;
->>>>>>> 478410fa
         float fx = (0.002f * aprov1) + fy;
         float fz = fy - (0.005f * bprov1);
 
