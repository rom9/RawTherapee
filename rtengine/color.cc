--- conflicted
+++ resolved
@@ -1755,14 +1755,9 @@
     vfloat c200v = F2V(200.f);
 #endif
     int i = 0;
-<<<<<<< HEAD
-#if defined( __SSE2__ ) && defined( __x86_64__ )
+#ifdef __SSE2__
 
     for (; i < width - 3; i += 4) {
-=======
-#ifdef __SSE2__
-    for(;i < width - 3; i+=4) {
->>>>>>> 24151b31
         const vfloat rv = LVFU(R[i]);
         const vfloat gv = LVFU(G[i]);
         const vfloat bv = LVFU(B[i]);
